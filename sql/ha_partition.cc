/* Copyright (C) 2005 MySQL AB

  This program is free software; you can redistribute it and/or modify
  it under the terms of the GNU General Public License as published by
  the Free Software Foundation; version 2 of the License.

  This program is distributed in the hope that it will be useful,
  but WITHOUT ANY WARRANTY; without even the implied warranty of
  MERCHANTABILITY or FITNESS FOR A PARTICULAR PURPOSE.  See the
  GNU General Public License for more details.

  You should have received a copy of the GNU General Public License
  along with this program; if not, write to the Free Software
  Foundation, Inc., 59 Temple Place, Suite 330, Boston, MA  02111-1307  USA */

/*
  This handler was developed by Mikael Ronstrom for version 5.1 of MySQL.
  It is an abstraction layer on top of other handlers such as MyISAM,
  InnoDB, Federated, Berkeley DB and so forth. Partitioned tables can also
  be handled by a storage engine. The current example of this is NDB
  Cluster that has internally handled partitioning. This have benefits in
  that many loops needed in the partition handler can be avoided.

  Partitioning has an inherent feature which in some cases is positive and
  in some cases is negative. It splits the data into chunks. This makes
  the data more manageable, queries can easily be parallelised towards the
  parts and indexes are split such that there are less levels in the
  index trees. The inherent disadvantage is that to use a split index
  one has to scan all index parts which is ok for large queries but for
  small queries it can be a disadvantage.

  Partitioning lays the foundation for more manageable databases that are
  extremely large. It does also lay the foundation for more parallelism
  in the execution of queries. This functionality will grow with later
  versions of MySQL.

  You can enable it in your buld by doing the following during your build
  process:
  ./configure --with-partition

  The partition is setup to use table locks. It implements an partition "SHARE"
  that is inserted into a hash by table name. You can use this to store
  information of state that any partition handler object will be able to see
  if it is using the same table.

  Please read the object definition in ha_partition.h before reading the rest
  if this file.
*/

#ifdef __GNUC__
#pragma implementation				// gcc: Class implementation
#endif

#include "mysql_priv.h"

#ifdef WITH_PARTITION_STORAGE_ENGINE
#include "ha_partition.h"

#include <mysql/plugin.h>

static const char *ha_par_ext= ".par";
#ifdef NOT_USED
static int free_share(PARTITION_SHARE * share);
static PARTITION_SHARE *get_share(const char *table_name, TABLE * table);
#endif

/****************************************************************************
                MODULE create/delete handler object
****************************************************************************/

static handler *partition_create_handler(handlerton *hton,
                                         TABLE_SHARE *share,
                                         MEM_ROOT *mem_root);
static uint partition_flags();
static uint alter_partition_flags();


static int partition_initialize(void *p)
{

  handlerton *partition_hton;
  partition_hton= (handlerton *)p;

  partition_hton->state= SHOW_OPTION_YES;
  partition_hton->db_type= DB_TYPE_PARTITION_DB;
  partition_hton->create= partition_create_handler;
  partition_hton->partition_flags= partition_flags;
  partition_hton->alter_partition_flags= alter_partition_flags;
  partition_hton->flags= HTON_NOT_USER_SELECTABLE | HTON_HIDDEN;

  return 0;
}

/*
  Create new partition handler

  SYNOPSIS
    partition_create_handler()
    table                       Table object

  RETURN VALUE
    New partition object
*/

static handler *partition_create_handler(handlerton *hton, 
                                         TABLE_SHARE *share,
                                         MEM_ROOT *mem_root)
{
  ha_partition *file= new (mem_root) ha_partition(hton, share);
  if (file && file->initialise_partition(mem_root))
  {
    delete file;
    file= 0;
  }
  return file;
}

/*
  HA_CAN_PARTITION:
  Used by storage engines that can handle partitioning without this
  partition handler
  (Partition, NDB)

  HA_CAN_UPDATE_PARTITION_KEY:
  Set if the handler can update fields that are part of the partition
  function.

  HA_CAN_PARTITION_UNIQUE:
  Set if the handler can handle unique indexes where the fields of the
  unique key are not part of the fields of the partition function. Thus
  a unique key can be set on all fields.

  HA_USE_AUTO_PARTITION
  Set if the handler sets all tables to be partitioned by default.
*/

static uint partition_flags()
{
  return HA_CAN_PARTITION;
}

static uint alter_partition_flags()
{
  return (HA_PARTITION_FUNCTION_SUPPORTED |
          HA_FAST_CHANGE_PARTITION);
}

const uint ha_partition::NO_CURRENT_PART_ID= 0xFFFFFFFF;

/*
  Constructor method

  SYNOPSIS
    ha_partition()
    table                       Table object

  RETURN VALUE
    NONE
*/

ha_partition::ha_partition(handlerton *hton, TABLE_SHARE *share)
  :handler(hton, share), m_part_info(NULL), m_create_handler(FALSE),
   m_is_sub_partitioned(0), is_clone(FALSE), auto_increment_lock(FALSE),
   auto_increment_safe_stmt_log_lock(FALSE)
{
  DBUG_ENTER("ha_partition::ha_partition(table)");
  init_handler_variables();
  DBUG_VOID_RETURN;
}


/*
  Constructor method

  SYNOPSIS
    ha_partition()
    part_info                       Partition info

  RETURN VALUE
    NONE
*/

ha_partition::ha_partition(handlerton *hton, partition_info *part_info)
  :handler(hton, NULL), m_part_info(part_info),
   m_create_handler(TRUE),
   m_is_sub_partitioned(m_part_info->is_sub_partitioned()), is_clone(FALSE),
   auto_increment_lock(FALSE), auto_increment_safe_stmt_log_lock(FALSE)
{
  DBUG_ENTER("ha_partition::ha_partition(part_info)");
  init_handler_variables();
  DBUG_ASSERT(m_part_info);
  DBUG_VOID_RETURN;
}


/*
  Initialise handler object

  SYNOPSIS
    init_handler_variables()

  RETURN VALUE
    NONE
*/

void ha_partition::init_handler_variables()
{
  active_index= MAX_KEY;
  m_mode= 0;
  m_open_test_lock= 0;
  m_file_buffer= NULL;
  m_name_buffer_ptr= NULL;
  m_engine_array= NULL;
  m_file= NULL;
  m_file_tot_parts= 0;
  m_reorged_file= NULL;
  m_new_file= NULL;
  m_reorged_parts= 0;
  m_added_file= NULL;
  m_tot_parts= 0;
  m_pkey_is_clustered= 0;
  m_lock_type= F_UNLCK;
  m_part_spec.start_part= NO_CURRENT_PART_ID;
  m_scan_value= 2;
  m_ref_length= 0;
  m_part_spec.end_part= NO_CURRENT_PART_ID;
  m_index_scan_type= partition_no_index_scan;
  m_start_key.key= NULL;
  m_start_key.length= 0;
  m_myisam= FALSE;
  m_innodb= FALSE;
  m_extra_cache= FALSE;
  m_extra_cache_size= 0;
  m_table_flags= HA_FILE_BASED | HA_REC_NOT_IN_SEQ;
  m_low_byte_first= 1;
  m_part_field_array= NULL;
  m_ordered_rec_buffer= NULL;
  m_top_entry= NO_CURRENT_PART_ID;
  m_rec_length= 0;
  m_last_part= 0;
  m_rec0= 0;
  m_curr_key_info[0]= NULL;
  m_curr_key_info[1]= NULL;
  /*
    this allows blackhole to work properly
  */
  m_no_locks= 0;

#ifdef DONT_HAVE_TO_BE_INITALIZED
  m_start_key.flag= 0;
  m_ordered= TRUE;
#endif
}


const char *ha_partition::table_type() const
{ 
  // we can do this since we only support a single engine type
  return m_file[0]->table_type(); 
}


/*
  Destructor method

  SYNOPSIS
    ~ha_partition()

  RETURN VALUE
    NONE
*/

ha_partition::~ha_partition()
{
  DBUG_ENTER("ha_partition::~ha_partition()");
  if (m_file != NULL)
  {
    uint i;
    for (i= 0; i < m_tot_parts; i++)
      delete m_file[i];
  }
  my_free((char*) m_ordered_rec_buffer, MYF(MY_ALLOW_ZERO_PTR));

  clear_handler_file();
  DBUG_VOID_RETURN;
}


/*
  Initialise partition handler object

  SYNOPSIS
    initialise_partition()
    mem_root			Allocate memory through this

  RETURN VALUE
    1                         Error
    0                         Success

  DESCRIPTION

  The partition handler is only a layer on top of other engines. Thus it
  can't really perform anything without the underlying handlers. Thus we
  add this method as part of the allocation of a handler object.

  1) Allocation of underlying handlers
     If we have access to the partition info we will allocate one handler
     instance for each partition.
  2) Allocation without partition info
     The cases where we don't have access to this information is when called
     in preparation for delete_table and rename_table and in that case we
     only need to set HA_FILE_BASED. In that case we will use the .par file
     that contains information about the partitions and their engines and
     the names of each partition.
  3) Table flags initialisation
     We need also to set table flags for the partition handler. This is not
     static since it depends on what storage engines are used as underlying
     handlers.
     The table flags is set in this routine to simulate the behaviour of a
     normal storage engine
     The flag HA_FILE_BASED will be set independent of the underlying handlers
  4) Index flags initialisation
     When knowledge exists on the indexes it is also possible to initialise the
     index flags. Again the index flags must be initialised by using the under-
     lying handlers since this is storage engine dependent.
     The flag HA_READ_ORDER will be reset for the time being to indicate no
     ordered output is available from partition handler indexes. Later a merge
     sort will be performed using the underlying handlers.
  5) primary_key_is_clustered, has_transactions and low_byte_first is
     calculated here.

*/

bool ha_partition::initialise_partition(MEM_ROOT *mem_root)
{
  handler **file_array, *file;
  DBUG_ENTER("ha_partition::initialise_partition");

  if (m_create_handler)
  {
    m_tot_parts= m_part_info->get_tot_partitions();
    DBUG_ASSERT(m_tot_parts > 0);
    if (new_handlers_from_part_info(mem_root))
      DBUG_RETURN(1);
  }
  else if (!table_share || !table_share->normalized_path.str)
  {
    /*
      Called with dummy table share (delete, rename and alter table)
      Don't need to set-up table flags other than
      HA_FILE_BASED here
    */
    m_table_flags|= HA_FILE_BASED | HA_REC_NOT_IN_SEQ;
    DBUG_RETURN(0);
  }
  else if (get_from_handler_file(table_share->normalized_path.str, mem_root))
  {
    mem_alloc_error(2);
    DBUG_RETURN(1);
  }
  /*
    We create all underlying table handlers here. We do it in this special
    method to be able to report allocation errors.

    Set up table_flags, low_byte_first, primary_key_is_clustered and
    has_transactions since they are called often in all kinds of places,
    other parameters are calculated on demand.
    HA_FILE_BASED is always set for partition handler since we use a
    special file for handling names of partitions, engine types.
    HA_CAN_GEOMETRY, HA_CAN_FULLTEXT, HA_CAN_SQL_HANDLER, HA_DUPLICATE_POS,
    HA_CAN_INSERT_DELAYED is disabled until further investigated.
  */
  m_table_flags= (ulong)m_file[0]->ha_table_flags();
  m_low_byte_first= m_file[0]->low_byte_first();
  m_pkey_is_clustered= TRUE;
  file_array= m_file;
  do
  {
    file= *file_array;
    if (m_low_byte_first != file->low_byte_first())
    {
      // Cannot have handlers with different endian
      my_error(ER_MIX_HANDLER_ERROR, MYF(0));
      DBUG_RETURN(1);
    }
    if (!file->primary_key_is_clustered())
      m_pkey_is_clustered= FALSE;
    m_table_flags&= file->ha_table_flags();
  } while (*(++file_array));
  m_table_flags&= ~(HA_CAN_GEOMETRY | HA_CAN_FULLTEXT | HA_DUPLICATE_POS |
                    HA_CAN_SQL_HANDLER | HA_CAN_INSERT_DELAYED |
                    HA_PRIMARY_KEY_REQUIRED_FOR_POSITION);
  m_table_flags|= HA_FILE_BASED | HA_REC_NOT_IN_SEQ;
  DBUG_RETURN(0);
}

/****************************************************************************
                MODULE meta data changes
****************************************************************************/
/*
  Delete a table

  SYNOPSIS
    delete_table()
    name                    Full path of table name

  RETURN VALUE
    >0                        Error
    0                         Success

  DESCRIPTION
    Used to delete a table. By the time delete_table() has been called all
    opened references to this table will have been closed (and your globally
    shared references released. The variable name will just be the name of
    the table. You will need to remove any files you have created at this
    point.

    If you do not implement this, the default delete_table() is called from
    handler.cc and it will delete all files with the file extentions returned
    by bas_ext().

    Called from handler.cc by delete_table and  ha_create_table(). Only used
    during create if the table_flag HA_DROP_BEFORE_CREATE was specified for
    the storage engine.
*/

int ha_partition::delete_table(const char *name)
{
  int error;
  DBUG_ENTER("ha_partition::delete_table");

  if ((error= del_ren_cre_table(name, NULL, NULL, NULL)))
    DBUG_RETURN(error);
  DBUG_RETURN(handler::delete_table(name));
}


/*
  Rename a table

  SYNOPSIS
    rename_table()
    from                      Full path of old table name
    to                        Full path of new table name

  RETURN VALUE
    >0                        Error
    0                         Success

  DESCRIPTION
    Renames a table from one name to another from alter table call.

    If you do not implement this, the default rename_table() is called from
    handler.cc and it will rename all files with the file extentions returned
    by bas_ext().

    Called from sql_table.cc by mysql_rename_table().
*/

int ha_partition::rename_table(const char *from, const char *to)
{
  int error;
  DBUG_ENTER("ha_partition::rename_table");

  if ((error= del_ren_cre_table(from, to, NULL, NULL)))
    DBUG_RETURN(error);
  DBUG_RETURN(handler::rename_table(from, to));
}


/*
  Create the handler file (.par-file)

  SYNOPSIS
    create_handler_files()
    name                              Full path of table name
    create_info                       Create info generated for CREATE TABLE

  RETURN VALUE
    >0                        Error
    0                         Success

  DESCRIPTION
    create_handler_files is called to create any handler specific files
    before opening the file with openfrm to later call ::create on the
    file object.
    In the partition handler this is used to store the names of partitions
    and types of engines in the partitions.
*/

int ha_partition::create_handler_files(const char *path,
                                       const char *old_path,
                                       int action_flag,
                                       HA_CREATE_INFO *create_info)
{
  DBUG_ENTER("ha_partition::create_handler_files()");

  /*
    We need to update total number of parts since we might write the handler
    file as part of a partition management command
  */
  if (action_flag == CHF_DELETE_FLAG ||
      action_flag == CHF_RENAME_FLAG)
  {
    char name[FN_REFLEN];
    char old_name[FN_REFLEN];

    strxmov(name, path, ha_par_ext, NullS);
    strxmov(old_name, old_path, ha_par_ext, NullS);
    if ((action_flag == CHF_DELETE_FLAG &&
         my_delete(name, MYF(MY_WME))) ||
        (action_flag == CHF_RENAME_FLAG &&
         my_rename(old_name, name, MYF(MY_WME))))
    {
      DBUG_RETURN(TRUE);
    }
  }
  else if (action_flag == CHF_CREATE_FLAG)
  {
    if (create_handler_file(path))
    {
      my_error(ER_CANT_CREATE_HANDLER_FILE, MYF(0));
      DBUG_RETURN(1);
    }
  }
  DBUG_RETURN(0);
}


/*
  Create a partitioned table

  SYNOPSIS
    create()
    name                              Full path of table name
    table_arg                         Table object
    create_info                       Create info generated for CREATE TABLE

  RETURN VALUE
    >0                        Error
    0                         Success

  DESCRIPTION
    create() is called to create a table. The variable name will have the name
    of the table. When create() is called you do not need to worry about
    opening the table. Also, the FRM file will have already been created so
    adjusting create_info will not do you any good. You can overwrite the frm
    file at this point if you wish to change the table definition, but there
    are no methods currently provided for doing that.

    Called from handler.cc by ha_create_table().
*/

int ha_partition::create(const char *name, TABLE *table_arg,
			 HA_CREATE_INFO *create_info)
{
  char t_name[FN_REFLEN];
  DBUG_ENTER("ha_partition::create");

  strmov(t_name, name);
  DBUG_ASSERT(*fn_rext((char*)name) == '\0');
  if (del_ren_cre_table(t_name, NULL, table_arg, create_info))
  {
    handler::delete_table(t_name);
    DBUG_RETURN(1);
  }
  DBUG_RETURN(0);
}


/*
  Drop partitions as part of ALTER TABLE of partitions

  SYNOPSIS
    drop_partitions()
    path                        Complete path of db and table name

  RETURN VALUE
    >0                          Failure
    0                           Success

  DESCRIPTION
    Use part_info object on handler object to deduce which partitions to
    drop (each partition has a state attached to it)
*/

int ha_partition::drop_partitions(THD *thd, const char *path)
{
  List_iterator<partition_element> part_it(m_part_info->partitions);
  char part_name_buff[FN_REFLEN];
  uint no_parts= m_part_info->partitions.elements;
  uint no_subparts= m_part_info->no_subparts;
  uint i= 0;
  uint name_variant;
  int  ret_error;
  int  error= 0;
  DBUG_ENTER("ha_partition::drop_partitions");

  /*
    Assert that it works without HA_FILE_BASED and lower_case_table_name = 2.
    We use m_file[0] as long as all partitions have the same storage engine.
  */
  DBUG_ASSERT(!strcmp(path, get_canonical_filename(m_file[0], path,
                                                   part_name_buff)));
  do
  {
    partition_element *part_elem= part_it++;
    if (part_elem->part_state == PART_TO_BE_DROPPED)
    {
      handler *file;
      /*
        This part is to be dropped, meaning the part or all its subparts.
      */
      name_variant= NORMAL_PART_NAME;
      if (m_is_sub_partitioned)
      {
        List_iterator<partition_element> sub_it(part_elem->subpartitions);
        uint j= 0, part;
        do
        {
          partition_element *sub_elem= sub_it++;
          part= i * no_subparts + j;
          create_subpartition_name(part_name_buff, path,
                                   part_elem->partition_name,
                                   sub_elem->partition_name, name_variant);
          file= m_file[part];
          DBUG_PRINT("info", ("Drop subpartition %s", part_name_buff));
          if ((ret_error= file->ha_delete_table(part_name_buff)))
            error= ret_error;
          if (deactivate_ddl_log_entry(sub_elem->log_entry->entry_pos))
            error= 1;
        } while (++j < no_subparts);
      }
      else
      {
        create_partition_name(part_name_buff, path,
                              part_elem->partition_name, name_variant,
                              TRUE);
        file= get_new_handler(0, thd->mem_root, m_file[i]->ht);
        DBUG_PRINT("info", ("Drop partition %s", part_name_buff));
        if ((ret_error= file->ha_delete_table(part_name_buff)))
          error= ret_error;
        if (deactivate_ddl_log_entry(part_elem->log_entry->entry_pos))
          error= 1;
        delete file;
      }
      if (part_elem->part_state == PART_IS_CHANGED)
        part_elem->part_state= PART_NORMAL;
      else
        part_elem->part_state= PART_IS_DROPPED;
    }
  } while (++i < no_parts);
  (void) sync_ddl_log();
  DBUG_RETURN(error);
}


/*
  Rename partitions as part of ALTER TABLE of partitions

  SYNOPSIS
    rename_partitions()
    path                        Complete path of db and table name

  RETURN VALUE
    TRUE                        Failure
    FALSE                       Success

  DESCRIPTION
    When reorganising partitions, adding hash partitions and coalescing
    partitions it can be necessary to rename partitions while holding
    an exclusive lock on the table.
    Which partitions to rename is given by state of partitions found by the
    partition info struct referenced from the handler object
*/

int ha_partition::rename_partitions(THD *thd, const char *path)
{
  List_iterator<partition_element> part_it(m_part_info->partitions);
  List_iterator<partition_element> temp_it(m_part_info->temp_partitions);
  char part_name_buff[FN_REFLEN];
  char norm_name_buff[FN_REFLEN];
  uint no_parts= m_part_info->partitions.elements;
  uint part_count= 0;
  uint no_subparts= m_part_info->no_subparts;
  uint i= 0;
  uint j= 0;
  int error= 0;
  int ret_error;
  uint temp_partitions= m_part_info->temp_partitions.elements;
  handler *file;
  partition_element *part_elem, *sub_elem;
  DBUG_ENTER("ha_partition::rename_partitions");

  /*
    Assert that it works without HA_FILE_BASED and lower_case_table_name = 2.
    We use m_file[0] as long as all partitions have the same storage engine.
  */
  DBUG_ASSERT(!strcmp(path, get_canonical_filename(m_file[0], path,
                                                   norm_name_buff)));

  if (temp_partitions)
  {
    /*
      These are the reorganised partitions that have already been copied.
      We delete the partitions and log the delete by inactivating the
      delete log entry in the table log. We only need to synchronise
      these writes before moving to the next loop since there is no
      interaction among reorganised partitions, they cannot have the
      same name.
    */
    do
    {
      part_elem= temp_it++;
      if (m_is_sub_partitioned)
      {
        List_iterator<partition_element> sub_it(part_elem->subpartitions);
        do
        {
          sub_elem= sub_it++;
          file= get_new_handler(0, thd->mem_root,
                                m_reorged_file[part_count++]->ht);
          create_subpartition_name(norm_name_buff, path,
                                   part_elem->partition_name,
                                   sub_elem->partition_name,
                                   NORMAL_PART_NAME);
          DBUG_PRINT("info", ("Delete subpartition %s", norm_name_buff));
          if ((ret_error= file->ha_delete_table(norm_name_buff)))
            error= ret_error;
          else if (deactivate_ddl_log_entry(sub_elem->log_entry->entry_pos))
            error= 1;
          else
            sub_elem->log_entry= NULL; /* Indicate success */
          delete file;
        } while (++j < no_subparts);
      }
      else
      {
        file= get_new_handler(0, thd->mem_root,
                              m_reorged_file[part_count++]->ht);
        create_partition_name(norm_name_buff, path,
                              part_elem->partition_name, NORMAL_PART_NAME,
                              TRUE);
        DBUG_PRINT("info", ("Delete partition %s", norm_name_buff));
        if ((ret_error= file->ha_delete_table(norm_name_buff)))
          error= ret_error;
        else if (deactivate_ddl_log_entry(part_elem->log_entry->entry_pos))
          error= 1;
        else
          part_elem->log_entry= NULL; /* Indicate success */
        delete file;
      }
    } while (++i < temp_partitions);
    (void) sync_ddl_log();
  }
  i= 0;
  do
  {
    /*
       When state is PART_IS_CHANGED it means that we have created a new
       TEMP partition that is to be renamed to normal partition name and
       we are to delete the old partition with currently the normal name.
       
       We perform this operation by
       1) Delete old partition with normal partition name
       2) Signal this in table log entry
       3) Synch table log to ensure we have consistency in crashes
       4) Rename temporary partition name to normal partition name
       5) Signal this to table log entry
       It is not necessary to synch the last state since a new rename
       should not corrupt things if there was no temporary partition.

       The only other parts we need to cater for are new parts that
       replace reorganised parts. The reorganised parts were deleted
       by the code above that goes through the temp_partitions list.
       Thus the synch above makes it safe to simply perform step 4 and 5
       for those entries.
    */
    part_elem= part_it++;
    if (part_elem->part_state == PART_IS_CHANGED ||
        part_elem->part_state == PART_TO_BE_DROPPED ||
        (part_elem->part_state == PART_IS_ADDED && temp_partitions))
    {
      if (m_is_sub_partitioned)
      {
        List_iterator<partition_element> sub_it(part_elem->subpartitions);
        uint part;

        j= 0;
        do
        {
          sub_elem= sub_it++;
          part= i * no_subparts + j;
          create_subpartition_name(norm_name_buff, path,
                                   part_elem->partition_name,
                                   sub_elem->partition_name,
                                   NORMAL_PART_NAME);
          if (part_elem->part_state == PART_IS_CHANGED)
          {
            file= get_new_handler(0, thd->mem_root,
                                  m_reorged_file[part_count++]->ht);
            DBUG_PRINT("info", ("Delete subpartition %s", norm_name_buff));
            if ((ret_error= file->ha_delete_table(norm_name_buff)))
              error= ret_error;
            else if (deactivate_ddl_log_entry(sub_elem->log_entry->entry_pos))
              error= 1;
            (void) sync_ddl_log();
            delete file;
          }
          file= get_new_handler(0, thd->mem_root,
                                m_new_file[part]->ht);
          create_subpartition_name(part_name_buff, path,
                                   part_elem->partition_name,
                                   sub_elem->partition_name,
                                   TEMP_PART_NAME);
          DBUG_PRINT("info", ("Rename subpartition from %s to %s",
                     part_name_buff, norm_name_buff));
          if ((ret_error= file->ha_rename_table(part_name_buff,
                                                norm_name_buff)))
            error= ret_error;
          else if (deactivate_ddl_log_entry(sub_elem->log_entry->entry_pos))
            error= 1;
          else
            sub_elem->log_entry= NULL;
          delete file;
        } while (++j < no_subparts);
      }
      else
      {
        create_partition_name(norm_name_buff, path,
                              part_elem->partition_name, NORMAL_PART_NAME,
                              TRUE);
        if (part_elem->part_state == PART_IS_CHANGED)
        {
          file= get_new_handler(0, thd->mem_root,
                                m_reorged_file[part_count++]->ht);
          DBUG_PRINT("info", ("Delete partition %s", norm_name_buff));
          if ((ret_error= file->ha_delete_table(norm_name_buff)))
            error= ret_error;
          else if (deactivate_ddl_log_entry(part_elem->log_entry->entry_pos))
            error= 1;
          (void) sync_ddl_log();
          delete file;
        }
        file= get_new_handler(0, thd->mem_root,
                              m_new_file[i]->ht);
        create_partition_name(part_name_buff, path,
                              part_elem->partition_name, TEMP_PART_NAME,
                              TRUE);
        DBUG_PRINT("info", ("Rename partition from %s to %s",
                   part_name_buff, norm_name_buff));
        if ((ret_error= file->ha_rename_table(part_name_buff,
                                              norm_name_buff)))
          error= ret_error;
        else if (deactivate_ddl_log_entry(part_elem->log_entry->entry_pos))
          error= 1;
        else
          part_elem->log_entry= NULL;
        delete file;
      }
    }
  } while (++i < no_parts);
  (void) sync_ddl_log();
  DBUG_RETURN(error);
}


#define OPTIMIZE_PARTS 1
#define ANALYZE_PARTS 2
#define CHECK_PARTS   3
#define REPAIR_PARTS 4

static const char *opt_op_name[]= {NULL,
                                   "optimize", "analyze", "check", "repair" };

/*
  Optimize table

  SYNOPSIS
    optimize()
    thd               Thread object
    check_opt         Check/analyze/repair/optimize options

  RETURN VALUES
    >0                Error
    0                 Success
*/

int ha_partition::optimize(THD *thd, HA_CHECK_OPT *check_opt)
{
  DBUG_ENTER("ha_partition::optimize");

  DBUG_RETURN(handle_opt_partitions(thd, check_opt, 
                                    OPTIMIZE_PARTS,
                                    thd->lex->alter_info.flags &
                                    ALTER_OPTIMIZE_PARTITION ? FALSE : TRUE));
}


/*
  Analyze table

  SYNOPSIS
    analyze()
    thd               Thread object
    check_opt         Check/analyze/repair/optimize options

  RETURN VALUES
    >0                Error
    0                 Success
*/

int ha_partition::analyze(THD *thd, HA_CHECK_OPT *check_opt)
{
  DBUG_ENTER("ha_partition::analyze");

  DBUG_RETURN(handle_opt_partitions(thd, check_opt, 
                                    ANALYZE_PARTS,
                                    thd->lex->alter_info.flags &
                                    ALTER_ANALYZE_PARTITION ? FALSE : TRUE));
}


/*
  Check table

  SYNOPSIS
    check()
    thd               Thread object
    check_opt         Check/analyze/repair/optimize options

  RETURN VALUES
    >0                Error
    0                 Success
*/

int ha_partition::check(THD *thd, HA_CHECK_OPT *check_opt)
{
  DBUG_ENTER("ha_partition::check");

  DBUG_RETURN(handle_opt_partitions(thd, check_opt, 
                                    CHECK_PARTS,
                                    thd->lex->alter_info.flags &
                                    ALTER_CHECK_PARTITION ? FALSE : TRUE));
}


/*
  Repair table

  SYNOPSIS
    repair()
    thd               Thread object
    check_opt         Check/analyze/repair/optimize options

  RETURN VALUES
    >0                Error
    0                 Success
*/

int ha_partition::repair(THD *thd, HA_CHECK_OPT *check_opt)
{
  DBUG_ENTER("ha_partition::repair");

  DBUG_RETURN(handle_opt_partitions(thd, check_opt, 
                                    REPAIR_PARTS,
                                    thd->lex->alter_info.flags &
                                    ALTER_REPAIR_PARTITION ? FALSE : TRUE));
}

/*
  Handle optimize/analyze/check/repair of one partition

  SYNOPSIS
    handle_opt_part()
    thd                      Thread object
    check_opt                Options
    file                     Handler object of partition
    flag                     Optimize/Analyze/Check/Repair flag

  RETURN VALUE
    >0                        Failure
    0                         Success
*/

static int handle_opt_part(THD *thd, HA_CHECK_OPT *check_opt,
                           handler *file, uint flag)
{
  int error;
  DBUG_ENTER("handle_opt_part");
  DBUG_PRINT("enter", ("flag = %u", flag));

  if (flag == OPTIMIZE_PARTS)
    error= file->ha_optimize(thd, check_opt);
  else if (flag == ANALYZE_PARTS)
    error= file->ha_analyze(thd, check_opt);
  else if (flag == CHECK_PARTS)
    error= file->ha_check(thd, check_opt);
  else if (flag == REPAIR_PARTS)
    error= file->ha_repair(thd, check_opt);
  else
  {
    DBUG_ASSERT(FALSE);
    error= 1;
  }
  if (error == HA_ADMIN_ALREADY_DONE)
    error= 0;
  DBUG_RETURN(error);
}


/*
   print a message row formatted for ANALYZE/CHECK/OPTIMIZE/REPAIR TABLE 
   (modelled after mi_check_print_msg)
   TODO: move this into the handler, or rewrite mysql_admin_table.
*/
static bool print_admin_msg(THD* thd, const char* msg_type,
                            const char* db_name, const char* table_name,
                            const char* op_name, const char *fmt, ...)
{
  va_list args;
  Protocol *protocol= thd->protocol;
  uint length, msg_length;
  char msgbuf[PARTITION_MAX_MSG_BUF];
  char name[NAME_LEN*2+2];

  va_start(args, fmt);
  msg_length= my_vsnprintf(msgbuf, sizeof(msgbuf), fmt, args);
  va_end(args);
  msgbuf[sizeof(msgbuf) - 1] = 0; // healthy paranoia


  if (!thd->vio_ok())
  {
    sql_print_error(msgbuf);
    return TRUE;
  }

  length=(uint) (strxmov(name, db_name, ".", table_name,NullS) - name);
  /*
     TODO: switch from protocol to push_warning here. The main reason we didn't
     it yet is parallel repair. Due to following trace:
     mi_check_print_msg/push_warning/sql_alloc/my_pthread_getspecific_ptr.

     Also we likely need to lock mutex here (in both cases with protocol and
     push_warning).
  */
  DBUG_PRINT("info",("print_admin_msg:  %s, %s, %s, %s", name, op_name,
                     msg_type, msgbuf));
  protocol->prepare_for_resend();
  protocol->store(name, length, system_charset_info);
  protocol->store(op_name, system_charset_info);
  protocol->store(msg_type, system_charset_info);
  protocol->store(msgbuf, msg_length, system_charset_info);
  if (protocol->write())
  {
    sql_print_error("Failed on my_net_write, writing to stderr instead: %s\n",
                    msgbuf);
    return TRUE;
  }
  return FALSE;
}


/*
  Handle optimize/analyze/check/repair of partitions

  SYNOPSIS
    handle_opt_partitions()
    thd                      Thread object
    check_opt                Options
    flag                     Optimize/Analyze/Check/Repair flag
    all_parts                All partitions or only a subset

  RETURN VALUE
    >0                        Failure
    0                         Success
*/

int ha_partition::handle_opt_partitions(THD *thd, HA_CHECK_OPT *check_opt,
                                        uint flag, bool all_parts)
{
  List_iterator<partition_element> part_it(m_part_info->partitions);
  uint no_parts= m_part_info->no_parts;
  uint no_subparts= m_part_info->no_subparts;
  uint i= 0;
  int error;
  DBUG_ENTER("ha_partition::handle_opt_partitions");
  DBUG_PRINT("enter", ("all_parts %u, flag= %u", all_parts, flag));

  do
  {
    partition_element *part_elem= part_it++;
    /*
      when ALTER TABLE <CMD> PARTITION ...
      it should only do named partitions, otherwise all partitions
    */
    if (all_parts ||
        part_elem->part_state == PART_CHANGED)
    {
      if (m_is_sub_partitioned)
      {
        List_iterator<partition_element> subpart_it(part_elem->subpartitions);
        partition_element *sub_elem;
        uint j= 0, part;
        do
        {
          sub_elem= subpart_it++;
          part= i * no_subparts + j;
          DBUG_PRINT("info", ("Optimize subpartition %u (%s)",
                     part, sub_elem->partition_name));
#ifdef NOT_USED
          if (print_admin_msg(thd, "note", table_share->db.str, table->alias,
                          opt_op_name[flag],
                          "Start to operate on subpartition %s", 
                          sub_elem->partition_name))
            DBUG_RETURN(HA_ADMIN_INTERNAL_ERROR);
#endif
          if ((error= handle_opt_part(thd, check_opt, m_file[part], flag)))
          {
            /* print a line which partition the error belongs to */
            if (error != HA_ADMIN_NOT_IMPLEMENTED &&
                error != HA_ADMIN_ALREADY_DONE &&
                error != HA_ADMIN_TRY_ALTER)
            {
              print_admin_msg(thd, "error", table_share->db.str, table->alias,
                              opt_op_name[flag],
                              "Subpartition %s returned error", 
                              sub_elem->partition_name);
            }
            DBUG_RETURN(error);
          }
        } while (++j < no_subparts);
      }
      else
      {
        DBUG_PRINT("info", ("Optimize partition %u (%s)", i,
                            part_elem->partition_name));
#ifdef NOT_USED
        if (print_admin_msg(thd, "note", table_share->db.str, table->alias,
                        opt_op_name[flag],
                        "Start to operate on partition %s", 
                        part_elem->partition_name))
          DBUG_RETURN(HA_ADMIN_INTERNAL_ERROR);
#endif
        if ((error= handle_opt_part(thd, check_opt, m_file[i], flag)))
        {
          /* print a line which partition the error belongs to */
          if (error != HA_ADMIN_NOT_IMPLEMENTED &&
              error != HA_ADMIN_ALREADY_DONE &&
              error != HA_ADMIN_TRY_ALTER)
          {
            print_admin_msg(thd, "error", table_share->db.str, table->alias,
                            opt_op_name[flag], "Partition %s returned error", 
                            part_elem->partition_name);
          }
          DBUG_RETURN(error);
        }
      }
    }
  } while (++i < no_parts);
  DBUG_RETURN(FALSE);
}


/**
  @brief Check and repair the table if neccesary

  @param thd    Thread object

  @retval TRUE  Error/Not supported
  @retval FALSE Success
*/

bool ha_partition::check_and_repair(THD *thd)
{
  handler **file= m_file;
  DBUG_ENTER("ha_partition::check_and_repair");

  do
  {
    if ((*file)->ha_check_and_repair(thd))
      DBUG_RETURN(TRUE);
  } while (*(++file));
  DBUG_RETURN(FALSE);
}
 

/**
  @breif Check if the table can be automatically repaired

  @retval TRUE  Can be auto repaired
  @retval FALSE Cannot be auto repaired
*/

bool ha_partition::auto_repair() const
{
  DBUG_ENTER("ha_partition::auto_repair");

  /*
    As long as we only support one storage engine per table,
    we can use the first partition for this function.
  */
  DBUG_RETURN(m_file[0]->auto_repair());
}


/**
  @breif Check if the table is crashed

  @retval TRUE  Crashed
  @retval FALSE Not crashed
*/

bool ha_partition::is_crashed() const
{
  handler **file= m_file;
  DBUG_ENTER("ha_partition::is_crashed");

  do
  {
    if ((*file)->is_crashed())
      DBUG_RETURN(TRUE);
  } while (*(++file));
  DBUG_RETURN(FALSE);
}
 

/*
  Prepare by creating a new partition

  SYNOPSIS
    prepare_new_partition()
    table                      Table object
    create_info                Create info from CREATE TABLE
    file                       Handler object of new partition
    part_name                  partition name

  RETURN VALUE
    >0                         Error
    0                          Success
*/

int ha_partition::prepare_new_partition(TABLE *tbl,
                                        HA_CREATE_INFO *create_info,
                                        handler *file, const char *part_name,
                                        partition_element *p_elem)
{
  int error;
  bool create_flag= FALSE;
  DBUG_ENTER("prepare_new_partition");

  if ((error= set_up_table_before_create(tbl, part_name, create_info,
                                         0, p_elem)))
    goto error;
  if ((error= file->ha_create(part_name, tbl, create_info)))
    goto error;
  create_flag= TRUE;
  if ((error= file->ha_open(tbl, part_name, m_mode, m_open_test_lock)))
    goto error;
  /*
    Note: if you plan to add another call that may return failure,
    better to do it before external_lock() as cleanup_new_partition()
    assumes that external_lock() is last call that may fail here.
    Otherwise see description for cleanup_new_partition().
  */
  if ((error= file->ha_external_lock(ha_thd(), m_lock_type)))
    goto error;

  DBUG_RETURN(0);
error:
  if (create_flag)
    (void) file->ha_delete_table(part_name);
  DBUG_RETURN(error);
}


/*
  Cleanup by removing all created partitions after error

  SYNOPSIS
    cleanup_new_partition()
    part_count             Number of partitions to remove

  RETURN VALUE
    NONE

  DESCRIPTION
    This function is called immediately after prepare_new_partition() in
    case the latter fails.

    In prepare_new_partition() last call that may return failure is
    external_lock(). That means if prepare_new_partition() fails,
    partition does not have external lock. Thus no need to call
    external_lock(F_UNLCK) here.

  TODO:
    We must ensure that in the case that we get an error during the process
    that we call external_lock with F_UNLCK, close the table and delete the
    table in the case where we have been successful with prepare_handler.
    We solve this by keeping an array of successful calls to prepare_handler
    which can then be used to undo the call.
*/

void ha_partition::cleanup_new_partition(uint part_count)
{
  handler **save_m_file= m_file;
  DBUG_ENTER("ha_partition::cleanup_new_partition");

  if (m_added_file && m_added_file[0])
  {
    m_file= m_added_file;
    m_added_file= NULL;

    /* delete_table also needed, a bit more complex */
    close();

    m_added_file= m_file;
    m_file= save_m_file;
  }
  DBUG_VOID_RETURN;
}

/*
  Implement the partition changes defined by ALTER TABLE of partitions

  SYNOPSIS
    change_partitions()
    create_info                 HA_CREATE_INFO object describing all
                                fields and indexes in table
    path                        Complete path of db and table name
    out: copied                 Output parameter where number of copied
                                records are added
    out: deleted                Output parameter where number of deleted
                                records are added
    pack_frm_data               Reference to packed frm file
    pack_frm_len                Length of packed frm file

  RETURN VALUE
    >0                        Failure
    0                         Success

  DESCRIPTION
    Add and copy if needed a number of partitions, during this operation
    no other operation is ongoing in the server. This is used by
    ADD PARTITION all types as well as by REORGANIZE PARTITION. For
    one-phased implementations it is used also by DROP and COALESCE
    PARTITIONs.
    One-phased implementation needs the new frm file, other handlers will
    get zero length and a NULL reference here.
*/

int ha_partition::change_partitions(HA_CREATE_INFO *create_info,
                                    const char *path,
                                    ulonglong * const copied,
                                    ulonglong * const deleted,
                                    const uchar *pack_frm_data
                                    __attribute__((unused)),
                                    size_t pack_frm_len
                                    __attribute__((unused)))
{
  List_iterator<partition_element> part_it(m_part_info->partitions);
  List_iterator <partition_element> t_it(m_part_info->temp_partitions);
  char part_name_buff[FN_REFLEN];
  uint no_parts= m_part_info->partitions.elements;
  uint no_subparts= m_part_info->no_subparts;
  uint i= 0;
  uint no_remain_partitions, part_count, orig_count;
  handler **new_file_array;
  int error= 1;
  bool first;
  uint temp_partitions= m_part_info->temp_partitions.elements;
  THD *thd= ha_thd();
  DBUG_ENTER("ha_partition::change_partitions");

  /*
    Assert that it works without HA_FILE_BASED and lower_case_table_name = 2.
    We use m_file[0] as long as all partitions have the same storage engine.
  */
  DBUG_ASSERT(!strcmp(path, get_canonical_filename(m_file[0], path,
                                                   part_name_buff)));
  m_reorged_parts= 0;
  if (!m_part_info->is_sub_partitioned())
    no_subparts= 1;

  /*
    Step 1:
      Calculate number of reorganised partitions and allocate space for
      their handler references.
  */
  if (temp_partitions)
  {
    m_reorged_parts= temp_partitions * no_subparts;
  }
  else
  {
    do
    {
      partition_element *part_elem= part_it++;
      if (part_elem->part_state == PART_CHANGED ||
          part_elem->part_state == PART_REORGED_DROPPED)
      {
        m_reorged_parts+= no_subparts;
      }
    } while (++i < no_parts);
  }
  if (m_reorged_parts &&
      !(m_reorged_file= (handler**)sql_calloc(sizeof(handler*)*
                                              (m_reorged_parts + 1))))
  {
    mem_alloc_error(sizeof(handler*)*(m_reorged_parts+1));
    DBUG_RETURN(ER_OUTOFMEMORY);
  }

  /*
    Step 2:
      Calculate number of partitions after change and allocate space for
      their handler references.
  */
  no_remain_partitions= 0;
  if (temp_partitions)
  {
    no_remain_partitions= no_parts * no_subparts;
  }
  else
  {
    part_it.rewind();
    i= 0;
    do
    {
      partition_element *part_elem= part_it++;
      if (part_elem->part_state == PART_NORMAL ||
          part_elem->part_state == PART_TO_BE_ADDED ||
          part_elem->part_state == PART_CHANGED)
      {
        no_remain_partitions+= no_subparts;
      }
    } while (++i < no_parts);
  }
  if (!(new_file_array= (handler**)sql_calloc(sizeof(handler*)*
                                              (2*(no_remain_partitions + 1)))))
  {
    mem_alloc_error(sizeof(handler*)*2*(no_remain_partitions+1));
    DBUG_RETURN(ER_OUTOFMEMORY);
  }
  m_added_file= &new_file_array[no_remain_partitions + 1];

  /*
    Step 3:
      Fill m_reorged_file with handler references and NULL at the end
  */
  if (m_reorged_parts)
  {
    i= 0;
    part_count= 0;
    first= TRUE;
    part_it.rewind();
    do
    {
      partition_element *part_elem= part_it++;
      if (part_elem->part_state == PART_CHANGED ||
          part_elem->part_state == PART_REORGED_DROPPED)
      {
        memcpy((void*)&m_reorged_file[part_count],
               (void*)&m_file[i*no_subparts],
               sizeof(handler*)*no_subparts);
        part_count+= no_subparts;
      }
      else if (first && temp_partitions &&
               part_elem->part_state == PART_TO_BE_ADDED)
      {
        /*
          When doing an ALTER TABLE REORGANIZE PARTITION a number of
          partitions is to be reorganised into a set of new partitions.
          The reorganised partitions are in this case in the temp_partitions
          list. We copy all of them in one batch and thus we only do this
          until we find the first partition with state PART_TO_BE_ADDED
          since this is where the new partitions go in and where the old
          ones used to be.
        */
        first= FALSE;
        DBUG_ASSERT(((i*no_subparts) + m_reorged_parts) <= m_file_tot_parts);
        memcpy((void*)m_reorged_file, &m_file[i*no_subparts],
               sizeof(handler*)*m_reorged_parts);
      }
    } while (++i < no_parts);
  }

  /*
    Step 4:
      Fill new_array_file with handler references. Create the handlers if
      needed.
  */
  i= 0;
  part_count= 0;
  orig_count= 0;
  first= TRUE;
  part_it.rewind();
  do
  {
    partition_element *part_elem= part_it++;
    if (part_elem->part_state == PART_NORMAL)
    {
      DBUG_ASSERT(orig_count + no_subparts <= m_file_tot_parts);
      memcpy((void*)&new_file_array[part_count], (void*)&m_file[orig_count],
             sizeof(handler*)*no_subparts);
      part_count+= no_subparts;
      orig_count+= no_subparts;
    }
    else if (part_elem->part_state == PART_CHANGED ||
             part_elem->part_state == PART_TO_BE_ADDED)
    {
      uint j= 0;
      do
      {
        if (!(new_file_array[part_count++]=
              get_new_handler(table->s,
                              thd->mem_root,
                              part_elem->engine_type)))
        {
          mem_alloc_error(sizeof(handler));
          DBUG_RETURN(ER_OUTOFMEMORY);
        }
      } while (++j < no_subparts);
      if (part_elem->part_state == PART_CHANGED)
        orig_count+= no_subparts;
      else if (temp_partitions && first)
      {
        orig_count+= (no_subparts * temp_partitions);
        first= FALSE;
      }
    }
  } while (++i < no_parts);
  first= FALSE;
  /*
    Step 5:
      Create the new partitions and also open, lock and call external_lock
      on them to prepare them for copy phase and also for later close
      calls
  */
  i= 0;
  part_count= 0;
  part_it.rewind();
  do
  {
    partition_element *part_elem= part_it++;
    if (part_elem->part_state == PART_TO_BE_ADDED ||
        part_elem->part_state == PART_CHANGED)
    {
      /*
        A new partition needs to be created PART_TO_BE_ADDED means an
        entirely new partition and PART_CHANGED means a changed partition
        that will still exist with either more or less data in it.
      */
      uint name_variant= NORMAL_PART_NAME;
      if (part_elem->part_state == PART_CHANGED ||
          (part_elem->part_state == PART_TO_BE_ADDED && temp_partitions))
        name_variant= TEMP_PART_NAME;
      if (m_part_info->is_sub_partitioned())
      {
        List_iterator<partition_element> sub_it(part_elem->subpartitions);
        uint j= 0, part;
        do
        {
          partition_element *sub_elem= sub_it++;
          create_subpartition_name(part_name_buff, path,
                                   part_elem->partition_name,
                                   sub_elem->partition_name,
                                   name_variant);
          part= i * no_subparts + j;
          DBUG_PRINT("info", ("Add subpartition %s", part_name_buff));
          if ((error= prepare_new_partition(table, create_info,
                                            new_file_array[part],
                                            (const char *)part_name_buff,
                                            sub_elem)))
          {
            cleanup_new_partition(part_count);
            DBUG_RETURN(error);
          }
          m_added_file[part_count++]= new_file_array[part];
        } while (++j < no_subparts);
      }
      else
      {
        create_partition_name(part_name_buff, path,
                              part_elem->partition_name, name_variant,
                              TRUE);
        DBUG_PRINT("info", ("Add partition %s", part_name_buff));
        if ((error= prepare_new_partition(table, create_info,
                                          new_file_array[i],
                                          (const char *)part_name_buff,
                                          part_elem)))
        {
          cleanup_new_partition(part_count);
          DBUG_RETURN(error);
        }
        m_added_file[part_count++]= new_file_array[i];
      }
    }
  } while (++i < no_parts);

  /*
    Step 6:
      State update to prepare for next write of the frm file.
  */
  i= 0;
  part_it.rewind();
  do
  {
    partition_element *part_elem= part_it++;
    if (part_elem->part_state == PART_TO_BE_ADDED)
      part_elem->part_state= PART_IS_ADDED;
    else if (part_elem->part_state == PART_CHANGED)
      part_elem->part_state= PART_IS_CHANGED;
    else if (part_elem->part_state == PART_REORGED_DROPPED)
      part_elem->part_state= PART_TO_BE_DROPPED;
  } while (++i < no_parts);
  for (i= 0; i < temp_partitions; i++)
  {
    partition_element *part_elem= t_it++;
    DBUG_ASSERT(part_elem->part_state == PART_TO_BE_REORGED);
    part_elem->part_state= PART_TO_BE_DROPPED;
  }
  m_new_file= new_file_array;
  DBUG_RETURN(copy_partitions(copied, deleted));
}


/*
  Copy partitions as part of ALTER TABLE of partitions

  SYNOPSIS
    copy_partitions()
    out:copied                 Number of records copied
    out:deleted                Number of records deleted

  RETURN VALUE
    >0                         Error code
    0                          Success

  DESCRIPTION
    change_partitions has done all the preparations, now it is time to
    actually copy the data from the reorganised partitions to the new
    partitions.
*/

int ha_partition::copy_partitions(ulonglong * const copied,
                                  ulonglong * const deleted)
{
  uint reorg_part= 0;
  int result= 0;
  longlong func_value;
  DBUG_ENTER("ha_partition::copy_partitions");

  if (m_part_info->linear_hash_ind)
  {
    if (m_part_info->part_type == HASH_PARTITION)
      set_linear_hash_mask(m_part_info, m_part_info->no_parts);
    else
      set_linear_hash_mask(m_part_info, m_part_info->no_subparts);
  }

  while (reorg_part < m_reorged_parts)
  {
    handler *file= m_reorged_file[reorg_part];
    uint32 new_part;

    late_extra_cache(reorg_part);
    if ((result= file->ha_rnd_init(1)))
      goto error;
    while (TRUE)
    {
      if ((result= file->rnd_next(m_rec0)))
      {
        if (result == HA_ERR_RECORD_DELETED)
          continue;                              //Probably MyISAM
        if (result != HA_ERR_END_OF_FILE)
          goto error;
        /*
          End-of-file reached, break out to continue with next partition or
          end the copy process.
        */
        break;
      }
      /* Found record to insert into new handler */
      if (m_part_info->get_partition_id(m_part_info, &new_part,
                                        &func_value))
      {
        /*
           This record is in the original table but will not be in the new
           table since it doesn't fit into any partition any longer due to
           changed partitioning ranges or list values.
        */
        (*deleted)++;
      }
      else
      {
        THD *thd= ha_thd();
        /* Copy record to new handler */
        (*copied)++;
        tmp_disable_binlog(thd); /* Do not replicate the low-level changes. */
        result= m_new_file[new_part]->ha_write_row(m_rec0);
        reenable_binlog(thd);
        if (result)
          goto error;
      }
    }
    late_extra_no_cache(reorg_part);
    file->ha_rnd_end();
    reorg_part++;
  }
  DBUG_RETURN(FALSE);
error:
  DBUG_RETURN(result);
}


/*
  Update create info as part of ALTER TABLE

  SYNOPSIS
    update_create_info()
    create_info                   Create info from ALTER TABLE

  RETURN VALUE
    NONE

  DESCRIPTION
    Method empty so far
*/

void ha_partition::update_create_info(HA_CREATE_INFO *create_info)
{
  /*
    Fix for bug#38751, some engines needs info-calls in ALTER.
    Archive need this since it flushes in ::info.
    HA_STATUS_AUTO is optimized so it will not always be forwarded
    to all partitions, but HA_STATUS_VARIABLE will.
  */
  info(HA_STATUS_VARIABLE);

  info(HA_STATUS_AUTO);

  if (!(create_info->used_fields & HA_CREATE_USED_AUTO))
    create_info->auto_increment_value= stats.auto_increment_value;

  create_info->data_file_name= create_info->index_file_name = NULL;
  create_info->tablespace= table_share->tablespace;
  return;
}


void ha_partition::change_table_ptr(TABLE *table_arg, TABLE_SHARE *share)
{
  handler **file_array= m_file;
  table= table_arg;
  table_share= share;
  do
  {
    (*file_array)->change_table_ptr(table_arg, share);
  } while (*(++file_array));
  if (m_added_file && m_added_file[0])
  {
    /* if in middle of a drop/rename etc */
    file_array= m_added_file;
    do
    {
      (*file_array)->change_table_ptr(table_arg, share);
    } while (*(++file_array));
  }
}

/*
  Change comments specific to handler

  SYNOPSIS
    update_table_comment()
    comment                       Original comment

  RETURN VALUE
    new comment 

  DESCRIPTION
    No comment changes so far
*/

char *ha_partition::update_table_comment(const char *comment)
{
  return (char*) comment;                       /* Nothing to change */
}



/*
  Handle delete, rename and create table

  SYNOPSIS
    del_ren_cre_table()
    from                    Full path of old table
    to                      Full path of new table
    table_arg               Table object
    create_info             Create info

  RETURN VALUE
    >0                      Error
    0                       Success

  DESCRIPTION
    Common routine to handle delete_table and rename_table.
    The routine uses the partition handler file to get the
    names of the partition instances. Both these routines
    are called after creating the handler without table
    object and thus the file is needed to discover the
    names of the partitions and the underlying storage engines.
*/

uint ha_partition::del_ren_cre_table(const char *from,
				     const char *to,
				     TABLE *table_arg,
				     HA_CREATE_INFO *create_info)
{
  int save_error= 0;
  int error;
  char from_buff[FN_REFLEN], to_buff[FN_REFLEN], from_lc_buff[FN_REFLEN],
       to_lc_buff[FN_REFLEN];
  char *name_buffer_ptr;
  const char *from_path;
  const char *to_path= NULL;
  uint i;
  handler **file, **abort_file;
  DBUG_ENTER("del_ren_cre_table()");

  if (get_from_handler_file(from, ha_thd()->mem_root))
    DBUG_RETURN(TRUE);
  DBUG_ASSERT(m_file_buffer);
  DBUG_PRINT("enter", ("from: (%s) to: (%s)", from, to));
  name_buffer_ptr= m_name_buffer_ptr;
  file= m_file;
  /*
    Since ha_partition has HA_FILE_BASED, it must alter underlying table names
    if they do not have HA_FILE_BASED and lower_case_table_names == 2.
    See Bug#37402, for Mac OS X.
    The appended #P#<partname>[#SP#<subpartname>] will remain in current case.
    Using the first partitions handler, since mixing handlers is not allowed.
  */
  from_path= get_canonical_filename(*file, from, from_lc_buff);
  if (to != NULL)
    to_path= get_canonical_filename(*file, to, to_lc_buff);
  i= 0;
  do
  {
    create_partition_name(from_buff, from_path, name_buffer_ptr,
                          NORMAL_PART_NAME, FALSE);

    if (to != NULL)
    {						// Rename branch
      create_partition_name(to_buff, to_path, name_buffer_ptr,
                            NORMAL_PART_NAME, FALSE);
      error= (*file)->ha_rename_table(from_buff, to_buff);
    }
    else if (table_arg == NULL)			// delete branch
      error= (*file)->ha_delete_table(from_buff);
    else
    {
      if ((error= set_up_table_before_create(table_arg, from_buff,
                                             create_info, i, NULL)) ||
          ((error= (*file)->ha_create(from_buff, table_arg, create_info))))
        goto create_error;
    }
    name_buffer_ptr= strend(name_buffer_ptr) + 1;
    if (error)
      save_error= error;
    i++;
  } while (*(++file));
  DBUG_RETURN(save_error);
create_error:
  name_buffer_ptr= m_name_buffer_ptr;
  for (abort_file= file, file= m_file; file < abort_file; file++)
  {
    create_partition_name(from_buff, from_path, name_buffer_ptr, NORMAL_PART_NAME,
                          FALSE);
    (void) (*file)->ha_delete_table((const char*) from_buff);
    name_buffer_ptr= strend(name_buffer_ptr) + 1;
  }
  DBUG_RETURN(error);
}

/*
  Find partition based on partition id

  SYNOPSIS
    find_partition_element()
    part_id                   Partition id of partition looked for

  RETURN VALUE
    >0                        Reference to partition_element
    0                         Partition not found
*/

partition_element *ha_partition::find_partition_element(uint part_id)
{
  uint i;
  uint curr_part_id= 0;
  List_iterator_fast <partition_element> part_it(m_part_info->partitions);

  for (i= 0; i < m_part_info->no_parts; i++)
  {
    partition_element *part_elem;
    part_elem= part_it++;
    if (m_is_sub_partitioned)
    {
      uint j;
      List_iterator_fast <partition_element> sub_it(part_elem->subpartitions);
      for (j= 0; j < m_part_info->no_subparts; j++)
      {
	part_elem= sub_it++;
	if (part_id == curr_part_id++)
	  return part_elem;
      }
    }
    else if (part_id == curr_part_id++)
      return part_elem;
  }
  DBUG_ASSERT(0);
  my_error(ER_OUT_OF_RESOURCES, MYF(ME_FATALERROR));
  return NULL;
}


/*
   Set up table share object before calling create on underlying handler

   SYNOPSIS
     set_up_table_before_create()
     table                       Table object
     info                        Create info
     part_id                     Partition id of partition to set-up

   RETURN VALUE
     TRUE                        Error
     FALSE                       Success

   DESCRIPTION
     Set up
     1) Comment on partition
     2) MAX_ROWS, MIN_ROWS on partition
     3) Index file name on partition
     4) Data file name on partition
*/

int ha_partition::set_up_table_before_create(TABLE *tbl,
                    const char *partition_name_with_path, 
                    HA_CREATE_INFO *info,
                    uint part_id,
                    partition_element *part_elem)
{
  int error= 0;
  const char *partition_name;
  THD *thd= ha_thd();
  DBUG_ENTER("set_up_table_before_create");

  if (!part_elem)
  {
    part_elem= find_partition_element(part_id);
    if (!part_elem)
      DBUG_RETURN(1);                             // Fatal error
  }
  tbl->s->max_rows= part_elem->part_max_rows;
  tbl->s->min_rows= part_elem->part_min_rows;
  partition_name= strrchr(partition_name_with_path, FN_LIBCHAR);
  if ((part_elem->index_file_name &&
      (error= append_file_to_dir(thd,
                                 (const char**)&part_elem->index_file_name,
                                 partition_name+1))) ||
      (part_elem->data_file_name &&
      (error= append_file_to_dir(thd,
                                 (const char**)&part_elem->data_file_name,
                                 partition_name+1))))
  {
    DBUG_RETURN(error);
  }
  info->index_file_name= part_elem->index_file_name;
  info->data_file_name= part_elem->data_file_name;
  info->tablespace= part_elem->tablespace_name;
  DBUG_RETURN(0);
}


/*
  Add two names together

  SYNOPSIS
    name_add()
    out:dest                          Destination string
    first_name                        First name
    sec_name                          Second name

  RETURN VALUE
    >0                                Error
    0                                 Success

  DESCRIPTION
    Routine used to add two names with '_' in between then. Service routine
    to create_handler_file
    Include the NULL in the count of characters since it is needed as separator
    between the partition names.
*/

static uint name_add(char *dest, const char *first_name, const char *sec_name)
{
  return (uint) (strxmov(dest, first_name, "#SP#", sec_name, NullS) -dest) + 1;
}


/*
  Create the special .par file

  SYNOPSIS
    create_handler_file()
    name                      Full path of table name

  RETURN VALUE
    >0                        Error code
    0                         Success

  DESCRIPTION
    Method used to create handler file with names of partitions, their
    engine types and the number of partitions.
*/

bool ha_partition::create_handler_file(const char *name)
{
  partition_element *part_elem, *subpart_elem;
  uint i, j, part_name_len, subpart_name_len;
  uint tot_partition_words, tot_name_len, no_parts;
  uint tot_parts= 0;
  uint tot_len_words, tot_len_byte, chksum, tot_name_words;
  char *name_buffer_ptr;
  uchar *file_buffer, *engine_array;
  bool result= TRUE;
  char file_name[FN_REFLEN];
  char part_name[FN_REFLEN];
  char subpart_name[FN_REFLEN];
  File file;
  List_iterator_fast <partition_element> part_it(m_part_info->partitions);
  DBUG_ENTER("create_handler_file");

  no_parts= m_part_info->partitions.elements;
  DBUG_PRINT("info", ("table name = %s, no_parts = %u", name,
                      no_parts));
  tot_name_len= 0;
  for (i= 0; i < no_parts; i++)
  {
    part_elem= part_it++;
    if (part_elem->part_state != PART_NORMAL &&
        part_elem->part_state != PART_TO_BE_ADDED &&
        part_elem->part_state != PART_CHANGED)
      continue;
    tablename_to_filename(part_elem->partition_name, part_name,
                          FN_REFLEN);
    part_name_len= strlen(part_name);
    if (!m_is_sub_partitioned)
    {
      tot_name_len+= part_name_len + 1;
      tot_parts++;
    }
    else
    {
      List_iterator_fast <partition_element> sub_it(part_elem->subpartitions);
      for (j= 0; j < m_part_info->no_subparts; j++)
      {
	subpart_elem= sub_it++;
        tablename_to_filename(subpart_elem->partition_name,
                              subpart_name,
                              FN_REFLEN);
	subpart_name_len= strlen(subpart_name);
	tot_name_len+= part_name_len + subpart_name_len + 5;
        tot_parts++;
      }
    }
  }
  /*
     File format:
     Length in words              4 byte
     Checksum                     4 byte
     Total number of partitions   4 byte
     Array of engine types        n * 4 bytes where
     n = (m_tot_parts + 3)/4
     Length of name part in bytes 4 bytes
     Name part                    m * 4 bytes where
     m = ((length_name_part + 3)/4)*4

     All padding bytes are zeroed
  */
  tot_partition_words= (tot_parts + 3) / 4;
  tot_name_words= (tot_name_len + 3) / 4;
  tot_len_words= 4 + tot_partition_words + tot_name_words;
  tot_len_byte= 4 * tot_len_words;
  if (!(file_buffer= (uchar *) my_malloc(tot_len_byte, MYF(MY_ZEROFILL))))
    DBUG_RETURN(TRUE);
  engine_array= (file_buffer + 12);
  name_buffer_ptr= (char*) (file_buffer + ((4 + tot_partition_words) * 4));
  part_it.rewind();
  for (i= 0; i < no_parts; i++)
  {
    part_elem= part_it++;
    if (part_elem->part_state != PART_NORMAL &&
        part_elem->part_state != PART_TO_BE_ADDED &&
        part_elem->part_state != PART_CHANGED)
      continue;
    if (!m_is_sub_partitioned)
    {
      tablename_to_filename(part_elem->partition_name, part_name, FN_REFLEN);
      name_buffer_ptr= strmov(name_buffer_ptr, part_name)+1;
      *engine_array= (uchar) ha_legacy_type(part_elem->engine_type);
      DBUG_PRINT("info", ("engine: %u", *engine_array));
      engine_array++;
    }
    else
    {
      List_iterator_fast <partition_element> sub_it(part_elem->subpartitions);
      for (j= 0; j < m_part_info->no_subparts; j++)
      {
	subpart_elem= sub_it++;
        tablename_to_filename(part_elem->partition_name, part_name,
                              FN_REFLEN);
        tablename_to_filename(subpart_elem->partition_name, subpart_name,
                              FN_REFLEN);
	name_buffer_ptr+= name_add(name_buffer_ptr,
				   part_name,
				   subpart_name);
        *engine_array= (uchar) ha_legacy_type(subpart_elem->engine_type);
        DBUG_PRINT("info", ("engine: %u", *engine_array));
	engine_array++;
      }
    }
  }
  chksum= 0;
  int4store(file_buffer, tot_len_words);
  int4store(file_buffer + 8, tot_parts);
  int4store(file_buffer + 12 + (tot_partition_words * 4), tot_name_len);
  for (i= 0; i < tot_len_words; i++)
    chksum^= uint4korr(file_buffer + 4 * i);
  int4store(file_buffer + 4, chksum);
  /*
    Remove .frm extension and replace with .par
    Create and write and close file
    to be used at open, delete_table and rename_table
  */
  fn_format(file_name, name, "", ha_par_ext, MY_APPEND_EXT);
  if ((file= my_create(file_name, CREATE_MODE, O_RDWR | O_TRUNC,
		       MYF(MY_WME))) >= 0)
  {
    result= my_write(file, (uchar *) file_buffer, tot_len_byte,
                     MYF(MY_WME | MY_NABP)) != 0;
    (void) my_close(file, MYF(0));
  }
  else
    result= TRUE;
  my_free((char*) file_buffer, MYF(0));
  DBUG_RETURN(result);
}

/*
  Clear handler variables and free some memory

  SYNOPSIS
    clear_handler_file()

  RETURN VALUE 
    NONE
*/

void ha_partition::clear_handler_file()
{
  if (m_engine_array)
    plugin_unlock_list(NULL, m_engine_array, m_tot_parts);
  my_free((char*) m_file_buffer, MYF(MY_ALLOW_ZERO_PTR));
  my_free((char*) m_engine_array, MYF(MY_ALLOW_ZERO_PTR));
  m_file_buffer= NULL;
  m_engine_array= NULL;
}

/*
  Create underlying handler objects

  SYNOPSIS
    create_handlers()
    mem_root		Allocate memory through this

  RETURN VALUE
    TRUE                  Error
    FALSE                 Success
*/

bool ha_partition::create_handlers(MEM_ROOT *mem_root)
{
  uint i;
  uint alloc_len= (m_tot_parts + 1) * sizeof(handler*);
  handlerton *hton0;
  DBUG_ENTER("create_handlers");

  if (!(m_file= (handler **) alloc_root(mem_root, alloc_len)))
    DBUG_RETURN(TRUE);
  m_file_tot_parts= m_tot_parts;
  bzero((char*) m_file, alloc_len);
  for (i= 0; i < m_tot_parts; i++)
  {
    handlerton *hton= plugin_data(m_engine_array[i], handlerton*);
    if (!(m_file[i]= get_new_handler(table_share, mem_root,
                                     hton)))
      DBUG_RETURN(TRUE);
    DBUG_PRINT("info", ("engine_type: %u", hton->db_type));
  }
  /* For the moment we only support partition over the same table engine */
  hton0= plugin_data(m_engine_array[0], handlerton*);
  if (hton0 == myisam_hton)
  {
    DBUG_PRINT("info", ("MyISAM"));
    m_myisam= TRUE;
  }
  /* INNODB may not be compiled in... */
  else if (ha_legacy_type(hton0) == DB_TYPE_INNODB)
  {
    DBUG_PRINT("info", ("InnoDB"));
    m_innodb= TRUE;
  }
  DBUG_RETURN(FALSE);
}

/*
  Create underlying handler objects from partition info

  SYNOPSIS
    new_handlers_from_part_info()
    mem_root		Allocate memory through this

  RETURN VALUE
    TRUE                  Error
    FALSE                 Success
*/

bool ha_partition::new_handlers_from_part_info(MEM_ROOT *mem_root)
{
  uint i, j, part_count;
  partition_element *part_elem;
  uint alloc_len= (m_tot_parts + 1) * sizeof(handler*);
  List_iterator_fast <partition_element> part_it(m_part_info->partitions);
  DBUG_ENTER("ha_partition::new_handlers_from_part_info");

  if (!(m_file= (handler **) alloc_root(mem_root, alloc_len)))
  {
    mem_alloc_error(alloc_len);
    goto error_end;
  }
  m_file_tot_parts= m_tot_parts;
  bzero((char*) m_file, alloc_len);
  DBUG_ASSERT(m_part_info->no_parts > 0);

  i= 0;
  part_count= 0;
  /*
    Don't know the size of the underlying storage engine, invent a number of
    bytes allocated for error message if allocation fails
  */
  do
  {
    part_elem= part_it++;
    if (m_is_sub_partitioned)
    {
      for (j= 0; j < m_part_info->no_subparts; j++)
      {
	if (!(m_file[part_count++]= get_new_handler(table_share, mem_root,
                                                    part_elem->engine_type)))
          goto error;
	DBUG_PRINT("info", ("engine_type: %u",
                   (uint) ha_legacy_type(part_elem->engine_type)));
      }
    }
    else
    {
      if (!(m_file[part_count++]= get_new_handler(table_share, mem_root,
                                                  part_elem->engine_type)))
        goto error;
      DBUG_PRINT("info", ("engine_type: %u",
                 (uint) ha_legacy_type(part_elem->engine_type)));
    }
  } while (++i < m_part_info->no_parts);
  if (part_elem->engine_type == myisam_hton)
  {
    DBUG_PRINT("info", ("MyISAM"));
    m_myisam= TRUE;
  }
  DBUG_RETURN(FALSE);
error:
  mem_alloc_error(sizeof(handler));
error_end:
  DBUG_RETURN(TRUE);
}


/*
  Get info about partition engines and their names from the .par file

  SYNOPSIS
    get_from_handler_file()
    name                        Full path of table name
    mem_root			Allocate memory through this

  RETURN VALUE
    TRUE                        Error
    FALSE                       Success

  DESCRIPTION
    Open handler file to get partition names, engine types and number of
    partitions.
*/

bool ha_partition::get_from_handler_file(const char *name, MEM_ROOT *mem_root)
{
  char buff[FN_REFLEN], *address_tot_name_len;
  File file;
  char *file_buffer, *name_buffer_ptr;
  handlerton **engine_array;
  uint i, len_bytes, len_words, tot_partition_words, tot_name_words, chksum;
  DBUG_ENTER("ha_partition::get_from_handler_file");
  DBUG_PRINT("enter", ("table name: '%s'", name));

  if (m_file_buffer)
    DBUG_RETURN(FALSE);
  fn_format(buff, name, "", ha_par_ext, MY_APPEND_EXT);

  /* Following could be done with my_stat to read in whole file */
  if ((file= my_open(buff, O_RDONLY | O_SHARE, MYF(0))) < 0)
    DBUG_RETURN(TRUE);
  if (my_read(file, (uchar *) & buff[0], 8, MYF(MY_NABP)))
    goto err1;
  len_words= uint4korr(buff);
  len_bytes= 4 * len_words;
  if (!(file_buffer= (char*) my_malloc(len_bytes, MYF(0))))
    goto err1;
  my_seek(file, 0, MY_SEEK_SET, MYF(0));
  if (my_read(file, (uchar *) file_buffer, len_bytes, MYF(MY_NABP)))
    goto err2;

  chksum= 0;
  for (i= 0; i < len_words; i++)
    chksum ^= uint4korr((file_buffer) + 4 * i);
  if (chksum)
    goto err2;
  m_tot_parts= uint4korr((file_buffer) + 8);
  DBUG_PRINT("info", ("No of parts = %u", m_tot_parts));
  tot_partition_words= (m_tot_parts + 3) / 4;
  engine_array= (handlerton **) my_alloca(m_tot_parts * sizeof(handlerton*));
  for (i= 0; i < m_tot_parts; i++)
    engine_array[i]= ha_resolve_by_legacy_type(ha_thd(),
                                               (enum legacy_db_type)
                                               *(uchar *) ((file_buffer) + 12 + i));
  address_tot_name_len= file_buffer + 12 + 4 * tot_partition_words;
  tot_name_words= (uint4korr(address_tot_name_len) + 3) / 4;
  if (len_words != (tot_partition_words + tot_name_words + 4))
    goto err3;
  name_buffer_ptr= file_buffer + 16 + 4 * tot_partition_words;
  (void) my_close(file, MYF(0));
  m_file_buffer= file_buffer;          // Will be freed in clear_handler_file()
  m_name_buffer_ptr= name_buffer_ptr;
  
  if (!(m_engine_array= (plugin_ref*)
                my_malloc(m_tot_parts * sizeof(plugin_ref), MYF(MY_WME))))
    goto err3;

  for (i= 0; i < m_tot_parts; i++)
    m_engine_array[i]= ha_lock_engine(NULL, engine_array[i]);

  my_afree((gptr) engine_array);
    
  if (!m_file && create_handlers(mem_root))
  {
    clear_handler_file();
    DBUG_RETURN(TRUE);
  }
  DBUG_RETURN(FALSE);

err3:
  my_afree((gptr) engine_array);
err2:
  my_free(file_buffer, MYF(0));
err1:
  (void) my_close(file, MYF(0));
  DBUG_RETURN(TRUE);
}


/****************************************************************************
                MODULE open/close object
****************************************************************************/
/*
  Open handler object

  SYNOPSIS
    open()
    name                  Full path of table name
    mode                  Open mode flags
    test_if_locked        ?

  RETURN VALUE
    >0                    Error
    0                     Success

  DESCRIPTION
    Used for opening tables. The name will be the name of the file.
    A table is opened when it needs to be opened. For instance
    when a request comes in for a select on the table (tables are not
    open and closed for each request, they are cached).

    Called from handler.cc by handler::ha_open(). The server opens all tables
    by calling ha_open() which then calls the handler specific open().
*/

int ha_partition::open(const char *name, int mode, uint test_if_locked)
{
  char *name_buffer_ptr= m_name_buffer_ptr;
  int error;
  uint alloc_len;
  handler **file;
  char name_buff[FN_REFLEN];
  bool is_not_tmp_table= (table_share->tmp_table == NO_TMP_TABLE);
  DBUG_ENTER("ha_partition::open");

  DBUG_ASSERT(table->s == table_share);
  ref_length= 0;
  m_mode= mode;
  m_open_test_lock= test_if_locked;
  m_part_field_array= m_part_info->full_part_field_array;
  if (get_from_handler_file(name, &table->mem_root))
    DBUG_RETURN(1);
  m_start_key.length= 0;
  m_rec0= table->record[0];
  m_rec_length= table_share->reclength;
  alloc_len= m_tot_parts * (m_rec_length + PARTITION_BYTES_IN_POS);
  alloc_len+= table_share->max_key_length;
  if (!m_ordered_rec_buffer)
  {
    if (!(m_ordered_rec_buffer= (uchar*)my_malloc(alloc_len, MYF(MY_WME))))
    {
      DBUG_RETURN(1);
    }
    {
      /*
        We set-up one record per partition and each record has 2 bytes in
        front where the partition id is written. This is used by ordered
        index_read.
        We also set-up a reference to the first record for temporary use in
        setting up the scan.
      */
      char *ptr= (char*)m_ordered_rec_buffer;
      uint i= 0;
      do
      {
        int2store(ptr, i);
        ptr+= m_rec_length + PARTITION_BYTES_IN_POS;
      } while (++i < m_tot_parts);
      m_start_key.key= (const uchar*)ptr;
    }
  }

  /* Initialise the bitmap we use to determine what partitions are used */
  if (!is_clone)
  {
    if (bitmap_init(&(m_part_info->used_partitions), NULL, m_tot_parts, TRUE))
      DBUG_RETURN(1);
    bitmap_set_all(&(m_part_info->used_partitions));
  }

  /* Recalculate table flags as they may change after open */
  m_table_flags= m_file[0]->ha_table_flags();
  file= m_file;
  do
  {
    create_partition_name(name_buff, name, name_buffer_ptr, NORMAL_PART_NAME,
                          FALSE);
    if ((error= (*file)->ha_open(table, (const char*) name_buff, mode,
                                 test_if_locked)))
      goto err_handler;
    m_no_locks+= (*file)->lock_count();
    name_buffer_ptr+= strlen(name_buffer_ptr) + 1;
    set_if_bigger(ref_length, ((*file)->ref_length));
    m_table_flags&= (*file)->ha_table_flags();
  } while (*(++file));
  m_table_flags&= ~(HA_CAN_GEOMETRY | HA_CAN_FULLTEXT | HA_DUPLICATE_POS |
                    HA_CAN_SQL_HANDLER | HA_CAN_INSERT_DELAYED);
  m_table_flags|= HA_FILE_BASED | HA_REC_NOT_IN_SEQ;
  key_used_on_scan= m_file[0]->key_used_on_scan;
  implicit_emptied= m_file[0]->implicit_emptied;
  /*
    Add 2 bytes for partition id in position ref length.
    ref_length=max_in_all_partitions(ref_length) + PARTITION_BYTES_IN_POS
  */
  ref_length+= PARTITION_BYTES_IN_POS;
  m_ref_length= ref_length;
  /*
    Release buffer read from .par file. It will not be reused again after
    being opened once.
  */
  clear_handler_file();
  /*
    Initialise priority queue, initialised to reading forward.
  */
  if ((error= init_queue(&m_queue, m_tot_parts, (uint) PARTITION_BYTES_IN_POS,
                         0, key_rec_cmp, (void*)this)))
    goto err_handler;

  /*
    Use table_share->ha_data to share auto_increment_value among all handlers
    for the same table.
  */
  if (is_not_tmp_table)
    pthread_mutex_lock(&table_share->LOCK_ha_data);
  if (!table_share->ha_data)
  {
    HA_DATA_PARTITION *ha_data;
    /* currently only needed for auto_increment */
    table_share->ha_data= ha_data= (HA_DATA_PARTITION*)
                                   alloc_root(&table_share->mem_root,
                                              sizeof(HA_DATA_PARTITION));
    if (!ha_data)
    {
      if (is_not_tmp_table)
        pthread_mutex_unlock(&table_share->LOCK_ha_data);
      goto err_handler;
    }
    DBUG_PRINT("info", ("table_share->ha_data 0x%p", ha_data));
    bzero(ha_data, sizeof(HA_DATA_PARTITION));
  }
  if (is_not_tmp_table)
    pthread_mutex_unlock(&table_share->LOCK_ha_data);
  /*
    Some handlers update statistics as part of the open call. This will in
    some cases corrupt the statistics of the partition handler and thus
    to ensure we have correct statistics we call info from open after
    calling open on all individual handlers.
  */
  info(HA_STATUS_VARIABLE | HA_STATUS_CONST);
  DBUG_RETURN(0);

err_handler:
  while (file-- != m_file)
    (*file)->close();
  if (!is_clone)
    bitmap_free(&(m_part_info->used_partitions));

  DBUG_RETURN(error);
}

handler *ha_partition::clone(MEM_ROOT *mem_root)
{
  handler *new_handler= get_new_handler(table->s, mem_root,
                                        table->s->db_type());
  ((ha_partition*)new_handler)->m_part_info= m_part_info;
  ((ha_partition*)new_handler)->is_clone= TRUE;
  if (new_handler && !new_handler->ha_open(table,
                                           table->s->normalized_path.str,
                                           table->db_stat,
                                           HA_OPEN_IGNORE_IF_LOCKED))
    return new_handler;
  return NULL;
}


/*
  Close handler object

  SYNOPSIS
    close()

  RETURN VALUE
    >0                   Error code
    0                    Success

  DESCRIPTION
    Called from sql_base.cc, sql_select.cc, and table.cc.
    In sql_select.cc it is only used to close up temporary tables or during
    the process where a temporary table is converted over to being a
    myisam table.
    For sql_base.cc look at close_data_tables().
*/

int ha_partition::close(void)
{
  bool first= TRUE;
  handler **file;
  DBUG_ENTER("ha_partition::close");

  DBUG_ASSERT(table->s == table_share);
  delete_queue(&m_queue);
  if (!is_clone)
    bitmap_free(&(m_part_info->used_partitions));
  file= m_file;

repeat:
  do
  {
    (*file)->close();
  } while (*(++file));

  if (first && m_added_file && m_added_file[0])
  {
    file= m_added_file;
    first= FALSE;
    goto repeat;
  }

  DBUG_RETURN(0);
}

/****************************************************************************
                MODULE start/end statement
****************************************************************************/
/*
  A number of methods to define various constants for the handler. In
  the case of the partition handler we need to use some max and min
  of the underlying handlers in most cases.
*/

/*
  Set external locks on table

  SYNOPSIS
    external_lock()
    thd                    Thread object
    lock_type              Type of external lock

  RETURN VALUE
    >0                   Error code
    0                    Success

  DESCRIPTION
    First you should go read the section "locking functions for mysql" in
    lock.cc to understand this.
    This create a lock on the table. If you are implementing a storage engine
    that can handle transactions look at ha_berkeley.cc to see how you will
    want to go about doing this. Otherwise you should consider calling
    flock() here.
    Originally this method was used to set locks on file level to enable
    several MySQL Servers to work on the same data. For transactional
    engines it has been "abused" to also mean start and end of statements
    to enable proper rollback of statements and transactions. When LOCK
    TABLES has been issued the start_stmt method takes over the role of
    indicating start of statement but in this case there is no end of
    statement indicator(?).

    Called from lock.cc by lock_external() and unlock_external(). Also called
    from sql_table.cc by copy_data_between_tables().
*/

int ha_partition::external_lock(THD *thd, int lock_type)
{
  bool first= TRUE;
  uint error;
  handler **file;
  DBUG_ENTER("ha_partition::external_lock");

  DBUG_ASSERT(!auto_increment_lock && !auto_increment_safe_stmt_log_lock);
  file= m_file;
  m_lock_type= lock_type;

repeat:
  do
  {
    DBUG_PRINT("info", ("external_lock(thd, %d) iteration %d",
                        lock_type, (int) (file - m_file)));
    if ((error= (*file)->ha_external_lock(thd, lock_type)))
    {
      if (F_UNLCK != lock_type)
        goto err_handler;
    }
  } while (*(++file));

  if (first && m_added_file && m_added_file[0])
  {
    DBUG_ASSERT(lock_type == F_UNLCK);
    file= m_added_file;
    first= FALSE;
    goto repeat;
  }
  DBUG_RETURN(0);

err_handler:
  while (file-- != m_file)
  {
    (*file)->ha_external_lock(thd, F_UNLCK);
  }
  DBUG_RETURN(error);
}


/*
  Get the lock(s) for the table and perform conversion of locks if needed

  SYNOPSIS
    store_lock()
    thd                   Thread object
    to                    Lock object array
    lock_type             Table lock type

  RETURN VALUE
    >0                   Error code
    0                    Success

  DESCRIPTION
    The idea with handler::store_lock() is the following:

    The statement decided which locks we should need for the table
    for updates/deletes/inserts we get WRITE locks, for SELECT... we get
    read locks.

    Before adding the lock into the table lock handler (see thr_lock.c)
    mysqld calls store lock with the requested locks.  Store lock can now
    modify a write lock to a read lock (or some other lock), ignore the
    lock (if we don't want to use MySQL table locks at all) or add locks
    for many tables (like we do when we are using a MERGE handler).

    Berkeley DB for partition  changes all WRITE locks to TL_WRITE_ALLOW_WRITE
    (which signals that we are doing WRITES, but we are still allowing other
    reader's and writer's.

    When releasing locks, store_lock() is also called. In this case one
    usually doesn't have to do anything.

    store_lock is called when holding a global mutex to ensure that only
    one thread at a time changes the locking information of tables.

    In some exceptional cases MySQL may send a request for a TL_IGNORE;
    This means that we are requesting the same lock as last time and this
    should also be ignored. (This may happen when someone does a flush
    table when we have opened a part of the tables, in which case mysqld
    closes and reopens the tables and tries to get the same locks as last
    time).  In the future we will probably try to remove this.

    Called from lock.cc by get_lock_data().
*/

THR_LOCK_DATA **ha_partition::store_lock(THD *thd,
					 THR_LOCK_DATA **to,
					 enum thr_lock_type lock_type)
{
  handler **file;
  DBUG_ENTER("ha_partition::store_lock");
  file= m_file;
  do
  {
    DBUG_PRINT("info", ("store lock %d iteration", (int) (file - m_file)));
    to= (*file)->store_lock(thd, to, lock_type);
  } while (*(++file));
  DBUG_RETURN(to);
}

/*
  Start a statement when table is locked

  SYNOPSIS
    start_stmt()
    thd                  Thread object
    lock_type            Type of external lock

  RETURN VALUE
    >0                   Error code
    0                    Success

  DESCRIPTION
    This method is called instead of external lock when the table is locked
    before the statement is executed.
*/

int ha_partition::start_stmt(THD *thd, thr_lock_type lock_type)
{
  int error= 0;
  handler **file;
  DBUG_ENTER("ha_partition::start_stmt");

  file= m_file;
  do
  {
    if ((error= (*file)->start_stmt(thd, lock_type)))
      break;
  } while (*(++file));
  DBUG_RETURN(error);
}


/*
  Get number of lock objects returned in store_lock

  SYNOPSIS
    lock_count()

  RETURN VALUE
    Number of locks returned in call to store_lock

  DESCRIPTION
    Returns the number of store locks needed in call to store lock.
    We return number of partitions since we call store_lock on each
    underlying handler. Assists the above functions in allocating
    sufficient space for lock structures.
*/

uint ha_partition::lock_count() const
{
  DBUG_ENTER("ha_partition::lock_count");
  DBUG_PRINT("info", ("m_no_locks %d", m_no_locks));
  DBUG_RETURN(m_no_locks);
}


/*
  Unlock last accessed row

  SYNOPSIS
    unlock_row()

  RETURN VALUE
    NONE

  DESCRIPTION
    Record currently processed was not in the result set of the statement
    and is thus unlocked. Used for UPDATE and DELETE queries.
*/

void ha_partition::unlock_row()
{
  m_file[m_last_part]->unlock_row();
  return;
}


/****************************************************************************
                MODULE change record
****************************************************************************/

/*
  Insert a row to the table

  SYNOPSIS
    write_row()
    buf                        The row in MySQL Row Format

  RETURN VALUE
    >0                         Error code
    0                          Success

  DESCRIPTION
    write_row() inserts a row. buf() is a byte array of data, normally
    record[0].

    You can use the field information to extract the data from the native byte
    array type.

    Example of this would be:
    for (Field **field=table->field ; *field ; field++)
    {
      ...
    }

    See ha_tina.cc for a variant of extracting all of the data as strings.
    ha_berkeley.cc has a variant of how to store it intact by "packing" it
    for ha_berkeley's own native storage type.

    Called from item_sum.cc, item_sum.cc, sql_acl.cc, sql_insert.cc,
    sql_insert.cc, sql_select.cc, sql_table.cc, sql_udf.cc, and sql_update.cc.

    ADDITIONAL INFO:

    We have to set timestamp fields and auto_increment fields, because those
    may be used in determining which partition the row should be written to.
*/

int ha_partition::write_row(uchar * buf)
{
  uint32 part_id;
  int error;
  longlong func_value;
  bool have_auto_increment= table->next_number_field && buf == table->record[0];
  my_bitmap_map *old_map;
  HA_DATA_PARTITION *ha_data= (HA_DATA_PARTITION*) table_share->ha_data;
  THD *thd= ha_thd();
  timestamp_auto_set_type orig_timestamp_type= table->timestamp_field_type;
#ifdef NOT_NEEDED
  uchar *rec0= m_rec0;
#endif
  DBUG_ENTER("ha_partition::write_row");
  DBUG_ASSERT(buf == m_rec0);

  /* If we have a timestamp column, update it to the current time */
  if (table->timestamp_field_type & TIMESTAMP_AUTO_SET_ON_INSERT)
    table->timestamp_field->set_time();
  table->timestamp_field_type= TIMESTAMP_NO_AUTO_SET;

  /*
    If we have an auto_increment column and we are writing a changed row
    or a new row, then update the auto_increment value in the record.
  */
  if (have_auto_increment)
  {
    if (!ha_data->auto_inc_initialized &&
        !table->s->next_number_keypart)
    {
      /*
        If auto_increment in table_share is not initialized, start by
        initializing it.
      */
      info(HA_STATUS_AUTO);
    }
    error= update_auto_increment();
    /*
      If we have failed to set the auto-increment value for this row,
      it is highly likely that we will not be able to insert it into
      the correct partition. We must check and fail if neccessary.
    */
    if (error)
      goto exit;
  }

  old_map= dbug_tmp_use_all_columns(table, table->read_set);
#ifdef NOT_NEEDED
  if (likely(buf == rec0))
#endif
    error= m_part_info->get_partition_id(m_part_info, &part_id,
                                         &func_value);
#ifdef NOT_NEEDED
  else
  {
    set_field_ptr(m_part_field_array, buf, rec0);
    error= m_part_info->get_partition_id(m_part_info, &part_id,
                                         &func_value);
    set_field_ptr(m_part_field_array, rec0, buf);
  }
#endif
  dbug_tmp_restore_column_map(table->read_set, old_map);
  if (unlikely(error))
  {
    m_part_info->err_value= func_value;
    goto exit;
  }
  m_last_part= part_id;
  DBUG_PRINT("info", ("Insert in partition %d", part_id));
  tmp_disable_binlog(thd); /* Do not replicate the low-level changes. */
  error= m_file[part_id]->ha_write_row(buf);
  if (have_auto_increment && !table->s->next_number_keypart)
    set_auto_increment_if_higher(table->next_number_field->val_int());
  reenable_binlog(thd);
exit:
  table->timestamp_field_type= orig_timestamp_type;
  DBUG_RETURN(error);
}


/*
  Update an existing row

  SYNOPSIS
    update_row()
    old_data                 Old record in MySQL Row Format
    new_data                 New record in MySQL Row Format

  RETURN VALUE
    >0                         Error code
    0                          Success

  DESCRIPTION
    Yes, update_row() does what you expect, it updates a row. old_data will
    have the previous row record in it, while new_data will have the newest
    data in it.
    Keep in mind that the server can do updates based on ordering if an
    ORDER BY clause was used. Consecutive ordering is not guarenteed.

    Called from sql_select.cc, sql_acl.cc, sql_update.cc, and sql_insert.cc.
    new_data is always record[0]
    old_data is normally record[1] but may be anything
*/

int ha_partition::update_row(const uchar *old_data, uchar *new_data)
{
  THD *thd= ha_thd();
  uint32 new_part_id, old_part_id;
  int error= 0;
  longlong func_value;
  timestamp_auto_set_type orig_timestamp_type= table->timestamp_field_type;
  DBUG_ENTER("ha_partition::update_row");

  /*
    We need to set timestamp field once before we calculate
    the partition. Then we disable timestamp calculations
    inside m_file[*]->update_row() methods
  */
  if (orig_timestamp_type & TIMESTAMP_AUTO_SET_ON_UPDATE)
    table->timestamp_field->set_time();
  table->timestamp_field_type= TIMESTAMP_NO_AUTO_SET;

  if ((error= get_parts_for_update(old_data, new_data, table->record[0],
                                   m_part_info, &old_part_id, &new_part_id,
                                   &func_value)))
  {
    m_part_info->err_value= func_value;
    goto exit;
  }

  m_last_part= new_part_id;
  if (new_part_id == old_part_id)
  {
    DBUG_PRINT("info", ("Update in partition %d", new_part_id));
    tmp_disable_binlog(thd); /* Do not replicate the low-level changes. */
    error= m_file[new_part_id]->ha_update_row(old_data, new_data);
    /*
      if updating an auto_increment column, update
      table_share->ha_data->next_auto_inc_val if needed.
      (not to be used if auto_increment on secondary field in a multi-
      column index)
      mysql_update does not set table->next_number_field, so we use
      table->found_next_number_field instead.
    */
    if (table->found_next_number_field && new_data == table->record[0] &&
        !table->s->next_number_keypart)
      set_auto_increment_if_higher(table->found_next_number_field->val_int());
    reenable_binlog(thd);
    goto exit;
  }
  else
  {
    DBUG_PRINT("info", ("Update from partition %d to partition %d",
			old_part_id, new_part_id));
    tmp_disable_binlog(thd); /* Do not replicate the low-level changes. */
    error= m_file[new_part_id]->ha_write_row(new_data);
    if (table->found_next_number_field && new_data == table->record[0] &&
        !table->s->next_number_keypart)
      set_auto_increment_if_higher(table->found_next_number_field->val_int());
    reenable_binlog(thd);
    if (error)
      goto exit;

    tmp_disable_binlog(thd); /* Do not replicate the low-level changes. */
    error= m_file[old_part_id]->ha_delete_row(old_data);
    reenable_binlog(thd);
    if (error)
    {
#ifdef IN_THE_FUTURE
      (void) m_file[new_part_id]->delete_last_inserted_row(new_data);
#endif
      goto exit;
    }
  }

exit:
  table->timestamp_field_type= orig_timestamp_type;
  DBUG_RETURN(error);
}


/*
  Remove an existing row

  SYNOPSIS
    delete_row
    buf                      Deleted row in MySQL Row Format

  RETURN VALUE
    >0                       Error Code
    0                        Success

  DESCRIPTION
    This will delete a row. buf will contain a copy of the row to be deleted.
    The server will call this right after the current row has been read
    (from either a previous rnd_xxx() or index_xxx() call).
    If you keep a pointer to the last row or can access a primary key it will
    make doing the deletion quite a bit easier.
    Keep in mind that the server does no guarentee consecutive deletions.
    ORDER BY clauses can be used.

    Called in sql_acl.cc and sql_udf.cc to manage internal table information.
    Called in sql_delete.cc, sql_insert.cc, and sql_select.cc. In sql_select
    it is used for removing duplicates while in insert it is used for REPLACE
    calls.

    buf is either record[0] or record[1]
*/

int ha_partition::delete_row(const uchar *buf)
{
  uint32 part_id;
  int error;
  THD *thd= ha_thd();
  DBUG_ENTER("ha_partition::delete_row");

  if ((error= get_part_for_delete(buf, m_rec0, m_part_info, &part_id)))
  {
    DBUG_RETURN(error);
  }
  m_last_part= part_id;
  tmp_disable_binlog(thd);
  error= m_file[part_id]->ha_delete_row(buf);
  reenable_binlog(thd);
  DBUG_RETURN(error);
}


/*
  Delete all rows in a table

  SYNOPSIS
    delete_all_rows()

  RETURN VALUE
    >0                       Error Code
    0                        Success

  DESCRIPTION
    Used to delete all rows in a table. Both for cases of truncate and
    for cases where the optimizer realizes that all rows will be
    removed as a result of a SQL statement.

    Called from item_sum.cc by Item_func_group_concat::clear(),
    Item_sum_count_distinct::clear(), and Item_func_group_concat::clear().
    Called from sql_delete.cc by mysql_delete().
    Called from sql_select.cc by JOIN::reinit().
    Called from sql_union.cc by st_select_lex_unit::exec().
*/

int ha_partition::delete_all_rows()
{
  int error;
  handler **file;
  THD *thd= ha_thd();
  DBUG_ENTER("ha_partition::delete_all_rows");

  if (thd->lex->sql_command == SQLCOM_TRUNCATE)
  {
    HA_DATA_PARTITION *ha_data= (HA_DATA_PARTITION*) table_share->ha_data;
    lock_auto_increment();
    ha_data->next_auto_inc_val= 0;
    ha_data->auto_inc_initialized= FALSE;
    unlock_auto_increment();
  }
  file= m_file;
  do
  {
    if ((error= (*file)->ha_delete_all_rows()))
      DBUG_RETURN(error);
  } while (*(++file));
  DBUG_RETURN(0);
}


/*
  Start a large batch of insert rows

  SYNOPSIS
    start_bulk_insert()
    rows                  Number of rows to insert

  RETURN VALUE
    NONE

  DESCRIPTION
    rows == 0 means we will probably insert many rows
*/

void ha_partition::start_bulk_insert(ha_rows rows)
{
  handler **file;
  DBUG_ENTER("ha_partition::start_bulk_insert");

  rows= rows ? rows/m_tot_parts + 1 : 0;
  file= m_file;
  do
  {
    (*file)->ha_start_bulk_insert(rows);
  } while (*(++file));
  DBUG_VOID_RETURN;
}


/*
  Finish a large batch of insert rows

  SYNOPSIS
    end_bulk_insert()
    abort		1 if table will be deleted (error condition)

  RETURN VALUE
    >0                      Error code
    0                       Success
*/

int ha_partition::end_bulk_insert(bool abort)
{
  int error= 0;
  handler **file;
  DBUG_ENTER("ha_partition::end_bulk_insert");

  file= m_file;
  do
  {
    int tmp;
    if ((tmp= (*file)->ha_end_bulk_insert(abort)))
      error= tmp;
  } while (*(++file));
  DBUG_RETURN(error);
}


/****************************************************************************
                MODULE full table scan
****************************************************************************/
/*
  Initialize engine for random reads

  SYNOPSIS
    ha_partition::rnd_init()
    scan	0  Initialize for random reads through rnd_pos()
		1  Initialize for random scan through rnd_next()

  RETURN VALUE
    >0          Error code
    0           Success

  DESCRIPTION 
    rnd_init() is called when the server wants the storage engine to do a
    table scan or when the server wants to access data through rnd_pos.

    When scan is used we will scan one handler partition at a time.
    When preparing for rnd_pos we will init all handler partitions.
    No extra cache handling is needed when scannning is not performed.

    Before initialising we will call rnd_end to ensure that we clean up from
    any previous incarnation of a table scan.
    Called from filesort.cc, records.cc, sql_handler.cc, sql_select.cc,
    sql_table.cc, and sql_update.cc.
*/

int ha_partition::rnd_init(bool scan)
{
  int error;
  uint i= 0;
  uint32 part_id;
  DBUG_ENTER("ha_partition::rnd_init");

  /*
    For operations that may need to change data, we may need to extend
    read_set.
  */
  if (m_lock_type == F_WRLCK)
  {
    /*
      If write_set contains any of the fields used in partition and
      subpartition expression, we need to set all bits in read_set because
      the row may need to be inserted in a different [sub]partition. In
      other words update_row() can be converted into write_row(), which
      requires a complete record.
    */
    if (bitmap_is_overlapping(&m_part_info->full_part_field_set,
                              table->write_set))
      bitmap_set_all(table->read_set);
    else
    {
      /*
        Some handlers only read fields as specified by the bitmap for the
        read set. For partitioned handlers we always require that the
        fields of the partition functions are read such that we can
        calculate the partition id to place updated and deleted records.
      */
      bitmap_union(table->read_set, &m_part_info->full_part_field_set);
    }
  }

  /* Now we see what the index of our first important partition is */
  DBUG_PRINT("info", ("m_part_info->used_partitions: %p",
                      m_part_info->used_partitions.bitmap));
  part_id= bitmap_get_first_set(&(m_part_info->used_partitions));
  DBUG_PRINT("info", ("m_part_spec.start_part %d", part_id));

  if (MY_BIT_NONE == part_id)
  {
    error= 0;
    goto err1;
  }

  /*
    We have a partition and we are scanning with rnd_next
    so we bump our cache
  */
  DBUG_PRINT("info", ("rnd_init on partition %d", part_id));
  if (scan)
  {
    /*
      rnd_end() is needed for partitioning to reset internal data if scan
      is already in use
    */
    rnd_end();
    late_extra_cache(part_id);
    if ((error= m_file[part_id]->ha_rnd_init(scan)))
      goto err;
  }
  else
  {
    for (i= part_id; i < m_tot_parts; i++)
    {
      if (bitmap_is_set(&(m_part_info->used_partitions), i))
      {
        if ((error= m_file[i]->ha_rnd_init(scan)))
          goto err;
      }
    }
  }
  m_scan_value= scan;
  m_part_spec.start_part= part_id;
  m_part_spec.end_part= m_tot_parts - 1;
  DBUG_PRINT("info", ("m_scan_value=%d", m_scan_value));
  DBUG_RETURN(0);

err:
  while ((int)--i >= (int)part_id)
  {
    if (bitmap_is_set(&(m_part_info->used_partitions), i))
      m_file[i]->ha_rnd_end();
  }
err1:
  m_scan_value= 2;
  m_part_spec.start_part= NO_CURRENT_PART_ID;
  DBUG_RETURN(error);
}


/*
  End of a table scan

  SYNOPSIS
    rnd_end()

  RETURN VALUE
    >0          Error code
    0           Success
*/

int ha_partition::rnd_end()
{
  handler **file;
  DBUG_ENTER("ha_partition::rnd_end");
  switch (m_scan_value) {
  case 2:                                       // Error
    break;
  case 1:
    if (NO_CURRENT_PART_ID != m_part_spec.start_part)         // Table scan
    {
      late_extra_no_cache(m_part_spec.start_part);
      m_file[m_part_spec.start_part]->ha_rnd_end();
    }
    break;
  case 0:
    file= m_file;
    do
    {
      if (bitmap_is_set(&(m_part_info->used_partitions), (file - m_file)))
        (*file)->ha_rnd_end();
    } while (*(++file));
    break;
  }
  m_scan_value= 2;
  m_part_spec.start_part= NO_CURRENT_PART_ID;
  DBUG_RETURN(0);
}

/*
  read next row during full table scan (scan in random row order)

  SYNOPSIS
    rnd_next()
    buf		buffer that should be filled with data

  RETURN VALUE
    >0          Error code
    0           Success

  DESCRIPTION
    This is called for each row of the table scan. When you run out of records
    you should return HA_ERR_END_OF_FILE.
    The Field structure for the table is the key to getting data into buf
    in a manner that will allow the server to understand it.

    Called from filesort.cc, records.cc, sql_handler.cc, sql_select.cc,
    sql_table.cc, and sql_update.cc.
*/

int ha_partition::rnd_next(uchar *buf)
{
  handler *file;
  int result= HA_ERR_END_OF_FILE;
  uint part_id= m_part_spec.start_part;
  DBUG_ENTER("ha_partition::rnd_next");

  if (NO_CURRENT_PART_ID == part_id)
  {
    /*
      The original set of partitions to scan was empty and thus we report
      the result here.
    */
    goto end;
  }
  
  DBUG_ASSERT(m_scan_value == 1);
  file= m_file[part_id];
  
  while (TRUE)
  {
    result= file->rnd_next(buf);
    if (!result)
    {
      m_last_part= part_id;
      m_part_spec.start_part= part_id;
      table->status= 0;
      DBUG_RETURN(0);
    }

    /*
      if we get here, then the current partition rnd_next returned failure
    */
    if (result == HA_ERR_RECORD_DELETED)
      continue;                               // Probably MyISAM

    if (result != HA_ERR_END_OF_FILE)
      goto end_dont_reset_start_part;         // Return error

    /* End current partition */
    late_extra_no_cache(part_id);
    DBUG_PRINT("info", ("rnd_end on partition %d", part_id));
    if ((result= file->ha_rnd_end()))
      break;
    
    /* Shift to next partition */
    while (++part_id < m_tot_parts &&
           !bitmap_is_set(&(m_part_info->used_partitions), part_id))
      ;
    if (part_id >= m_tot_parts)
    {
      result= HA_ERR_END_OF_FILE;
      break;
    }
    m_last_part= part_id;
    m_part_spec.start_part= part_id;
    file= m_file[part_id];
    DBUG_PRINT("info", ("rnd_init on partition %d", part_id));
    if ((result= file->ha_rnd_init(1)))
      break;
    late_extra_cache(part_id);
  }

end:
  m_part_spec.start_part= NO_CURRENT_PART_ID;
end_dont_reset_start_part:
  table->status= STATUS_NOT_FOUND;
  DBUG_RETURN(result);
}


/*
  Save position of current row

  SYNOPSIS
    position()
    record             Current record in MySQL Row Format

  RETURN VALUE
    NONE

  DESCRIPTION
    position() is called after each call to rnd_next() if the data needs
    to be ordered. You can do something like the following to store
    the position:
    ha_store_ptr(ref, ref_length, current_position);

    The server uses ref to store data. ref_length in the above case is
    the size needed to store current_position. ref is just a byte array
    that the server will maintain. If you are using offsets to mark rows, then
    current_position should be the offset. If it is a primary key like in
    BDB, then it needs to be a primary key.

    Called from filesort.cc, sql_select.cc, sql_delete.cc and sql_update.cc.
*/

void ha_partition::position(const uchar *record)
{
  handler *file= m_file[m_last_part];
  DBUG_ENTER("ha_partition::position");

  file->position(record);
  int2store(ref, m_last_part);
  memcpy((ref + PARTITION_BYTES_IN_POS), file->ref,
	 (ref_length - PARTITION_BYTES_IN_POS));

#ifdef SUPPORTING_PARTITION_OVER_DIFFERENT_ENGINES
#ifdef HAVE_purify
  bzero(ref + PARTITION_BYTES_IN_POS + ref_length,
        max_ref_length-ref_length);
#endif /* HAVE_purify */
#endif
  DBUG_VOID_RETURN;
}


void ha_partition::column_bitmaps_signal()
{
    handler::column_bitmaps_signal();
    bitmap_union(table->read_set, &m_part_info->full_part_field_set);
}
 

/*
  Read row using position

  SYNOPSIS
    rnd_pos()
    out:buf                     Row read in MySQL Row Format
    position                    Position of read row

  RETURN VALUE
    >0                          Error code
    0                           Success

  DESCRIPTION
    This is like rnd_next, but you are given a position to use
    to determine the row. The position will be of the type that you stored in
    ref. You can use ha_get_ptr(pos,ref_length) to retrieve whatever key
    or position you saved when position() was called.
    Called from filesort.cc records.cc sql_insert.cc sql_select.cc
    sql_update.cc.
*/

int ha_partition::rnd_pos(uchar * buf, uchar *pos)
{
  uint part_id;
  handler *file;
  DBUG_ENTER("ha_partition::rnd_pos");

  part_id= uint2korr((const uchar *) pos);
  DBUG_ASSERT(part_id < m_tot_parts);
  file= m_file[part_id];
  m_last_part= part_id;
  DBUG_RETURN(file->rnd_pos(buf, (pos + PARTITION_BYTES_IN_POS)));
}


/*
  Read row using position using given record to find

  SYNOPSIS
    rnd_pos_by_record()
    record             Current record in MySQL Row Format

  RETURN VALUE
    >0                 Error code
    0                  Success

  DESCRIPTION
    this works as position()+rnd_pos() functions, but does some extra work,
    calculating m_last_part - the partition to where the 'record'
    should go.

    called from replication (log_event.cc)
*/

int ha_partition::rnd_pos_by_record(uchar *record)
{
  DBUG_ENTER("ha_partition::rnd_pos_by_record");

  if (unlikely(get_part_for_delete(record, m_rec0, m_part_info, &m_last_part)))
    DBUG_RETURN(1);

  DBUG_RETURN(handler::rnd_pos_by_record(record));
}


/****************************************************************************
                MODULE index scan
****************************************************************************/
/*
  Positions an index cursor to the index specified in the handle. Fetches the
  row if available. If the key value is null, begin at the first key of the
  index.

  There are loads of optimisations possible here for the partition handler.
  The same optimisations can also be checked for full table scan although
  only through conditions and not from index ranges.
  Phase one optimisations:
    Check if the fields of the partition function are bound. If so only use
    the single partition it becomes bound to.
  Phase two optimisations:
    If it can be deducted through range or list partitioning that only a
    subset of the partitions are used, then only use those partitions.
*/

/*
  Initialise handler before start of index scan

  SYNOPSIS
    index_init()
    inx                Index number
    sorted             Is rows to be returned in sorted order

  RETURN VALUE
    >0                 Error code
    0                  Success

  DESCRIPTION
    index_init is always called before starting index scans (except when
    starting through index_read_idx and using read_range variants).
*/

int ha_partition::index_init(uint inx, bool sorted)
{
  int error= 0;
  handler **file;
  DBUG_ENTER("ha_partition::index_init");

  DBUG_PRINT("info", ("inx %u sorted %u", inx, sorted));
  active_index= inx;
  m_part_spec.start_part= NO_CURRENT_PART_ID;
  m_start_key.length= 0;
  m_ordered= sorted;
  m_curr_key_info[0]= table->key_info+inx;
  if (m_pkey_is_clustered && table->s->primary_key != MAX_KEY)
  {
    /*
      if PK is clustered, then the key cmp must use the pk to
      differentiate between equal key in given index.
    */
    DBUG_PRINT("info", ("Clustered pk, using pk as secondary cmp"));
    m_curr_key_info[1]= table->key_info+table->s->primary_key;
    m_curr_key_info[2]= NULL;
  }
  else
    m_curr_key_info[1]= NULL;
  /*
    Some handlers only read fields as specified by the bitmap for the
    read set. For partitioned handlers we always require that the
    fields of the partition functions are read such that we can
    calculate the partition id to place updated and deleted records.
    But this is required for operations that may need to change data only.
  */
  if (m_lock_type == F_WRLCK)
    bitmap_union(table->read_set, &m_part_info->full_part_field_set);
  else if (sorted)
  {
    /*
      An ordered scan is requested. We must make sure all fields of the 
      used index are in the read set, as partitioning requires them for
      sorting (see ha_partition::handle_ordered_index_scan).

      The SQL layer may request an ordered index scan without having index
      fields in the read set when
       - it needs to do an ordered scan over an index prefix.
       - it evaluates ORDER BY with SELECT COUNT(*) FROM t1.

      TODO: handle COUNT(*) queries via unordered scan.
    */
    uint i;
    KEY **key_info= m_curr_key_info;
    do
    {
      for (i= 0; i < (*key_info)->key_parts; i++)
        bitmap_set_bit(table->read_set,
                       (*key_info)->key_part[i].field->field_index);
    } while (*(++key_info));
  }
  file= m_file;
  do
  {
    /* TODO RONM: Change to index_init() when code is stable */
    if (bitmap_is_set(&(m_part_info->used_partitions), (file - m_file)))
      if ((error= (*file)->ha_index_init(inx, sorted)))
      {
        DBUG_ASSERT(0);                           // Should never happen
        break;
      }
  } while (*(++file));
  DBUG_RETURN(error);
}


/*
  End of index scan

  SYNOPSIS
    index_end()

  RETURN VALUE
    >0                 Error code
    0                  Success

  DESCRIPTION
    index_end is called at the end of an index scan to clean up any
    things needed to clean up.
*/

int ha_partition::index_end()
{
  int error= 0;
  handler **file;
  DBUG_ENTER("ha_partition::index_end");

  active_index= MAX_KEY;
  m_part_spec.start_part= NO_CURRENT_PART_ID;
  file= m_file;
  do
  {
    int tmp;
    /* TODO RONM: Change to index_end() when code is stable */
    if (bitmap_is_set(&(m_part_info->used_partitions), (file - m_file)))
      if ((tmp= (*file)->ha_index_end()))
        error= tmp;
  } while (*(++file));
  DBUG_RETURN(error);
}


/*
  Read one record in an index scan and start an index scan

  SYNOPSIS
    index_read_map()
    buf                    Read row in MySQL Row Format
    key                    Key parts in consecutive order
    keypart_map            Which part of key is used
    find_flag              What type of key condition is used

  RETURN VALUE
    >0                 Error code
    0                  Success

  DESCRIPTION
    index_read_map starts a new index scan using a start key. The MySQL Server
    will check the end key on its own. Thus to function properly the
    partitioned handler need to ensure that it delivers records in the sort
    order of the MySQL Server.
    index_read_map can be restarted without calling index_end on the previous
    index scan and without calling index_init. In this case the index_read_map
    is on the same index as the previous index_scan. This is particularly
    used in conjuntion with multi read ranges.
*/

int ha_partition::index_read_map(uchar *buf, const uchar *key,
                                 key_part_map keypart_map,
                                 enum ha_rkey_function find_flag)
{
  DBUG_ENTER("ha_partition::index_read_map");
  end_range= 0;
  m_index_scan_type= partition_index_read;
  m_start_key.key= key;
  m_start_key.keypart_map= keypart_map;
  m_start_key.flag= find_flag;
  DBUG_RETURN(common_index_read(buf, TRUE));
}


/*
  Common routine for a number of index_read variants

  SYNOPSIS
    ha_partition::common_index_read()
      buf             Buffer where the record should be returned
      have_start_key  TRUE <=> the left endpoint is available, i.e. 
                      we're in index_read call or in read_range_first
                      call and the range has left endpoint

                      FALSE <=> there is no left endpoint (we're in
                      read_range_first() call and the range has no left
                      endpoint)
 
  DESCRIPTION
    Start scanning the range (when invoked from read_range_first()) or doing 
    an index lookup (when invoked from index_read_XXX):
     - If possible, perform partition selection
     - Find the set of partitions we're going to use
     - Depending on whether we need ordering:
        NO:  Get the first record from first used partition (see 
             handle_unordered_scan_next_partition)
        YES: Fill the priority queue and get the record that is the first in
             the ordering

  RETURN
    0      OK 
    other  HA_ERR_END_OF_FILE or other error code.
*/

int ha_partition::common_index_read(uchar *buf, bool have_start_key)
{
  int error;
  uint key_len;
  bool reverse_order= FALSE;
  DBUG_ENTER("ha_partition::common_index_read");
  LINT_INIT(key_len); /* used if have_start_key==TRUE */

  DBUG_PRINT("info", ("m_ordered %u m_ordered_scan_ong %u have_start_key %u",
                      m_ordered, m_ordered_scan_ongoing, have_start_key));

  if (have_start_key)
  {
    m_start_key.length= key_len= calculate_key_len(table, active_index, 
                                                   m_start_key.key,
                                                   m_start_key.keypart_map);
    DBUG_ASSERT(key_len);
  }
  if ((error= partition_scan_set_up(buf, have_start_key)))
  {
    DBUG_RETURN(error);
  }

  if (have_start_key && 
      (m_start_key.flag == HA_READ_PREFIX_LAST ||
       m_start_key.flag == HA_READ_PREFIX_LAST_OR_PREV ||
       m_start_key.flag == HA_READ_BEFORE_KEY))
  {
    reverse_order= TRUE;
    m_ordered_scan_ongoing= TRUE;
  }
  DBUG_PRINT("info", ("m_ordered %u m_o_scan_ong %u have_start_key %u",
                      m_ordered, m_ordered_scan_ongoing, have_start_key));
  if (!m_ordered_scan_ongoing ||
      (have_start_key && m_start_key.flag == HA_READ_KEY_EXACT &&
       !m_pkey_is_clustered &&
       key_len >= m_curr_key_info[0]->key_length))
   {
    /*
      We use unordered index scan either when read_range is used and flag
      is set to not use ordered or when an exact key is used and in this
      case all records will be sorted equal and thus the sort order of the
      resulting records doesn't matter.
      We also use an unordered index scan when the number of partitions to
      scan is only one.
      The unordered index scan will use the partition set created.
      Need to set unordered scan ongoing since we can come here even when
      it isn't set.
    */
    DBUG_PRINT("info", ("doing unordered scan"));
    m_ordered_scan_ongoing= FALSE;
    error= handle_unordered_scan_next_partition(buf);
  }
  else
  {
    /*
      In all other cases we will use the ordered index scan. This will use
      the partition set created by the get_partition_set method.
    */
    error= handle_ordered_index_scan(buf, reverse_order);
  }
  DBUG_RETURN(error);
}


/*
  Start an index scan from leftmost record and return first record

  SYNOPSIS
    index_first()
    buf                 Read row in MySQL Row Format

  RETURN VALUE
    >0                  Error code
    0                   Success

  DESCRIPTION
    index_first() asks for the first key in the index.
    This is similar to index_read except that there is no start key since
    the scan starts from the leftmost entry and proceeds forward with
    index_next.

    Called from opt_range.cc, opt_sum.cc, sql_handler.cc,
    and sql_select.cc.
*/

int ha_partition::index_first(uchar * buf)
{
  DBUG_ENTER("ha_partition::index_first");

  end_range= 0;
  m_index_scan_type= partition_index_first;
  DBUG_RETURN(common_first_last(buf));
}


/*
  Start an index scan from rightmost record and return first record
  
  SYNOPSIS
    index_last()
    buf                 Read row in MySQL Row Format

  RETURN VALUE
    >0                  Error code
    0                   Success

  DESCRIPTION
    index_last() asks for the last key in the index.
    This is similar to index_read except that there is no start key since
    the scan starts from the rightmost entry and proceeds forward with
    index_prev.

    Called from opt_range.cc, opt_sum.cc, sql_handler.cc,
    and sql_select.cc.
*/

int ha_partition::index_last(uchar * buf)
{
  DBUG_ENTER("ha_partition::index_last");

  m_index_scan_type= partition_index_last;
  DBUG_RETURN(common_first_last(buf));
}

/*
  Common routine for index_first/index_last

  SYNOPSIS
    ha_partition::common_first_last()
  
  see index_first for rest
*/

int ha_partition::common_first_last(uchar *buf)
{
  int error;

  if ((error= partition_scan_set_up(buf, FALSE)))
    return error;
  if (!m_ordered_scan_ongoing &&
      m_index_scan_type != partition_index_last)
    return handle_unordered_scan_next_partition(buf);
  return handle_ordered_index_scan(buf, FALSE);
}


/*
  Read last using key

  SYNOPSIS
    index_read_last_map()
    buf                   Read row in MySQL Row Format
    key                   Key
    keypart_map           Which part of key is used

  RETURN VALUE
    >0                    Error code
    0                     Success

  DESCRIPTION
    This is used in join_read_last_key to optimise away an ORDER BY.
    Can only be used on indexes supporting HA_READ_ORDER
*/

int ha_partition::index_read_last_map(uchar *buf, const uchar *key,
                                      key_part_map keypart_map)
{
  DBUG_ENTER("ha_partition::index_read_last");

  m_ordered= TRUE;				// Safety measure
  end_range= 0;
  m_index_scan_type= partition_index_read_last;
  m_start_key.key= key;
  m_start_key.keypart_map= keypart_map;
  m_start_key.flag= HA_READ_PREFIX_LAST;
  DBUG_RETURN(common_index_read(buf, TRUE));
}


/*
  Read next record in a forward index scan

  SYNOPSIS
    index_next()
    buf                   Read row in MySQL Row Format

  RETURN VALUE
    >0                    Error code
    0                     Success

  DESCRIPTION
    Used to read forward through the index.
*/

int ha_partition::index_next(uchar * buf)
{
  DBUG_ENTER("ha_partition::index_next");

  /*
    TODO(low priority):
    If we want partition to work with the HANDLER commands, we
    must be able to do index_last() -> index_prev() -> index_next()
  */
  DBUG_ASSERT(m_index_scan_type != partition_index_last);
  if (!m_ordered_scan_ongoing)
  {
    DBUG_RETURN(handle_unordered_next(buf, FALSE));
  }
  DBUG_RETURN(handle_ordered_next(buf, FALSE));
}


/*
  Read next record special

  SYNOPSIS
    index_next_same()
    buf                   Read row in MySQL Row Format
    key                   Key
    keylen                Length of key

  RETURN VALUE
    >0                    Error code
    0                     Success

  DESCRIPTION
    This routine is used to read the next but only if the key is the same
    as supplied in the call.
*/

int ha_partition::index_next_same(uchar *buf, const uchar *key, uint keylen)
{
  DBUG_ENTER("ha_partition::index_next_same");

  DBUG_ASSERT(keylen == m_start_key.length);
  DBUG_ASSERT(m_index_scan_type != partition_index_last);
  if (!m_ordered_scan_ongoing)
    DBUG_RETURN(handle_unordered_next(buf, TRUE));
  DBUG_RETURN(handle_ordered_next(buf, TRUE));
}


/*
  Read next record when performing index scan backwards

  SYNOPSIS
    index_prev()
    buf                   Read row in MySQL Row Format

  RETURN VALUE
    >0                    Error code
    0                     Success

  DESCRIPTION
    Used to read backwards through the index.
*/

int ha_partition::index_prev(uchar * buf)
{
  DBUG_ENTER("ha_partition::index_prev");

  /* TODO: read comment in index_next */
  DBUG_ASSERT(m_index_scan_type != partition_index_first);
  DBUG_RETURN(handle_ordered_prev(buf));
}


/*
  Start a read of one range with start and end key

  SYNOPSIS
    read_range_first()
    start_key           Specification of start key
    end_key             Specification of end key
    eq_range_arg        Is it equal range
    sorted              Should records be returned in sorted order

  RETURN VALUE
    >0                    Error code
    0                     Success

  DESCRIPTION
    We reimplement read_range_first since we don't want the compare_key
    check at the end. This is already performed in the partition handler.
    read_range_next is very much different due to that we need to scan
    all underlying handlers.
*/

int ha_partition::read_range_first(const key_range *start_key,
				   const key_range *end_key,
				   bool eq_range_arg, bool sorted)
{
  int error;
  DBUG_ENTER("ha_partition::read_range_first");
  m_ordered= sorted;
  eq_range= eq_range_arg;

  end_range= 0;
  if (end_key)
  {
    end_range= &save_end_range;
    save_end_range= *end_key;
    key_compare_result_on_equal=
      ((end_key->flag == HA_READ_BEFORE_KEY) ? 1 :
       (end_key->flag == HA_READ_AFTER_KEY) ? -1 : 0);
  }

  range_key_part= m_curr_key_info[0]->key_part;
  if (start_key)
    m_start_key= *start_key;
  else
    m_start_key.key= NULL;

  m_index_scan_type= partition_read_range;
  error= common_index_read(m_rec0, test(start_key));
  DBUG_RETURN(error);
}



/*
  Read next record in read of a range with start and end key

  SYNOPSIS
    read_range_next()

  RETURN VALUE
    >0                    Error code
    0                     Success
*/

int ha_partition::read_range_next()
{
  DBUG_ENTER("ha_partition::read_range_next");

  if (m_ordered)
  {
    DBUG_RETURN(handle_ordered_next(table->record[0], eq_range));
  }
  DBUG_RETURN(handle_unordered_next(table->record[0], eq_range));
}


/*
  Common routine to set up index scans

  SYNOPSIS
    ha_partition::partition_scan_set_up()
      buf            Buffer to later return record in (this function
                     needs it to calculate partitioning function values)

      idx_read_flag  TRUE <=> m_start_key has range start endpoint which 
                     probably can be used to determine the set of partitions
                     to scan.
                     FALSE <=> there is no start endpoint.

  DESCRIPTION
    Find out which partitions we'll need to read when scanning the specified
    range.

    If we need to scan only one partition, set m_ordered_scan_ongoing=FALSE
    as we will not need to do merge ordering.

  RETURN VALUE
    >0                    Error code
    0                     Success
*/

int ha_partition::partition_scan_set_up(uchar * buf, bool idx_read_flag)
{
  DBUG_ENTER("ha_partition::partition_scan_set_up");

  if (idx_read_flag)
    get_partition_set(table,buf,active_index,&m_start_key,&m_part_spec);
  else
  {
    m_part_spec.start_part= 0;
    m_part_spec.end_part= m_tot_parts - 1;
  }
  if (m_part_spec.start_part > m_part_spec.end_part)
  {
    /*
      We discovered a partition set but the set was empty so we report
      key not found.
    */
    DBUG_PRINT("info", ("scan with no partition to scan"));
    DBUG_RETURN(HA_ERR_END_OF_FILE);
  }
  if (m_part_spec.start_part == m_part_spec.end_part)
  {
    /*
      We discovered a single partition to scan, this never needs to be
      performed using the ordered index scan.
    */
    DBUG_PRINT("info", ("index scan using the single partition %d",
			m_part_spec.start_part));
    m_ordered_scan_ongoing= FALSE;
  }
  else
  {
    /*
      Set m_ordered_scan_ongoing according how the scan should be done
      Only exact partitions are discovered atm by get_partition_set.
      Verify this, also bitmap must have at least one bit set otherwise
      the result from this table is the empty set.
    */
    uint start_part= bitmap_get_first_set(&(m_part_info->used_partitions));
    if (start_part == MY_BIT_NONE)
    {
      DBUG_PRINT("info", ("scan with no partition to scan"));
      DBUG_RETURN(HA_ERR_END_OF_FILE);
    }
    if (start_part > m_part_spec.start_part)
      m_part_spec.start_part= start_part;
    DBUG_ASSERT(m_part_spec.start_part < m_tot_parts);
    m_ordered_scan_ongoing= m_ordered;
  }
  DBUG_ASSERT(m_part_spec.start_part < m_tot_parts &&
              m_part_spec.end_part < m_tot_parts);
  DBUG_RETURN(0);
}


/****************************************************************************
  Unordered Index Scan Routines
****************************************************************************/
/*
  Common routine to handle index_next with unordered results

  SYNOPSIS
    handle_unordered_next()
    out:buf                       Read row in MySQL Row Format
    next_same                     Called from index_next_same

  RETURN VALUE
    HA_ERR_END_OF_FILE            End of scan
    0                             Success
    other                         Error code

  DESCRIPTION
    These routines are used to scan partitions without considering order.
    This is performed in two situations.
    1) In read_multi_range this is the normal case
    2) When performing any type of index_read, index_first, index_last where
    all fields in the partition function is bound. In this case the index
    scan is performed on only one partition and thus it isn't necessary to
    perform any sort.

*/

int ha_partition::handle_unordered_next(uchar *buf, bool is_next_same)
{
  handler *file= m_file[m_part_spec.start_part];
  int error;
  DBUG_ENTER("ha_partition::handle_unordered_next");

  /*
    We should consider if this should be split into three functions as
    partition_read_range is_next_same are always local constants
  */

  if (m_index_scan_type == partition_read_range)
  {
    if (!(error= file->read_range_next()))
    {
      m_last_part= m_part_spec.start_part;
      DBUG_RETURN(0);
    }
  }
  else if (is_next_same)
  {
    if (!(error= file->index_next_same(buf, m_start_key.key,
                                       m_start_key.length)))
    {
      m_last_part= m_part_spec.start_part;
      DBUG_RETURN(0);
    }
  }
  else 
  {
    if (!(error= file->index_next(buf)))
    {
      m_last_part= m_part_spec.start_part;
      DBUG_RETURN(0);                           // Row was in range
    }
  }

  if (error == HA_ERR_END_OF_FILE)
  {
    m_part_spec.start_part++;                    // Start using next part
    error= handle_unordered_scan_next_partition(buf);
  }
  DBUG_RETURN(error);
}


/*
  Handle index_next when changing to new partition

  SYNOPSIS
    handle_unordered_scan_next_partition()
    buf                       Read row in MySQL Row Format

  RETURN VALUE
    HA_ERR_END_OF_FILE            End of scan
    0                             Success
    other                         Error code

  DESCRIPTION
    This routine is used to start the index scan on the next partition.
    Both initial start and after completing scan on one partition.
*/

int ha_partition::handle_unordered_scan_next_partition(uchar * buf)
{
  uint i;
  DBUG_ENTER("ha_partition::handle_unordered_scan_next_partition");

  for (i= m_part_spec.start_part; i <= m_part_spec.end_part; i++)
  {
    int error;
    handler *file;

    if (!(bitmap_is_set(&(m_part_info->used_partitions), i)))
      continue;
    file= m_file[i];
    m_part_spec.start_part= i;
    switch (m_index_scan_type) {
    case partition_read_range:
      DBUG_PRINT("info", ("read_range_first on partition %d", i));
      error= file->read_range_first(m_start_key.key? &m_start_key: NULL, 
                                    end_range, eq_range, FALSE);
      break;
    case partition_index_read:
      DBUG_PRINT("info", ("index_read on partition %d", i));
      error= file->index_read_map(buf, m_start_key.key,
                                  m_start_key.keypart_map,
                                  m_start_key.flag);
      break;
    case partition_index_first:
      DBUG_PRINT("info", ("index_first on partition %d", i));
      /* MyISAM engine can fail if we call index_first() when indexes disabled */
      /* that happens if the table is empty. */
      /* Here we use file->stats.records instead of file->records() because */
      /* file->records() is supposed to return an EXACT count, and it can be   */
      /* possibly slow. We don't need an exact number, an approximate one- from*/
      /* the last ::info() call - is sufficient. */
      if (file->stats.records == 0)
      {
        error= HA_ERR_END_OF_FILE;
        break;
      }
      error= file->index_first(buf);
      break;
    case partition_index_first_unordered:
      /*
        We perform a scan without sorting and this means that we
        should not use the index_first since not all handlers
        support it and it is also unnecessary to restrict sort
        order.
      */
      DBUG_PRINT("info", ("read_range_first on partition %d", i));
      table->record[0]= buf;
      error= file->read_range_first(0, end_range, eq_range, 0);
      table->record[0]= m_rec0;
      break;
    default:
      DBUG_ASSERT(FALSE);
      DBUG_RETURN(1);
    }
    if (!error)
    {
      m_last_part= i;
      DBUG_RETURN(0);
    }
    if ((error != HA_ERR_END_OF_FILE) && (error != HA_ERR_KEY_NOT_FOUND))
      DBUG_RETURN(error);
    DBUG_PRINT("info", ("HA_ERR_END_OF_FILE on partition %d", i));
  }
  m_part_spec.start_part= NO_CURRENT_PART_ID;
  DBUG_RETURN(HA_ERR_END_OF_FILE);
}


/*
  Common routine to start index scan with ordered results

  SYNOPSIS
    handle_ordered_index_scan()
    out:buf                       Read row in MySQL Row Format

  RETURN VALUE
    HA_ERR_END_OF_FILE            End of scan
    0                             Success
    other                         Error code

  DESCRIPTION
    This part contains the logic to handle index scans that require ordered
    output. This includes all except those started by read_range_first with
    the flag ordered set to FALSE. Thus most direct index_read and all
    index_first and index_last.

    We implement ordering by keeping one record plus a key buffer for each
    partition. Every time a new entry is requested we will fetch a new
    entry from the partition that is currently not filled with an entry.
    Then the entry is put into its proper sort position.

    Returning a record is done by getting the top record, copying the
    record to the request buffer and setting the partition as empty on
    entries.
*/

int ha_partition::handle_ordered_index_scan(uchar *buf, bool reverse_order)
{
  uint i;
  uint j= 0;
  bool found= FALSE;
  DBUG_ENTER("ha_partition::handle_ordered_index_scan");

  m_top_entry= NO_CURRENT_PART_ID;
  queue_remove_all(&m_queue);

  DBUG_PRINT("info", ("m_part_spec.start_part %d", m_part_spec.start_part));
  for (i= m_part_spec.start_part; i <= m_part_spec.end_part; i++)
  {
    if (!(bitmap_is_set(&(m_part_info->used_partitions), i)))
      continue;
    uchar *rec_buf_ptr= rec_buf(i);
    int error;
    handler *file= m_file[i];

    switch (m_index_scan_type) {
    case partition_index_read:
      error= file->index_read_map(rec_buf_ptr,
                                  m_start_key.key,
                                  m_start_key.keypart_map,
                                  m_start_key.flag);
      break;
    case partition_index_first:
      /* MyISAM engine can fail if we call index_first() when indexes disabled */
      /* that happens if the table is empty. */
      /* Here we use file->stats.records instead of file->records() because */
      /* file->records() is supposed to return an EXACT count, and it can be   */
      /* possibly slow. We don't need an exact number, an approximate one- from*/
      /* the last ::info() call - is sufficient. */
      if (file->stats.records == 0)
      {
        error= HA_ERR_END_OF_FILE;
        break;
      }
      error= file->index_first(rec_buf_ptr);
      reverse_order= FALSE;
      break;
    case partition_index_last:
      /* MyISAM engine can fail if we call index_last() when indexes disabled */
      /* that happens if the table is empty. */
      /* Here we use file->stats.records instead of file->records() because */
      /* file->records() is supposed to return an EXACT count, and it can be   */
      /* possibly slow. We don't need an exact number, an approximate one- from*/
      /* the last ::info() call - is sufficient. */
      if (file->stats.records == 0)
      {
        error= HA_ERR_END_OF_FILE;
        break;
      }
      error= file->index_last(rec_buf_ptr);
      reverse_order= TRUE;
      break;
    case partition_index_read_last:
      error= file->index_read_last_map(rec_buf_ptr,
                                       m_start_key.key,
                                       m_start_key.keypart_map);
      reverse_order= TRUE;
      break;
    case partition_read_range:
    {
      /* 
        This can only read record to table->record[0], as it was set when
        the table was being opened. We have to memcpy data ourselves.
      */
      error= file->read_range_first(&m_start_key, end_range, eq_range, TRUE);
      memcpy(rec_buf_ptr, table->record[0], m_rec_length);
      reverse_order= FALSE;
      break;
    }
    default:
      DBUG_ASSERT(FALSE);
      DBUG_RETURN(HA_ERR_END_OF_FILE);
    }
    if (!error)
    {
      found= TRUE;
      /*
        Initialise queue without order first, simply insert
      */
      queue_element(&m_queue, j++)= (uchar*)queue_buf(i);
    }
    else if (error != HA_ERR_KEY_NOT_FOUND && error != HA_ERR_END_OF_FILE)
    {
      DBUG_RETURN(error);
    }
  }
  if (found)
  {
    /*
      We found at least one partition with data, now sort all entries and
      after that read the first entry and copy it to the buffer to return in.
    */
    queue_set_max_at_top(&m_queue, reverse_order);
    queue_set_cmp_arg(&m_queue, (void*)m_curr_key_info);
    m_queue.elements= j;
    queue_fix(&m_queue);
    return_top_record(buf);
    table->status= 0;
    DBUG_PRINT("info", ("Record returned from partition %d", m_top_entry));
    DBUG_RETURN(0);
  }
  DBUG_RETURN(HA_ERR_END_OF_FILE);
}


/*
  Return the top record in sort order

  SYNOPSIS
    return_top_record()
    out:buf                  Row returned in MySQL Row Format

  RETURN VALUE
    NONE
*/

void ha_partition::return_top_record(uchar *buf)
{
  uint part_id;
  uchar *key_buffer= queue_top(&m_queue);
  uchar *rec_buffer= key_buffer + PARTITION_BYTES_IN_POS;

  part_id= uint2korr(key_buffer);
  memcpy(buf, rec_buffer, m_rec_length);
  m_last_part= part_id;
  m_top_entry= part_id;
}


/*
  Common routine to handle index_next with ordered results

  SYNOPSIS
    handle_ordered_next()
    out:buf                       Read row in MySQL Row Format
    next_same                     Called from index_next_same

  RETURN VALUE
    HA_ERR_END_OF_FILE            End of scan
    0                             Success
    other                         Error code
*/

int ha_partition::handle_ordered_next(uchar *buf, bool is_next_same)
{
  int error;
  uint part_id= m_top_entry;
  handler *file= m_file[part_id];
  DBUG_ENTER("ha_partition::handle_ordered_next");
  
  if (m_index_scan_type == partition_read_range)
  {
    error= file->read_range_next();
    memcpy(rec_buf(part_id), table->record[0], m_rec_length);
  }
  else if (!is_next_same)
    error= file->index_next(rec_buf(part_id));
  else
    error= file->index_next_same(rec_buf(part_id), m_start_key.key,
				 m_start_key.length);
  if (error)
  {
    if (error == HA_ERR_END_OF_FILE)
    {
      /* Return next buffered row */
      queue_remove(&m_queue, (uint) 0);
      if (m_queue.elements)
      {
         DBUG_PRINT("info", ("Record returned from partition %u (2)",
                     m_top_entry));
         return_top_record(buf);
         table->status= 0;
         error= 0;
      }
    }
    DBUG_RETURN(error);
  }
  queue_replaced(&m_queue);
  return_top_record(buf);
  DBUG_PRINT("info", ("Record returned from partition %u", m_top_entry));
  DBUG_RETURN(0);
}


/*
  Common routine to handle index_prev with ordered results

  SYNOPSIS
    handle_ordered_prev()
    out:buf                       Read row in MySQL Row Format

  RETURN VALUE
    HA_ERR_END_OF_FILE            End of scan
    0                             Success
    other                         Error code
*/

int ha_partition::handle_ordered_prev(uchar *buf)
{
  int error;
  uint part_id= m_top_entry;
  handler *file= m_file[part_id];
  DBUG_ENTER("ha_partition::handle_ordered_prev");

  if ((error= file->index_prev(rec_buf(part_id))))
  {
    if (error == HA_ERR_END_OF_FILE)
    {
      queue_remove(&m_queue, (uint) 0);
      if (m_queue.elements)
      {
	return_top_record(buf);
	DBUG_PRINT("info", ("Record returned from partition %d (2)",
			    m_top_entry));
        error= 0;
        table->status= 0;
      }
    }
    DBUG_RETURN(error);
  }
  queue_replaced(&m_queue);
  return_top_record(buf);
  DBUG_PRINT("info", ("Record returned from partition %d", m_top_entry));
  DBUG_RETURN(0);
}


/****************************************************************************
                MODULE information calls
****************************************************************************/

/*
  These are all first approximations of the extra, info, scan_time
  and read_time calls
*/

/*
  General method to gather info from handler

  SYNOPSIS
    info()
    flag              Specifies what info is requested

  RETURN VALUE
    NONE

  DESCRIPTION
    ::info() is used to return information to the optimizer.
    Currently this table handler doesn't implement most of the fields
    really needed. SHOW also makes use of this data
    Another note, if your handler doesn't proved exact record count,
    you will probably want to have the following in your code:
    if (records < 2)
      records = 2;
    The reason is that the server will optimize for cases of only a single
    record. If in a table scan you don't know the number of records
    it will probably be better to set records to two so you can return
    as many records as you need.

    Along with records a few more variables you may wish to set are:
      records
      deleted
      data_file_length
      index_file_length
      delete_length
      check_time
    Take a look at the public variables in handler.h for more information.

    Called in:
      filesort.cc
      ha_heap.cc
      item_sum.cc
      opt_sum.cc
      sql_delete.cc
     sql_delete.cc
     sql_derived.cc
      sql_select.cc
      sql_select.cc
      sql_select.cc
      sql_select.cc
      sql_select.cc
      sql_show.cc
      sql_show.cc
      sql_show.cc
      sql_show.cc
      sql_table.cc
      sql_union.cc
      sql_update.cc

    Some flags that are not implemented
      HA_STATUS_POS:
        This parameter is never used from the MySQL Server. It is checked in a
        place in MyISAM so could potentially be used by MyISAM specific
        programs.
      HA_STATUS_NO_LOCK:
      This is declared and often used. It's only used by MyISAM.
      It means that MySQL doesn't need the absolute latest statistics
      information. This may save the handler from doing internal locks while
      retrieving statistics data.
*/

int ha_partition::info(uint flag)
{
  DBUG_ENTER("ha_partition::info");

  if (flag & HA_STATUS_AUTO)
  {
    bool auto_inc_is_first_in_idx= (table_share->next_number_keypart == 0);
    HA_DATA_PARTITION *ha_data= (HA_DATA_PARTITION*) table_share->ha_data;
    DBUG_PRINT("info", ("HA_STATUS_AUTO"));
    if (!table->found_next_number_field)
      stats.auto_increment_value= 0;
    else if (ha_data->auto_inc_initialized)
    {
      lock_auto_increment();
      stats.auto_increment_value= ha_data->next_auto_inc_val;
      unlock_auto_increment();
    }
    else
    {
      lock_auto_increment();
      /* to avoid two concurrent initializations, check again when locked */
      if (ha_data->auto_inc_initialized)
        stats.auto_increment_value= ha_data->next_auto_inc_val;
      else
      {
        handler *file, **file_array;
        ulonglong auto_increment_value= 0;
        file_array= m_file;
        DBUG_PRINT("info",
                   ("checking all partitions for auto_increment_value"));
        do
        {
          file= *file_array;
          file->info(HA_STATUS_AUTO);
          set_if_bigger(auto_increment_value,
                        file->stats.auto_increment_value);
        } while (*(++file_array));

        DBUG_ASSERT(auto_increment_value);
        stats.auto_increment_value= auto_increment_value;
        if (auto_inc_is_first_in_idx)
        {
          set_if_bigger(ha_data->next_auto_inc_val, auto_increment_value);
          ha_data->auto_inc_initialized= TRUE;
          DBUG_PRINT("info", ("initializing next_auto_inc_val to %lu",
                              (ulong) ha_data->next_auto_inc_val));
        }
      }
      unlock_auto_increment();
    }
  }
  if (flag & HA_STATUS_VARIABLE)
  {
    DBUG_PRINT("info", ("HA_STATUS_VARIABLE"));
    /*
      Calculates statistical variables
      records:           Estimate of number records in table
      We report sum (always at least 2)
      deleted:           Estimate of number holes in the table due to
      deletes
      We report sum
      data_file_length:  Length of data file, in principle bytes in table
      We report sum
      index_file_length: Length of index file, in principle bytes in
      indexes in the table
      We report sum
      delete_length: Length of free space easily used by new records in table
      We report sum
      mean_record_length:Mean record length in the table
      We calculate this
      check_time:        Time of last check (only applicable to MyISAM)
      We report last time of all underlying handlers
    */
    handler *file, **file_array;
    stats.records= 0;
    stats.deleted= 0;
    stats.data_file_length= 0;
    stats.index_file_length= 0;
    stats.check_time= 0;
    stats.delete_length= 0;
    file_array= m_file;
    do
    {
      if (bitmap_is_set(&(m_part_info->used_partitions), (file_array - m_file)))
      {
        file= *file_array;
        file->info(HA_STATUS_VARIABLE);
        stats.records+= file->stats.records;
        stats.deleted+= file->stats.deleted;
        stats.data_file_length+= file->stats.data_file_length;
        stats.index_file_length+= file->stats.index_file_length;
        stats.delete_length+= file->stats.delete_length;
        if (file->stats.check_time > stats.check_time)
          stats.check_time= file->stats.check_time;
      }
    } while (*(++file_array));
    if (stats.records < 2 &&
        !(m_table_flags & HA_STATS_RECORDS_IS_EXACT))
      stats.records= 2;
    if (stats.records > 0)
      stats.mean_rec_length= (ulong) (stats.data_file_length / stats.records);
    else
      stats.mean_rec_length= 1; //? What should we set here 
  }
  if (flag & HA_STATUS_CONST)
  {
    DBUG_PRINT("info", ("HA_STATUS_CONST"));
    /*
      Recalculate loads of constant variables. MyISAM also sets things
      directly on the table share object.

      Check whether this should be fixed since handlers should not
      change things directly on the table object.

      Monty comment: This should NOT be changed!  It's the handlers
      responsibility to correct table->s->keys_xxxx information if keys
      have been disabled.

      The most important parameters set here is records per key on
      all indexes. block_size and primar key ref_length.

      For each index there is an array of rec_per_key.
      As an example if we have an index with three attributes a,b and c
      we will have an array of 3 rec_per_key.
      rec_per_key[0] is an estimate of number of records divided by
      number of unique values of the field a.
      rec_per_key[1] is an estimate of the number of records divided
      by the number of unique combinations of the fields a and b.
      rec_per_key[2] is an estimate of the number of records divided
      by the number of unique combinations of the fields a,b and c.

      Many handlers only set the value of rec_per_key when all fields
      are bound (rec_per_key[2] in the example above).

      If the handler doesn't support statistics, it should set all of the
      above to 0.

      We will allow the first handler to set the rec_per_key and use
      this as an estimate on the total table.

      max_data_file_length:     Maximum data file length
      We ignore it, is only used in
      SHOW TABLE STATUS
      max_index_file_length:    Maximum index file length
      We ignore it since it is never used
      block_size:               Block size used
      We set it to the value of the first handler
      ref_length:               We set this to the value calculated
      and stored in local object
      create_time:              Creation time of table
      Set by first handler

      So we calculate these constants by using the variables on the first
      handler.
    */
    handler *file;

    file= m_file[0];
    file->info(HA_STATUS_CONST);
    stats.create_time= file->stats.create_time;
    ref_length= m_ref_length;
  }
  if (flag & HA_STATUS_ERRKEY)
  {
    handler *file= m_file[m_last_part];
    DBUG_PRINT("info", ("info: HA_STATUS_ERRKEY"));
    /*
      This flag is used to get index number of the unique index that
      reported duplicate key
      We will report the errkey on the last handler used and ignore the rest
      Note: all engines does not support HA_STATUS_ERRKEY, so set errkey.
    */
    file->errkey= errkey;
    file->info(HA_STATUS_ERRKEY);
    errkey= file->errkey;
  }
  if (flag & HA_STATUS_TIME)
  {
    handler *file, **file_array;
    DBUG_PRINT("info", ("info: HA_STATUS_TIME"));
    /*
      This flag is used to set the latest update time of the table.
      Used by SHOW commands
      We will report the maximum of these times
    */
    stats.update_time= 0;
    file_array= m_file;
    do
    {
      file= *file_array;
      file->info(HA_STATUS_TIME);
      if (file->stats.update_time > stats.update_time)
	stats.update_time= file->stats.update_time;
    } while (*(++file_array));
  }
  DBUG_RETURN(0);
}


void ha_partition::get_dynamic_partition_info(PARTITION_INFO *stat_info,
                                              uint part_id)
{
  handler *file= m_file[part_id];
  file->info(HA_STATUS_CONST | HA_STATUS_TIME | HA_STATUS_VARIABLE |
             HA_STATUS_NO_LOCK);

  stat_info->records=              file->stats.records;
  stat_info->mean_rec_length=      file->stats.mean_rec_length;
  stat_info->data_file_length=     file->stats.data_file_length;
  stat_info->max_data_file_length= file->stats.max_data_file_length;
  stat_info->index_file_length=    file->stats.index_file_length;
  stat_info->delete_length=        file->stats.delete_length;
  stat_info->create_time=          file->stats.create_time;
  stat_info->update_time=          file->stats.update_time;
  stat_info->check_time=           file->stats.check_time;
  stat_info->check_sum= 0;
  if (file->ha_table_flags() & (HA_HAS_OLD_CHECKSUM | HA_HAS_NEW_CHECKSUM))
    stat_info->check_sum= file->checksum();
  return;
}


/**
  General function to prepare handler for certain behavior.

  @param[in]    operation       operation to execute
    operation              Operation type for extra call

  @return       status
    @retval     0               success
    @retval     >0              error code

  @detail

  extra() is called whenever the server wishes to send a hint to
  the storage engine. The MyISAM engine implements the most hints.

  We divide the parameters into the following categories:
  1) Operations used by most handlers
  2) Operations used by some non-MyISAM handlers
  3) Operations used only by MyISAM
  4) Operations only used by temporary tables for query processing
  5) Operations only used by MyISAM internally
  6) Operations not used at all
  7) Operations only used by federated tables for query processing
  8) Operations only used by NDB
  9) Operations only used by MERGE

  The partition handler need to handle category 1), 2) and 3).

  1) Operations used by most handlers
  -----------------------------------
  HA_EXTRA_RESET:
    This option is used by most handlers and it resets the handler state
    to the same state as after an open call. This includes releasing
    any READ CACHE or WRITE CACHE or other internal buffer used.

    It is called from the reset method in the handler interface. There are
    three instances where this is called.
    1) After completing a INSERT ... SELECT ... query the handler for the
       table inserted into is reset
    2) It is called from close_thread_table which in turn is called from
       close_thread_tables except in the case where the tables are locked
       in which case ha_commit_stmt is called instead.
       It is only called from here if refresh_version hasn't changed and the
       table is not an old table when calling close_thread_table.
       close_thread_tables is called from many places as a general clean up
       function after completing a query.
    3) It is called when deleting the QUICK_RANGE_SELECT object if the
       QUICK_RANGE_SELECT object had its own handler object. It is called
       immediatley before close of this local handler object.
  HA_EXTRA_KEYREAD:
  HA_EXTRA_NO_KEYREAD:
    These parameters are used to provide an optimisation hint to the handler.
    If HA_EXTRA_KEYREAD is set it is enough to read the index fields, for
    many handlers this means that the index-only scans can be used and it
    is not necessary to use the real records to satisfy this part of the
    query. Index-only scans is a very important optimisation for disk-based
    indexes. For main-memory indexes most indexes contain a reference to the
    record and thus KEYREAD only says that it is enough to read key fields.
    HA_EXTRA_NO_KEYREAD disables this for the handler, also HA_EXTRA_RESET
    will disable this option.
    The handler will set HA_KEYREAD_ONLY in its table flags to indicate this
    feature is supported.
  HA_EXTRA_FLUSH:
    Indication to flush tables to disk, is supposed to be used to
    ensure disk based tables are flushed at end of query execution.
    Currently is never used.

  2) Operations used by some non-MyISAM handlers
  ----------------------------------------------
  HA_EXTRA_KEYREAD_PRESERVE_FIELDS:
    This is a strictly InnoDB feature that is more or less undocumented.
    When it is activated InnoDB copies field by field from its fetch
    cache instead of all fields in one memcpy. Have no idea what the
    purpose of this is.
    Cut from include/my_base.h:
    When using HA_EXTRA_KEYREAD, overwrite only key member fields and keep
    other fields intact. When this is off (by default) InnoDB will use memcpy
    to overwrite entire row.
  HA_EXTRA_IGNORE_DUP_KEY:
  HA_EXTRA_NO_IGNORE_DUP_KEY:
    Informs the handler to we will not stop the transaction if we get an
    duplicate key errors during insert/upate.
    Always called in pair, triggered by INSERT IGNORE and other similar
    SQL constructs.
    Not used by MyISAM.

  3) Operations used only by MyISAM
  ---------------------------------
  HA_EXTRA_NORMAL:
    Only used in MyISAM to reset quick mode, not implemented by any other
    handler. Quick mode is also reset in MyISAM by HA_EXTRA_RESET.

    It is called after completing a successful DELETE query if the QUICK
    option is set.

  HA_EXTRA_QUICK:
    When the user does DELETE QUICK FROM table where-clause; this extra
    option is called before the delete query is performed and
    HA_EXTRA_NORMAL is called after the delete query is completed.
    Temporary tables used internally in MySQL always set this option

    The meaning of quick mode is that when deleting in a B-tree no merging
    of leafs is performed. This is a common method and many large DBMS's
    actually only support this quick mode since it is very difficult to
    merge leaves in a tree used by many threads concurrently.

  HA_EXTRA_CACHE:
    This flag is usually set with extra_opt along with a cache size.
    The size of this buffer is set by the user variable
    record_buffer_size. The value of this cache size is the amount of
    data read from disk in each fetch when performing a table scan.
    This means that before scanning a table it is normal to call
    extra with HA_EXTRA_CACHE and when the scan is completed to call
    HA_EXTRA_NO_CACHE to release the cache memory.

    Some special care is taken when using this extra parameter since there
    could be a write ongoing on the table in the same statement. In this
    one has to take special care since there might be a WRITE CACHE as
    well. HA_EXTRA_CACHE specifies using a READ CACHE and using
    READ CACHE and WRITE CACHE at the same time is not possible.

    Only MyISAM currently use this option.

    It is set when doing full table scans using rr_sequential and
    reset when completing such a scan with end_read_record
    (resetting means calling extra with HA_EXTRA_NO_CACHE).

    It is set in filesort.cc for MyISAM internal tables and it is set in
    a multi-update where HA_EXTRA_CACHE is called on a temporary result
    table and after that ha_rnd_init(0) on table to be updated
    and immediately after that HA_EXTRA_NO_CACHE on table to be updated.

    Apart from that it is always used from init_read_record but not when
    used from UPDATE statements. It is not used from DELETE statements
    with ORDER BY and LIMIT but it is used in normal scan loop in DELETE
    statements. The reason here is that DELETE's in MyISAM doesn't move
    existings data rows.

    It is also set in copy_data_between_tables when scanning the old table
    to copy over to the new table.
    And it is set in join_init_read_record where quick objects are used
    to perform a scan on the table. In this case the full table scan can
    even be performed multiple times as part of the nested loop join.

    For purposes of the partition handler it is obviously necessary to have
    special treatment of this extra call. If we would simply pass this
    extra call down to each handler we would allocate
    cache size * no of partitions amount of memory and this is not
    necessary since we will only scan one partition at a time when doing
    full table scans.

    Thus we treat it by first checking whether we have MyISAM handlers in
    the table, if not we simply ignore the call and if we have we will
    record the call but will not call any underlying handler yet. Then
    when performing the sequential scan we will check this recorded value
    and call extra_opt whenever we start scanning a new partition.

    monty: Neads to be fixed so that it's passed to all handlers when we
    move to another partition during table scan.

  HA_EXTRA_NO_CACHE:
    When performing a UNION SELECT HA_EXTRA_NO_CACHE is called from the
    flush method in the select_union class.
    It is used to some extent when insert delayed inserts.
    See HA_EXTRA_RESET_STATE for use in conjunction with delete_all_rows().

    It should be ok to call HA_EXTRA_NO_CACHE on all underlying handlers
    if they are MyISAM handlers. Other handlers we can ignore the call
    for. If no cache is in use they will quickly return after finding
    this out. And we also ensure that all caches are disabled and no one
    is left by mistake.
    In the future this call will probably be deleted an we will instead call
    ::reset();

  HA_EXTRA_WRITE_CACHE:
    See above, called from various places. It is mostly used when we
    do INSERT ... SELECT
    No special handling to save cache space is developed currently.

  HA_EXTRA_PREPARE_FOR_UPDATE:
    This is called as part of a multi-table update. When the table to be
    updated is also scanned then this informs MyISAM handler to drop any
    caches if dynamic records are used (fixed size records do not care
    about this call). We pass this along to all underlying MyISAM handlers
    and ignore it for the rest.

  HA_EXTRA_PREPARE_FOR_DROP:
    Only used by MyISAM, called in preparation for a DROP TABLE.
    It's used mostly by Windows that cannot handle dropping an open file.
    On other platforms it has the same effect as HA_EXTRA_FORCE_REOPEN.

  HA_EXTRA_PREPARE_FOR_RENAME:
    Informs the handler we are about to attempt a rename of the table.

  HA_EXTRA_READCHECK:
  HA_EXTRA_NO_READCHECK:
    Only one call to HA_EXTRA_NO_READCHECK from ha_open where it says that
    this is not needed in SQL. The reason for this call is that MyISAM sets
    the READ_CHECK_USED in the open call so the call is needed for MyISAM
    to reset this feature.
    The idea with this parameter was to inform of doing/not doing a read
    check before applying an update. Since SQL always performs a read before
    applying the update No Read Check is needed in MyISAM as well.

    This is a cut from Docs/myisam.txt
     Sometimes you might want to force an update without checking whether
     another user has changed the record since you last read it. This is
     somewhat dangerous, so it should ideally not be used. That can be
     accomplished by wrapping the mi_update() call in two calls to mi_extra(),
     using these functions:
     HA_EXTRA_NO_READCHECK=5                 No readcheck on update
     HA_EXTRA_READCHECK=6                    Use readcheck (def)

  HA_EXTRA_FORCE_REOPEN:
    Only used by MyISAM, called when altering table, closing tables to
    enforce a reopen of the table files.

  4) Operations only used by temporary tables for query processing
  ----------------------------------------------------------------
  HA_EXTRA_RESET_STATE:
    Same as reset() except that buffers are not released. If there is
    a READ CACHE it is reinit'ed. A cache is reinit'ed to restart reading
    or to change type of cache between READ CACHE and WRITE CACHE.

    This extra function is always called immediately before calling
    delete_all_rows on the handler for temporary tables.
    There are cases however when HA_EXTRA_RESET_STATE isn't called in
    a similar case for a temporary table in sql_union.cc and in two other
    cases HA_EXTRA_NO_CACHE is called before and HA_EXTRA_WRITE_CACHE
    called afterwards.
    The case with HA_EXTRA_NO_CACHE and HA_EXTRA_WRITE_CACHE means
    disable caching, delete all rows and enable WRITE CACHE. This is
    used for temporary tables containing distinct sums and a
    functional group.

    The only case that delete_all_rows is called on non-temporary tables
    is in sql_delete.cc when DELETE FROM table; is called by a user.
    In this case no special extra calls are performed before or after this
    call.

    The partition handler should not need to bother about this one. It
    should never be called.

  HA_EXTRA_NO_ROWS:
    Don't insert rows indication to HEAP and MyISAM, only used by temporary
    tables used in query processing.
    Not handled by partition handler.

  5) Operations only used by MyISAM internally
  --------------------------------------------
  HA_EXTRA_REINIT_CACHE:
    This call reinitialises the READ CACHE described above if there is one
    and otherwise the call is ignored.

    We can thus safely call it on all underlying handlers if they are
    MyISAM handlers. It is however never called so we don't handle it at all.
  HA_EXTRA_FLUSH_CACHE:
    Flush WRITE CACHE in MyISAM. It is only from one place in the code.
    This is in sql_insert.cc where it is called if the table_flags doesn't
    contain HA_DUPLICATE_POS. The only handler having the HA_DUPLICATE_POS
    set is the MyISAM handler and so the only handler not receiving this
    call is MyISAM.
    Thus in effect this call is called but never used. Could be removed
    from sql_insert.cc
  HA_EXTRA_NO_USER_CHANGE:
    Only used by MyISAM, never called.
    Simulates lock_type as locked.
  HA_EXTRA_WAIT_LOCK:
  HA_EXTRA_WAIT_NOLOCK:
    Only used by MyISAM, called from MyISAM handler but never from server
    code on top of the handler.
    Sets lock_wait on/off
  HA_EXTRA_NO_KEYS:
    Only used MyISAM, only used internally in MyISAM handler, never called
    from server level.
  HA_EXTRA_KEYREAD_CHANGE_POS:
  HA_EXTRA_REMEMBER_POS:
  HA_EXTRA_RESTORE_POS:
  HA_EXTRA_PRELOAD_BUFFER_SIZE:
  HA_EXTRA_CHANGE_KEY_TO_DUP:
  HA_EXTRA_CHANGE_KEY_TO_UNIQUE:
    Only used by MyISAM, never called.

  6) Operations not used at all
  -----------------------------
  HA_EXTRA_KEY_CACHE:
  HA_EXTRA_NO_KEY_CACHE:
    This parameters are no longer used and could be removed.

  7) Operations only used by federated tables for query processing
  ----------------------------------------------------------------
  HA_EXTRA_INSERT_WITH_UPDATE:
    Inform handler that an "INSERT...ON DUPLICATE KEY UPDATE" will be
    executed. This condition is unset by HA_EXTRA_NO_IGNORE_DUP_KEY.

  8) Operations only used by NDB
  ------------------------------
  HA_EXTRA_DELETE_CANNOT_BATCH:
  HA_EXTRA_UPDATE_CANNOT_BATCH:
    Inform handler that delete_row()/update_row() cannot batch deletes/updates
    and should perform them immediately. This may be needed when table has 
    AFTER DELETE/UPDATE triggers which access to subject table.
    These flags are reset by the handler::extra(HA_EXTRA_RESET) call.

  9) Operations only used by MERGE
  ------------------------------
  HA_EXTRA_ADD_CHILDREN_LIST:
  HA_EXTRA_ATTACH_CHILDREN:
  HA_EXTRA_IS_ATTACHED_CHILDREN:
  HA_EXTRA_DETACH_CHILDREN:
    Special actions for MERGE tables. Ignore.
*/

int ha_partition::extra(enum ha_extra_function operation)
{
  DBUG_ENTER("ha_partition:extra");
  DBUG_PRINT("info", ("operation: %d", (int) operation));

  switch (operation) {
    /* Category 1), used by most handlers */
  case HA_EXTRA_KEYREAD:
  case HA_EXTRA_NO_KEYREAD:
  case HA_EXTRA_FLUSH:
    DBUG_RETURN(loop_extra(operation));

    /* Category 2), used by non-MyISAM handlers */
  case HA_EXTRA_IGNORE_DUP_KEY:
  case HA_EXTRA_NO_IGNORE_DUP_KEY:
  case HA_EXTRA_KEYREAD_PRESERVE_FIELDS:
  {
    if (!m_myisam)
      DBUG_RETURN(loop_extra(operation));
    break;
  }

  /* Category 3), used by MyISAM handlers */
  case HA_EXTRA_PREPARE_FOR_RENAME:
    DBUG_RETURN(prepare_for_rename());
  case HA_EXTRA_NORMAL:
  case HA_EXTRA_QUICK:
  case HA_EXTRA_NO_READCHECK:
  case HA_EXTRA_PREPARE_FOR_UPDATE:
  case HA_EXTRA_FORCE_REOPEN:
  case HA_EXTRA_PREPARE_FOR_DROP:
  case HA_EXTRA_FLUSH_CACHE:
  {
    if (m_myisam)
      DBUG_RETURN(loop_extra(operation));
    break;
  }
  case HA_EXTRA_CACHE:
  {
    prepare_extra_cache(0);
    break;
  }
  case HA_EXTRA_NO_CACHE:
  case HA_EXTRA_WRITE_CACHE:
  {
    m_extra_cache= FALSE;
    m_extra_cache_size= 0;
    DBUG_RETURN(loop_extra(operation));
  }
  case HA_EXTRA_IGNORE_NO_KEY:
  case HA_EXTRA_NO_IGNORE_NO_KEY:
  {
    /*
      Ignore as these are specific to NDB for handling
      idempotency
     */
    break;
  }
  case HA_EXTRA_WRITE_CAN_REPLACE:
  case HA_EXTRA_WRITE_CANNOT_REPLACE:
  {
    /*
      Informs handler that write_row() can replace rows which conflict
      with row being inserted by PK/unique key without reporting error
      to the SQL-layer.

      This optimization is not safe for partitioned table in general case
      since we may have to put new version of row into partition which is
      different from partition in which old version resides (for example
      when we partition by non-PK column or by some column which is not
      part of unique key which were violated).
      And since NDB which is the only engine at the moment that supports
      this optimization handles partitioning on its own we simple disable
      it here. (BTW for NDB this optimization is safe since it supports
      only KEY partitioning and won't use this optimization for tables
      which have additional unique constraints).
    */
    break;
  }
    /* Category 7), used by federated handlers */
  case HA_EXTRA_INSERT_WITH_UPDATE:
    DBUG_RETURN(loop_extra(operation));
    /* Category 8) Operations only used by NDB */
  case HA_EXTRA_DELETE_CANNOT_BATCH:
  case HA_EXTRA_UPDATE_CANNOT_BATCH:
    /* Currently only NDB use the *_CANNOT_BATCH */
  {
    break;
  }
  case HA_EXTRA_ORDERBY_LIMIT:
  case HA_EXTRA_NO_ORDERBY_LIMIT:
    /* ORDERBY_LIMIT is used by Falcon */
  {
    break;
  }
    /* Category 9) Operations only used by MERGE */
  case HA_EXTRA_ADD_CHILDREN_LIST:
  case HA_EXTRA_ATTACH_CHILDREN:
  case HA_EXTRA_IS_ATTACHED_CHILDREN:
  case HA_EXTRA_DETACH_CHILDREN:
  {
    /* Special actions for MERGE tables. Ignore. */
    break;
  }
  default:
  {
    /* Temporary crash to discover what is wrong */
    DBUG_ASSERT(0);
    break;
  }
  }
  DBUG_RETURN(0);
}


/*
  Special extra call to reset extra parameters

  SYNOPSIS
    reset()

  RETURN VALUE
    >0                   Error code
    0                    Success

  DESCRIPTION
    Called at end of each statement to reste buffers
*/

int ha_partition::reset(void)
{
  int result= 0, tmp;
  handler **file;
  DBUG_ENTER("ha_partition::reset");
  if (m_part_info)
    bitmap_set_all(&m_part_info->used_partitions);
  file= m_file;
  do
  {
    if ((tmp= (*file)->ha_reset()))
      result= tmp;
  } while (*(++file));
  DBUG_RETURN(result);
}

/*
  Special extra method for HA_EXTRA_CACHE with cachesize as extra parameter

  SYNOPSIS
    extra_opt()
    operation                      Must be HA_EXTRA_CACHE
    cachesize                      Size of cache in full table scan

  RETURN VALUE
    >0                   Error code
    0                    Success
*/

int ha_partition::extra_opt(enum ha_extra_function operation, ulong cachesize)
{
  DBUG_ENTER("ha_partition::extra_opt()");

  DBUG_ASSERT(HA_EXTRA_CACHE == operation);
  prepare_extra_cache(cachesize);
  DBUG_RETURN(0);
}


/*
  Call extra on handler with HA_EXTRA_CACHE and cachesize

  SYNOPSIS
    prepare_extra_cache()
    cachesize                Size of cache for full table scan

  RETURN VALUE
    NONE
*/

void ha_partition::prepare_extra_cache(uint cachesize)
{
  DBUG_ENTER("ha_partition::prepare_extra_cache()");

  m_extra_cache= TRUE;
  m_extra_cache_size= cachesize;
  if (m_part_spec.start_part != NO_CURRENT_PART_ID)
  {
    late_extra_cache(m_part_spec.start_part);
  }
  DBUG_VOID_RETURN;
}


/*
  Prepares our new and reorged handlers for rename or delete

  SYNOPSIS
    prepare_for_delete()

  RETURN VALUE
    >0                    Error code
    0                     Success
*/

int ha_partition::prepare_for_rename()
{
  int result= 0, tmp;
  handler **file;
  DBUG_ENTER("ha_partition::prepare_for_rename()");
  
  if (m_new_file != NULL)
  {
    for (file= m_new_file; *file; file++)
      if ((tmp= (*file)->extra(HA_EXTRA_PREPARE_FOR_RENAME)))
        result= tmp;      
    for (file= m_reorged_file; *file; file++)
      if ((tmp= (*file)->extra(HA_EXTRA_PREPARE_FOR_RENAME)))
        result= tmp;   
    DBUG_RETURN(result);   
  }
  
  DBUG_RETURN(loop_extra(HA_EXTRA_PREPARE_FOR_RENAME));
}

/*
  Call extra on all partitions

  SYNOPSIS
    loop_extra()
    operation             extra operation type

  RETURN VALUE
    >0                    Error code
    0                     Success
*/

int ha_partition::loop_extra(enum ha_extra_function operation)
{
  int result= 0, tmp;
  handler **file;
  DBUG_ENTER("ha_partition::loop_extra()");
  
  /* 
    TODO, 5.2: this is where you could possibly add optimisations to add the bitmap
    _if_ a SELECT.
  */
  for (file= m_file; *file; file++)
  {
    if ((tmp= (*file)->extra(operation)))
      result= tmp;
  }
  DBUG_RETURN(result);
}


/*
  Call extra(HA_EXTRA_CACHE) on next partition_id

  SYNOPSIS
    late_extra_cache()
    partition_id               Partition id to call extra on

  RETURN VALUE
    NONE
*/

void ha_partition::late_extra_cache(uint partition_id)
{
  handler *file;
  DBUG_ENTER("ha_partition::late_extra_cache");

  if (!m_extra_cache)
    DBUG_VOID_RETURN;
  file= m_file[partition_id];
  if (m_extra_cache_size == 0)
    (void) file->extra(HA_EXTRA_CACHE);
  else
    (void) file->extra_opt(HA_EXTRA_CACHE, m_extra_cache_size);
  DBUG_VOID_RETURN;
}


/*
  Call extra(HA_EXTRA_NO_CACHE) on next partition_id

  SYNOPSIS
    late_extra_no_cache()
    partition_id               Partition id to call extra on

  RETURN VALUE
    NONE
*/

void ha_partition::late_extra_no_cache(uint partition_id)
{
  handler *file;
  DBUG_ENTER("ha_partition::late_extra_no_cache");

  if (!m_extra_cache)
    DBUG_VOID_RETURN;
  file= m_file[partition_id];
  (void) file->extra(HA_EXTRA_NO_CACHE);
  DBUG_VOID_RETURN;
}


/****************************************************************************
                MODULE optimiser support
****************************************************************************/

/*
  Get keys to use for scanning

  SYNOPSIS
    keys_to_use_for_scanning()

  RETURN VALUE
    key_map of keys usable for scanning
*/

const key_map *ha_partition::keys_to_use_for_scanning()
{
  DBUG_ENTER("ha_partition::keys_to_use_for_scanning");

  DBUG_RETURN(m_file[0]->keys_to_use_for_scanning());
}


/*
  Return time for a scan of the table

  SYNOPSIS
    scan_time()

  RETURN VALUE
    time for scan
*/

double ha_partition::scan_time()
{
  double scan_time= 0;
  handler **file;
  DBUG_ENTER("ha_partition::scan_time");

  for (file= m_file; *file; file++)
    if (bitmap_is_set(&(m_part_info->used_partitions), (file - m_file)))
      scan_time+= (*file)->scan_time();
  DBUG_RETURN(scan_time);
}


/*
  Get time to read

  SYNOPSIS
    read_time()
    index                Index number used
    ranges               Number of ranges
    rows                 Number of rows

  RETURN VALUE
    time for read

  DESCRIPTION
    This will be optimised later to include whether or not the index can
    be used with partitioning. To achieve we need to add another parameter
    that specifies how many of the index fields that are bound in the ranges.
    Possibly added as a new call to handlers.
*/

double ha_partition::read_time(uint index, uint ranges, ha_rows rows)
{
  DBUG_ENTER("ha_partition::read_time");

  DBUG_RETURN(m_file[0]->read_time(index, ranges, rows));
}

/*
  Find number of records in a range

  SYNOPSIS
    records_in_range()
    inx                  Index number
    min_key              Start of range
    max_key              End of range

  RETURN VALUE
    Number of rows in range

  DESCRIPTION
    Given a starting key, and an ending key estimate the number of rows that
    will exist between the two. end_key may be empty which in case determine
    if start_key matches any rows.

    Called from opt_range.cc by check_quick_keys().

    monty: MUST be called for each range and added.
          Note that MySQL will assume that if this returns 0 there is no
          matching rows for the range!
*/

ha_rows ha_partition::records_in_range(uint inx, key_range *min_key,
				       key_range *max_key)
{
  handler **file;
  ha_rows in_range= 0;
  DBUG_ENTER("ha_partition::records_in_range");

  file= m_file;
  do
  {
    if (bitmap_is_set(&(m_part_info->used_partitions), (file - m_file)))
    {
      ha_rows tmp_in_range= (*file)->records_in_range(inx, min_key, max_key);
      if (tmp_in_range == HA_POS_ERROR)
        DBUG_RETURN(tmp_in_range);
      in_range+= tmp_in_range;
    }
  } while (*(++file));
  DBUG_RETURN(in_range);
}


/*
  Estimate upper bound of number of rows

  SYNOPSIS
    estimate_rows_upper_bound()

  RETURN VALUE
    Number of rows
*/

ha_rows ha_partition::estimate_rows_upper_bound()
{
  ha_rows rows, tot_rows= 0;
  handler **file;
  DBUG_ENTER("ha_partition::estimate_rows_upper_bound");

  file= m_file;
  do
  {
    if (bitmap_is_set(&(m_part_info->used_partitions), (file - m_file)))
    {
      rows= (*file)->estimate_rows_upper_bound();
      if (rows == HA_POS_ERROR)
        DBUG_RETURN(HA_POS_ERROR);
      tot_rows+= rows;
    }
  } while (*(++file));
  DBUG_RETURN(tot_rows);
}


/**
  Number of rows in table. see handler.h

  SYNOPSIS
    records()

  RETURN VALUE
    Number of total rows in a partitioned table.
*/

ha_rows ha_partition::records()
{
  ha_rows rows, tot_rows= 0;
  handler **file;
  DBUG_ENTER("ha_partition::records");

  file= m_file;
  do
  {
    rows= (*file)->records();
    if (rows == HA_POS_ERROR)
      DBUG_RETURN(HA_POS_ERROR);
    tot_rows+= rows;
  } while (*(++file));
  DBUG_RETURN(tot_rows);
}


/*
  Is it ok to switch to a new engine for this table

  SYNOPSIS
    can_switch_engine()

  RETURN VALUE
    TRUE                  Ok
    FALSE                 Not ok

  DESCRIPTION
    Used to ensure that tables with foreign key constraints are not moved
    to engines without foreign key support.
*/

bool ha_partition::can_switch_engines()
{
  handler **file;
  DBUG_ENTER("ha_partition::can_switch_engines");
 
  file= m_file;
  do
  {
    if (!(*file)->can_switch_engines())
      DBUG_RETURN(FALSE);
  } while (*(++file));
  DBUG_RETURN(TRUE);
}


/*
  Is table cache supported

  SYNOPSIS
    table_cache_type()

*/

uint8 ha_partition::table_cache_type()
{
  DBUG_ENTER("ha_partition::table_cache_type");

  DBUG_RETURN(m_file[0]->table_cache_type());
}


/*
  Calculate hash value for KEY partitioning using an array of fields.

  SYNOPSIS
    calculate_key_hash_value()
    field_array             An array of the fields in KEY partitioning

  RETURN VALUE
    hash_value calculated

  DESCRIPTION
    Uses the hash function on the character set of the field. Integer and
    floating point fields use the binary character set by default.
*/

uint32 ha_partition::calculate_key_hash_value(Field **field_array)
{
  ulong nr1= 1;
  ulong nr2= 4;

  do
  {
    Field *field= *field_array;
    field->hash(&nr1, &nr2);
  } while (*(++field_array));
  return (uint32) nr1;
}


/****************************************************************************
                MODULE print messages
****************************************************************************/

const char *ha_partition::index_type(uint inx)
{
  DBUG_ENTER("ha_partition::index_type");

  DBUG_RETURN(m_file[0]->index_type(inx));
}


enum row_type ha_partition::get_row_type() const
{
  handler **file;
  enum row_type type= (*m_file)->get_row_type();

  for (file= m_file, file++; *file; file++)
  {
    enum row_type part_type= (*file)->get_row_type();
    if (part_type != type)
      return ROW_TYPE_NOT_USED;
  }

  return type;
}


void ha_partition::print_error(int error, myf errflag)
{
  DBUG_ENTER("ha_partition::print_error");

  /* Should probably look for my own errors first */
  DBUG_PRINT("enter", ("error: %d", error));

  if (error == HA_ERR_NO_PARTITION_FOUND)
    m_part_info->print_no_partition_found(table);
  else
    m_file[m_last_part]->print_error(error, errflag);
  DBUG_VOID_RETURN;
}


bool ha_partition::get_error_message(int error, String *buf)
{
  DBUG_ENTER("ha_partition::get_error_message");

  /* Should probably look for my own errors first */
  DBUG_RETURN(m_file[m_last_part]->get_error_message(error, buf));
}


/****************************************************************************
                MODULE handler characteristics
****************************************************************************/
<<<<<<< HEAD
=======
/**
  alter_table_flags must be on handler/table level, not on hton level
  due to the ha_partition hton does not know what the underlying hton is.
*/
uint ha_partition::alter_table_flags(uint flags)
{
  DBUG_ENTER("ha_partition::alter_table_flags");
  DBUG_RETURN(ht->alter_table_flags(flags) |
              m_file[0]->alter_table_flags(flags)); 
}


/**
  check if copy of data is needed in alter table.
*/
bool ha_partition::check_if_incompatible_data(HA_CREATE_INFO *create_info,
                                              uint table_changes)
{
  handler **file;
  bool ret= COMPATIBLE_DATA_YES;

  /*
    The check for any partitioning related changes have already been done
    in mysql_alter_table (by fix_partition_func), so it is only up to
    the underlying handlers.
  */
  for (file= m_file; *file; file++)
    if ((ret=  (*file)->check_if_incompatible_data(create_info,
                                                   table_changes)) !=
        COMPATIBLE_DATA_YES)
      break;
  return ret;
}


/**
  Support of fast or online add/drop index
*/
int ha_partition::add_index(TABLE *table_arg, KEY *key_info, uint num_of_keys)
{
  handler **file;
  int ret= 0;

  /*
    There has already been a check in fix_partition_func in mysql_alter_table
    before this call, which checks for unique/primary key violations of the
    partitioning function. So no need for extra check here.
  */
  for (file= m_file; *file; file++)
    if ((ret=  (*file)->add_index(table_arg, key_info, num_of_keys)))
      break;
  return ret;
}


int ha_partition::prepare_drop_index(TABLE *table_arg, uint *key_num,
                                 uint num_of_keys)
{
  handler **file;
  int ret= 0;

  /*
    DROP INDEX does not affect partitioning.
  */
  for (file= m_file; *file; file++)
    if ((ret=  (*file)->prepare_drop_index(table_arg, key_num, num_of_keys)))
      break;
  return ret;
}


int ha_partition::final_drop_index(TABLE *table_arg)
{
  handler **file;
  int ret= HA_ERR_WRONG_COMMAND;

  for (file= m_file; *file; file++)
    if ((ret=  (*file)->final_drop_index(table_arg)))
      break;
  return ret;
}


>>>>>>> cacf708f
/*
  If frm_error() is called then we will use this to to find out what file
  extensions exist for the storage engine. This is also used by the default
  rename_table and delete_table method in handler.cc.
*/

static const char *ha_partition_ext[]=
{
  ha_par_ext, NullS
};

const char **ha_partition::bas_ext() const
{ return ha_partition_ext; }


uint ha_partition::min_of_the_max_uint(
                       uint (handler::*operator_func)(void) const) const
{
  handler **file;
  uint min_of_the_max= ((*m_file)->*operator_func)();

  for (file= m_file+1; *file; file++)
  {
    uint tmp= ((*file)->*operator_func)();
    set_if_smaller(min_of_the_max, tmp);
  }
  return min_of_the_max;
}


uint ha_partition::max_supported_key_parts() const
{
  return min_of_the_max_uint(&handler::max_supported_key_parts);
}


uint ha_partition::max_supported_key_length() const
{
  return min_of_the_max_uint(&handler::max_supported_key_length);
}


uint ha_partition::max_supported_key_part_length() const
{
  return min_of_the_max_uint(&handler::max_supported_key_part_length);
}


uint ha_partition::max_supported_record_length() const
{
  return min_of_the_max_uint(&handler::max_supported_record_length);
}


uint ha_partition::max_supported_keys() const
{
  return min_of_the_max_uint(&handler::max_supported_keys);
}


uint ha_partition::extra_rec_buf_length() const
{
  handler **file;
  uint max= (*m_file)->extra_rec_buf_length();

  for (file= m_file, file++; *file; file++)
    if (max < (*file)->extra_rec_buf_length())
      max= (*file)->extra_rec_buf_length();
  return max;
}


uint ha_partition::min_record_length(uint options) const
{
  handler **file;
  uint max= (*m_file)->min_record_length(options);

  for (file= m_file, file++; *file; file++)
    if (max < (*file)->min_record_length(options))
      max= (*file)->min_record_length(options);
  return max;
}


/****************************************************************************
                MODULE compare records
****************************************************************************/
/*
  Compare two positions

  SYNOPSIS
    cmp_ref()
    ref1                   First position
    ref2                   Second position

  RETURN VALUE
    <0                     ref1 < ref2
    0                      Equal
    >0                     ref1 > ref2

  DESCRIPTION
    We get two references and need to check if those records are the same.
    If they belong to different partitions we decide that they are not
    the same record. Otherwise we use the particular handler to decide if
    they are the same. Sort in partition id order if not equal.
*/

int ha_partition::cmp_ref(const uchar *ref1, const uchar *ref2)
{
  uint part_id;
  my_ptrdiff_t diff1, diff2;
  handler *file;
  DBUG_ENTER("ha_partition::cmp_ref");

  if ((ref1[0] == ref2[0]) && (ref1[1] == ref2[1]))
  {
    part_id= uint2korr(ref1);
    file= m_file[part_id];
    DBUG_ASSERT(part_id < m_tot_parts);
    DBUG_RETURN(file->cmp_ref((ref1 + PARTITION_BYTES_IN_POS),
			      (ref2 + PARTITION_BYTES_IN_POS)));
  }
  diff1= ref2[1] - ref1[1];
  diff2= ref2[0] - ref1[0];
  if (diff1 > 0)
  {
    DBUG_RETURN(-1);
  }
  if (diff1 < 0)
  {
    DBUG_RETURN(+1);
  }
  if (diff2 > 0)
  {
    DBUG_RETURN(-1);
  }
  DBUG_RETURN(+1);
}


/****************************************************************************
                MODULE auto increment
****************************************************************************/


int ha_partition::reset_auto_increment(ulonglong value)
{
  handler **file= m_file;
  int res;
  HA_DATA_PARTITION *ha_data= (HA_DATA_PARTITION*) table_share->ha_data;
  DBUG_ENTER("ha_partition::reset_auto_increment");
  lock_auto_increment();
  ha_data->auto_inc_initialized= FALSE;
  ha_data->next_auto_inc_val= 0;
  do
  {
    if ((res= (*file)->ha_reset_auto_increment(value)) != 0)
      break;
  } while (*(++file));
  unlock_auto_increment();
  DBUG_RETURN(res);
}


/**
  This method is called by update_auto_increment which in turn is called
  by the individual handlers as part of write_row. We use the
  table_share->ha_data->next_auto_inc_val, or search all
  partitions for the highest auto_increment_value if not initialized or
  if auto_increment field is a secondary part of a key, we must search
  every partition when holding a mutex to be sure of correctness.
*/

void ha_partition::get_auto_increment(ulonglong offset, ulonglong increment,
                                      ulonglong nb_desired_values,
                                      ulonglong *first_value,
                                      ulonglong *nb_reserved_values)
{
  DBUG_ENTER("ha_partition::get_auto_increment");
  DBUG_PRINT("info", ("offset: %lu inc: %lu desired_values: %lu "
                      "first_value: %lu", (ulong) offset, (ulong) increment,
                      (ulong) nb_desired_values, (ulong) *first_value));
  DBUG_ASSERT(increment && nb_desired_values);
  *first_value= 0;
  if (table->s->next_number_keypart)
  {
    /*
      next_number_keypart is != 0 if the auto_increment column is a secondary
      column in the index (it is allowed in MyISAM)
    */
    DBUG_PRINT("info", ("next_number_keypart != 0"));
    ulonglong nb_reserved_values_part;
    ulonglong first_value_part, max_first_value;
    handler **file= m_file;
    first_value_part= max_first_value= *first_value;
    /* Must lock and find highest value among all partitions. */
    lock_auto_increment();
    do
    {
      /* Only nb_desired_values = 1 makes sense */
      (*file)->get_auto_increment(offset, increment, 1,
                                 &first_value_part, &nb_reserved_values_part);
      if (first_value_part == ~(ulonglong)(0)) // error in one partition
      {
        *first_value= first_value_part;
        /* log that the error was between table/partition handler */
        sql_print_error("Partition failed to reserve auto_increment value");
        unlock_auto_increment();
        DBUG_VOID_RETURN;
      }
      DBUG_PRINT("info", ("first_value_part: %lu", (ulong) first_value_part));
      set_if_bigger(max_first_value, first_value_part);
    } while (*(++file));
    *first_value= max_first_value;
    *nb_reserved_values= 1;
    unlock_auto_increment();
  }
  else
  {
    THD *thd= ha_thd();
    HA_DATA_PARTITION *ha_data= (HA_DATA_PARTITION*) table_share->ha_data;
    /*
      This is initialized in the beginning of the first write_row call.
    */
    DBUG_ASSERT(ha_data->auto_inc_initialized);
    /*
      Get a lock for handling the auto_increment in table_share->ha_data
      for avoiding two concurrent statements getting the same number.
    */ 

    lock_auto_increment();

    /*
      In a multi-row insert statement like INSERT SELECT and LOAD DATA
      where the number of candidate rows to insert is not known in advance
      we must hold a lock/mutex for the whole statement if we have statement
      based replication. Because the statement-based binary log contains
      only the first generated value used by the statement, and slaves assumes
      all other generated values used by this statement were consecutive to
      this first one, we must exclusively lock the generator until the statement
      is done.
    */
    if (!auto_increment_safe_stmt_log_lock &&
        thd->lex->sql_command != SQLCOM_INSERT &&
        mysql_bin_log.is_open() &&
        !thd->current_stmt_binlog_row_based &&
        (thd->options & OPTION_BIN_LOG))
    {
      DBUG_PRINT("info", ("locking auto_increment_safe_stmt_log_lock"));
      auto_increment_safe_stmt_log_lock= TRUE;
    }

    /* this gets corrected (for offset/increment) in update_auto_increment */
    *first_value= ha_data->next_auto_inc_val;
    ha_data->next_auto_inc_val+= nb_desired_values * increment;

    unlock_auto_increment();
    DBUG_PRINT("info", ("*first_value: %lu", (ulong) *first_value));
    *nb_reserved_values= nb_desired_values;
  }
  DBUG_VOID_RETURN;
}

void ha_partition::release_auto_increment()
{
  DBUG_ENTER("ha_partition::release_auto_increment");

  if (table->s->next_number_keypart)
  {
    for (uint i= 0; i < m_tot_parts; i++)
      m_file[i]->ha_release_auto_increment();
  }
  else if (next_insert_id)
  {
    HA_DATA_PARTITION *ha_data= (HA_DATA_PARTITION*) table_share->ha_data;
    ulonglong next_auto_inc_val;
    lock_auto_increment();
    next_auto_inc_val= ha_data->next_auto_inc_val;
    if (next_insert_id < next_auto_inc_val &&
        auto_inc_interval_for_cur_row.maximum() >= next_auto_inc_val)
      ha_data->next_auto_inc_val= next_insert_id;
    DBUG_PRINT("info", ("ha_data->next_auto_inc_val: %lu",
                        (ulong) ha_data->next_auto_inc_val));

    /* Unlock the multi row statement lock taken in get_auto_increment */
    if (auto_increment_safe_stmt_log_lock)
    {
      auto_increment_safe_stmt_log_lock= FALSE;
      DBUG_PRINT("info", ("unlocking auto_increment_safe_stmt_log_lock"));
    }

    unlock_auto_increment();
  }
  DBUG_VOID_RETURN;
}

/****************************************************************************
                MODULE initialise handler for HANDLER call
****************************************************************************/

void ha_partition::init_table_handle_for_HANDLER()
{
  return;
}


/****************************************************************************
                MODULE enable/disable indexes
****************************************************************************/

/*
  Disable indexes for a while
  SYNOPSIS
    disable_indexes()
    mode                      Mode
  RETURN VALUES
    0                         Success
    != 0                      Error
*/

int ha_partition::disable_indexes(uint mode)
{
  handler **file;
  int error= 0;

  for (file= m_file; *file; file++)
  {
    if ((error= (*file)->ha_disable_indexes(mode)))
      break;
  }
  return error;
}


/*
  Enable indexes again
  SYNOPSIS
    enable_indexes()
    mode                      Mode
  RETURN VALUES
    0                         Success
    != 0                      Error
*/

int ha_partition::enable_indexes(uint mode)
{
  handler **file;
  int error= 0;

  for (file= m_file; *file; file++)
  {
    if ((error= (*file)->ha_enable_indexes(mode)))
      break;
  }
  return error;
}


/*
  Check if indexes are disabled
  SYNOPSIS
    indexes_are_disabled()

  RETURN VALUES
    0                      Indexes are enabled
    != 0                   Indexes are disabled
*/

int ha_partition::indexes_are_disabled(void)
{
  handler **file;
  int error= 0;

  for (file= m_file; *file; file++)
  {
    if ((error= (*file)->indexes_are_disabled()))
      break;
  }
  return error;
}


/****************************************************************************
                MODULE Partition Share
****************************************************************************/
/*
  Service routines for ... methods.
-------------------------------------------------------------------------
  Variables for partition share methods. A hash used to track open tables.
  A mutex for the hash table and an init variable to check if hash table
  is initialised.
  There is also a constant ending of the partition handler file name.
*/

#ifdef NOT_USED
static HASH partition_open_tables;
static pthread_mutex_t partition_mutex;
static int partition_init= 0;


/*
  Function we use in the creation of our hash to get key.
*/

static uchar *partition_get_key(PARTITION_SHARE *share, size_t *length,
			       my_bool not_used __attribute__ ((unused)))
{
  *length= share->table_name_length;
  return (uchar *) share->table_name;
}

/*
  Example of simple lock controls. The "share" it creates is structure we
  will pass to each partition handler. Do you have to have one of these?
  Well, you have pieces that are used for locking, and they are needed to
  function.
*/

static PARTITION_SHARE *get_share(const char *table_name, TABLE *table)
{
  PARTITION_SHARE *share;
  uint length;
  char *tmp_name;

  /*
    So why does this exist? There is no way currently to init a storage
    engine.
    Innodb and BDB both have modifications to the server to allow them to
    do this. Since you will not want to do this, this is probably the next
    best method.
  */
  if (!partition_init)
  {
    /* Hijack a mutex for init'ing the storage engine */
    pthread_mutex_lock(&LOCK_mysql_create_db);
    if (!partition_init)
    {
      partition_init++;
      pthread_mutex_init(&partition_mutex, MY_MUTEX_INIT_FAST);
      (void) hash_init(&partition_open_tables, system_charset_info, 32, 0, 0,
		       (hash_get_key) partition_get_key, 0, 0);
    }
    pthread_mutex_unlock(&LOCK_mysql_create_db);
  }
  pthread_mutex_lock(&partition_mutex);
  length= (uint) strlen(table_name);

  if (!(share= (PARTITION_SHARE *) hash_search(&partition_open_tables,
					       (uchar *) table_name, length)))
  {
    if (!(share= (PARTITION_SHARE *)
	  my_multi_malloc(MYF(MY_WME | MY_ZEROFILL),
			  &share, (uint) sizeof(*share),
			  &tmp_name, (uint) length + 1, NullS)))
    {
      pthread_mutex_unlock(&partition_mutex);
      return NULL;
    }

    share->use_count= 0;
    share->table_name_length= length;
    share->table_name= tmp_name;
    strmov(share->table_name, table_name);
    if (my_hash_insert(&partition_open_tables, (uchar *) share))
      goto error;
    thr_lock_init(&share->lock);
    pthread_mutex_init(&share->mutex, MY_MUTEX_INIT_FAST);
  }
  share->use_count++;
  pthread_mutex_unlock(&partition_mutex);

  return share;

error:
  pthread_mutex_unlock(&partition_mutex);
  my_free((uchar*) share, MYF(0));

  return NULL;
}


/*
  Free lock controls. We call this whenever we close a table. If the table
  had the last reference to the share then we free memory associated with
  it.
*/

static int free_share(PARTITION_SHARE *share)
{
  pthread_mutex_lock(&partition_mutex);
  if (!--share->use_count)
  {
    hash_delete(&partition_open_tables, (uchar *) share);
    thr_lock_delete(&share->lock);
    pthread_mutex_destroy(&share->mutex);
    my_free((uchar*) share, MYF(0));
  }
  pthread_mutex_unlock(&partition_mutex);

  return 0;
}
#endif /* NOT_USED */

struct st_mysql_storage_engine partition_storage_engine=
{ MYSQL_HANDLERTON_INTERFACE_VERSION };

mysql_declare_plugin(partition)
{
  MYSQL_STORAGE_ENGINE_PLUGIN,
  &partition_storage_engine,
  "partition",
  "Mikael Ronstrom, MySQL AB",
  "Partition Storage Engine Helper",
  PLUGIN_LICENSE_GPL,
  partition_initialize, /* Plugin Init */
  NULL, /* Plugin Deinit */
  0x0100, /* 1.0 */
  NULL,                       /* status variables                */
  NULL,                       /* system variables                */
  NULL                        /* config options                  */
}
mysql_declare_plugin_end;

#endif<|MERGE_RESOLUTION|>--- conflicted
+++ resolved
@@ -5854,92 +5854,6 @@
 /****************************************************************************
                 MODULE handler characteristics
 ****************************************************************************/
-<<<<<<< HEAD
-=======
-/**
-  alter_table_flags must be on handler/table level, not on hton level
-  due to the ha_partition hton does not know what the underlying hton is.
-*/
-uint ha_partition::alter_table_flags(uint flags)
-{
-  DBUG_ENTER("ha_partition::alter_table_flags");
-  DBUG_RETURN(ht->alter_table_flags(flags) |
-              m_file[0]->alter_table_flags(flags)); 
-}
-
-
-/**
-  check if copy of data is needed in alter table.
-*/
-bool ha_partition::check_if_incompatible_data(HA_CREATE_INFO *create_info,
-                                              uint table_changes)
-{
-  handler **file;
-  bool ret= COMPATIBLE_DATA_YES;
-
-  /*
-    The check for any partitioning related changes have already been done
-    in mysql_alter_table (by fix_partition_func), so it is only up to
-    the underlying handlers.
-  */
-  for (file= m_file; *file; file++)
-    if ((ret=  (*file)->check_if_incompatible_data(create_info,
-                                                   table_changes)) !=
-        COMPATIBLE_DATA_YES)
-      break;
-  return ret;
-}
-
-
-/**
-  Support of fast or online add/drop index
-*/
-int ha_partition::add_index(TABLE *table_arg, KEY *key_info, uint num_of_keys)
-{
-  handler **file;
-  int ret= 0;
-
-  /*
-    There has already been a check in fix_partition_func in mysql_alter_table
-    before this call, which checks for unique/primary key violations of the
-    partitioning function. So no need for extra check here.
-  */
-  for (file= m_file; *file; file++)
-    if ((ret=  (*file)->add_index(table_arg, key_info, num_of_keys)))
-      break;
-  return ret;
-}
-
-
-int ha_partition::prepare_drop_index(TABLE *table_arg, uint *key_num,
-                                 uint num_of_keys)
-{
-  handler **file;
-  int ret= 0;
-
-  /*
-    DROP INDEX does not affect partitioning.
-  */
-  for (file= m_file; *file; file++)
-    if ((ret=  (*file)->prepare_drop_index(table_arg, key_num, num_of_keys)))
-      break;
-  return ret;
-}
-
-
-int ha_partition::final_drop_index(TABLE *table_arg)
-{
-  handler **file;
-  int ret= HA_ERR_WRONG_COMMAND;
-
-  for (file= m_file; *file; file++)
-    if ((ret=  (*file)->final_drop_index(table_arg)))
-      break;
-  return ret;
-}
-
-
->>>>>>> cacf708f
 /*
   If frm_error() is called then we will use this to to find out what file
   extensions exist for the storage engine. This is also used by the default
