/* Copyright (C) 2000 MySQL AB

   This program is free software; you can redistribute it and/or modify
   it under the terms of the GNU General Public License as published by
   the Free Software Foundation; version 2 of the License.

   This program is distributed in the hope that it will be useful,
   but WITHOUT ANY WARRANTY; without even the implied warranty of
   MERCHANTABILITY or FITNESS FOR A PARTICULAR PURPOSE.  See the
   GNU General Public License for more details.

   You should have received a copy of the GNU General Public License
   along with this program; if not, write to the Free Software
   Foundation, Inc., 59 Temple Place, Suite 330, Boston, MA  02111-1307  USA */

/* This file is originally from the mysql distribution. Coded by monty */

#ifdef USE_PRAGMA_IMPLEMENTATION
#pragma implementation				// gcc: Class implementation
#endif

#include <my_global.h>
#include <my_sys.h>
#include <m_string.h>
#include <m_ctype.h>
#include <mysql_com.h>
#ifdef HAVE_FCONVERT
#include <floatingpoint.h>
#endif

/*
  The following extern declarations are ok as these are interface functions
  required by the string function
*/

extern void sql_alloc(size_t size);
extern void sql_element_free(void *ptr);

#include "sql_string.h"

/*****************************************************************************
** String functions
*****************************************************************************/

bool String::real_alloc(uint32 arg_length)
{
  arg_length=ALIGN_SIZE(arg_length+1);
  str_length=0;
  if (Alloced_length < arg_length)
  {
    free();
    if (!(Ptr=(char*) my_malloc(arg_length,MYF(MY_WME))))
      return TRUE;
    Alloced_length=arg_length;
    alloced=1;
  }
  Ptr[0]=0;
  return FALSE;
}


/*
** Check that string is big enough. Set string[alloc_length] to 0
** (for C functions)
*/

bool String::realloc(uint32 alloc_length)
{
  uint32 len=ALIGN_SIZE(alloc_length+1);
  if (Alloced_length < len)
  {
    char *new_ptr;
    if (alloced)
    {
      if ((new_ptr= (char*) my_realloc(Ptr,len,MYF(MY_WME))))
      {
	Ptr=new_ptr;
	Alloced_length=len;
      }
      else
	return TRUE;				// Signal error
    }
    else if ((new_ptr= (char*) my_malloc(len,MYF(MY_WME))))
    {
      if (str_length)				// Avoid bugs in memcpy on AIX
	memcpy(new_ptr,Ptr,str_length);
      new_ptr[str_length]=0;
      Ptr=new_ptr;
      Alloced_length=len;
      alloced=1;
    }
    else
      return TRUE;			// Signal error
  }
  Ptr[alloc_length]=0;			// This make other funcs shorter
  return FALSE;
}

bool String::set(longlong num, CHARSET_INFO *cs)
{
  uint l=20*cs->mbmaxlen+1;

  if (alloc(l))
    return TRUE;
  str_length=(uint32) (cs->cset->longlong10_to_str)(cs,Ptr,l,-10,num);
  str_charset=cs;
  return FALSE;
}

bool String::set(ulonglong num, CHARSET_INFO *cs)
{
  uint l=20*cs->mbmaxlen+1;

  if (alloc(l))
    return TRUE;
  str_length=(uint32) (cs->cset->longlong10_to_str)(cs,Ptr,l,10,num);
  str_charset=cs;
  return FALSE;
}

bool String::set(double num,uint decimals, CHARSET_INFO *cs)
{
  char buff[331];
  uint dummy_errors;

  str_charset=cs;
  if (decimals >= NOT_FIXED_DEC)
  {
    uint32 len= my_sprintf(buff,(buff, "%.15g",num));// Enough for a DATETIME
    return copy(buff, len, &my_charset_latin1, cs, &dummy_errors);
  }
#ifdef HAVE_FCONVERT
  int decpt,sign;
  char *pos,*to;

  (void) fconvert(num,(int) decimals,&decpt,&sign,buff+1);
  if (!my_isdigit(&my_charset_latin1, buff[1]))
  {						// Nan or Inf
    pos=buff+1;
    if (sign)
    {
      buff[0]='-';
      pos=buff;
    }
    uint dummy_errors;
    return copy(pos,(uint32) strlen(pos), &my_charset_latin1, cs, &dummy_errors);
  }
  if (alloc((uint32) ((uint32) decpt+3+decimals)))
    return TRUE;
  to=Ptr;
  if (sign)
    *to++='-';

  pos=buff+1;
  if (decpt < 0)
  {					/* value is < 0 */
    *to++='0';
    if (!decimals)
      goto end;
    *to++='.';
    if ((uint32) -decpt > decimals)
      decpt= - (int) decimals;
    decimals=(uint32) ((int) decimals+decpt);
    while (decpt++ < 0)
      *to++='0';
  }
  else if (decpt == 0)
  {
    *to++= '0';
    if (!decimals)
      goto end;
    *to++='.';
  }
  else
  {
    while (decpt-- > 0)
      *to++= *pos++;
    if (!decimals)
      goto end;
    *to++='.';
  }
  while (decimals--)
    *to++= *pos++;

end:
  *to=0;
  str_length=(uint32) (to-Ptr);
  return FALSE;
#else
#ifdef HAVE_SNPRINTF
  buff[sizeof(buff)-1]=0;			// Safety
  snprintf(buff,sizeof(buff)-1, "%.*f",(int) decimals,num);
#else
  sprintf(buff,"%.*f",(int) decimals,num);
#endif
  return copy(buff,(uint32) strlen(buff), &my_charset_latin1, cs,
              &dummy_errors);
#endif
}


bool String::copy()
{
  if (!alloced)
  {
    Alloced_length=0;				// Force realloc
    return realloc(str_length);
  }
  return FALSE;
}

bool String::copy(const String &str)
{
  if (alloc(str.str_length))
    return TRUE;
  str_length=str.str_length;
  bmove(Ptr,str.Ptr,str_length);		// May be overlapping
  Ptr[str_length]=0;
  str_charset=str.str_charset;
  return FALSE;
}

bool String::copy(const char *str,uint32 arg_length, CHARSET_INFO *cs)
{
  if (alloc(arg_length))
    return TRUE;
  if ((str_length=arg_length))
    memcpy(Ptr,str,arg_length);
  Ptr[arg_length]=0;
  str_charset=cs;
  return FALSE;
}


/*
  Checks that the source string can be just copied to the destination string
  without conversion.

  SYNPOSIS

  needs_conversion()
  arg_length		Length of string to copy.
  from_cs		Character set to copy from
  to_cs			Character set to copy to
  uint32 *offset	Returns number of unaligned characters.

  RETURN
   0  No conversion needed
   1  Either character set conversion or adding leading  zeros
      (e.g. for UCS-2) must be done

  NOTE
  to_cs may be NULL for "no conversion" if the system variable
  character_set_results is NULL.
*/

bool String::needs_conversion(uint32 arg_length,
			      CHARSET_INFO *from_cs,
			      CHARSET_INFO *to_cs,
			      uint32 *offset)
{
  *offset= 0;
  if (!to_cs ||
      (to_cs == &my_charset_bin) || 
      (to_cs == from_cs) ||
      my_charset_same(from_cs, to_cs) ||
      ((from_cs == &my_charset_bin) &&
       (!(*offset=(arg_length % to_cs->mbminlen)))))
    return FALSE;
  return TRUE;
}


/*
  Copy a multi-byte character sets with adding leading zeros.

  SYNOPSIS

  copy_aligned()
  str			String to copy
  arg_length		Length of string. This should NOT be dividable with
			cs->mbminlen.
  offset		arg_length % cs->mb_minlength
  cs			Character set for 'str'

  NOTES
    For real multi-byte, ascii incompatible charactser sets,
    like UCS-2, add leading zeros if we have an incomplete character.
    Thus, 
      SELECT _ucs2 0xAA 
    will automatically be converted into
      SELECT _ucs2 0x00AA

  RETURN
    0  ok
    1  error
*/

bool String::copy_aligned(const char *str,uint32 arg_length, uint32 offset,
			  CHARSET_INFO *cs)
{
  /* How many bytes are in incomplete character */
  offset= cs->mbmaxlen - offset; /* How many zeros we should prepend */
  DBUG_ASSERT(offset && offset != cs->mbmaxlen);

  uint32 aligned_length= arg_length + offset;
  if (alloc(aligned_length))
    return TRUE;
  
  /*
    Note, this is only safe for little-endian UCS-2.
    If we add big-endian UCS-2 sometimes, this code
    will be more complicated. But it's OK for now.
  */
  bzero((char*) Ptr, offset);
  memcpy(Ptr + offset, str, arg_length);
  Ptr[aligned_length]=0;
  /* str_length is always >= 0 as arg_length is != 0 */
  str_length= aligned_length;
  str_charset= cs;
  return FALSE;
}


bool String::set_or_copy_aligned(const char *str,uint32 arg_length,
				 CHARSET_INFO *cs)
{
  /* How many bytes are in incomplete character */
  uint32 offset= (arg_length % cs->mbminlen); 
  
  if (!offset) /* All characters are complete, just copy */
  {
    set(str, arg_length, cs);
    return FALSE;
  }
  return copy_aligned(str, arg_length, offset, cs);
}

	/* Copy with charset convertion */

bool String::copy(const char *str, uint32 arg_length,
		  CHARSET_INFO *from_cs, CHARSET_INFO *to_cs, uint *errors)
{
  uint32 offset;
  if (!needs_conversion(arg_length, from_cs, to_cs, &offset))
  {
    *errors= 0;
    return copy(str, arg_length, to_cs);
  }
  if ((from_cs == &my_charset_bin) && offset)
  {
    *errors= 0;
    return copy_aligned(str, arg_length, offset, to_cs);
  }
  uint32 new_length= to_cs->mbmaxlen*arg_length;
  if (alloc(new_length))
    return TRUE;
  str_length=copy_and_convert((char*) Ptr, new_length, to_cs,
                              str, arg_length, from_cs, errors);
  str_charset=to_cs;
  return FALSE;
}


/*
  Set a string to the value of a latin1-string, keeping the original charset
  
  SYNOPSIS
    copy_or_set()
    str			String of a simple charset (latin1)
    arg_length		Length of string

  IMPLEMENTATION
    If string object is of a simple character set, set it to point to the
    given string.
    If not, make a copy and convert it to the new character set.

  RETURN
    0	ok
    1	Could not allocate result buffer

*/

bool String::set_ascii(const char *str, uint32 arg_length)
{
  if (str_charset->mbminlen == 1)
  {
    set(str, arg_length, str_charset);
    return 0;
  }
  uint dummy_errors;
  return copy(str, arg_length, &my_charset_latin1, str_charset, &dummy_errors);
}


/* This is used by mysql.cc */

bool String::fill(uint32 max_length,char fill_char)
{
  if (str_length > max_length)
    Ptr[str_length=max_length]=0;
  else
  {
    if (realloc(max_length))
      return TRUE;
    bfill(Ptr+str_length,max_length-str_length,fill_char);
    str_length=max_length;
  }
  return FALSE;
}

void String::strip_sp()
{
   while (str_length && my_isspace(str_charset,Ptr[str_length-1]))
    str_length--;
}

bool String::append(const String &s)
{
  if (s.length())
  {
    if (realloc(str_length+s.length()))
      return TRUE;
    memcpy(Ptr+str_length,s.ptr(),s.length());
    str_length+=s.length();
  }
  return FALSE;
}


/*
  Append an ASCII string to the a string of the current character set
*/

bool String::append(const char *s,uint32 arg_length)
{
  if (!arg_length)
    return FALSE;

  /*
    For an ASCII incompatible string, e.g. UCS-2, we need to convert
  */
  if (str_charset->mbminlen > 1)
  {
    uint32 add_length=arg_length * str_charset->mbmaxlen;
    uint dummy_errors;
    if (realloc(str_length+ add_length))
      return TRUE;
    str_length+= copy_and_convert(Ptr+str_length, add_length, str_charset,
				  s, arg_length, &my_charset_latin1,
                                  &dummy_errors);
    return FALSE;
  }

  /*
    For an ASCII compatinble string we can just append.
  */
  if (realloc(str_length+arg_length))
    return TRUE;
  memcpy(Ptr+str_length,s,arg_length);
  str_length+=arg_length;
  return FALSE;
}


/*
  Append a 0-terminated ASCII string
*/

bool String::append(const char *s)
{
  return append(s, strlen(s));
}


/*
  Append a string in the given charset to the string
  with character set recoding
*/

bool String::append(const char *s,uint32 arg_length, CHARSET_INFO *cs)
{
  uint32 dummy_offset;
  
  if (needs_conversion(arg_length, cs, str_charset, &dummy_offset))
  {
    uint32 add_length= arg_length / cs->mbminlen * str_charset->mbmaxlen;
    uint dummy_errors;
    if (realloc(str_length + add_length)) 
      return TRUE;
    str_length+= copy_and_convert(Ptr+str_length, add_length, str_charset,
				  s, arg_length, cs, &dummy_errors);
  }
  else
  {
    if (realloc(str_length + arg_length)) 
      return TRUE;
    memcpy(Ptr + str_length, s, arg_length);
    str_length+= arg_length;
  }
  return FALSE;
}


#ifdef TO_BE_REMOVED
bool String::append(FILE* file, uint32 arg_length, myf my_flags)
{
  if (realloc(str_length+arg_length))
    return TRUE;
  if (my_fread(file, (uchar*) Ptr + str_length, arg_length, my_flags))
  {
    shrink(str_length);
    return TRUE;
  }
  str_length+=arg_length;
  return FALSE;
}
#endif

bool String::append(IO_CACHE* file, uint32 arg_length)
{
  if (realloc(str_length+arg_length))
    return TRUE;
  if (my_b_read(file, (uchar*) Ptr + str_length, arg_length))
  {
    shrink(str_length);
    return TRUE;
  }
  str_length+=arg_length;
  return FALSE;
}

bool String::append_with_prefill(const char *s,uint32 arg_length,
		 uint32 full_length, char fill_char)
{
  int t_length= arg_length > full_length ? arg_length : full_length;

  if (realloc(str_length + t_length))
    return TRUE;
  t_length= full_length - arg_length;
  if (t_length > 0)
  {
    bfill(Ptr+str_length, t_length, fill_char);
    str_length=str_length + t_length;
  }
  append(s, arg_length);
  return FALSE;
}

uint32 String::numchars()
{
  return str_charset->cset->numchars(str_charset, Ptr, Ptr+str_length);
}

int String::charpos(int i,uint32 offset)
{
  if (i <= 0)
    return i;
  return str_charset->cset->charpos(str_charset,Ptr+offset,Ptr+str_length,i);
}

int String::strstr(const String &s,uint32 offset)
{
  if (s.length()+offset <= str_length)
  {
    if (!s.length())
      return ((int) offset);	// Empty string is always found

    register const char *str = Ptr+offset;
    register const char *search=s.ptr();
    const char *end=Ptr+str_length-s.length()+1;
    const char *search_end=s.ptr()+s.length();
skip:
    while (str != end)
    {
      if (*str++ == *search)
      {
	register char *i,*j;
	i=(char*) str; j=(char*) search+1;
	while (j != search_end)
	  if (*i++ != *j++) goto skip;
	return (int) (str-Ptr) -1;
      }
    }
  }
  return -1;
}

/*
** Search string from end. Offset is offset to the end of string
*/

int String::strrstr(const String &s,uint32 offset)
{
  if (s.length() <= offset && offset <= str_length)
  {
    if (!s.length())
      return offset;				// Empty string is always found
    register const char *str = Ptr+offset-1;
    register const char *search=s.ptr()+s.length()-1;

    const char *end=Ptr+s.length()-2;
    const char *search_end=s.ptr()-1;
skip:
    while (str != end)
    {
      if (*str-- == *search)
      {
	register char *i,*j;
	i=(char*) str; j=(char*) search-1;
	while (j != search_end)
	  if (*i-- != *j--) goto skip;
	return (int) (i-Ptr) +1;
      }
    }
  }
  return -1;
}

/*
  Replace substring with string
  If wrong parameter or not enough memory, do nothing
*/

bool String::replace(uint32 offset,uint32 arg_length,const String &to)
{
  return replace(offset,arg_length,to.ptr(),to.length());
}

bool String::replace(uint32 offset,uint32 arg_length,
                     const char *to, uint32 to_length)
{
  long diff = (long) to_length-(long) arg_length;
  if (offset+arg_length <= str_length)
  {
    if (diff < 0)
    {
      if (to_length)
	memcpy(Ptr+offset,to,to_length);
      bmove(Ptr+offset+to_length,Ptr+offset+arg_length,
	    str_length-offset-arg_length);
    }
    else
    {
      if (diff)
      {
	if (realloc(str_length+(uint32) diff))
	  return TRUE;
	bmove_upp((uchar*) Ptr+str_length+diff, (uchar*) Ptr+str_length,
		  str_length-offset-arg_length);
      }
      if (to_length)
	memcpy(Ptr+offset,to,to_length);
    }
    str_length+=(uint32) diff;
  }
  return FALSE;
}


// added by Holyfoot for "geometry" needs
int String::reserve(uint32 space_needed, uint32 grow_by)
{
  if (Alloced_length < str_length + space_needed)
  {
    if (realloc(Alloced_length + max(space_needed, grow_by) - 1))
      return TRUE;
  }
  return FALSE;
}

void String::qs_append(const char *str, uint32 len)
{
  memcpy(Ptr + str_length, str, len + 1);
  str_length += len;
}

void String::qs_append(double d)
{
  char *buff = Ptr + str_length;
<<<<<<< HEAD
  str_length+= my_gcvt(d, MY_GCVT_ARG_DOUBLE, FLOATING_POINT_BUFFER - 1, buff, NULL);
=======
  str_length+= my_sprintf(buff, (buff, "%.15g", d));
>>>>>>> bc790c9f
}

void String::qs_append(double *d)
{
  double ld;
  float8get(ld, (char*) d);
  qs_append(ld);
}

void String::qs_append(int i)
{
  char *buff= Ptr + str_length;
  char *end= int10_to_str(i, buff, -10);
  str_length+= (int) (end-buff);
}

void String::qs_append(uint i)
{
  char *buff= Ptr + str_length;
  char *end= int10_to_str(i, buff, 10);
  str_length+= (int) (end-buff);
}

/*
  Compare strings according to collation, without end space.

  SYNOPSIS
    sortcmp()
    s		First string
    t		Second string
    cs		Collation

  NOTE:
    Normally this is case sensitive comparison

  RETURN
  < 0	s < t
  0	s == t
  > 0	s > t
*/


int sortcmp(const String *s,const String *t, CHARSET_INFO *cs)
{
 return cs->coll->strnncollsp(cs,
                              (unsigned char *) s->ptr(),s->length(),
                              (unsigned char *) t->ptr(),t->length(), 0);
}


/*
  Compare strings byte by byte. End spaces are also compared.

  SYNOPSIS
    stringcmp()
    s		First string
    t		Second string

  NOTE:
    Strings are compared as a stream of unsigned chars

  RETURN
  < 0	s < t
  0	s == t
  > 0	s > t
*/


int stringcmp(const String *s,const String *t)
{
  uint32 s_len=s->length(),t_len=t->length(),len=min(s_len,t_len);
  int cmp= memcmp(s->ptr(), t->ptr(), len);
  return (cmp) ? cmp : (int) (s_len - t_len);
}


String *copy_if_not_alloced(String *to,String *from,uint32 from_length)
{
  if (from->Alloced_length >= from_length)
    return from;
  if (from->alloced || !to || from == to)
  {
    (void) from->realloc(from_length);
    return from;
  }
  if (to->realloc(from_length))
    return from;				// Actually an error
  if ((to->str_length=min(from->str_length,from_length)))
    memcpy(to->Ptr,from->Ptr,to->str_length);
  to->str_charset=from->str_charset;
  return to;
}


/****************************************************************************
  Help functions
****************************************************************************/

/*
  copy a string from one character set to another
  
  SYNOPSIS
    copy_and_convert()
    to			Store result here
    to_cs		Character set of result string
    from		Copy from here
    from_length		Length of from string
    from_cs		From character set

  NOTES
    'to' must be big enough as form_length * to_cs->mbmaxlen

  RETURN
    length of bytes copied to 'to'
*/


uint32
copy_and_convert(char *to, uint32 to_length, CHARSET_INFO *to_cs, 
                 const char *from, uint32 from_length, CHARSET_INFO *from_cs,
                 uint *errors)
{
  int         cnvres;
  my_wc_t     wc;
  const uchar *from_end= (const uchar*) from+from_length;
  char *to_start= to;
  uchar *to_end= (uchar*) to+to_length;
  my_charset_conv_mb_wc mb_wc= from_cs->cset->mb_wc;
  my_charset_conv_wc_mb wc_mb= to_cs->cset->wc_mb;
  uint error_count= 0;

  while (1)
  {
    if ((cnvres= (*mb_wc)(from_cs, &wc, (uchar*) from,
				      from_end)) > 0)
      from+= cnvres;
    else if (cnvres == MY_CS_ILSEQ)
    {
      error_count++;
      from++;
      wc= '?';
    }
    else if (cnvres > MY_CS_TOOSMALL)
    {
      /*
        A correct multibyte sequence detected
        But it doesn't have Unicode mapping.
      */
      error_count++;
      from+= (-cnvres);
      wc= '?';
    }
    else
      break;  // Not enough characters

outp:
    if ((cnvres= (*wc_mb)(to_cs, wc, (uchar*) to, to_end)) > 0)
      to+= cnvres;
    else if (cnvres == MY_CS_ILUNI && wc != '?')
    {
      error_count++;
      wc= '?';
      goto outp;
    }
    else
      break;
  }
  *errors= error_count;
  return (uint32) (to - to_start);
}


void String::print(String *str)
{
  char *st= (char*)Ptr, *end= st+str_length;
  for (; st < end; st++)
  {
    uchar c= *st;
    switch (c)
    {
    case '\\':
      str->append(STRING_WITH_LEN("\\\\"));
      break;
    case '\0':
      str->append(STRING_WITH_LEN("\\0"));
      break;
    case '\'':
      str->append(STRING_WITH_LEN("\\'"));
      break;
    case '\n':
      str->append(STRING_WITH_LEN("\\n"));
      break;
    case '\r':
      str->append(STRING_WITH_LEN("\\r"));
      break;
    case 26: //Ctrl-Z
      str->append(STRING_WITH_LEN("\\z"));
      break;
    default:
      str->append(c);
    }
  }
}


/*
  Exchange state of this object and argument.

  SYNOPSIS
    String::swap()

  RETURN
    Target string will contain state of this object and vice versa.
*/

void String::swap(String &s)
{
  swap_variables(char *, Ptr, s.Ptr);
  swap_variables(uint32, str_length, s.str_length);
  swap_variables(uint32, Alloced_length, s.Alloced_length);
  swap_variables(bool, alloced, s.alloced);
  swap_variables(CHARSET_INFO*, str_charset, s.str_charset);
}<|MERGE_RESOLUTION|>--- conflicted
+++ resolved
@@ -120,82 +120,19 @@
 
 bool String::set(double num,uint decimals, CHARSET_INFO *cs)
 {
-  char buff[331];
+  char buff[FLOATING_POINT_BUFFER];
   uint dummy_errors;
-
+  size_t len;
+  
   str_charset=cs;
   if (decimals >= NOT_FIXED_DEC)
   {
-    uint32 len= my_sprintf(buff,(buff, "%.15g",num));// Enough for a DATETIME
+    len= my_gcvt(num, MY_GCVT_ARG_DOUBLE, sizeof(buff) - 1, buff, NULL);
     return copy(buff, len, &my_charset_latin1, cs, &dummy_errors);
   }
-#ifdef HAVE_FCONVERT
-  int decpt,sign;
-  char *pos,*to;
-
-  (void) fconvert(num,(int) decimals,&decpt,&sign,buff+1);
-  if (!my_isdigit(&my_charset_latin1, buff[1]))
-  {						// Nan or Inf
-    pos=buff+1;
-    if (sign)
-    {
-      buff[0]='-';
-      pos=buff;
-    }
-    uint dummy_errors;
-    return copy(pos,(uint32) strlen(pos), &my_charset_latin1, cs, &dummy_errors);
-  }
-  if (alloc((uint32) ((uint32) decpt+3+decimals)))
-    return TRUE;
-  to=Ptr;
-  if (sign)
-    *to++='-';
-
-  pos=buff+1;
-  if (decpt < 0)
-  {					/* value is < 0 */
-    *to++='0';
-    if (!decimals)
-      goto end;
-    *to++='.';
-    if ((uint32) -decpt > decimals)
-      decpt= - (int) decimals;
-    decimals=(uint32) ((int) decimals+decpt);
-    while (decpt++ < 0)
-      *to++='0';
-  }
-  else if (decpt == 0)
-  {
-    *to++= '0';
-    if (!decimals)
-      goto end;
-    *to++='.';
-  }
-  else
-  {
-    while (decpt-- > 0)
-      *to++= *pos++;
-    if (!decimals)
-      goto end;
-    *to++='.';
-  }
-  while (decimals--)
-    *to++= *pos++;
-
-end:
-  *to=0;
-  str_length=(uint32) (to-Ptr);
-  return FALSE;
-#else
-#ifdef HAVE_SNPRINTF
-  buff[sizeof(buff)-1]=0;			// Safety
-  snprintf(buff,sizeof(buff)-1, "%.*f",(int) decimals,num);
-#else
-  sprintf(buff,"%.*f",(int) decimals,num);
-#endif
-  return copy(buff,(uint32) strlen(buff), &my_charset_latin1, cs,
+  len= my_fcvt(num, decimals, buff, NULL);
+  return copy(buff, (uint32) len, &my_charset_latin1, cs,
               &dummy_errors);
-#endif
 }
 
 
@@ -678,11 +615,7 @@
 void String::qs_append(double d)
 {
   char *buff = Ptr + str_length;
-<<<<<<< HEAD
   str_length+= my_gcvt(d, MY_GCVT_ARG_DOUBLE, FLOATING_POINT_BUFFER - 1, buff, NULL);
-=======
-  str_length+= my_sprintf(buff, (buff, "%.15g", d));
->>>>>>> bc790c9f
 }
 
 void String::qs_append(double *d)
