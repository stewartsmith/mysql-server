--- conflicted
+++ resolved
@@ -40,9 +40,6 @@
   m_start_pos.m_file_name= my_strdup(log_info.log_file_name, MYF(0));
   m_start_pos.m_file_pos= log_info.pos;
 
-<<<<<<< HEAD
-  trans_begin(m_thd);
-=======
 #ifndef MCP_BUG54854
   if (unlikely(m_start_pos.m_file_name == NULL))
   {
@@ -67,10 +64,7 @@
   m_thd->clear_next_event_pos();
 #endif
 
-  begin_trans(m_thd);
-
-  thd->set_current_stmt_binlog_row_based();
->>>>>>> 75389ff5
+  trans_begin(m_thd);
 }
 
 injector::transaction::~transaction()
@@ -84,19 +78,15 @@
 
   if (start_pos_memory)
   {
-    my_free(start_pos_memory, MYF(0));
+    my_free(start_pos_memory);
   }
 
-<<<<<<< HEAD
-  my_free(the_memory);
-=======
   char* const next_pos_memory= const_cast<char*>(m_next_pos.m_file_name);
   if (next_pos_memory)
   {
-    my_free(next_pos_memory, MYF(0));
+    my_free(next_pos_memory);
   }
 #endif
->>>>>>> 75389ff5
 }
 
 /**
@@ -126,16 +116,12 @@
      is committed by committing the statement transaction
      explicitly.
    */
-<<<<<<< HEAD
    trans_commit_stmt(m_thd);
    if (!trans_commit(m_thd))
    {
      close_thread_tables(m_thd);
      m_thd->mdl_context.release_transactional_locks();
    }
-=======
-   error |= ha_autocommit_or_rollback(m_thd, error);
-   end_trans(m_thd, error ? ROLLBACK : COMMIT);
 
 #ifndef MCP_BUG54854
    /* Copy next position out into our next pos member */
@@ -154,7 +140,6 @@
    }
 #endif
 
->>>>>>> 75389ff5
    DBUG_RETURN(error);
 }
 
