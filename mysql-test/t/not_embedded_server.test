--- conflicted
+++ resolved
@@ -30,7 +30,12 @@
 #execute stmt1;
 #deallocate prepare stmt1;
 
-<<<<<<< HEAD
+#
+# Bug#43835: SHOW VARIABLES does not include 0 for slave_skip_errors
+#
+
+SHOW VARIABLES like 'slave_skip_errors';
+
 # End of 5.1 tests
 
 --echo #
@@ -46,13 +51,4 @@
 --error ER_TABLE_NOT_LOCKED
 flush privileges;
 unlock tables;
-drop table t1;
-=======
-#
-# Bug#43835: SHOW VARIABLES does not include 0 for slave_skip_errors
-#
-
-SHOW VARIABLES like 'slave_skip_errors';
-
-# End of 5.1 tests
->>>>>>> 11f44544
+drop table t1;