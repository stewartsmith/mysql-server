--- conflicted
+++ resolved
@@ -36,21 +36,6 @@
 NULL	information_schema	FALCON_SYSTEM_MEMORY_SUMMARY	SMALL_HUNKS	5	0	NO	int	NULL	NULL	10	0	NULL	NULL	int(4)			select		Default	Default
 NULL	information_schema	FALCON_SYSTEM_MEMORY_SUMMARY	TOTAL_SPACE	1	0	NO	bigint	NULL	NULL	19	0	NULL	NULL	bigint(4)			select		Default	Default
 NULL	information_schema	FALCON_SYSTEM_MEMORY_SUMMARY	UNIQUE_SIZES	6	0	NO	int	NULL	NULL	10	0	NULL	NULL	int(4)			select		Default	Default
-<<<<<<< HEAD
-NULL	information_schema	FALCON_TABLESPACES	COMMENT	3		NO	varchar	127	508	NULL	NULL	utf8	utf8_general_ci	varchar(127)			select		Default	Default
-NULL	information_schema	FALCON_TABLESPACES	TABLESPACE_NAME	1		NO	varchar	127	508	NULL	NULL	utf8	utf8_general_ci	varchar(127)			select		Default	Default
-NULL	information_schema	FALCON_TABLESPACES	TYPE	2		NO	varchar	127	508	NULL	NULL	utf8	utf8_general_ci	varchar(127)			select		Default	Default
-NULL	information_schema	FALCON_TABLESPACE_FILES	FILE_ID	3	0	NO	int	NULL	NULL	10	0	NULL	NULL	int(127)			select		Default	Default
-NULL	information_schema	FALCON_TABLESPACE_FILES	FILE_NAME	4		NO	varchar	127	508	NULL	NULL	utf8	utf8_general_ci	varchar(127)			select		Default	Default
-NULL	information_schema	FALCON_TABLESPACE_FILES	TABLESPACE_NAME	1		NO	varchar	127	508	NULL	NULL	utf8	utf8_general_ci	varchar(127)			select		Default	Default
-NULL	information_schema	FALCON_TABLESPACE_FILES	TYPE	2		NO	varchar	127	508	NULL	NULL	utf8	utf8_general_ci	varchar(127)			select		Default	Default
-=======
-NULL	information_schema	FALCON_TABLES	INTERNAL_NAME	5		NO	varchar	127	508	NULL	NULL	utf8	utf8_general_ci	varchar(127)			select		Default	Default
-NULL	information_schema	FALCON_TABLES	PARTITION	3		NO	varchar	127	508	NULL	NULL	utf8	utf8_general_ci	varchar(127)			select		Default	Default
-NULL	information_schema	FALCON_TABLES	SCHEMA_NAME	1		NO	varchar	127	508	NULL	NULL	utf8	utf8_general_ci	varchar(127)			select		Default	Default
-NULL	information_schema	FALCON_TABLES	TABLESPACE	4		NO	varchar	127	508	NULL	NULL	utf8	utf8_general_ci	varchar(127)			select		Default	Default
-NULL	information_schema	FALCON_TABLES	TABLE_NAME	2		NO	varchar	127	508	NULL	NULL	utf8	utf8_general_ci	varchar(127)			select		Default	Default
->>>>>>> bf3dafbf
 NULL	information_schema	FALCON_TABLESPACE_IO	BUFFERS	3	0	NO	int	NULL	NULL	10	0	NULL	NULL	int(4)			select		Default	Default
 NULL	information_schema	FALCON_TABLESPACE_IO	FAKES	7	0	NO	int	NULL	NULL	10	0	NULL	NULL	int(4)			select		Default	Default
 NULL	information_schema	FALCON_TABLESPACE_IO	LOGICAL_READS	6	0	NO	int	NULL	NULL	10	0	NULL	NULL	int(4)			select		Default	Default
@@ -164,21 +149,6 @@
 NULL	information_schema	FALCON_SYSTEM_MEMORY_SUMMARY	BIG_HUNKS	int	NULL	NULL	NULL	NULL	int(4)
 NULL	information_schema	FALCON_SYSTEM_MEMORY_SUMMARY	SMALL_HUNKS	int	NULL	NULL	NULL	NULL	int(4)
 NULL	information_schema	FALCON_SYSTEM_MEMORY_SUMMARY	UNIQUE_SIZES	int	NULL	NULL	NULL	NULL	int(4)
-<<<<<<< HEAD
-4.0000	information_schema	FALCON_TABLESPACES	TABLESPACE_NAME	varchar	127	508	utf8	utf8_general_ci	varchar(127)
-4.0000	information_schema	FALCON_TABLESPACES	TYPE	varchar	127	508	utf8	utf8_general_ci	varchar(127)
-4.0000	information_schema	FALCON_TABLESPACES	COMMENT	varchar	127	508	utf8	utf8_general_ci	varchar(127)
-4.0000	information_schema	FALCON_TABLESPACE_FILES	TABLESPACE_NAME	varchar	127	508	utf8	utf8_general_ci	varchar(127)
-4.0000	information_schema	FALCON_TABLESPACE_FILES	TYPE	varchar	127	508	utf8	utf8_general_ci	varchar(127)
-NULL	information_schema	FALCON_TABLESPACE_FILES	FILE_ID	int	NULL	NULL	NULL	NULL	int(127)
-4.0000	information_schema	FALCON_TABLESPACE_FILES	FILE_NAME	varchar	127	508	utf8	utf8_general_ci	varchar(127)
-=======
-4.0000	information_schema	FALCON_TABLES	SCHEMA_NAME	varchar	127	508	utf8	utf8_general_ci	varchar(127)
-4.0000	information_schema	FALCON_TABLES	TABLE_NAME	varchar	127	508	utf8	utf8_general_ci	varchar(127)
-4.0000	information_schema	FALCON_TABLES	PARTITION	varchar	127	508	utf8	utf8_general_ci	varchar(127)
-4.0000	information_schema	FALCON_TABLES	TABLESPACE	varchar	127	508	utf8	utf8_general_ci	varchar(127)
-4.0000	information_schema	FALCON_TABLES	INTERNAL_NAME	varchar	127	508	utf8	utf8_general_ci	varchar(127)
->>>>>>> bf3dafbf
 4.0000	information_schema	FALCON_TABLESPACE_IO	TABLESPACE	varchar	120	480	utf8	utf8_general_ci	varchar(120)
 NULL	information_schema	FALCON_TABLESPACE_IO	PAGE_SIZE	int	NULL	NULL	NULL	NULL	int(4)
 NULL	information_schema	FALCON_TABLESPACE_IO	BUFFERS	int	NULL	NULL	NULL	NULL	int(4)
