--- conflicted
+++ resolved
@@ -930,11 +930,7 @@
 		
 		if (err == OUT_OF_MEMORY_ERROR || err == FILE_ACCESS_ERROR)
 			throw;
-<<<<<<< HEAD
-			
-=======
-
->>>>>>> 4f8a5732
+               
 		defaultDatabase->createDatabase();
 		IO::deleteFile(FALCON_USER);
 		IO::deleteFile(FALCON_TEMPORARY);
