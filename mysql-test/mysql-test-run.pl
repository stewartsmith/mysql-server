#!/usr/bin/perl
# -*- cperl -*-

#
##############################################################################
#
#  mysql-test-run.pl
#
#  Tool used for executing a suite of .test files
#
#  See the "MySQL Test framework manual" for more information
#  http://dev.mysql.com/doc/mysqltest/en/index.html
#
#
##############################################################################

use strict;
use warnings;

BEGIN {
  # Check that mysql-test-run.pl is started from mysql-test/
  unless ( -f "mysql-test-run.pl" )
  {
    print "**** ERROR **** ",
      "You must start mysql-test-run from the mysql-test/ directory\n";
    exit(1);
  }
  # Check that lib exist
  unless ( -d "lib/" )
  {
    print "**** ERROR **** ",
      "Could not find the lib/ directory \n";
    exit(1);
  }
}

BEGIN {
  # Check backward compatibility support
  # By setting the environment variable MTR_VERSION
  # it's possible to use a previous version of
  # mysql-test-run.pl
  my $version= $ENV{MTR_VERSION} || 2;
  if ( $version == 1 )
  {
    print "=======================================================\n";
    print "  WARNING: Using mysql-test-run.pl version 1!  \n";
    print "=======================================================\n";
    # Should use exec() here on *nix but this appears not to work on Windows
    exit(system($^X, "lib/v1/mysql-test-run.pl", @ARGV) >> 8);
  }
  elsif ( $version == 2 )
  {
    # This is the current version, just continue
    ;
  }
  else
  {
    print "ERROR: Version $version of mysql-test-run does not exist!\n";
    exit(1);
  }
}

use lib "lib";

use Cwd;
use Getopt::Long;
use My::File::Path; # Patched version of File::Path
use File::Basename;
use File::Copy;
use File::Find;
use File::Temp qw / tempdir /;
use File::Spec::Functions qw / splitdir /;
use My::Platform;
use My::SafeProcess;
use My::ConfigFactory;
use My::Options;
use My::Find;
use My::SysInfo;
use My::CoreDump;
use mtr_cases;
use mtr_report;
use mtr_match;
use mtr_unique;
use IO::Socket::INET;
use IO::Select;

require "lib/mtr_process.pl";
require "lib/mtr_io.pl";
require "lib/mtr_gcov.pl";
require "lib/mtr_misc.pl";

$SIG{INT}= sub { mtr_error("Got ^C signal"); };

our $mysql_version_id;
our $glob_mysql_test_dir;
our $basedir;

our $path_charsetsdir;
our $path_client_bindir;
our $path_client_libdir;
our $path_language;

our $path_current_testlog;
our $path_testlog;

our $default_vardir;
our $opt_vardir;                # Path to use for var/ dir
my $path_vardir_trace;          # unix formatted opt_vardir for trace files
my $opt_tmpdir;                 # Path to use for tmp/ dir
my $opt_tmpdir_pid;

END {
  if ( defined $opt_tmpdir_pid and $opt_tmpdir_pid == $$ )
  {
    # Remove the tempdir this process has created
    mtr_verbose("Removing tmpdir '$opt_tmpdir");
    rmtree($opt_tmpdir);
  }
}

my $path_config_file;           # The generated config file, var/my.cnf

# Visual Studio produces executables in different sub-directories based on the
# configuration used to build them.  To make life easier, an environment
# variable or command-line option may be specified to control which set of
# executables will be used by the test suite.
our $opt_vs_config = $ENV{'MTR_VS_CONFIG'};

# If you add a new suite, please check TEST_DIRS in Makefile.am.
#
my $DEFAULT_SUITES= "main,backup,backup_engines,backup_ptr,binlog,federated,rpl,rpl_ndb,ndb,maria";

our $opt_usage;
our $opt_list_options;
our $opt_suites;
our $opt_script_debug= 0;  # Script debugging, enable with --script-debug
our $opt_verbose= 0;  # Verbose output, enable with --verbose
our $exe_mysql;
our $exe_mysqladmin;
our $exe_mysqltest;
our $exe_libtool;

our $opt_big_test= 0;

our @opt_combinations;

our @opt_extra_mysqld_opt;
our @opt_extra_mysqltest_opt;

my $opt_compress;
my $opt_ssl;
my $opt_skip_ssl;
my $opt_ssl_supported;
my $opt_ps_protocol;
my $opt_sp_protocol;
my $opt_cursor_protocol;
my $opt_view_protocol;

our $opt_debug;
our @opt_cases;                  # The test cases names in argv
our $opt_embedded_server;

# Options used when connecting to an already running server
my %opts_extern;
sub using_extern { return (keys %opts_extern > 0);};

our $opt_fast= 0;
our $opt_force;
our $opt_mem= $ENV{'MTR_MEM'};

our $opt_gcov;
our $opt_gcov_exe= "gcov";
our $opt_gcov_err= "mysql-test-gcov.msg";
our $opt_gcov_msg= "mysql-test-gcov.err";

our $glob_debugger= 0;
our $opt_gdb;
our $opt_client_gdb;
our $opt_ddd;
our $opt_client_ddd;
our $opt_manual_gdb;
our $opt_manual_ddd;
our $opt_manual_debug;
our $opt_debugger;
our $opt_client_debugger;

my $config; # The currently running config
my $current_config_name; # The currently running config file template

our $opt_experimental;
our $experimental_test_cases;

my $baseport;
my $opt_build_thread= $ENV{'MTR_BUILD_THREAD'} || "auto";
my $build_thread= 0;

my $opt_record;
my $opt_report_features;

my $opt_skip_core;

our $opt_check_testcases= 1;
my $opt_mark_progress;

my $opt_sleep;

my $opt_testcase_timeout=     15; # 15 minutes
my $opt_suite_timeout   =    360; # 6 hours
my $opt_shutdown_timeout=     10; # 10 seconds
my $opt_start_timeout   =    180; # 180 seconds

sub testcase_timeout { return $opt_testcase_timeout * 60; };
sub suite_timeout { return $opt_suite_timeout * 60; };
sub check_timeout { return $opt_testcase_timeout * 6; };

my $opt_start;
my $opt_start_dirty;
my $opt_repeat= 1;
my $opt_retry= 3;
my $opt_retry_failure= 2;

my $opt_strace_client;

our $opt_user = "root";

my $opt_valgrind= 0;
my $opt_valgrind_mysqld= 0;
my $opt_valgrind_mysqltest= 0;
my @default_valgrind_args= ("--show-reachable=yes");
my @valgrind_args;
my $opt_valgrind_path;
my $opt_callgrind;
my $opt_debug_sync_timeout= 300; # Default timeout for WAIT_FOR actions.

our $opt_warnings= 1;

our $opt_skip_ndbcluster= 0;

my $exe_ndbd;
my $exe_ndb_mgmd;
my $exe_ndb_waiter;

our $debug_compiled_binaries;

our %mysqld_variables;

my $source_dist= 0;

my $opt_max_save_core= $ENV{MTR_MAX_SAVE_CORE} || 5;
my $opt_max_save_datadir= $ENV{MTR_MAX_SAVE_DATADIR} || 20;
my $opt_max_test_fail= $ENV{MTR_MAX_TEST_FAIL} || 10;

my $opt_parallel= $ENV{MTR_PARALLEL} || 1;

select(STDOUT);
$| = 1; # Automatically flush STDOUT

main();


sub main {
  # Default, verbosity on
  report_option('verbose', 0);

  # This is needed for test log evaluation in "gen-build-status-page"
  # in all cases where the calling tool does not log the commands
  # directly before it executes them, like "make test-force-pl" in RPM builds.
  mtr_report("Logging: $0 ", join(" ", @ARGV));

  command_line_setup();

  if ( $opt_gcov ) {
    gcov_prepare($basedir);
  }

  if (!$opt_suites) {
    $opt_suites= $DEFAULT_SUITES;

    # Check for any extra suites to enable based on the path name
    my %extra_suites=
      (
       "bzr_mysql-5.1-ndb"              => "ndb_team",
       "bzr_mysql-5.1-ndb-merge"        => "ndb_team",
       "bzr_mysql-5.1-telco-6.2"        => "ndb_team",
       "bzr_mysql-5.1-telco-6.2-merge"  => "ndb_team",
       "bzr_mysql-5.1-telco-6.3"        => "ndb_team",
       "bzr_mysql-5.1-telco-6.4"        => "ndb_team",
       "bzr_mysql-6.0-ndb"              => "ndb_team,rpl_ndb_big,ndb_binlog",
       "bzr_mysql-6.0-falcon-team"      => "falcon_team",
       "bzr_mysql-6.0-falcon-ann"       => "falcon_team",
       "bzr_mysql-6.0-falcon-chris"     => "falcon_team",
       "bzr_mysql-6.0-falcon-kevin"     => "falcon_team",
      );

    foreach my $dir ( reverse splitdir($basedir) ) {
      my $extra_suite= $extra_suites{$dir};
      if (defined $extra_suite) {
	mtr_report("Found extra suite: $extra_suite");
	$opt_suites= "$extra_suite,$opt_suites";
	last;
      }
    }
  }

  mtr_report("Collecting tests...");
  my $tests= collect_test_cases($opt_suites, \@opt_cases);

  if ( $opt_report_features ) {
    # Put "report features" as the first test to run
    my $tinfo = My::Test->new
      (
       name           => 'report_features',
       # No result_file => Prints result
       path           => 'include/report-features.test',
       template_path  => "include/default_my.cnf",
       master_opt     => [],
       slave_opt      => [],
      );
    unshift(@$tests, $tinfo);
  }

  print "vardir: $opt_vardir\n";
  initialize_servers();

  #######################################################################
  my $num_tests= @$tests;
  if ( not defined $opt_parallel ) {
    # Try to find a suitable value for number of workers
    my $sys_info= My::SysInfo->new();

    $opt_parallel= $sys_info->num_cpus();
    for my $limit (2000, 1500, 1000, 500){
      $opt_parallel-- if ($sys_info->min_bogomips() < $limit);
    }
    $opt_parallel= 8 if ($opt_parallel > 8);
    $opt_parallel= $num_tests if ($opt_parallel > $num_tests);
    $opt_parallel= 1 if (IS_WINDOWS and $sys_info->isvm());
    $opt_parallel= 1 if ($opt_parallel < 1);
    mtr_report("Using parallel: $opt_parallel");
  }

  # Create server socket on any free port
  my $server = new IO::Socket::INET
    (
     LocalAddr => 'localhost',
     Proto => 'tcp',
     Listen => $opt_parallel,
    );
  mtr_error("Could not create testcase server port: $!") unless $server;
  my $server_port = $server->sockport();
  mtr_report("Using server port $server_port");

  # Create child processes
  my %children;
  for my $child_num (1..$opt_parallel){
    my $child_pid= My::SafeProcess::Base::_safe_fork();
    if ($child_pid == 0){
      $server= undef; # Close the server port in child
      $tests= {}; # Don't need the tests list in child

      # Use subdir of var and tmp unless only one worker
      if ($opt_parallel > 1) {
	set_vardir("$opt_vardir/$child_num");
	$opt_tmpdir= "$opt_tmpdir/$child_num";
      }

      run_worker($server_port, $child_num);
      exit(1);
    }

    $children{$child_pid}= 1;
  }
  #######################################################################

  mtr_report();
  mtr_print_thick_line();
  mtr_print_header();

  my $completed= run_test_server($server, $tests, $opt_parallel);

  # Send Ctrl-C to any children still running
  kill("INT", keys(%children));

  # Wait for childs to exit
  foreach my $pid (keys %children)
  {
    my $ret_pid= waitpid($pid, 0);
    if ($ret_pid != $pid){
      mtr_report("Unknown process $ret_pid exited");
    }
    else {
      delete $children{$ret_pid};
    }
  }

  if ( not defined @$completed ) {
    mtr_error("Test suite aborted");
  }

  if ( @$completed != $num_tests){

    if ($opt_force){
      # All test should have been run, print any that are still in $tests
      #foreach my $test ( @$tests ){
      #  $test->print_test();
      #}
    }

    # Not all tests completed, failure
    mtr_report();
    mtr_report("Only ", int(@$completed), " of $num_tests completed.");
    mtr_error("Not all tests completed");
  }

  mtr_print_line();

  if ( $opt_gcov ) {
    gcov_collect($basedir, $opt_gcov_exe,
		 $opt_gcov_msg, $opt_gcov_err);
  }

  mtr_report_stats($completed);

  exit(0);
}


sub run_test_server ($$$) {
  my ($server, $tests, $childs) = @_;

  my $num_saved_cores= 0;  # Number of core files saved in vardir/log/ so far.
  my $num_saved_datadir= 0;  # Number of datadirs saved in vardir/log/ so far.
  my $num_failed_test= 0; # Number of tests failed so far

  # Scheduler variables
  my $max_ndb= $childs / 2;
  $max_ndb = 4 if $max_ndb > 4;
  $max_ndb = 1 if $max_ndb < 1;
  my $num_ndb_tests= 0;

  my $completed= [];
  my %running;
  my $result;

  my $suite_timeout_proc= My::SafeProcess->timer(suite_timeout());

  my $s= IO::Select->new();
  $s->add($server);
  while (1) {
    my @ready = $s->can_read(1); # Wake up once every second
    foreach my $sock (@ready) {
      if ($sock == $server) {
	# New client connected
	my $child= $sock->accept();
	mtr_verbose("Client connected");
	$s->add($child);
	print $child "HELLO\n";
      }
      else {
	my $line= <$sock>;
	if (!defined $line) {
	  # Client disconnected
	  mtr_verbose("Child closed socket");
	  $s->remove($sock);
	  if (--$childs == 0){
	    $suite_timeout_proc->kill();
	    return $completed;
	  }
	  next;
	}
	chomp($line);

	if ($line eq 'TESTRESULT'){
	  $result= My::Test::read_test($sock);
	  # $result->print_test();

	  # Report test status
	  mtr_report_test($result);

	  if ( $result->is_failed() ) {

	    # Save the workers "savedir" in var/log
	    my $worker_savedir= $result->{savedir};
	    my $worker_savename= basename($worker_savedir);
	    my $savedir= "$opt_vardir/log/$worker_savename";

	    if ($opt_max_save_datadir > 0 &&
		$num_saved_datadir >= $opt_max_save_datadir)
	    {
	      mtr_report(" - skipping '$worker_savedir/'");
	      rmtree($worker_savedir);
	    }
	    else {
	      mtr_report(" - saving '$worker_savedir/' to '$savedir/'");
	      rename($worker_savedir, $savedir);
	      # Move any core files from e.g. mysqltest
	      foreach my $coref (glob("core*"), glob("*.dmp"))
	      {
		mtr_report(" - found '$coref', moving it to '$savedir'");
                move($coref, $savedir);
              }
	      if ($opt_max_save_core > 0) {
		# Limit number of core files saved
		find({ no_chdir => 1,
		       wanted => sub {
			 my $core_file= $File::Find::name;
			 my $core_name= basename($core_file);

			 if ($core_name =~ /^core/ or  # Starting with core
			     (IS_WINDOWS and $core_name =~ /\.dmp$/)){
                                                       # Ending with .dmp
			   mtr_report(" - found '$core_name'",
				      "($num_saved_cores/$opt_max_save_core)");

			   My::CoreDump->show($core_file);

			   if ($num_saved_cores >= $opt_max_save_core) {
			     mtr_report(" - deleting it, already saved",
					"$opt_max_save_core");
			     unlink("$core_file");
			   }
			   ++$num_saved_cores;
			 }
		       }
		     },
		     $savedir);
	      }
	    }
	    $num_saved_datadir++;

	    if ( !$opt_force ) {
	      # Test has failed, force is off
	      $suite_timeout_proc->kill();
	      push(@$completed, $result);
	      return $completed;
	    }
	    elsif ($opt_max_test_fail > 0 and
		   $num_failed_test >= $opt_max_test_fail) {
	      $suite_timeout_proc->kill();
	      mtr_report("Too many tests($num_failed_test) failed!",
			 "Terminating...");
	      return undef;
	    }
	    $num_failed_test++;
	  }

	  # Retry test run after test failure
	  my $retries= $result->{retries} || 2;
	  my $test_has_failed= $result->{failures} || 0;
	  if ($test_has_failed and $retries <= $opt_retry){
	    # Test should be run one more time unless it has failed
	    # too many times already
	    my $failures= $result->{failures};
	    if ($opt_retry > 1 and $failures >= $opt_retry_failure){
	      mtr_report("\nTest has failed $failures times,",
			 "no more retries!\n");
	    }
	    else {
	      mtr_report("\nRetrying test, attempt($retries/$opt_retry)...\n");
	      delete($result->{result});
	      $result->{retries}= $retries+1;
	      $result->write_test($sock, 'TESTCASE');
	      next;
	    }
	  }

	  # Repeat test $opt_repeat number of times
	  my $repeat= $result->{repeat} || 1;
	  if ($repeat < $opt_repeat)
	  {
	    $result->{retries}= 0;
	    $result->{failures}= 0;
	    delete($result->{result});
	    $result->{repeat}= $repeat+1;
	    $result->write_test($sock, 'TESTCASE');
	    next;
	  }

	  # Remove from list of running
	  mtr_error("'", $result->{name},"' is not known to be running")
	    unless delete $running{$result->key()};

	  # Update scheduler variables
	  $num_ndb_tests-- if ($result->{ndb_test});

	  # Save result in completed list
	  push(@$completed, $result);

	}
	elsif ($line eq 'START'){
	  ; # Send first test
	}
	else {
	  mtr_error("Unknown response: '$line' from client");
	}

	# Find next test to schedule
	# - Try to use same configuration as worker used last time
	# - Limit number of parallel ndb tests

	my $next;
	my $second_best;
	for(my $i= 0; $i <= @$tests; $i++)
	{
	  my $t= $tests->[$i];

	  last unless defined $t;

	  if (run_testcase_check_skip_test($t)){
	    # Move the test to completed list
	    #mtr_report("skip - Moving test $i to completed");
	    push(@$completed, splice(@$tests, $i, 1));

	    # Since the test at pos $i was taken away, next
	    # test will also be at $i -> redo
	    redo;
	  }

	  # Limit number of parallell NDB tests
	  if ($t->{ndb_test} and $num_ndb_tests >= $max_ndb){
	    #mtr_report("Skipping, num ndb is already at max, $num_ndb_tests");
	    next;
	  }

	  # Prefer same configuration
	  if (defined $result and
	      $result->{template_path} eq $t->{template_path})
	  {
	    #mtr_report("Test uses same config => good match");
	    # Test uses same config => good match
	    $next= splice(@$tests, $i, 1);
	    last;
	  }

	  # Second best choice is the first that does not fulfill
	  # any of the above conditions
	  if (!defined $second_best){
	    #mtr_report("Setting second_best to $i");
	    $second_best= $i;
	  }
	}

	# Use second best choice if no other test has been found
	if (!$next and defined $second_best){
	  #mtr_report("Take second best choice $second_best");
	  mtr_error("Internal error, second best too large($second_best)")
	    if $second_best >  $#$tests;
	  $next= splice(@$tests, $second_best, 1);
	}

	if ($next) {
	  #$next->print_test();
	  $next->write_test($sock, 'TESTCASE');
	  $running{$next->key()}= $next;
	  $num_ndb_tests++ if ($next->{ndb_test});
	}
	else {
	  # No more test, tell child to exit
	  #mtr_report("Saying BYE to child");
	  print $sock "BYE\n";
	}
      }
    }

    # ----------------------------------------------------
    # Check if test suite timer expired
    # ----------------------------------------------------
    if ( ! $suite_timeout_proc->wait_one(0) )
    {
      mtr_report("Test suite timeout! Terminating...");
      return undef;
    }
  }
}


sub run_worker ($) {
  my ($server_port, $thread_num)= @_;

  $SIG{INT}= sub { exit(1); };

  # Connect to server
  my $server = new IO::Socket::INET
    (
     PeerAddr => 'localhost',
     PeerPort => $server_port,
     Proto    => 'tcp'
    );
  mtr_error("Could not connect to server at port $server_port: $!")
    unless $server;

  # --------------------------------------------------------------------------
  # Set worker name
  # --------------------------------------------------------------------------
  report_option('name',"worker[$thread_num]");

  # --------------------------------------------------------------------------
  # Set different ports per thread
  # --------------------------------------------------------------------------
  set_build_thread_ports($thread_num);

  # --------------------------------------------------------------------------
  # Turn off verbosity in workers, unless explicitly specified
  # --------------------------------------------------------------------------
  report_option('verbose', undef) if ($opt_verbose == 0);

  environment_setup();

  # Read hello from server which it will send when shared
  # resources have been setup
  my $hello= <$server>;

  setup_vardir();
  check_running_as_root();

  if ( using_extern() ) {
    create_config_file_for_extern(%opts_extern);
  }

  # Ask server for first test
  print $server "START\n";

  while(my $line= <$server>){
    chomp($line);
    if ($line eq 'TESTCASE'){
      my $test= My::Test::read_test($server);
      #$test->print_test();

      # Clear comment and logfile, to avoid
      # reusing them from previous test
      delete($test->{'comment'});
      delete($test->{'logfile'});

      run_testcase($test);
      #$test->{result}= 'MTR_RES_PASSED';
      # Send it back, now with results set
      #$test->print_test();
      $test->write_test($server, 'TESTRESULT');
    }
    elsif ($line eq 'BYE'){
      mtr_report("Server said BYE");
      exit(0);
    }
    else {
      mtr_error("Could not understand server, '$line'");
    }
  }

  stop_all_servers();

  exit(1);
}


sub ignore_option {
  my ($opt, $value)= @_;
  mtr_report("Ignoring option '$opt'");
}



# Setup any paths that are $opt_vardir related
sub set_vardir {
  my ($vardir)= @_;

  $opt_vardir= $vardir;

  $path_vardir_trace= $opt_vardir;
  # Chop off any "c:", DBUG likes a unix path ex: c:/src/... => /src/...
  $path_vardir_trace=~ s/^\w://;

  # Location of my.cnf that all clients use
  $path_config_file= "$opt_vardir/my.cnf";

  $path_testlog=         "$opt_vardir/log/mysqltest.log";
  $path_current_testlog= "$opt_vardir/log/current_test";

}


sub command_line_setup {
  my $opt_comment;
  my $opt_usage;

  # Read the command line options
  # Note: Keep list, and the order, in sync with usage at end of this file
  Getopt::Long::Configure("pass_through");
  my %options=(
             # Control what engine/variation to run
             'embedded-server'          => \$opt_embedded_server,
             'ps-protocol'              => \$opt_ps_protocol,
             'sp-protocol'              => \$opt_sp_protocol,
             'view-protocol'            => \$opt_view_protocol,
             'cursor-protocol'          => \$opt_cursor_protocol,
             'ssl|with-openssl'         => \$opt_ssl,
             'skip-ssl'                 => \$opt_skip_ssl,
             'compress'                 => \$opt_compress,
             'vs-config'                => \$opt_vs_config,

	     # Max number of parallel threads to use
	     'parallel=i'               => \$opt_parallel,

             # Config file to use as template for all tests
	     'defaults-file=s'          => \&collect_option,
	     # Extra config file to append to all generated configs
	     'defaults-extra-file=s'    => \&collect_option,

             # Control what test suites or cases to run
             'force'                    => \$opt_force,
             'with-ndbcluster-only'     => \&collect_option,
             'skip-ndbcluster|skip-ndb' => \$opt_skip_ndbcluster,
             'suite|suites=s'           => \$opt_suites,
             'skip-rpl'                 => \&collect_option,
             'skip-test=s'              => \&collect_option,
             'do-test=s'                => \&collect_option,
             'start-from=s'             => \&collect_option,
             'big-test'                 => \$opt_big_test,
	     'combination=s'            => \@opt_combinations,
             'skip-combinations'        => \&collect_option,
             'experimental=s'           => \$opt_experimental,
	     'skip-im'                  => \&ignore_option,

             # Specify ports
	     'build-thread|mtr-build-thread=i' => \$opt_build_thread,

             # Test case authoring
             'record'                   => \$opt_record,
             'check-testcases!'         => \$opt_check_testcases,
             'mark-progress'            => \$opt_mark_progress,

             # Extra options used when starting mysqld
             'mysqld=s'                 => \@opt_extra_mysqld_opt,

             # Extra options used when starting mysqltest
             'mysqltest=s'              => \@opt_extra_mysqltest_opt,

             # Run test on running server
             'extern=s'                  => \%opts_extern, # Append to hash

             # Debugging
             'debug'                    => \$opt_debug,
             'gdb'                      => \$opt_gdb,
             'client-gdb'               => \$opt_client_gdb,
             'manual-gdb'               => \$opt_manual_gdb,
             'manual-debug'             => \$opt_manual_debug,
             'ddd'                      => \$opt_ddd,
             'client-ddd'               => \$opt_client_ddd,
             'manual-ddd'               => \$opt_manual_ddd,
	     'debugger=s'               => \$opt_debugger,
	     'client-debugger=s'        => \$opt_client_debugger,
             'strace-client:s'          => \$opt_strace_client,
             'max-save-core=i'          => \$opt_max_save_core,
             'max-save-datadir=i'       => \$opt_max_save_datadir,
             'max-test-fail=i'          => \$opt_max_test_fail,

             # Coverage, profiling etc
             'gcov'                     => \$opt_gcov,
             'valgrind|valgrind-all'    => \$opt_valgrind,
             'valgrind-mysqltest'       => \$opt_valgrind_mysqltest,
             'valgrind-mysqld'          => \$opt_valgrind_mysqld,
             'valgrind-options=s'       => sub {
	       my ($opt, $value)= @_;
	       # Deprecated option unless it's what we know pushbuild uses
	       if ($value eq "--gen-suppressions=all --show-reachable=yes") {
		 push(@valgrind_args, $_) for (split(' ', $value));
		 return;
	       }
	       die("--valgrind-options=s is deprecated. Use ",
		   "--valgrind-option=s, to be specified several",
		   " times if necessary");
	     },
             'valgrind-option=s'        => \@valgrind_args,
             'valgrind-path=s'          => \$opt_valgrind_path,
	     'callgrind'                => \$opt_callgrind,
	     'debug-sync-timeout=i'     => \$opt_debug_sync_timeout,

	     # Directories
             'tmpdir=s'                 => \$opt_tmpdir,
             'vardir=s'                 => \$opt_vardir,
             'mem'                      => \$opt_mem,
             'client-bindir=s'          => \$path_client_bindir,
             'client-libdir=s'          => \$path_client_libdir,

             # Misc
             'report-features'          => \$opt_report_features,
             'comment=s'                => \$opt_comment,
             'fast'                     => \$opt_fast,
             'reorder!'                 => \&collect_option,
             'enable-disabled'          => \&collect_option,
             'verbose+'                 => \$opt_verbose,
             'verbose-restart'          => \&report_option,
             'sleep=i'                  => \$opt_sleep,
             'start-dirty'              => \$opt_start_dirty,
             'start'                    => \$opt_start,
	     'print-testcases'          => \&collect_option,
	     'repeat=i'                 => \$opt_repeat,
	     'retry=i'                  => \$opt_retry,
	     'retry-failure=i'          => \$opt_retry_failure,
             'timer!'                   => \&report_option,
             'user=s'                   => \$opt_user,
             'testcase-timeout=i'       => \$opt_testcase_timeout,
             'suite-timeout=i'          => \$opt_suite_timeout,
             'shutdown-timeout=i'       => \$opt_shutdown_timeout,
             'warnings!'                => \$opt_warnings,
	     'timestamp'                => \&report_option,
	     'timediff'                 => \&report_option,

             'help|h'                   => \$opt_usage,
             'list-options'             => \$opt_list_options,
            );

  GetOptions(%options) or usage("Can't read options");

  usage("") if $opt_usage;
  list_options(\%options) if $opt_list_options;

  # --------------------------------------------------------------------------
  # Setup verbosity
  # --------------------------------------------------------------------------
  if ($opt_verbose != 0){
    report_option('verbose', $opt_verbose);
  }

  if ( -d "../sql" )
  {
    $source_dist=  1;
  }

  # Find the absolute path to the test directory
  $glob_mysql_test_dir= cwd();
  if (IS_CYGWIN)
  {
    # Use mixed path format i.e c:/path/to/
    $glob_mysql_test_dir= mixed_path($glob_mysql_test_dir);
  }

  # In most cases, the base directory we find everything relative to,
  # is the parent directory of the "mysql-test" directory. For source
  # distributions, TAR binary distributions and some other packages.
  $basedir= dirname($glob_mysql_test_dir);

  # In the RPM case, binaries and libraries are installed in the
  # default system locations, instead of having our own private base
  # directory. And we install "/usr/share/mysql-test". Moving up one
  # more directory relative to "mysql-test" gives us a usable base
  # directory for RPM installs.
  if ( ! $source_dist and ! -d "$basedir/bin" )
  {
    $basedir= dirname($basedir);
  }

  # Look for the client binaries directory
  if ($path_client_bindir)
  {
    # --client-bindir=path set on command line, check that the path exists
    $path_client_bindir= mtr_path_exists($path_client_bindir);
  }
  else
  {
    $path_client_bindir= mtr_path_exists("$basedir/client_release",
					 "$basedir/client_debug",
					 vs_config_dirs('client', ''),
					 "$basedir/client",
					 "$basedir/bin");
  }

  # Look for language files and charsetsdir, use same share
  $path_language=   mtr_path_exists("$basedir/share/mysql/english",
                                    "$basedir/sql/share/english",
                                    "$basedir/share/english");


  my $path_share= dirname($path_language);
  $path_charsetsdir=   mtr_path_exists("$path_share/charsets");

  if (using_extern())
  {
    # Connect to the running mysqld and find out what it supports
    collect_mysqld_features_from_running_server();
  }
  else
  {
    # Run the mysqld to find out what features are available
    collect_mysqld_features();
  }

  if ( $opt_comment )
  {
    mtr_report();
    mtr_print_thick_line('#');
    mtr_report("# $opt_comment");
    mtr_print_thick_line('#');
  }

  if ( $opt_experimental )
  {
    # read the list of experimental test cases from the file specified on
    # the command line
    open(FILE, "<", $opt_experimental) or mtr_error("Can't read experimental file: $opt_experimental");
    mtr_report("Using experimental file: $opt_experimental");
    $experimental_test_cases = [];
    while(<FILE>) {
      chomp;
      # remove comments (# foo) at the beginning of the line, or after a 
      # blank at the end of the line
      s/( +|^)#.*$//;
      # remove whitespace
      s/^ +//;              
      s/ +$//;
      # if nothing left, don't need to remember this line
      if ( $_ eq "" ) {
        next;
      }
      # remember what is left as the name of another test case that should be
      # treated as experimental
      print " - $_\n";
      push @$experimental_test_cases, $_;
    }
    close FILE;
  }

  foreach my $arg ( @ARGV )
  {
    if ( $arg =~ /^--skip-/ )
    {
      push(@opt_extra_mysqld_opt, $arg);
    }
    elsif ( $arg =~ /^--$/ )
    {
      # It is an effect of setting 'pass_through' in option processing
      # that the lone '--' separating options from arguments survives,
      # simply ignore it.
    }
    elsif ( $arg =~ /^-/ )
    {
      usage("Invalid option \"$arg\"");
    }
    else
    {
      push(@opt_cases, $arg);
    }
  }

  # --------------------------------------------------------------------------
  # Find out type of logging that are being used
  # --------------------------------------------------------------------------
  foreach my $arg ( @opt_extra_mysqld_opt )
  {
    if ( $arg =~ /binlog[-_]format=(\S+)/ )
    {
      # Save this for collect phase
      collect_option('binlog-format', $1);
      mtr_report("Using binlog format '$1'");
    }
  }


  # --------------------------------------------------------------------------
  # Find out default storage engine being used(if any)
  # --------------------------------------------------------------------------
  foreach my $arg ( @opt_extra_mysqld_opt )
  {
    if ( $arg =~ /default-storage-engine=(\S+)/ )
    {
      # Save this for collect phase
      collect_option('default-storage-engine', $1);
      mtr_report("Using default engine '$1'")
    }
  }

  # --------------------------------------------------------------------------
  # Check if we should speed up tests by trying to run on tmpfs
  # --------------------------------------------------------------------------
  if ( defined $opt_mem)
  {
    mtr_error("Can't use --mem and --vardir at the same time ")
      if $opt_vardir;
    mtr_error("Can't use --mem and --tmpdir at the same time ")
      if $opt_tmpdir;

    # Search through list of locations that are known
    # to be "fast disks" to find a suitable location
    # Use --mem=<dir> as first location to look.
    my @tmpfs_locations= ($opt_mem, "/dev/shm", "/tmp");

    foreach my $fs (@tmpfs_locations)
    {
      if ( -d $fs )
      {
	my $template= "var_${opt_build_thread}_XXXX";
	$opt_mem= tempdir( $template, DIR => $fs, CLEANUP => 0);
	last;
      }
    }
  }

  # --------------------------------------------------------------------------
  # Set the "var/" directory, the base for everything else
  # --------------------------------------------------------------------------
  $default_vardir= "$glob_mysql_test_dir/var";
  if ( ! $opt_vardir )
  {
    $opt_vardir= $default_vardir;
  }

  # We make the path absolute, as the server will do a chdir() before usage
  unless ( $opt_vardir =~ m,^/, or
           (IS_WINDOWS and $opt_vardir =~ m,^[a-z]:/,i) )
  {
    # Make absolute path, relative test dir
    $opt_vardir= "$glob_mysql_test_dir/$opt_vardir";
  }

  set_vardir($opt_vardir);

  # --------------------------------------------------------------------------
  # Set the "tmp" directory
  # --------------------------------------------------------------------------
  if ( ! $opt_tmpdir )
  {
    $opt_tmpdir=       "$opt_vardir/tmp" unless $opt_tmpdir;

    if (check_socket_path_length("$opt_tmpdir/mysql_testsocket.sock"))
    {
      mtr_report("Too long tmpdir path '$opt_tmpdir'",
		 " creating a shorter one...");

      # Create temporary directory in standard location for temporary files
      $opt_tmpdir= tempdir( TMPDIR => 1, CLEANUP => 0 );
      mtr_report(" - using tmpdir: '$opt_tmpdir'\n");

      # Remember pid that created dir so it's removed by correct process
      $opt_tmpdir_pid= $$;
    }
  }
  $opt_tmpdir =~ s,/+$,,;       # Remove ending slash if any

  # --------------------------------------------------------------------------
  # fast option
  # --------------------------------------------------------------------------
  if ($opt_fast){
    $opt_shutdown_timeout= 0; # Kill processes instead of nice shutdown
  }

  # --------------------------------------------------------------------------
  # Check parallel value
  # --------------------------------------------------------------------------
  if ($opt_parallel < 1)
  {
    mtr_error("0 or negative parallel value makes no sense, use positive number");
  }

  # --------------------------------------------------------------------------
  # Record flag
  # --------------------------------------------------------------------------
  if ( $opt_record and ! @opt_cases )
  {
    mtr_error("Will not run in record mode without a specific test case");
  }

  if ( $opt_record ) {
    # Use only one worker with --record
    $opt_parallel= 1;
  }

  # --------------------------------------------------------------------------
  # Embedded server flag
  # --------------------------------------------------------------------------
  if ( $opt_embedded_server )
  {
    if ( IS_WINDOWS )
    {
      # Add the location for libmysqld.dll to the path.
      my $separator= ";";
      my $lib_mysqld=
        mtr_path_exists(vs_config_dirs('libmysqld',''));
      if ( IS_CYGWIN )
      {
	$lib_mysqld= posix_path($lib_mysqld);
	$separator= ":";
      }
      $ENV{'PATH'}= "$ENV{'PATH'}".$separator.$lib_mysqld;
    }
    $opt_skip_ndbcluster= 1;       # Turn off use of NDB cluster
    $opt_skip_ssl= 1;              # Turn off use of SSL

    # Turn off use of bin log
    push(@opt_extra_mysqld_opt, "--skip-log-bin");

    if ( using_extern() )
    {
      mtr_error("Can't use --extern with --embedded-server");
    }


    if ($opt_gdb)
    {
      mtr_warning("Silently converting --gdb to --client-gdb in embedded mode");
      $opt_client_gdb= $opt_gdb;
      $opt_gdb= undef;
    }

    if ($opt_ddd)
    {
      mtr_warning("Silently converting --ddd to --client-ddd in embedded mode");
      $opt_client_ddd= $opt_ddd;
      $opt_ddd= undef;
    }

    if ($opt_debugger)
    {
      mtr_warning("Silently converting --debugger to --client-debugger in embedded mode");
      $opt_client_debugger= $opt_debugger;
      $opt_debugger= undef;
    }

    if ( $opt_gdb || $opt_ddd || $opt_manual_gdb || $opt_manual_ddd ||
	 $opt_manual_debug || $opt_debugger )
    {
      mtr_error("You need to use the client debug options for the",
		"embedded server. Ex: --client-gdb");
    }
  }

  # --------------------------------------------------------------------------
  # Big test flags
  # --------------------------------------------------------------------------
   if ( $opt_big_test )
   {
     $ENV{'BIG_TEST'}= 1;
   }

  # --------------------------------------------------------------------------
  # Gcov flag
  # --------------------------------------------------------------------------
  if ( $opt_gcov and ! $source_dist )
  {
    mtr_error("Coverage test needs the source - please use source dist");
  }

  # --------------------------------------------------------------------------
  # Check debug related options
  # --------------------------------------------------------------------------
  if ( $opt_gdb || $opt_client_gdb || $opt_ddd || $opt_client_ddd ||
       $opt_manual_gdb || $opt_manual_ddd || $opt_manual_debug ||
       $opt_debugger || $opt_client_debugger )
  {
    # Indicate that we are using debugger
    $glob_debugger= 1;
    if ( using_extern() )
    {
      mtr_error("Can't use --extern when using debugger");
    }
  }

  # --------------------------------------------------------------------------
  # Check timeout arguments
  # --------------------------------------------------------------------------

  mtr_error("Invalid value '$opt_testcase_timeout' supplied ".
	    "for option --testcase-timeout")
    if ($opt_testcase_timeout <= 0);
  mtr_error("Invalid value '$opt_suite_timeout' supplied ".
	    "for option --testsuite-timeout")
    if ($opt_suite_timeout <= 0);

  # --------------------------------------------------------------------------
  # Check valgrind arguments
  # --------------------------------------------------------------------------
  if ( $opt_valgrind or $opt_valgrind_path or @valgrind_args)
  {
    mtr_report("Turning on valgrind for all executables");
    $opt_valgrind= 1;
    $opt_valgrind_mysqld= 1;
    $opt_valgrind_mysqltest= 1;

    # Increase the timeouts when running with valgrind
    $opt_testcase_timeout*= 10;
    $opt_suite_timeout*= 6;
    $opt_start_timeout*= 10;

  }
  elsif ( $opt_valgrind_mysqld )
  {
    mtr_report("Turning on valgrind for mysqld(s) only");
    $opt_valgrind= 1;
  }
  elsif ( $opt_valgrind_mysqltest )
  {
    mtr_report("Turning on valgrind for mysqltest and mysql_client_test only");
    $opt_valgrind= 1;
  }

  if ( $opt_callgrind )
  {
    mtr_report("Turning on valgrind with callgrind for mysqld(s)");
    $opt_valgrind= 1;
    $opt_valgrind_mysqld= 1;

    # Set special valgrind options unless options passed on command line
    push(@valgrind_args, "--trace-children=yes")
      unless @valgrind_args;
  }

  if ( $opt_valgrind )
  {
    # Set valgrind_options to default unless already defined
    push(@valgrind_args, @default_valgrind_args)
      unless @valgrind_args;

    mtr_report("Running valgrind with options \"",
	       join(" ", @valgrind_args), "\"");
  }

  mtr_report("Checking supported features...");

  check_ndbcluster_support(\%mysqld_variables);
  check_ssl_support(\%mysqld_variables);
  check_debug_support(\%mysqld_variables);

  executable_setup();

}


#
# To make it easier for different devs to work on the same host,
# an environment variable can be used to control all ports. A small
# number is to be used, 0 - 16 or similar.
#
# Note the MASTER_MYPORT has to be set the same in all 4.x and 5.x
# versions of this script, else a 4.0 test run might conflict with a
# 5.1 test run, even if different MTR_BUILD_THREAD is used. This means
# all port numbers might not be used in this version of the script.
#
# Also note the limitation of ports we are allowed to hand out. This
# differs between operating systems and configuration, see
# http://www.ncftp.com/ncftpd/doc/misc/ephemeral_ports.html
# But a fairly safe range seems to be 5001 - 32767
#
sub set_build_thread_ports($) {
  my $thread= shift || 0;

  if ( lc($opt_build_thread) eq 'auto' ) {
    my $found_free = 0;
    $build_thread = 250;	# Start attempts from here
    while (! $found_free)
    {
      $build_thread= mtr_get_unique_id($build_thread, 299);
      if ( !defined $build_thread ) {
	mtr_error("Could not get a unique build thread id");
      }
      $found_free= check_ports_free($build_thread);
      # If not free, release and try from next number
      mtr_release_unique_id($build_thread++) unless $found_free;
    }
  }
  else
  {
    $build_thread = $opt_build_thread + $thread - 1;
  }
  $ENV{MTR_BUILD_THREAD}= $build_thread;

  if (! check_ports_free($build_thread)) {
    # Some port was not free(which one has already been printed)
    mtr_error("Some port(s) was not free")
  }

  # Calculate baseport
  $baseport= $build_thread * 10 + 10000;
  if ( $baseport < 5001 or $baseport + 9 >= 32767 )
  {
    mtr_error("MTR_BUILD_THREAD number results in a port",
              "outside 5001 - 32767",
              "($baseport - $baseport + 9)");
  }

  mtr_report("Using MTR_BUILD_THREAD $build_thread,",
	     "with reserved ports $baseport..".($baseport+9));

}


sub collect_mysqld_features {
  my $found_variable_list_start= 0;
  my $use_tmpdir;
  if ( defined $opt_tmpdir and -d $opt_tmpdir){
    # Create the tempdir in $opt_tmpdir
    $use_tmpdir= $opt_tmpdir;
  }
  my $tmpdir= tempdir(CLEANUP => 0, # Directory removed by this function
		      DIR => $use_tmpdir);

  #
  # Execute "mysqld --no-defaults --help --verbose" to get a
  # list of all features and settings
  #
  # --no-defaults and --skip-grant-tables are to avoid loading
  # system-wide configs and plugins
  #
  # --datadir must exist, mysqld will chdir into it
  #
  my $args;
  mtr_init_args(\$args);
  mtr_add_arg($args, "--no-defaults");
  mtr_add_arg($args, "--datadir=%s", mixed_path($tmpdir));
  mtr_add_arg($args, "--language=%s", $path_language);
  mtr_add_arg($args, "--skip-grant-tables");
  mtr_add_arg($args, "--verbose");
  mtr_add_arg($args, "--help");

  my $exe_mysqld= find_mysqld($basedir);
  my $cmd= join(" ", $exe_mysqld, @$args);
  my $list= `$cmd`;

  foreach my $line (split('\n', $list))
  {
    # First look for version
    if ( !$mysql_version_id )
    {
      # Look for version
      my $exe_name= basename($exe_mysqld);
      mtr_verbose("exe_name: $exe_name");
      if ( $line =~ /^\S*$exe_name\s\sVer\s([0-9]*)\.([0-9]*)\.([0-9]*)/ )
      {
	#print "Major: $1 Minor: $2 Build: $3\n";
	$mysql_version_id= $1*10000 + $2*100 + $3;
	#print "mysql_version_id: $mysql_version_id\n";
	mtr_report("MySQL Version $1.$2.$3");
      }
    }
    else
    {
      if (!$found_variable_list_start)
      {
	# Look for start of variables list
	if ( $line =~ /[\-]+\s[\-]+/ )
	{
	  $found_variable_list_start= 1;
	}
      }
      else
      {
	# Put variables into hash
	if ( $line =~ /^([\S]+)[ \t]+(.*?)\r?$/ )
	{
	  # print "$1=\"$2\"\n";
	  $mysqld_variables{$1}= $2;
	}
	else
	{
	  # The variable list is ended with a blank line
	  if ( $line =~ /^[\s]*$/ )
	  {
	    last;
	  }
	  else
	  {
	    # Send out a warning, we should fix the variables that has no
	    # space between variable name and it's value
	    # or should it be fixed width column parsing? It does not
	    # look like that in function my_print_variables in my_getopt.c
	    mtr_warning("Could not parse variable list line : $line");
	  }
	}
      }
    }
  }
  rmtree($tmpdir);
  mtr_error("Could not find version of MySQL") unless $mysql_version_id;
  mtr_error("Could not find variabes list") unless $found_variable_list_start;

}



sub collect_mysqld_features_from_running_server ()
{
  my $mysql= mtr_exe_exists("$path_client_bindir/mysql");

  my $args;
  mtr_init_args(\$args);

  mtr_add_arg($args, "--no-defaults");
  mtr_add_arg($args, "--user=%s", $opt_user);

  while (my ($option, $value)= each( %opts_extern )) {
    mtr_add_arg($args, "--$option=$value");
  }

  mtr_add_arg($args, "--silent"); # Tab separated output
  mtr_add_arg($args, "-e '%s'", "use mysql; SHOW VARIABLES");
  my $cmd= "$mysql " . join(' ', @$args);
  mtr_verbose("cmd: $cmd");

  my $list = `$cmd` or
    mtr_error("Could not connect to extern server using command: '$cmd'");
  foreach my $line (split('\n', $list ))
  {
    # Put variables into hash
    if ( $line =~ /^([\S]+)[ \t]+(.*?)\r?$/ )
    {
      # print "$1=\"$2\"\n";
      $mysqld_variables{$1}= $2;
    }
  }

  # Parse version
  my $version_str= $mysqld_variables{'version'};
  if ( $version_str =~ /^([0-9]*)\.([0-9]*)\.([0-9]*)/ )
  {
    #print "Major: $1 Minor: $2 Build: $3\n";
    $mysql_version_id= $1*10000 + $2*100 + $3;
    #print "mysql_version_id: $mysql_version_id\n";
    mtr_report("MySQL Version $1.$2.$3");
  }
  mtr_error("Could not find version of MySQL") unless $mysql_version_id;
}

sub find_mysqld {
  my ($mysqld_basedir)= @_;

  my @mysqld_names= ("mysqld", "mysqld-max-nt", "mysqld-max",
		     "mysqld-nt");

  if ( $opt_debug ){
    # Put mysqld-debug first in the list of binaries to look for
    mtr_verbose("Adding mysqld-debug first in list of binaries to look for");
    unshift(@mysqld_names, "mysqld-debug");
  }

  return my_find_bin($mysqld_basedir,
		     ["sql", "libexec", "sbin", "bin"],
		     [@mysqld_names]);
}


sub executable_setup () {

  #
  # Check if libtool is available in this distribution/clone
  # we need it when valgrinding or debugging non installed binary
  # Otherwise valgrind will valgrind the libtool wrapper or bash
  # and gdb will not find the real executable to debug
  #
  if ( -x "../libtool")
  {
    $exe_libtool= "../libtool";
    if ($opt_valgrind or $glob_debugger)
    {
      mtr_report("Using \"$exe_libtool\" when running valgrind or debugger");
    }
  }

  # Look for the client binaries
  $exe_mysqladmin=     mtr_exe_exists("$path_client_bindir/mysqladmin");
  $exe_mysql=          mtr_exe_exists("$path_client_bindir/mysql");

  if ( ! $opt_skip_ndbcluster )
  {
    $exe_ndbd=
      my_find_bin($basedir,
		  ["storage/ndb/src/kernel", "libexec", "sbin", "bin"],
		  "ndbd");

    $exe_ndb_mgmd=
      my_find_bin($basedir,
		  ["storage/ndb/src/mgmsrv", "libexec", "sbin", "bin"],
		  "ndb_mgmd");

    $exe_ndb_waiter=
      my_find_bin($basedir,
		  ["storage/ndb/tools/", "bin"],
		  "ndb_waiter");

  }

  # Look for mysqltest executable
  if ( $opt_embedded_server )
  {
    $exe_mysqltest=
      mtr_exe_exists(vs_config_dirs('libmysqld/examples','mysqltest_embedded'),
                     "$basedir/libmysqld/examples/mysqltest_embedded",
                     "$path_client_bindir/mysqltest_embedded");
  }
  else
  {
    $exe_mysqltest= mtr_exe_exists("$path_client_bindir/mysqltest");
  }

}


sub client_debug_arg($$) {
  my ($args, $client_name)= @_;

  if ( $opt_debug ) {
    mtr_add_arg($args,
		"--debug=d:t:A,%s/log/%s.trace",
		$path_vardir_trace, $client_name)
  }
}


sub client_arguments ($) {
  my $client_name= shift;
  my $client_exe= mtr_exe_exists("$path_client_bindir/$client_name");

  my $args;
  mtr_init_args(\$args);
  mtr_add_arg($args, "--defaults-file=%s", $path_config_file);
  client_debug_arg($args, $client_name);
  return mtr_args2str($client_exe, @$args);
}


<<<<<<< HEAD
sub mysqlbinlog_arguments () {
  my $exe= mtr_exe_exists("$path_client_bindir/mysqlbinlog");
=======
sub client_arguments ($;$) {
  my $client_name= shift;
  my $group_suffix= shift;
  my $client_exe= mtr_exe_exists("$path_client_bindir/$client_name");
>>>>>>> 435d6631

  my $args;
  mtr_init_args(\$args);
  mtr_add_arg($args, "--defaults-file=%s", $path_config_file);
<<<<<<< HEAD
  mtr_add_arg($args, "--local-load=%s", $opt_tmpdir);
  client_debug_arg($args, "mysqlbinlog");
  return mtr_args2str($exe, @$args);
=======
  if (defined($group_suffix)) {
    mtr_add_arg($args, "--defaults-group-suffix=%s", $group_suffix);
    client_debug_arg($args, "$client_name-$group_suffix");
  }
  else
  {
    client_debug_arg($args, $client_name);
  }
  return mtr_args2str($client_exe, @$args);
>>>>>>> 435d6631
}


sub mysqlslap_arguments () {
  my $exe= mtr_exe_maybe_exists("$path_client_bindir/mysqlslap");
  if ( $exe eq "" ) {
    # mysqlap was not found

    if (defined $mysql_version_id and $mysql_version_id >= 50100 ) {
      mtr_error("Could not find the mysqlslap binary");
    }
    return ""; # Don't care about mysqlslap
  }

  my $args;
  mtr_init_args(\$args);
  mtr_add_arg($args, "--defaults-file=%s", $path_config_file);
  client_debug_arg($args, "mysqlslap");
  return mtr_args2str($exe, @$args);
}


sub mysqldump_arguments ($) {
  my($group_suffix) = @_;
  my $exe= mtr_exe_exists("$path_client_bindir/mysqldump");

  my $args;
  mtr_init_args(\$args);
  mtr_add_arg($args, "--defaults-file=%s", $path_config_file);
  mtr_add_arg($args, "--defaults-group-suffix=%s", $group_suffix);
  client_debug_arg($args, "mysqldump-$group_suffix");
  return mtr_args2str($exe, @$args);
}


sub mysql_client_test_arguments(){
  my $exe;
  # mysql_client_test executable may _not_ exist
  if ( $opt_embedded_server ) {
    $exe= mtr_exe_maybe_exists(
            vs_config_dirs('libmysqld/examples','mysql_client_test_embedded'),
	      "$basedir/libmysqld/examples/mysql_client_test_embedded",
		"$basedir/bin/mysql_client_test_embedded");
  } else {
    $exe= mtr_exe_maybe_exists(vs_config_dirs('tests', 'mysql_client_test'),
			       "$basedir/tests/mysql_client_test",
			       "$basedir/bin/mysql_client_test");
  }

  my $args;
  mtr_init_args(\$args);
  if ( $opt_valgrind_mysqltest ) {
    valgrind_arguments($args, \$exe);
  }
  mtr_add_arg($args, "--defaults-file=%s", $path_config_file);
  mtr_add_arg($args, "--testcase");
  mtr_add_arg($args, "--vardir=$opt_vardir");
  client_debug_arg($args,"mysql_client_test");

  return mtr_args2str($exe, @$args);
}

sub tool_arguments ($$) {
  my($sedir, $tool_name) = @_;
  my $exe= my_find_bin($basedir,
		       [$sedir, "bin"],
		       $tool_name);

  my $args;
  mtr_init_args(\$args);
  client_debug_arg($args, $tool_name);
  return mtr_args2str($exe, @$args);
}


sub have_maria_support () {
  my $maria_var= $mysqld_variables{'maria'};
  return defined $maria_var and $maria_var eq 'TRUE';
}


#
# Set environment to be used by childs of this process for
# things that are constant during the whole lifetime of mysql-test-run
#
sub environment_setup {

  umask(022);

  my @ld_library_paths;

  if ($path_client_libdir)
  {
    # Use the --client-libdir passed on commandline
    push(@ld_library_paths, "$path_client_libdir");
  }
  else
  {
    # Setup LD_LIBRARY_PATH so the libraries from this distro/clone
    # are used in favor of the system installed ones
    if ( $source_dist )
    {
      push(@ld_library_paths, "$basedir/libmysql/.libs/",
	   "$basedir/libmysql_r/.libs/",
	   "$basedir/zlib.libs/");
    }
    else
    {
      push(@ld_library_paths, "$basedir/lib");
    }
  }

  # --------------------------------------------------------------------------
  # Add the path where libndbclient can be found
  # --------------------------------------------------------------------------
  if ( !$opt_skip_ndbcluster )
  {
    push(@ld_library_paths,  "$basedir/storage/ndb/src/.libs");
  }

  # --------------------------------------------------------------------------
  # Add the path where mysqld will find udf_example.so
  # --------------------------------------------------------------------------
  my $lib_udf_example=
    mtr_file_exists(vs_config_dirs('sql', 'udf_example.dll'),
		    "$basedir/sql/.libs/udf_example.so",);

  if ( $lib_udf_example )
  {
    push(@ld_library_paths, dirname($lib_udf_example));
  }

  $ENV{'UDF_EXAMPLE_LIB'}=
    ($lib_udf_example ? basename($lib_udf_example) : "");
  $ENV{'UDF_EXAMPLE_LIB_OPT'}= "--plugin-dir=".
    ($lib_udf_example ? dirname($lib_udf_example) : "");

  # --------------------------------------------------------------------------
  # Add the path where mysqld will find ha_example.so
  # --------------------------------------------------------------------------
  if ($mysql_version_id >= 50100) {
    my $lib_example_plugin=
      mtr_file_exists(vs_config_dirs('storage/example', 'ha_example.dll'),
		      "$basedir/storage/example/.libs/ha_example.so",);
    $ENV{'EXAMPLE_PLUGIN'}=
      ($lib_example_plugin ? basename($lib_example_plugin) : "");
    $ENV{'EXAMPLE_PLUGIN_OPT'}= "--plugin-dir=".
      ($lib_example_plugin ? dirname($lib_example_plugin) : "");

  }

  # ----------------------------------------------------
  # Add the path where mysqld will find mypluglib.so
  # ----------------------------------------------------
  my $lib_simple_parser=
    mtr_file_exists(vs_config_dirs('plugin/fulltext', 'mypluglib.dll'),
		    "$basedir/plugin/fulltext/.libs/mypluglib.so",);

  $ENV{'SIMPLE_PARSER'}=
    ($lib_simple_parser ? basename($lib_simple_parser) : "");
  $ENV{'SIMPLE_PARSER_OPT'}= "--plugin-dir=".
    ($lib_simple_parser ? dirname($lib_simple_parser) : "");

  # --------------------------------------------------------------------------
  # Valgrind need to be run with debug libraries otherwise it's almost
  # impossible to add correct supressions, that means if "/usr/lib/debug"
  # is available, it should be added to
  # LD_LIBRARY_PATH
  #
  # But pthread is broken in libc6-dbg on Debian <= 3.1 (see Debian
  # bug 399035, http://bugs.debian.org/cgi-bin/bugreport.cgi?bug=399035),
  # so don't change LD_LIBRARY_PATH on that platform.
  # --------------------------------------------------------------------------
  my $debug_libraries_path= "/usr/lib/debug";
  my $deb_version;
  if (  $opt_valgrind and -d $debug_libraries_path and
        (! -e '/etc/debian_version' or
	 ($deb_version=
	    mtr_grab_file('/etc/debian_version')) !~ /^[0-9]+\.[0-9]$/ or
         $deb_version > 3.1 ) )
  {
    push(@ld_library_paths, $debug_libraries_path);
  }

  $ENV{'LD_LIBRARY_PATH'}= join(":", @ld_library_paths,
				$ENV{'LD_LIBRARY_PATH'} ?
				split(':', $ENV{'LD_LIBRARY_PATH'}) : ());
  mtr_debug("LD_LIBRARY_PATH: $ENV{'LD_LIBRARY_PATH'}");

  $ENV{'DYLD_LIBRARY_PATH'}= join(":", @ld_library_paths,
				  $ENV{'DYLD_LIBRARY_PATH'} ?
				  split(':', $ENV{'DYLD_LIBRARY_PATH'}) : ());
  mtr_debug("DYLD_LIBRARY_PATH: $ENV{'DYLD_LIBRARY_PATH'}");

  # The environment variable used for shared libs on AIX
  $ENV{'SHLIB_PATH'}= join(":", @ld_library_paths,
                           $ENV{'SHLIB_PATH'} ?
                           split(':', $ENV{'SHLIB_PATH'}) : ());
  mtr_debug("SHLIB_PATH: $ENV{'SHLIB_PATH'}");

  # The environment variable used for shared libs on hp-ux
  $ENV{'LIBPATH'}= join(":", @ld_library_paths,
                        $ENV{'LIBPATH'} ?
                        split(':', $ENV{'LIBPATH'}) : ());
  mtr_debug("LIBPATH: $ENV{'LIBPATH'}");

  $ENV{'CHARSETSDIR'}=              $path_charsetsdir;
  $ENV{'UMASK'}=              "0660"; # The octal *string*
  $ENV{'UMASK_DIR'}=          "0770"; # The octal *string*

  #
  # MySQL tests can produce output in various character sets
  # (especially, ctype_xxx.test). To avoid confusing Perl
  # with output which is incompatible with the current locale
  # settings, we reset the current values of LC_ALL and LC_CTYPE to "C".
  # For details, please see
  # Bug#27636 tests fails if LC_* variables set to *_*.UTF-8
  #
  $ENV{'LC_ALL'}=             "C";
  $ENV{'LC_CTYPE'}=           "C";

  $ENV{'LC_COLLATE'}=         "C";
  $ENV{'USE_RUNNING_SERVER'}= using_extern();
  $ENV{'MYSQL_TEST_DIR'}=     $glob_mysql_test_dir;
  $ENV{'DEFAULT_MASTER_PORT'}= $mysqld_variables{'master-port'} || 3306;
  $ENV{'MYSQL_TMP_DIR'}=      $opt_tmpdir;
  $ENV{'MYSQLTEST_VARDIR'}=   $opt_vardir;

  # ----------------------------------------------------
  # Setup env for NDB
  # ----------------------------------------------------
  if ( ! $opt_skip_ndbcluster )
  {
    $ENV{'NDB_MGM'}=
      my_find_bin($basedir,
		  ["storage/ndb/src/mgmclient", "bin"],
		  "ndb_mgm");

    $ENV{'NDB_TOOLS_DIR'}=
      my_find_dir($basedir,
		  ["storage/ndb/tools", "bin"]);

    $ENV{'NDB_EXAMPLES_DIR'}=
      my_find_dir($basedir,
		  ["storage/ndb/ndbapi-examples", "bin"]);

    $ENV{'NDB_EXAMPLES_BINARY'}=
      my_find_bin($basedir,
		  ["storage/ndb/ndbapi-examples/ndbapi_simple", "bin"],
		  "ndbapi_simple", NOT_REQUIRED);

    my $path_ndb_testrun_log= "$opt_vardir/log/ndb_testrun.log";
    $ENV{'NDB_TOOLS_OUTPUT'}=         $path_ndb_testrun_log;
    $ENV{'NDB_EXAMPLES_OUTPUT'}=      $path_ndb_testrun_log;
  }

  # ----------------------------------------------------
  # mysql clients
  # ----------------------------------------------------
  $ENV{'MYSQL_CHECK'}=              client_arguments("mysqlcheck");
  $ENV{'MYSQL_DUMP'}=               mysqldump_arguments(".1");
  $ENV{'MYSQL_DUMP_SLAVE'}=         mysqldump_arguments(".2");
  $ENV{'MYSQL_SLAP'}=               mysqlslap_arguments();
  $ENV{'MYSQL_IMPORT'}=             client_arguments("mysqlimport");
  $ENV{'MYSQL_SHOW'}=               client_arguments("mysqlshow");
  $ENV{'MYSQL_BACKUP'}=             client_arguments("mysqlbackup");
  $ENV{'MYSQL_BINLOG'}=             mysqlbinlog_arguments();
  $ENV{'MYSQL'}=                    client_arguments("mysql");
  $ENV{'MYSQL_SLAVE'}=              client_arguments("mysql", ".2");
  $ENV{'MYSQL_UPGRADE'}=            client_arguments("mysql_upgrade");
  $ENV{'MYSQLADMIN'}=               native_path($exe_mysqladmin);
  $ENV{'MYSQL_CLIENT_TEST'}=        mysql_client_test_arguments();
  $ENV{'EXE_MYSQL'}=                $exe_mysql;

  # ----------------------------------------------------
  # bug25714 executable may _not_ exist in
  # some versions, test using it should be skipped
  # ----------------------------------------------------
  my $exe_bug25714=
      mtr_exe_maybe_exists(vs_config_dirs('tests', 'bug25714'),
                           "$basedir/tests/bug25714");
  $ENV{'MYSQL_BUG25714'}=  native_path($exe_bug25714);

  # ----------------------------------------------------
  # mysql_fix_privilege_tables.sql
  # ----------------------------------------------------
  my $file_mysql_fix_privilege_tables=
    mtr_file_exists("$basedir/scripts/mysql_fix_privilege_tables.sql",
		    "$basedir/share/mysql_fix_privilege_tables.sql",
		    "$basedir/share/mysql/mysql_fix_privilege_tables.sql");
  $ENV{'MYSQL_FIX_PRIVILEGE_TABLES'}=  $file_mysql_fix_privilege_tables;

  # ----------------------------------------------------
  # my_print_defaults
  # ----------------------------------------------------
  my $exe_my_print_defaults=
    mtr_exe_exists(vs_config_dirs('extra', 'my_print_defaults'),
		   "$path_client_bindir/my_print_defaults",
		   "$basedir/extra/my_print_defaults");
  $ENV{'MYSQL_MY_PRINT_DEFAULTS'}= native_path($exe_my_print_defaults);

  # ----------------------------------------------------
  # myisam tools
  # ----------------------------------------------------
  $ENV{'MYISAMLOG'}= tool_arguments("storage/myisam", "myisamlog", );
  $ENV{'MYISAMCHK'}= tool_arguments("storage/myisam", "myisamchk");
  $ENV{'MYISAMPACK'}= tool_arguments("storage/myisam", "myisampack");
  $ENV{'MYISAM_FTDUMP'}= tool_arguments("storage/myisam", "myisam_ftdump");

  # ----------------------------------------------------
  # maria tools
  # ----------------------------------------------------
  if (have_maria_support())
  {
    $ENV{'MARIA_CHK'}= tool_arguments("storage/maria", "maria_chk");
    $ENV{'MARIA_PACK'}= tool_arguments("storage/maria", "maria_pack");
  }

  # ----------------------------------------------------
  # perror
  # ----------------------------------------------------
  my $exe_perror= mtr_exe_exists(vs_config_dirs('extra', 'perror'),
				 "$basedir/extra/perror",
				 "$path_client_bindir/perror");
  $ENV{'MY_PERROR'}= native_path($exe_perror);

  # Create an environment variable to make it possible
  # to detect that valgrind is being used from test cases
  $ENV{'VALGRIND_TEST'}= $opt_valgrind;

}



#
# Remove var and any directories in var/ created by previous
# tests
#
sub remove_stale_vardir () {

  mtr_report("Removing old var directory...");

  # Safety!
  mtr_error("No, don't remove the vardir when running with --extern")
    if using_extern();

  mtr_verbose("opt_vardir: $opt_vardir");
  if ( $opt_vardir eq $default_vardir )
  {
    #
    # Running with "var" in mysql-test dir
    #
    if ( -l $opt_vardir)
    {
      # var is a symlink

      if ( $opt_mem )
      {
	# Remove the directory which the link points at
	mtr_verbose("Removing " . readlink($opt_vardir));
	rmtree(readlink($opt_vardir));

	# Remove the "var" symlink
	mtr_verbose("unlink($opt_vardir)");
	unlink($opt_vardir);
      }
      else
      {
	# Some users creates a soft link in mysql-test/var to another area
	# - allow it, but remove all files in it

	mtr_report(" - WARNING: Using the 'mysql-test/var' symlink");

	# Make sure the directory where it points exist
	mtr_error("The destination for symlink $opt_vardir does not exist")
	  if ! -d readlink($opt_vardir);

	foreach my $bin ( glob("$opt_vardir/*") )
	{
	  mtr_verbose("Removing bin $bin");
	  rmtree($bin);
	}
      }
    }
    else
    {
      # Remove the entire "var" dir
      mtr_verbose("Removing $opt_vardir/");
      rmtree("$opt_vardir/");
    }

    if ( $opt_mem )
    {
      # A symlink from var/ to $opt_mem will be set up
      # remove the $opt_mem dir to assure the symlink
      # won't point at an old directory
      mtr_verbose("Removing $opt_mem");
      rmtree($opt_mem);
    }

  }
  else
  {
    #
    # Running with "var" in some other place
    #

    # Remove the var/ dir in mysql-test dir if any
    # this could be an old symlink that shouldn't be there
    mtr_verbose("Removing $default_vardir");
    rmtree($default_vardir);

    # Remove the "var" dir
    mtr_verbose("Removing $opt_vardir/");
    rmtree("$opt_vardir/");
  }
  # Remove the "tmp" dir
  mtr_verbose("Removing $opt_tmpdir/");
  rmtree("$opt_tmpdir/");
}



#
# Create var and the directories needed in var
#
sub setup_vardir() {
  mtr_report("Creating var directory '$opt_vardir'...");

  if ( $opt_vardir eq $default_vardir )
  {
    #
    # Running with "var" in mysql-test dir
    #
    if ( -l $opt_vardir )
    {
      #  it's a symlink

      # Make sure the directory where it points exist
      mtr_error("The destination for symlink $opt_vardir does not exist")
	if ! -d readlink($opt_vardir);
    }
    elsif ( $opt_mem && !IS_WINDOWS)
    {
      # Runinng with "var" as a link to some "memory" location, normally tmpfs
      mtr_verbose("Creating $opt_mem");
      mkpath($opt_mem);

      mtr_report(" - symlinking 'var' to '$opt_mem'");
      symlink($opt_mem, $opt_vardir);
    }
  }

  if ( ! -d $opt_vardir )
  {
    mtr_verbose("Creating $opt_vardir");
    mkpath($opt_vardir);
  }

  # Ensure a proper error message if vardir couldn't be created
  unless ( -d $opt_vardir and -w $opt_vardir )
  {
    mtr_error("Writable 'var' directory is needed, use the " .
	      "'--vardir=<path>' option");
  }

  mkpath("$opt_vardir/log");
  mkpath("$opt_vardir/run");

  # Create var/tmp and tmp - they might be different
  mkpath("$opt_vardir/tmp");
  mkpath($opt_tmpdir) if ($opt_tmpdir ne "$opt_vardir/tmp");

  # On some operating systems, there is a limit to the length of a
  # UNIX domain socket's path far below PATH_MAX.
  # Don't allow that to happen
  if (check_socket_path_length("$opt_tmpdir/testsocket.sock")){
    mtr_error("Socket path '$opt_tmpdir' too long, it would be ",
	      "truncated and thus not possible to use for connection to ",
	      "MySQL Server. Set a shorter with --tmpdir=<path> option");
  }

  # copy all files from std_data into var/std_data
  # and make them world readable
  copytree("$glob_mysql_test_dir/std_data", "$opt_vardir/std_data", "0022");

  # Remove old log files
  foreach my $name (glob("r/*.progress r/*.log r/*.warnings"))
  {
    unlink($name);
  }
}


#
# Check if running as root
# i.e a file can be read regardless what mode we set it to
#
sub  check_running_as_root () {
  my $test_file= "$opt_vardir/test_running_as_root.txt";
  mtr_tofile($test_file, "MySQL");
  chmod(oct("0000"), $test_file);

  my $result="";
  if (open(FILE,"<",$test_file))
  {
    $result= join('', <FILE>);
    close FILE;
  }

  # Some filesystems( for example CIFS) allows reading a file
  # although mode was set to 0000, but in that case a stat on
  # the file will not return 0000
  my $file_mode= (stat($test_file))[2] & 07777;

  mtr_verbose("result: $result, file_mode: $file_mode");
  if ($result eq "MySQL" && $file_mode == 0)
  {
    mtr_warning("running this script as _root_ will cause some " .
                "tests to be skipped");
    $ENV{'MYSQL_TEST_ROOT'}= "YES";
  }

  chmod(oct("0755"), $test_file);
  unlink($test_file);
}


sub check_ssl_support ($) {
  my $mysqld_variables= shift;

  if ($opt_skip_ssl)
  {
    mtr_report(" - skipping SSL");
    $opt_ssl_supported= 0;
    $opt_ssl= 0;
    return;
  }

  if ( ! $mysqld_variables->{'ssl'} )
  {
    if ( $opt_ssl)
    {
      mtr_error("Couldn't find support for SSL");
      return;
    }
    mtr_report(" - skipping SSL, mysqld not compiled with SSL");
    $opt_ssl_supported= 0;
    $opt_ssl= 0;
    return;
  }
  mtr_report(" - SSL connections supported");
  $opt_ssl_supported= 1;
}


sub check_debug_support ($) {
  my $mysqld_variables= shift;

  if ( ! $mysqld_variables->{'debug'} )
  {
    #mtr_report(" - binaries are not debug compiled");
    $debug_compiled_binaries= 0;

    if ( $opt_debug )
    {
      mtr_error("Can't use --debug, binaries does not support it");
    }
    return;
  }
  mtr_report(" - binaries are debug compiled");
  $debug_compiled_binaries= 1;
}


#
# Helper function to handle configuration-based subdirectories which Visual
# Studio uses for storing binaries.  If opt_vs_config is set, this returns
# a path based on that setting; if not, it returns paths for the default
# /release/ and /debug/ subdirectories.
#
# $exe can be undefined, if the directory itself will be used
#
sub vs_config_dirs ($$) {
  my ($path_part, $exe) = @_;

  $exe = "" if not defined $exe;

  # Don't look in these dirs when not on windows
  return () unless IS_WINDOWS;

  if ($opt_vs_config)
  {
    return ("$basedir/$path_part/$opt_vs_config/$exe");
  }

  return ("$basedir/$path_part/release/$exe",
          "$basedir/$path_part/relwithdebinfo/$exe",
          "$basedir/$path_part/debug/$exe");
}


sub check_ndbcluster_support ($) {
  my $mysqld_variables= shift;

  if ($opt_skip_ndbcluster)
  {
    mtr_report(" - skipping ndbcluster");
    return;
  }

  if ( ! $mysqld_variables{'ndb-connectstring'} )
  {
    mtr_report(" - skipping ndbcluster, mysqld not compiled with ndbcluster");
    $opt_skip_ndbcluster= 2;
    return;
  }

  mtr_report(" - using ndbcluster when necessary, mysqld supports it");

  return;
}


sub ndbcluster_wait_started($$){
  my $cluster= shift;
  my $ndb_waiter_extra_opt= shift;
  my $path_waitlog= join('/', $opt_vardir, $cluster->name(), "ndb_waiter.log");

  my $args;
  mtr_init_args(\$args);
  mtr_add_arg($args, "--defaults-file=%s", $path_config_file);
  mtr_add_arg($args, "--defaults-group-suffix=%s", $cluster->suffix());
  mtr_add_arg($args, "--timeout=%d", $opt_start_timeout);

  if ($ndb_waiter_extra_opt)
  {
    mtr_add_arg($args, "$ndb_waiter_extra_opt");
  }

  # Start the ndb_waiter which will connect to the ndb_mgmd
  # and poll it for state of the ndbd's, will return when
  # all nodes in the cluster is started

  my $res= My::SafeProcess->run
    (
     name          => "ndb_waiter ".$cluster->name(),
     path          => $exe_ndb_waiter,
     args          => \$args,
     output        => $path_waitlog,
     error         => $path_waitlog,
     append        => 1,
    );

  # Check that ndb_mgmd(s) are still alive
  foreach my $ndb_mgmd ( in_cluster($cluster, ndb_mgmds()) )
  {
    my $proc= $ndb_mgmd->{proc};
    if ( ! $proc->wait_one(0) )
    {
      mtr_warning("$proc died");
      return 2;
    }
  }

  # Check that all started ndbd(s) are still alive
  foreach my $ndbd ( in_cluster($cluster, ndbds()) )
  {
    my $proc= $ndbd->{proc};
    next unless defined $proc;
    if ( ! $proc->wait_one(0) )
    {
      mtr_warning("$proc died");
      return 3;
    }
  }

  if ($res)
  {
    mtr_verbose("ndbcluster_wait_started failed");
    return 1;
  }
  return 0;
}


sub ndb_mgmd_wait_started($) {
  my ($cluster)= @_;

  my $retries= 100;
  while ($retries)
  {
    my $result= ndbcluster_wait_started($cluster, "--no-contact");
    if ($result == 0)
    {
      # ndb_mgmd is started
      mtr_verbose("ndb_mgmd is started");
      return 0;
    }
    elsif ($result > 1)
    {
      mtr_warning("Cluster process failed while waiting for start");
      return $result;
    }

    mtr_milli_sleep(100);
    $retries--;
  }

  return 1;
}


sub ndb_mgmd_start ($$) {
  my ($cluster, $ndb_mgmd)= @_;

  mtr_verbose("ndb_mgmd_start");

  my $dir= $ndb_mgmd->value("DataDir");
  mkpath($dir) unless -d $dir;

  my $args;
  mtr_init_args(\$args);
  mtr_add_arg($args, "--defaults-file=%s", $path_config_file);
  mtr_add_arg($args, "--defaults-group-suffix=%s", $cluster->suffix());
  mtr_add_arg($args, "--mycnf");
  mtr_add_arg($args, "--nodaemon");

  my $path_ndb_mgmd_log= "$dir/ndb_mgmd.log";

  $ndb_mgmd->{'proc'}= My::SafeProcess->new
    (
     name          => $ndb_mgmd->after('cluster_config.'),
     path          => $exe_ndb_mgmd,
     args          => \$args,
     output        => $path_ndb_mgmd_log,
     error         => $path_ndb_mgmd_log,
     append        => 1,
     verbose       => $opt_verbose,
    );
  mtr_verbose("Started $ndb_mgmd->{proc}");

  # FIXME Should not be needed
  # Unfortunately the cluster nodes will fail to start
  # if ndb_mgmd has not started properly
  if (ndb_mgmd_wait_started($cluster))
  {
    mtr_warning("Failed to wait for start of ndb_mgmd");
    return 1;
  }

  return 0;
}


sub ndbd_start {
  my ($cluster, $ndbd)= @_;

  mtr_verbose("ndbd_start");

  my $dir= $ndbd->value("DataDir");
  mkpath($dir) unless -d $dir;

  my $args;
  mtr_init_args(\$args);
  mtr_add_arg($args, "--defaults-file=%s", $path_config_file);
  mtr_add_arg($args, "--defaults-group-suffix=%s", $cluster->suffix());
  mtr_add_arg($args, "--nodaemon");

# > 5.0 { 'character-sets-dir' => \&fix_charset_dir },


  my $path_ndbd_log= "$dir/ndbd.log";
  my $proc= My::SafeProcess->new
    (
     name          => $ndbd->after('cluster_config.'),
     path          => $exe_ndbd,
     args          => \$args,
     output        => $path_ndbd_log,
     error         => $path_ndbd_log,
     append        => 1,
     verbose       => $opt_verbose,
    );
  mtr_verbose("Started $proc");

  $ndbd->{proc}= $proc;

  return;
}


sub ndbcluster_start ($) {
  my $cluster= shift;

  mtr_verbose("ndbcluster_start '".$cluster->name()."'");

  foreach my $ndb_mgmd ( in_cluster($cluster, ndb_mgmds()) )
  {
    next if started($ndb_mgmd);
    ndb_mgmd_start($cluster, $ndb_mgmd);
  }

  foreach my $ndbd ( in_cluster($cluster, ndbds()) )
  {
    next if started($ndbd);
    ndbd_start($cluster, $ndbd);
  }

  return 0;
}


sub create_config_file_for_extern {
  my %opts=
    (
     socket     => '/tmp/mysqld.sock',
     port       => 3306,
     user       => $opt_user,
     password   => '',
     @_
    );

  mtr_report("Creating my.cnf file for extern server...");
  my $F= IO::File->new($path_config_file, "w")
    or mtr_error("Can't write to $path_config_file: $!");

  print $F "[client]\n";
  while (my ($option, $value)= each( %opts )) {
    print $F "$option= $value\n";
    mtr_report(" $option= $value");
  }

  print $F <<EOF

# binlog reads from [client] and [mysqlbinlog]
[mysqlbinlog]
character-sets-dir= $path_charsetsdir

EOF
;

  $F= undef; # Close file
}


#
# Kill processes left from previous runs, normally
# there should be none so make sure to warn
# if there is one
#
sub kill_leftovers ($) {
  my $rundir= shift;
  return unless ( -d $rundir );

  mtr_report("Checking leftover processes...");

  # Scan the "run" directory for process id's to kill
  opendir(RUNDIR, $rundir)
    or mtr_error("kill_leftovers, can't open dir \"$rundir\": $!");
  while ( my $elem= readdir(RUNDIR) )
  {
    # Only read pid from files that end with .pid
    if ( $elem =~ /.*[.]pid$/ )
    {
      my $pidfile= "$rundir/$elem";
      next unless -f $pidfile;
      my $pid= mtr_fromfile($pidfile);
      unlink($pidfile);
      unless ($pid=~ /^(\d+)/){
	# The pid was not a valid number
	mtr_warning("Got invalid pid '$pid' from '$elem'");
	next;
      }
      mtr_report(" - found old pid $pid in '$elem', killing it...");

      my $ret= kill("KILL", $pid);
      if ($ret == 0) {
	mtr_report("   process did not exist!");
	next;
      }

      my $check_counter= 100;
      while ($ret > 0 and $check_counter--) {
	mtr_milli_sleep(100);
	$ret= kill(0, $pid);
      }
      mtr_report($check_counter ? "   ok!" : "   failed!");
    }
    else
    {
      mtr_warning("Found non pid file '$elem' in '$rundir'")
	if -f "$rundir/$elem";
    }
  }
  closedir(RUNDIR);
}

#
# Check that all the ports that are going to
# be used are free
#
sub check_ports_free ($)
{
  my $bthread= shift;
  my $portbase = $bthread * 10 + 10000;
  for ($portbase..$portbase+9){
    if (mtr_ping_port($_)){
      mtr_report(" - 'localhost:$_' was not free");
      return 0; # One port was not free
    }
  }

  return 1; # All ports free
}


sub initialize_servers {

  if ( using_extern() )
  {
    # Running against an already started server, if the specified
    # vardir does not already exist it should be created
    if ( ! -d $opt_vardir )
    {
      setup_vardir();
    }
    else
    {
      mtr_verbose("No need to create '$opt_vardir' it already exists");
    }
  }
  else
  {
    # Kill leftovers from previous run
    # using any pidfiles found in var/run
    kill_leftovers("$opt_vardir/run");

    if ( ! $opt_start_dirty )
    {
      remove_stale_vardir();
      setup_vardir();

      mysql_install_db(default_mysqld(), "$opt_vardir/install.db");
    }
  }
}


#
# Remove all newline characters expect after semicolon
#
sub sql_to_bootstrap {
  my ($sql) = @_;
  my @lines= split(/\n/, $sql);
  my $result= "\n";
  my $delimiter= ';';

  foreach my $line (@lines) {

    # Change current delimiter if line starts with "delimiter"
    if ( $line =~ /^delimiter (.*)/ ) {
      my $new= $1;
      # Remove old delimiter from end of new
      $new=~ s/\Q$delimiter\E$//;
      $delimiter = $new;
      mtr_debug("changed delimiter to $delimiter");
      # No need to add the delimiter to result
      next;
    }

    # Add newline if line ends with $delimiter
    # and convert the current delimiter to semicolon
    if ( $line =~ /\Q$delimiter\E$/ ){
      $line =~ s/\Q$delimiter\E$/;/;
      $result.= "$line\n";
      mtr_debug("Added default delimiter");
      next;
    }

    # Remove comments starting with --
    if ( $line =~ /^\s*--/ ) {
      mtr_debug("Discarded $line");
      next;
    }

    # Replace @HOSTNAME with localhost
    $line=~ s/\'\@HOSTNAME\@\'/localhost/;

    # Default, just add the line without newline
    # but with a space as separator
    $result.= "$line ";

  }
  return $result;
}


sub default_mysqld {
  # Generate new config file from template
  my $config= My::ConfigFactory->new_config
    ( {
       basedir         => $basedir,
       template_path   => "include/default_my.cnf",
       vardir          => $opt_vardir,
       tmpdir          => $opt_tmpdir,
       baseport        => 0,
       user            => $opt_user,
       password        => '',
      }
    );

  my $mysqld= $config->group('mysqld.1')
    or mtr_error("Couldn't find mysqld.1 in default config");
  return $mysqld;
}


sub mysql_install_db {
  my ($mysqld, $datadir)= @_;

  my $install_datadir= $datadir || $mysqld->value('datadir');
  my $install_basedir= $mysqld->value('basedir');
  my $install_lang= $mysqld->value('language');
  my $install_chsdir= $mysqld->value('character-sets-dir');

  mtr_report("Installing system database...");

  my $args;
  mtr_init_args(\$args);
  mtr_add_arg($args, "--no-defaults");
  mtr_add_arg($args, "--bootstrap");
  mtr_add_arg($args, "--basedir=%s", $install_basedir);
  mtr_add_arg($args, "--datadir=%s", $install_datadir);
  mtr_add_arg($args, "--loose-skip-innodb");
  mtr_add_arg($args, "--loose-skip-falcon");
  mtr_add_arg($args, "--loose-skip-ndbcluster");
  mtr_add_arg($args, "--loose-skip-maria");
  mtr_add_arg($args, "--tmpdir=%s", "$opt_vardir/tmp/");
  mtr_add_arg($args, "--core-file");

  if ( $opt_debug )
  {
    mtr_add_arg($args, "--debug=d:t:i:A,%s/log/bootstrap.trace",
		$path_vardir_trace);
  }

  mtr_add_arg($args, "--language=%s", $install_lang);
  mtr_add_arg($args, "--character-sets-dir=%s", $install_chsdir);

  # If DISABLE_GRANT_OPTIONS is defined when the server is compiled (e.g.,
  # configure --disable-grant-options), mysqld will not recognize the
  # --bootstrap or --skip-grant-tables options.  The user can set
  # MYSQLD_BOOTSTRAP to the full path to a mysqld which does accept
  # --bootstrap, to accommodate this.
  my $exe_mysqld_bootstrap =
    $ENV{'MYSQLD_BOOTSTRAP'} || find_mysqld($install_basedir);

  # MASV add only to bootstrap.test
  # Setup args for bootstrap.test
  #
  #mtr_init_args(\$cmd_args);
  #mtr_add_arg($cmd_args, "--loose-skip-maria")

  # ----------------------------------------------------------------------
  # export MYSQLD_BOOTSTRAP_CMD variable containing <path>/mysqld <args>
  # ----------------------------------------------------------------------
  $ENV{'MYSQLD_BOOTSTRAP_CMD'}= "$exe_mysqld_bootstrap " . join(" ", @$args);



  # ----------------------------------------------------------------------
  # Create the bootstrap.sql file
  # ----------------------------------------------------------------------
  my $bootstrap_sql_file= "$opt_vardir/tmp/bootstrap.sql";

  my $path_sql= my_find_file($install_basedir,
			     ["mysql", "sql/share", "share/mysql",
			      "share", "scripts"],
			     "mysql_system_tables.sql",
			     NOT_REQUIRED);

  if (-f $path_sql )
  {
    my $sql_dir= dirname($path_sql);
    # Use the mysql database for system tables
    mtr_tofile($bootstrap_sql_file, "use mysql\n");

    # Add the offical mysql system tables
    # for a production system
    mtr_appendfile_to_file("$sql_dir/mysql_system_tables.sql",
			   $bootstrap_sql_file);

    # Add the mysql system tables initial data
    # for a production system
    mtr_appendfile_to_file("$sql_dir/mysql_system_tables_data.sql",
			   $bootstrap_sql_file);

    # Add test data for timezone - this is just a subset, on a real
    # system these tables will be populated either by mysql_tzinfo_to_sql
    # or by downloading the timezone table package from our website
    mtr_appendfile_to_file("$sql_dir/mysql_test_data_timezone.sql",
			   $bootstrap_sql_file);

    # Fill help tables, just an empty file when running from bk repo
    # but will be replaced by a real fill_help_tables.sql when
    # building the source dist
    mtr_appendfile_to_file("$sql_dir/fill_help_tables.sql",
			   $bootstrap_sql_file);

  }
  else
  {
    # Install db from init_db.sql that exist in early 5.1 and 5.0
    # versions of MySQL
    my $init_file= "$install_basedir/mysql-test/lib/init_db.sql";
    mtr_report(" - from '$init_file'");
    my $text= mtr_grab_file($init_file) or
      mtr_error("Can't open '$init_file': $!");

    mtr_tofile($bootstrap_sql_file,
	       sql_to_bootstrap($text));
  }

  # Remove anonymous users
  mtr_tofile($bootstrap_sql_file,
	     "DELETE FROM mysql.user where user= '';\n");

  # Create mtr database
  mtr_tofile($bootstrap_sql_file,
	     "CREATE DATABASE mtr;\n");

  # Add help tables and data for warning detection and supression
  mtr_tofile($bootstrap_sql_file,
             sql_to_bootstrap(mtr_grab_file("include/mtr_warnings.sql")));

  # Add procedures for checking server is restored after testcase
  mtr_tofile($bootstrap_sql_file,
             sql_to_bootstrap(mtr_grab_file("include/mtr_check.sql")));

  # Log bootstrap command
  my $path_bootstrap_log= "$opt_vardir/log/bootstrap.log";
  mtr_tofile($path_bootstrap_log,
	     "$exe_mysqld_bootstrap " . join(" ", @$args) . "\n");

  # Create directories mysql and test
  mkpath("$install_datadir/mysql");
  mkpath("$install_datadir/test");

  if ( My::SafeProcess->run
       (
	name          => "bootstrap",
	path          => $exe_mysqld_bootstrap,
	args          => \$args,
	input         => $bootstrap_sql_file,
	output        => $path_bootstrap_log,
	error         => $path_bootstrap_log,
	append        => 1,
	verbose       => $opt_verbose,
       ) != 0)
  {
    mtr_error("Error executing mysqld --bootstrap\n" .
              "Could not install system database from $bootstrap_sql_file\n" .
	      "see $path_bootstrap_log for errors");
  }
}


sub run_testcase_check_skip_test($)
{
  my ($tinfo)= @_;

  # ----------------------------------------------------------------------
  # If marked to skip, just print out and return.
  # Note that a test case not marked as 'skip' can still be
  # skipped later, because of the test case itself in cooperation
  # with the mysqltest program tells us so.
  # ----------------------------------------------------------------------

  if ( $tinfo->{'skip'} )
  {
    mtr_report_test_skipped($tinfo);
    return 1;
  }

  return 0;
}


sub run_query {
  my ($tinfo, $mysqld, $query)= @_;

  my $args;
  mtr_init_args(\$args);
  mtr_add_arg($args, "--defaults-file=%s", $path_config_file);
  mtr_add_arg($args, "--defaults-group-suffix=%s", $mysqld->after('mysqld'));

  mtr_add_arg($args, "-e %s", $query);

  my $res= My::SafeProcess->run
    (
     name          => "run_query -> ".$mysqld->name(),
     path          => $exe_mysql,
     args          => \$args,
     output        => '/dev/null',
     error         => '/dev/null'
    );

  return $res
}


sub do_before_run_mysqltest($)
{
  my $tinfo= shift;

  # Remove old files produced by mysqltest
  my $base_file= mtr_match_extension($tinfo->{result_file},
				     "result"); # Trim extension
  if (defined $base_file ){
    unlink("$base_file.reject");
    unlink("$base_file.progress");
    unlink("$base_file.log");
    unlink("$base_file.warnings");
  }

  if ( $mysql_version_id < 50000 ) {
    # Set environment variable NDB_STATUS_OK to 1
    # if script decided to run mysqltest cluster _is_ installed ok
    $ENV{'NDB_STATUS_OK'} = "1";
  } elsif ( $mysql_version_id < 50100 ) {
    # Set environment variable NDB_STATUS_OK to YES
    # if script decided to run mysqltest cluster _is_ installed ok
    $ENV{'NDB_STATUS_OK'} = "YES";
  }
}


#
# Check all server for sideffects
#
# RETURN VALUE
#  0 ok
#  1 Check failed
#  >1 Fatal errro

sub check_testcase($$)
{
  my ($tinfo, $mode)= @_;
  my $tname= $tinfo->{name};

  # Start the mysqltest processes in parallel to save time
  # also makes it possible to wait for any process to exit during the check
  my %started;
  foreach my $mysqld ( mysqlds() )
  {
    if ( defined $mysqld->{'proc'} )
    {
      my $proc= start_check_testcase($tinfo, $mode, $mysqld);
      $started{$proc->pid()}= $proc;
    }
  }

  # Return immediately if no check proceess was started
  return 0 unless ( keys %started );

  my $timeout_proc= My::SafeProcess->timer(check_timeout());

  while (1){
    my $result;
    my $proc= My::SafeProcess->wait_any();
    mtr_report("Got $proc");

    if ( delete $started{$proc->pid()} ) {

      my $err_file= $proc->user_data();
      my $base_file= mtr_match_extension($err_file, "err"); # Trim extension

      # One check testcase process returned
      my $res= $proc->exit_status();

      if ( $res == 0){
	# Check completed without problem

	# Remove the .err file the check generated
	unlink($err_file);

	# Remove the .result file the check generated
	if ( $mode eq 'after' ){
	  unlink("$base_file.result");
	}

	if ( keys(%started) == 0){
	  # All checks completed

	  $timeout_proc->kill();

	  return 0;
	}
	# Wait for next process to exit
	next;
      }
      else
      {
	if ( $mode eq "after" and $res == 1 )
	{
	  # Test failed, grab the report mysqltest has created
	  my $report= mtr_grab_file($err_file);
	  $tinfo->{check}.=
	    "\nMTR's internal check of the test case '$tname' failed.
This means that the test case does not preserve the state that existed
before the test case was executed.  Most likely the test case did not
do a proper clean-up.
This is the diff of the states of the servers before and after the
test case was executed:\n";
	  $tinfo->{check}.= $report;

	  # Check failed, mark the test case with that info
	  $tinfo->{'check_testcase_failed'}= 1;
	  $result= 1;
	}
	elsif ( $res )
	{
	  my $report= mtr_grab_file($err_file);
	  $tinfo->{comment}.=
	    "Could not execute 'check-testcase' $mode ".
	      "testcase '$tname' (res: $res):\n";
	  $tinfo->{comment}.= $report;

	  $result= 2;
	}

	# Remove the .result file the check generated
	unlink("$base_file.result");

      }
    }
    elsif ( $proc eq $timeout_proc ) {
      $tinfo->{comment}.= "Timeout $timeout_proc for ".
	"'check-testcase' expired after ".check_timeout().
	  " seconds";
      $result= 4;
    }
    else {
      # Unknown process returned, most likley a crash, abort everything
      $tinfo->{comment}=
	"The server $proc crashed while running ".
	"'check testcase $mode test'";
      $result= 3;
    }

    # Kill any check processes still running
    map($_->kill(), values(%started));

    $timeout_proc->kill();

    return $result;
  }

  mtr_error("INTERNAL_ERROR: check_testcase");
}


# Start run mysqltest on one server
#
# RETURN VALUE
#  0 OK
#  1 Check failed
#
sub start_run_one ($$) {
  my ($mysqld, $run)= @_;

  my $name= "$run-".$mysqld->name();

  my $args;
  mtr_init_args(\$args);

  mtr_add_arg($args, "--defaults-file=%s", $path_config_file);
  mtr_add_arg($args, "--defaults-group-suffix=%s", $mysqld->after('mysqld'));

  mtr_add_arg($args, "--silent");
  mtr_add_arg($args, "--skip-safemalloc");
  mtr_add_arg($args, "--test-file=%s", "include/$run.test");

  my $errfile= "$opt_vardir/tmp/$name.err";
  my $proc= My::SafeProcess->new
    (
     name          => $name,
     path          => $exe_mysqltest,
     error         => $errfile,
     output        => $errfile,
     args          => \$args,
     user_data     => $errfile,
     verbose       => $opt_verbose,
    );
  mtr_verbose("Started $proc");
  return $proc;
}


#
# Run script on all servers, collect results
#
# RETURN VALUE
#  0 ok
#  1 Failure

sub run_on_all($$)
{
  my ($tinfo, $run)= @_;

  # Start the mysqltest processes in parallel to save time
  # also makes it possible to wait for any process to exit during the check
  # and to have a timeout process
  my %started;
  foreach my $mysqld ( mysqlds() )
  {
    if ( defined $mysqld->{'proc'} )
    {
      my $proc= start_run_one($mysqld, $run);
      $started{$proc->pid()}= $proc;
    }
  }

  # Return immediately if no check proceess was started
  return 0 unless ( keys %started );

  my $timeout_proc= My::SafeProcess->timer(check_timeout());

  while (1){
    my $result;
    my $proc= My::SafeProcess->wait_any();
    mtr_report("Got $proc");

    if ( delete $started{$proc->pid()} ) {

      # One mysqltest process returned
      my $err_file= $proc->user_data();
      my $res= $proc->exit_status();

      # Append the report from .err file
      $tinfo->{comment}.= " == $err_file ==\n";
      $tinfo->{comment}.= mtr_grab_file($err_file);
      $tinfo->{comment}.= "\n";

      # Remove the .err file
      unlink($err_file);

      if ( keys(%started) == 0){
	# All completed
	$timeout_proc->kill();
	return 0;
      }

      # Wait for next process to exit
      next;
    }
    elsif ( $proc eq $timeout_proc ) {
      $tinfo->{comment}.= "Timeout $timeout_proc for '$run' ".
	"expired after ". check_timeout().
	  " seconds";
    }
    else {
      # Unknown process returned, most likley a crash, abort everything
      $tinfo->{comment}.=
	"The server $proc crashed while running '$run'";
    }

    # Kill any check processes still running
    map($_->kill(), values(%started));

    $timeout_proc->kill();

    return 1;
  }
  mtr_error("INTERNAL_ERROR: run_on_all");
}


sub mark_log {
  my ($log, $tinfo)= @_;
  my $log_msg= "CURRENT_TEST: $tinfo->{name}\n";
  mtr_tofile($log, $log_msg);
}


sub find_testcase_skipped_reason($)
{
  my ($tinfo)= @_;

  # Set default message
  $tinfo->{'comment'}= "Detected by testcase(no log file)";

  # Open the test log file
  my $F= IO::File->new($path_current_testlog)
    or return;
  my $reason;

  while ( my $line= <$F> )
  {
    # Look for "reason: <reason for skipping test>"
    if ( $line =~ /reason: (.*)/ )
    {
      $reason= $1;
    }
  }

  if ( ! $reason )
  {
    mtr_warning("Could not find reason for skipping test in $path_current_testlog");
    $reason= "Detected by testcase(reason unknown) ";
  }
  $tinfo->{'comment'}= $reason;
}


sub find_analyze_request
{
  # Open the test log file
  my $F= IO::File->new($path_current_testlog)
    or return;
  my $analyze;

  while ( my $line= <$F> )
  {
    # Look for "reason: <reason for skipping test>"
    if ( $line =~ /analyze: (.*)/ )
    {
      $analyze= $1;
    }
  }

  return $analyze;
}


# Return timezone value of tinfo or default value
sub timezone {
  my ($tinfo)= @_;
  return $tinfo->{timezone} || "GMT-3";
}


# Storage for changed environment variables
my %old_env;

#
# Run a single test case
#
# RETURN VALUE
#  0 OK
#  > 0 failure
#

sub run_testcase ($) {
  my $tinfo=  shift;

  mtr_verbose("Running test:", $tinfo->{name});

  # -------------------------------------------------------
  # Init variables that can change between each test case
  # -------------------------------------------------------
  my $timezone= timezone($tinfo);
  $ENV{'TZ'}= $timezone;
  mtr_verbose("Setting timezone: $timezone");

  if ( ! using_extern() )
  {
    my @restart= servers_need_restart($tinfo);
    if ( @restart != 0) {
      stop_servers($tinfo, @restart );
    }

    if ( started(all_servers()) == 0 )
    {

      # Remove old datadirs
      clean_datadir();

      # Restore old ENV
      while (my ($option, $value)= each( %old_env )) {
	if (defined $value){
	  mtr_verbose("Restoring $option to $value");
	  $ENV{$option}= $value;

	} else {
	  mtr_verbose("Removing $option");
	  delete($ENV{$option});
	}
      }
      %old_env= ();

      mtr_verbose("Generating my.cnf from '$tinfo->{template_path}'");

      # Generate new config file from template
      $config= My::ConfigFactory->new_config
	( {
	   basedir         => $basedir,
	   template_path   => $tinfo->{template_path},
	   extra_template_path => $tinfo->{extra_template_path},
	   vardir          => $opt_vardir,
	   tmpdir          => $opt_tmpdir,
	   baseport        => $baseport,
	   #hosts          => [ 'host1', 'host2' ],
	   user            => $opt_user,
	   password        => '',
	   ssl             => $opt_ssl_supported,
	   embedded        => $opt_embedded_server,
	  }
	);

      # Write the new my.cnf
      $config->save($path_config_file);

      # Remember current config so a restart can occur when a test need
      # to use a different one
      $current_config_name= $tinfo->{template_path};

      #
      # Set variables in the ENV section
      #
      foreach my $option ($config->options_in_group("ENV"))
      {
	# Save old value to restore it before next time
	$old_env{$option->name()}= $ENV{$option->name()};

	mtr_verbose($option->name(), "=",$option->value());
	$ENV{$option->name()}= $option->value();
      }
    }

    # Write start of testcase to log
    mark_log($path_current_testlog, $tinfo);

    if (start_servers($tinfo))
    {
      report_failure_and_restart($tinfo);
      return 1;
    }
  }

  # --------------------------------------------------------------------
  # If --start or --start-dirty given, stop here to let user manually
  # run tests
  # ----------------------------------------------------------------------
  if ( $opt_start or $opt_start_dirty )
  {
    mtr_print("\nStarted", started(all_servers()));
    mtr_print("Waiting for server(s) to exit...");
    my $proc= My::SafeProcess->wait_any();
    if ( grep($proc eq $_, started(all_servers())) )
    {
      mtr_print("Server $proc died");
      exit(1);
    }
    mtr_print("Unknown process $proc died");
    exit(1);
  }

  my $test_timeout_proc= My::SafeProcess->timer(testcase_timeout());

  do_before_run_mysqltest($tinfo);

  if ( $opt_check_testcases and check_testcase($tinfo, "before") ){
    # Failed to record state of server or server crashed
    report_failure_and_restart($tinfo);

    # Stop the test case timer
    $test_timeout_proc->kill();

    return 1;
  }

  my $test= start_mysqltest($tinfo);

  while (1)
  {
    my $proc= My::SafeProcess->wait_any();
    unless ( defined $proc )
    {
      mtr_error("wait_any failed");
    }
    mtr_verbose("Got $proc");

    # ----------------------------------------------------
    # Was it the test program that exited
    # ----------------------------------------------------
    if ($proc eq $test)
    {
      # Stop the test case timer
      $test_timeout_proc->kill();

      my $res= $test->exit_status();

      if ($res == 0 and $opt_warnings and check_warnings($tinfo) )
      {
	# Test case suceeded, but it has produced unexpected
	# warnings, continue in $res == 1
	$res= 1;
      }

      if ( $res == 0 )
      {
	my $check_res;
	if ( $opt_check_testcases and
	     $check_res= check_testcase($tinfo, "after"))
	{
	  if ($check_res == 1) {
	    # Test case had sideeffects, not fatal error, just continue
	    stop_all_servers();
	    mtr_report("Resuming tests...\n");
	  }
	  else {
	    # Test case check failed fatally, probably a server crashed
	    report_failure_and_restart($tinfo);
	    return 1;
	  }
	}
	mtr_report_test_passed($tinfo);
      }
      elsif ( $res == 62 )
      {
	# Testcase itself tell us to skip this one
	$tinfo->{skip_detected_by_test}= 1;
	# Try to get reason from test log file
	find_testcase_skipped_reason($tinfo);
	mtr_report_test_skipped($tinfo);
      }
      elsif ( $res == 65 )
      {
	# Testprogram killed by signal
	$tinfo->{comment}=
	  "testprogram crashed(returned code $res)";
	report_failure_and_restart($tinfo);
      }
      elsif ( $res == 1 )
      {
	# Check if the test tool requests that
	# an analyze script should be run
	my $analyze= find_analyze_request();
	if ($analyze){
	  run_on_all($tinfo, "analyze-$analyze");
	}

	# Test case failure reported by mysqltest
	report_failure_and_restart($tinfo);
      }
      else
      {
	# mysqltest failed, probably crashed
	$tinfo->{comment}=
	  "mysqltest failed with unexpected return code $res";
	report_failure_and_restart($tinfo);
      }

      # Save info from this testcase run to mysqltest.log
      if( -f $path_current_testlog)
      {
	mtr_appendfile_to_file($path_current_testlog, $path_testlog);
	unlink($path_current_testlog);
      }

      return ($res == 62) ? 0 : $res;

    }

    # ----------------------------------------------------
    # Check if it was an expected crash
    # ----------------------------------------------------
    if ( check_expected_crash_and_restart($proc) )
    {
      next;
    }

    # ----------------------------------------------------
    # Stop the test case timer
    # ----------------------------------------------------
    $test_timeout_proc->kill();

    # ----------------------------------------------------
    # Check if it was a server that died
    # ----------------------------------------------------
    if ( grep($proc eq $_, started(all_servers())) )
    {
      # Server failed, probably crashed
      $tinfo->{comment}=
	"Server $proc failed during test run";

      # ----------------------------------------------------
      # It's not mysqltest that has exited, kill it
      # ----------------------------------------------------
      $test->kill();

      report_failure_and_restart($tinfo);
      return 1;
    }

    # Try to dump core for mysqltest and all servers
    foreach my $proc ($test, started(all_servers())) 
    {
      mtr_print("Trying to dump core for $proc");
      if ($proc->dump_core())
      {
	$proc->wait_one(20);
      }
    }

    # ----------------------------------------------------
    # It's not mysqltest that has exited, kill it
    # ----------------------------------------------------
    $test->kill();

    # ----------------------------------------------------
    # Check if testcase timer expired
    # ----------------------------------------------------
    if ( $proc eq $test_timeout_proc )
    {
      my $log_file_name= $opt_vardir."/log/".$tinfo->{shortname}.".log";
      $tinfo->{comment}=
        "Test case timeout after ".testcase_timeout().
	  " seconds\n\n";
      # Add 20 last executed commands from test case log file
      if  (-e $log_file_name)
      {
        $tinfo->{comment}.=
	   "== $log_file_name == \n".
	     mtr_lastlinesfromfile($log_file_name, 20)."\n";
      }
      $tinfo->{'timeout'}= testcase_timeout(); # Mark as timeout
      run_on_all($tinfo, 'analyze-timeout');

      report_failure_and_restart($tinfo);
      return 1;
    }

    mtr_error("Unhandled process $proc exited");
  }
  mtr_error("Should never come here");
}


#
# Perform a rough examination of the servers
# error log and write all lines that look
# suspicious into $error_log.warnings
#
sub extract_warning_lines ($) {
  my ($error_log) = @_;

  # Open the servers .err log file and read all lines
  # belonging to current tets into @lines
  my $Ferr = IO::File->new($error_log)
    or mtr_error("Could not open file '$error_log' for reading: $!");

  my @lines;
  while ( my $line = <$Ferr> )
  {
    if ( $line =~ /^CURRENT_TEST:/ )
    {
      # Throw away lines from previous tests
      @lines = ();
    }
    push(@lines, $line);
  }
  $Ferr = undef; # Close error log file

  # mysql_client_test.test sends a COM_DEBUG packet to the server
  # to provoke a SAFEMALLOC leak report, ignore any warnings
  # between "Begin/end safemalloc memory dump"
  if ( grep(/Begin safemalloc memory dump:/, @lines) > 0)
  {
    my $discard_lines= 1;
    foreach my $line ( @lines )
    {
      if ($line =~ /Begin safemalloc memory dump:/){
	$discard_lines = 1;
      } elsif ($line =~ /End safemalloc memory dump./){
	$discard_lines = 0;
      }

      if ($discard_lines){
	$line = "ignored";
      }
    }
  }

  # Write all suspicious lines to $error_log.warnings file
  my $warning_log = "$error_log.warnings";
  my $Fwarn = IO::File->new($warning_log, "w")
    or die("Could not open file '$warning_log' for writing: $!");
  print $Fwarn "Suspicious lines from $error_log\n";

  my @patterns =
    (
     # The patterns for detection of [Warning] and [ERROR]
     # in the server log files have been faulty for a longer period
     # and correcting them shows a few additional harmless warnings.
     # Thus those patterns are temporarily removed from the list
     # of patterns. For more info see BUG#42408
     # qr/^Warning:|mysqld: Warning|\[Warning\]/,
     # qr/^Error:|\[ERROR\]/,
     qr/^Warning:|mysqld: Warning/,
     qr/^Warning at/,
     qr/^Error:/,
     qr/^==.* at 0x/,
     qr/InnoDB: Warning|InnoDB: Error/,
     qr/^safe_mutex:|allocated at line/,
     qr/missing DBUG_RETURN/,
     qr/Attempting backtrace/,
     qr/Assertion .* failed/,
    );

  foreach my $line ( @lines )
  {
    foreach my $pat ( @patterns )
    {
      if ( $line =~ /$pat/ )
      {
	print $Fwarn $line;
	last;
      }
    }
  }
  $Fwarn = undef; # Close file

}


# Run include/check-warnings.test
#
# RETURN VALUE
#  0 OK
#  1 Check failed
#
sub start_check_warnings ($$) {
  my $tinfo=    shift;
  my $mysqld=   shift;

  my $name= "warnings-".$mysqld->name();

  my $log_error= $mysqld->value('#log-error');
  # To be communicated to the test
  $ENV{MTR_LOG_ERROR}= $log_error;
  extract_warning_lines($log_error);

  my $args;
  mtr_init_args(\$args);

  mtr_add_arg($args, "--defaults-file=%s", $path_config_file);
  mtr_add_arg($args, "--defaults-group-suffix=%s", $mysqld->after('mysqld'));

  mtr_add_arg($args, "--skip-safemalloc");
  mtr_add_arg($args, "--test-file=%s", "include/check-warnings.test");
  mtr_add_arg($args, "--verbose");

  if ( $opt_embedded_server )
  {

    # Get the args needed for the embedded server
    # and append them to args prefixed
    # with --sever-arg=

    my $mysqld=  $config->group('embedded')
      or mtr_error("Could not get [embedded] section");

    my $mysqld_args;
    mtr_init_args(\$mysqld_args);
    my $extra_opts= get_extra_opts($mysqld, $tinfo);
    mysqld_arguments($mysqld_args, $mysqld, $extra_opts);
    mtr_add_arg($args, "--server-arg=%s", $_) for @$mysqld_args;
  }

  my $errfile= "$opt_vardir/tmp/$name.err";
  my $proc= My::SafeProcess->new
    (
     name          => $name,
     path          => $exe_mysqltest,
     error         => $errfile,
     output        => $errfile,
     args          => \$args,
     user_data     => $errfile,
     verbose       => $opt_verbose,
    );
  mtr_verbose("Started $proc");
  return $proc;
}


#
# Loop through our list of processes and check the error log
# for unexepcted errors and warnings
#
sub check_warnings ($) {
  my ($tinfo)= @_;
  my $res= 0;

  my $tname= $tinfo->{name};

  # Clear previous warnings
  delete($tinfo->{warnings});

  # Start the mysqltest processes in parallel to save time
  # also makes it possible to wait for any process to exit during the check
  my %started;
  foreach my $mysqld ( mysqlds() )
  {
    if ( defined $mysqld->{'proc'} )
    {
      my $proc= start_check_warnings($tinfo, $mysqld);
      $started{$proc->pid()}= $proc;
    }
  }

  # Return immediately if no check proceess was started
  return 0 unless ( keys %started );

  my $timeout_proc= My::SafeProcess->timer(check_timeout());

  while (1){
    my $result= 0;
    my $proc= My::SafeProcess->wait_any();
    mtr_report("Got $proc");

    if ( delete $started{$proc->pid()} ) {
      # One check warning process returned
      my $res= $proc->exit_status();
      my $err_file= $proc->user_data();

      if ( $res == 0 or $res == 62 ){

	if ( $res == 0 ) {
	  # Check completed with problem
	  my $report= mtr_grab_file($err_file);
	  # Log to var/log/warnings file
	  mtr_tofile("$opt_vardir/log/warnings",
		     $tname."\n".$report);

	  $tinfo->{'warnings'}.= $report;
	  $result= 1;
	}

	if ( $res == 62 ) {
	  # Test case was ok and called "skip"
	  # Remove the .err file the check generated
	  unlink($err_file);
	}

	if ( keys(%started) == 0){
	  # All checks completed

	  $timeout_proc->kill();

	  return $result;
	}
	# Wait for next process to exit
	next;
      }
      else
      {
	my $report= mtr_grab_file($err_file);
	$tinfo->{comment}.=
	  "Could not execute 'check-warnings' for ".
	    "testcase '$tname' (res: $res):\n";
	$tinfo->{comment}.= $report;

	$result= 2;
      }
    }
    elsif ( $proc eq $timeout_proc ) {
      $tinfo->{comment}.= "Timeout $timeout_proc for ".
	"'check warnings' expired after ".check_timeout().
	  " seconds";
      $result= 4;
    }
    else {
      # Unknown process returned, most likley a crash, abort everything
      $tinfo->{comment}=
	"The server $proc crashed while running 'check warnings'";
      $result= 3;
    }

    # Kill any check processes still running
    map($_->kill(), values(%started));

    $timeout_proc->kill();

    return $result;
  }

  mtr_error("INTERNAL_ERROR: check_warnings");
}


#
# Loop through our list of processes and look for and entry
# with the provided pid, if found check for the file indicating
# expected crash and restart it.
#
sub check_expected_crash_and_restart {
  my ($proc)= @_;

  foreach my $mysqld ( mysqlds() )
  {
    next unless ( $mysqld->{proc} eq $proc );

    # Check if crash expected by looking at the .expect file
    # in var/tmp
    my $expect_file= "$opt_vardir/tmp/".$mysqld->name().".expect";
    if ( -f $expect_file )
    {
      mtr_verbose("Crash was expected, file '$expect_file' exists");

      while (1){

	# If last line in expect file starts with "wait"
	# sleep a little and try again, thus allowing the
	# test script to control when the server should start
	# up again
	my $last_line= mtr_lastlinesfromfile($expect_file, 1);
	if ($last_line =~ /^wait/ )
	{
	  mtr_verbose("Test says wait before restart");
	  mtr_milli_sleep(100);
	  next;
	}

	unlink($expect_file);

	# Start server with same settings as last time
	mysqld_start($mysqld, $mysqld->{'started_opts'});

	last;
      }
    }

    return 1;
  }

  # Not an expected crash
  return 0;
}


# Remove all files and subdirectories of a directory
sub clean_dir {
  my ($dir)= @_;
  mtr_verbose("clean_dir: $dir");
  finddepth(
	  { no_chdir => 1,
	    wanted => sub {
	      if (-d $_){
		# A dir
		if ($_ eq $dir){
		  # The dir to clean
		  return;
		} else {
		  mtr_verbose("rmdir: '$_'");
		  rmdir($_) or mtr_warning("rmdir($_) failed: $!");
		}
	      } else {
		# Hopefully a file
		mtr_verbose("unlink: '$_'");
		unlink($_) or mtr_warning("unlink($_) failed: $!");
	      }
	    }
	  },
	    $dir);
}


sub clean_datadir {

  mtr_verbose("Cleaning datadirs...");

  if (started(all_servers()) != 0){
    mtr_error("Trying to clean datadir before all servers stopped");
  }

  foreach my $cluster ( clusters() )
  {
    my $cluster_dir= "$opt_vardir/".$cluster->{name};
    mtr_verbose(" - removing '$cluster_dir'");
    rmtree($cluster_dir);

  }

  foreach my $mysqld ( mysqlds() )
  {
    my $mysqld_dir= dirname($mysqld->value('datadir'));
    if (-d $mysqld_dir ) {
      mtr_verbose(" - removing '$mysqld_dir'");
      rmtree($mysqld_dir);
    }
  }

  # Remove all files in tmp and var/tmp
  clean_dir("$opt_vardir/tmp");
  if ($opt_tmpdir ne "$opt_vardir/tmp"){
    clean_dir($opt_tmpdir);
  }
}


#
# Save datadir before it's removed
#
sub save_datadir_after_failure($$) {
  my ($dir, $savedir)= @_;

  mtr_report(" - saving '$dir'");
  my $dir_name= basename($dir);
  rename("$dir", "$savedir/$dir_name");
}


sub remove_ndbfs_from_ndbd_datadir {
  my ($ndbd_datadir)= @_;
  # Remove the ndb_*_fs directory from ndbd.X/ dir
  foreach my $ndbfs_dir ( glob("$ndbd_datadir/ndb_*_fs") )
  {
    next unless -d $ndbfs_dir; # Skip if not a directory
    rmtree($ndbfs_dir);
  }
}


sub after_failure ($) {
  my ($tinfo)= @_;

  mtr_report("Saving datadirs...");

  my $save_dir= "$opt_vardir/log/";
  $save_dir.= $tinfo->{name};
  # Add combination name if any
  $save_dir.= "-$tinfo->{combination}"
    if defined $tinfo->{combination};

  # Save savedir  path for server
  $tinfo->{savedir}= $save_dir;

  mkpath($save_dir) if ! -d $save_dir;

  # Save the used my.cnf file
  copy($path_config_file, $save_dir);

  # Copy the tmp dir
  copytree("$opt_vardir/tmp/", "$save_dir/tmp/");

  if ( clusters() ) {
    foreach my $cluster ( clusters() ) {
      my $cluster_dir= "$opt_vardir/".$cluster->{name};

      # Remove the fileystem of each ndbd
      foreach my $ndbd ( in_cluster($cluster, ndbds()) )
      {
        my $ndbd_datadir= $ndbd->value("DataDir");
        remove_ndbfs_from_ndbd_datadir($ndbd_datadir);
      }

      save_datadir_after_failure($cluster_dir, $save_dir);
    }
  }
  else {
    foreach my $mysqld ( mysqlds() ) {
      my $data_dir= $mysqld->value('datadir');
      save_datadir_after_failure(dirname($data_dir), $save_dir);
    }
  }
}


sub report_failure_and_restart ($) {
  my $tinfo= shift;

  stop_all_servers();

  $tinfo->{'result'}= 'MTR_RES_FAILED';

  my $test_failures= $tinfo->{'failures'} || 0;
  $tinfo->{'failures'}=  $test_failures + 1;


  if ( $tinfo->{comment} )
  {
    # The test failure has been detected by mysql-test-run.pl
    # when starting the servers or due to other error, the reason for
    # failing the test is saved in "comment"
    ;
  }

  if ( !defined $tinfo->{logfile} )
  {
    my $logfile= $path_current_testlog;
    if ( defined $logfile )
    {
      if ( -f $logfile )
      {
	# Test failure was detected by test tool and its report
	# about what failed has been saved to file. Save the report
	# in tinfo
	$tinfo->{logfile}= mtr_fromfile($logfile);
      }
      else
      {
	# The test tool report didn't exist, display an
	# error message
	$tinfo->{logfile}= "Could not open test tool report '$logfile'";
      }
    }
  }

  after_failure($tinfo);

  mtr_report_test($tinfo);

}


sub run_sh_script {
  my ($script)= @_;

  return 0 unless defined $script;

  mtr_verbose("Running '$script'");
  my $ret= system("/bin/sh $script") >> 8;
  return $ret;
}


sub mysqld_stop {
  my $mysqld= shift or die "usage: mysqld_stop(<mysqld>)";

  my $args;
  mtr_init_args(\$args);

  mtr_add_arg($args, "--no-defaults");
  mtr_add_arg($args, "--user=%s", $opt_user);
  mtr_add_arg($args, "--password=");
  mtr_add_arg($args, "--port=%d", $mysqld->value('port'));
  mtr_add_arg($args, "--host=%s", $mysqld->value('#host'));
  mtr_add_arg($args, "--connect_timeout=20");
  mtr_add_arg($args, "--protocol=tcp");

  mtr_add_arg($args, "shutdown");

  My::SafeProcess->run
    (
     name          => "mysqladmin shutdown ".$mysqld->name(),
     path          => $exe_mysqladmin,
     args          => \$args,
     error         => "/dev/null",

    );
}


sub mysqld_arguments ($$$) {
  my $args=              shift;
  my $mysqld=            shift;
  my $extra_opts=        shift;

  mtr_add_arg($args, "--defaults-file=%s",  $path_config_file);

  # When mysqld is run by a root user(euid is 0), it will fail
  # to start unless we specify what user to run as, see BUG#30630
  my $euid= $>;
  if (!IS_WINDOWS and $euid == 0 and
      (grep(/^--user/, @$extra_opts)) == 0) {
    mtr_add_arg($args, "--user=root");
  }

  if ( $opt_valgrind_mysqld )
  {
    mtr_add_arg($args, "--skip-safemalloc");

    if ( $mysql_version_id < 50100 )
    {
      mtr_add_arg($args, "--skip-bdb");
    }
  }

  if ( $mysql_version_id >= 50106 )
  {
    # Turn on logging to both tables and file
    mtr_add_arg($args, "--log-output=table,file");
  }

  # Check if "extra_opt" contains skip-log-bin
  my $skip_binlog= grep(/^(--|--loose-)skip-log-bin/, @$extra_opts);

  # Indicate to mysqld it will be debugged in debugger
  if ( $glob_debugger )
  {
    mtr_add_arg($args, "--gdb");
  }

  my $found_skip_core= 0;
  foreach my $arg ( @$extra_opts )
  {
    # Allow --skip-core-file to be set in <testname>-[master|slave].opt file
    if ($arg eq "--skip-core-file")
    {
      $found_skip_core= 1;
    }
    elsif ($skip_binlog and mtr_match_prefix($arg, "--binlog-format"))
    {
      ; # Dont add --binlog-format when running without binlog
    }
    elsif ($arg eq "--loose-skip-log-bin" and
           $mysqld->option("log-slave-updates"))
    {
      ; # Dont add --skip-log-bin when mysqld have --log-slave-updates in config
    }
    else
    {
      mtr_add_arg($args, "%s", $arg);
    }
  }
  $opt_skip_core = $found_skip_core;
  if ( !$found_skip_core )
  {
    mtr_add_arg($args, "%s", "--core-file");
  }

  # Enable the debug sync facility, set default wait timeout.
  # Facility stays disabled if timeout value is zero.
  mtr_add_arg($args, "--loose-debug-sync-timeout=%s",
              $opt_debug_sync_timeout);

  return $args;
}



sub mysqld_start ($$) {
  my $mysqld=            shift;
  my $extra_opts=        shift;

  mtr_verbose(My::Options::toStr("mysqld_start", @$extra_opts));

  my $exe= find_mysqld($mysqld->value('basedir'));
  my $wait_for_pid_file= 1;

  mtr_error("Internal error: mysqld should never be started for embedded")
    if $opt_embedded_server;

  my $args;
  mtr_init_args(\$args);

  if ( $opt_valgrind_mysqld )
  {
    valgrind_arguments($args, \$exe);
  }

  mtr_add_arg($args, "--defaults-group-suffix=%s", $mysqld->after('mysqld'));
  mysqld_arguments($args,$mysqld,$extra_opts);

  if ( $opt_debug )
  {
    mtr_add_arg($args, "--debug=d:t:i:A,%s/log/%s.trace",
		$path_vardir_trace, $mysqld->name());
  }

  if (IS_WINDOWS)
  {
    # Trick the server to send output to stderr, with --console
    mtr_add_arg($args, "--console");
  }

  if ( $opt_gdb || $opt_manual_gdb )
  {
    gdb_arguments(\$args, \$exe, $mysqld->name());
  }
  elsif ( $opt_ddd || $opt_manual_ddd )
  {
    ddd_arguments(\$args, \$exe, $mysqld->name());
  }
  elsif ( $opt_debugger )
  {
    debugger_arguments(\$args, \$exe, $mysqld->name());
  }
  elsif ( $opt_manual_debug )
  {
     print "\nStart " .$mysqld->name()." in your debugger\n" .
           "dir: $glob_mysql_test_dir\n" .
           "exe: $exe\n" .
	   "args:  " . join(" ", @$args)  . "\n\n" .
	   "Waiting ....\n";

     # Indicate the exe should not be started
    $exe= undef;
  }
  else
  {
    # Default to not wait until pid file has been created
    $wait_for_pid_file= 0;
  }

  # Remove the old pidfile if any
  unlink($mysqld->value('pid-file'));

  my $output= $mysqld->value('#log-error');
  if ( $opt_valgrind and $opt_debug )
  {
    # When both --valgrind and --debug is selected, send
    # all output to the trace file, making it possible to
    # see the exact location where valgrind complains

    # Write a message about this to the normal log file
    my $trace_name= "$opt_vardir/log/".$mysqld->name().".trace";
    mtr_tofile($output,
	       "NOTE: When running with --valgrind --debug the output from",
	       "mysqld(where the valgrind messages shows up) is stored ",
	       "together with the trace file to make it ",
	       "easier to find the exact position of valgrind errors.",
	       "See trace file $trace_name.\n");
    $output= $trace_name;

  }

  if ( defined $exe )
  {
    $mysqld->{'proc'}= My::SafeProcess->new
      (
       name          => $mysqld->name(),
       path          => $exe,
       args          => \$args,
       output        => $output,
       error         => $output,
       append        => 1,
       verbose       => $opt_verbose,
       nocore        => $opt_skip_core,
       host          => undef,
       shutdown      => sub { mysqld_stop($mysqld) },
      );
    mtr_verbose("Started $mysqld->{proc}");
  }

  if ( $wait_for_pid_file &&
       !sleep_until_file_created($mysqld->value('pid-file'),
				 $opt_start_timeout,
				 $mysqld->{'proc'}))
  {
    mtr_error("Failed to start mysqld $mysqld->name()");
  }

  # Remember options used when starting
  $mysqld->{'started_opts'}= $extra_opts;

  return;
}


sub stop_all_servers () {

  mtr_verbose("Stopping all servers...");

  # Kill all started servers
  My::SafeProcess::shutdown(0, # shutdown timeout 0 => kill
			    started(all_servers()));

  # Remove pidfiles
  foreach my $server ( all_servers() )
  {
    my $pid_file= $server->if_exist('pid-file');
    unlink($pid_file) if defined $pid_file;
  }

  # Mark servers as stopped
  map($_->{proc}= undef, all_servers());

}


# Find out if server should be restarted for this test
sub server_need_restart {
  my ($tinfo, $server)= @_;

  if ( using_extern() )
  {
    mtr_verbose_restart($server, "no restart for --extern server");
    return 0;
  }

  if ( $tinfo->{'force_restart'} ) {
    mtr_verbose_restart($server, "forced in .opt file");
    return 1;
  }

  if ( $tinfo->{template_path} ne $current_config_name)
  {
    mtr_verbose_restart($server, "using different config file");
    return 1;
  }

  if ( $tinfo->{'master_sh'}  || $tinfo->{'slave_sh'} )
  {
    mtr_verbose_restart($server, "sh script to run");
    return 1;
  }

  if ( ! started($server) )
  {
    mtr_verbose_restart($server, "not started");
    return 1;
  }

  my $started_tinfo= $server->{'started_tinfo'};
  if ( defined $started_tinfo )
  {

    # Check if timezone of  test that server was started
    # with differs from timezone of next test
    if ( timezone($started_tinfo) ne timezone($tinfo) )
    {
      mtr_verbose_restart($server, "different timezone");
      return 1;
    }
  }

  # Temporary re-enable the "always restart slave" hack
  # this should be removed asap, but will require that each rpl
  # testcase cleanup better after itself - ie. stop and reset
  # replication
  # Use the "#!use-slave-opt" marker to detect that this is a "slave"
  # server
  if ( $server->option("#!use-slave-opt") ){
    mtr_verbose_restart($server, "Always restart slave(s)");
    return 1;
  }

  my $is_mysqld= grep ($server eq $_, mysqlds());
  if ($is_mysqld)
  {

    # Check that running process was started with same options
    # as the current test requires
    my $extra_opts= get_extra_opts($server, $tinfo);
    my $started_opts= $server->{'started_opts'};

    if (!My::Options::same($started_opts, $extra_opts) )
    {
      my $use_dynamic_option_switch= 0;
      if (!$use_dynamic_option_switch)
      {
	mtr_verbose_restart($server, "running with different options '" .
			    join(" ", @{$extra_opts}) . "' != '" .
			    join(" ", @{$started_opts}) . "'" );
	return 1;
      }

      mtr_verbose(My::Options::toStr("started_opts", @$started_opts));
      mtr_verbose(My::Options::toStr("extra_opts", @$extra_opts));

      # Get diff and check if dynamic switch is possible
      my @diff_opts= My::Options::diff($started_opts, $extra_opts);
      mtr_verbose(My::Options::toStr("diff_opts", @diff_opts));

      my $query= My::Options::toSQL(@diff_opts);
      mtr_verbose("Attempting dynamic switch '$query'");
      if (run_query($tinfo, $server, $query)){
	mtr_verbose("Restart: running with different options '" .
		    join(" ", @{$extra_opts}) . "' != '" .
		    join(" ", @{$started_opts}) . "'" );
	return 1;
      }

      # Remember the dynamically set options
      $server->{'started_opts'}= $extra_opts;
    }
  }

  # Default, no restart
  return 0;
}


sub servers_need_restart($) {
  my ($tinfo)= @_;
  return grep { server_need_restart($tinfo, $_); } all_servers();
}



#
# Return list of specific servers
#  - there is no servers in an empty config
#
sub _like   { return $config ? $config->like($_[0]) : (); }
sub mysqlds { return _like('mysqld.'); }
sub ndbds   { return _like('cluster_config.ndbd.');}
sub ndb_mgmds { return _like('cluster_config.ndb_mgmd.'); }
sub clusters  { return _like('mysql_cluster.'); }
sub all_servers { return ( mysqlds(), ndb_mgmds(), ndbds() ); }


#
# Filter a list of servers and return only those that are part
# of the specified cluster
#
sub in_cluster {
  my ($cluster)= shift;
  # Return only processes for a specific cluster
  return grep { $_->suffix() eq $cluster->suffix() } @_;
}



#
# Filter a list of servers and return the SafeProcess
# for only those that are started or stopped
#
sub started { return grep(defined $_, map($_->{proc}, @_));  }
sub stopped { return grep(!defined $_, map($_->{proc}, @_)); }


sub envsubst {
  my $string= shift;

  if ( ! defined $ENV{$string} )
  {
    mtr_error(".opt file references '$string' which is not set");
  }

  return $ENV{$string};
}


sub get_extra_opts {
  my ($mysqld, $tinfo)= @_;

  my $opts=
    $mysqld->option("#!use-slave-opt") ?
      $tinfo->{slave_opt} : $tinfo->{master_opt};

  # Expand environment variables
  foreach my $opt ( @$opts )
  {
    $opt =~ s/\$\{(\w+)\}/envsubst($1)/ge;
    $opt =~ s/\$(\w+)/envsubst($1)/ge;
  }
  return $opts;
}


sub stop_servers($$) {
  my ($tinfo, @servers)= @_;

  # Remember if we restarted for this test case (count restarts)
  $tinfo->{'restarted'}= 1;

  if ( join('|', @servers) eq join('|', all_servers()) )
  {
    # All servers are going down, use some kind of order to
    # avoid too many warnings in the log files

   mtr_report("Restarting all servers");

    #  mysqld processes
    My::SafeProcess::shutdown( $opt_shutdown_timeout, started(mysqlds()) );

    # cluster processes
    My::SafeProcess::shutdown( $opt_shutdown_timeout,
			       started(ndbds(), ndb_mgmds()) );
  }
  else
  {
    mtr_report("Restarting ", started(@servers));

     # Stop only some servers
    My::SafeProcess::shutdown( $opt_shutdown_timeout,
			       started(@servers) );
  }

  foreach my $server (@servers)
  {
    # Mark server as stopped
    $server->{proc}= undef;

    # Forget history
    delete $server->{'started_tinfo'};
    delete $server->{'started_opts'};
    delete $server->{'started_cnf'};
  }
}


#
# start_servers
#
# Start servers not already started
#
# RETURN
#  0 OK
#  1 Start failed
#
sub start_servers($) {
  my ($tinfo)= @_;

  # Start clusters
  foreach my $cluster ( clusters() )
  {
    ndbcluster_start($cluster);
  }

  # Start mysqlds
  foreach my $mysqld ( mysqlds() )
  {
    if ( $mysqld->{proc} )
    {
      # Already started

      # Write start of testcase to log file
      mark_log($mysqld->value('#log-error'), $tinfo);

      next;
    }

    my $datadir= $mysqld->value('datadir');
    if ($opt_start_dirty)
    {
      # Don't delete anything if starting dirty
      ;
    }
    else
    {

      my @options= ('log-bin', 'relay-log');
      foreach my $option_name ( @options )  {
	next unless $mysqld->option($option_name);

	my $file_name= $mysqld->value($option_name);
	next unless
	  defined $file_name and
	    -e $file_name;

	mtr_debug(" -removing '$file_name'");
	unlink($file_name) or die ("unable to remove file '$file_name'");
      }

      if (-d $datadir ) {
	mtr_verbose(" - removing '$datadir'");
	rmtree($datadir);
      }
    }

    my $mysqld_basedir= $mysqld->value('basedir');
    if ( $basedir eq $mysqld_basedir )
    {
      # Copy datadir from installed system db
      for my $path ( "$opt_vardir", "$opt_vardir/..") {
	my $install_db= "$path/install.db";
	copytree($install_db, $datadir)
	  if -d $install_db;
      }
      mtr_error("Failed to copy system db to '$datadir'")
	unless -d $datadir;
    }
    else
    {
      mysql_install_db($mysqld); # For versional testing

      mtr_error("Failed to install system db to '$datadir'")
	unless -d $datadir;

    }

    # Create the servers tmpdir
    my $tmpdir= $mysqld->value('tmpdir');
    mkpath($tmpdir) unless -d $tmpdir;

    # Write start of testcase to log file
    mark_log($mysqld->value('#log-error'), $tinfo);

    # Run <tname>-master.sh
    if ($mysqld->option('#!run-master-sh') and
       run_sh_script($tinfo->{master_sh}) )
    {
      $tinfo->{'comment'}= "Failed to execute '$tinfo->{master_sh}'";
      return 1;
    }

    # Run <tname>-slave.sh
    if ($mysqld->option('#!run-slave-sh') and
	run_sh_script($tinfo->{slave_sh}))
    {
      $tinfo->{'comment'}= "Failed to execute '$tinfo->{slave_sh}'";
      return 1;
    }

    if (!$opt_embedded_server)
    {
      my $extra_opts= get_extra_opts($mysqld, $tinfo);
      mysqld_start($mysqld,$extra_opts);

      # Save this test case information, so next can examine it
      $mysqld->{'started_tinfo'}= $tinfo;
    }

  }

  # Wait for clusters to start
  foreach my $cluster ( clusters() )
  {
    if (ndbcluster_wait_started($cluster, ""))
    {
      # failed to start
      $tinfo->{'comment'}= "Start of '".$cluster->name()."' cluster failed";
      return 1;
    }
  }

  # Wait for mysqlds to start
  foreach my $mysqld ( mysqlds() )
  {
    next if !started($mysqld);

    if (sleep_until_file_created($mysqld->value('pid-file'),
				 $opt_start_timeout,
				 $mysqld->{'proc'}) == 0) {
      $tinfo->{comment}=
	"Failed to start ".$mysqld->name();

      my $logfile= $mysqld->value('#log-error');
      if ( defined $logfile and -f $logfile )
      {
	$tinfo->{logfile}= mtr_fromfile($logfile);
      }
      else
      {
	$tinfo->{logfile}= "Could not open server logfile: '$logfile'";
      }
      return 1;
    }
  }
  return 0;
}


#
# Run include/check-testcase.test
# Before a testcase, run in record mode and save result file to var/tmp
# After testcase, run and compare with the recorded file, they should be equal!
#
# RETURN VALUE
#  The newly started process
#
sub start_check_testcase ($$$) {
  my $tinfo=    shift;
  my $mode=     shift;
  my $mysqld=   shift;

  my $name= "check-".$mysqld->name();
  # Replace dots in name with underscore to avoid that mysqltest
  # misinterpret's what the filename extension is :(
  $name=~ s/\./_/g;

  my $args;
  mtr_init_args(\$args);

  mtr_add_arg($args, "--defaults-file=%s", $path_config_file);
  mtr_add_arg($args, "--defaults-group-suffix=%s", $mysqld->after('mysqld'));

  mtr_add_arg($args, "--skip-safemalloc");

  mtr_add_arg($args, "--result-file=%s", "$opt_vardir/tmp/$name.result");
  mtr_add_arg($args, "--test-file=%s", "include/check-testcase.test");
  mtr_add_arg($args, "--verbose");

  if ( $mode eq "before" )
  {
    mtr_add_arg($args, "--record");
  }
  my $errfile= "$opt_vardir/tmp/$name.err";
  my $proc= My::SafeProcess->new
    (
     name          => $name,
     path          => $exe_mysqltest,
     error         => $errfile,
     output        => $errfile,
     args          => \$args,
     user_data     => $errfile,
     verbose       => $opt_verbose,
    );

  mtr_report("Started $proc");
  return $proc;
}


sub run_mysqltest ($) {
  my $proc= start_mysqltest(@_);
  $proc->wait();
}


sub start_mysqltest ($) {
  my ($tinfo)= @_;
  my $exe= $exe_mysqltest;
  my $args;

  mtr_init_args(\$args);

  mtr_add_arg($args, "--defaults-file=%s", $path_config_file);
  mtr_add_arg($args, "--silent");
  mtr_add_arg($args, "--skip-safemalloc");
  mtr_add_arg($args, "--tmpdir=%s", $opt_tmpdir);
  mtr_add_arg($args, "--character-sets-dir=%s", $path_charsetsdir);
  mtr_add_arg($args, "--logdir=%s/log", $opt_vardir);

  # Log line number and time  for each line in .test file
  mtr_add_arg($args, "--mark-progress")
    if $opt_mark_progress;

  mtr_add_arg($args, "--database=test");

  if ( $opt_ps_protocol )
  {
    mtr_add_arg($args, "--ps-protocol");
  }

  if ( $opt_sp_protocol )
  {
    mtr_add_arg($args, "--sp-protocol");
  }

  if ( $opt_view_protocol )
  {
    mtr_add_arg($args, "--view-protocol");
  }

  if ( $opt_cursor_protocol )
  {
    mtr_add_arg($args, "--cursor-protocol");
  }

  if ( $opt_strace_client )
  {
    $exe=  $opt_strace_client || "strace";
    mtr_add_arg($args, "-o");
    mtr_add_arg($args, "%s/log/mysqltest.strace", $opt_vardir);
    mtr_add_arg($args, "$exe_mysqltest");
  }

  mtr_add_arg($args, "--timer-file=%s/log/timer", $opt_vardir);

  if ( $opt_compress )
  {
    mtr_add_arg($args, "--compress");
  }

  if ( $opt_sleep )
  {
    mtr_add_arg($args, "--sleep=%d", $opt_sleep);
  }

  if ( $opt_ssl )
  {
    # Turn on SSL for _all_ test cases if option --ssl was used
    mtr_add_arg($args, "--ssl");
  }

  if ( $opt_embedded_server )
  {

    # Get the args needed for the embedded server
    # and append them to args prefixed
    # with --sever-arg=

    my $mysqld=  $config->group('embedded')
      or mtr_error("Could not get [embedded] section");

    my $mysqld_args;
    mtr_init_args(\$mysqld_args);
    my $extra_opts= get_extra_opts($mysqld, $tinfo);
    mysqld_arguments($mysqld_args, $mysqld, $extra_opts);
    mtr_add_arg($args, "--server-arg=%s", $_) for @$mysqld_args;

    if (IS_WINDOWS)
    {
      # Trick the server to send output to stderr, with --console
      mtr_add_arg($args, "--server-arg=--console");
    }
  }

  foreach my $arg ( @opt_extra_mysqltest_opt )
  {
    mtr_add_arg($args, "%s", $arg);
  }

  # ----------------------------------------------------------------------
  # export MYSQL_TEST variable containing <path>/mysqltest <args>
  # ----------------------------------------------------------------------
  $ENV{'MYSQL_TEST'}= mtr_args2str($exe_mysqltest, @$args);

  # ----------------------------------------------------------------------
  # Add arguments that should not go into the MYSQL_TEST env var
  # ----------------------------------------------------------------------
  if ( $opt_valgrind_mysqltest )
  {
    # Prefix the Valgrind options to the argument list.
    # We do this here, since we do not want to Valgrind the nested invocations
    # of mysqltest; that would mess up the stderr output causing test failure.
    my @args_saved = @$args;
    mtr_init_args(\$args);
    valgrind_arguments($args, \$exe);
    mtr_add_arg($args, "%s", $_) for @args_saved;
  }

  mtr_add_arg($args, "--test-file=%s", $tinfo->{'path'});

  # Number of lines of resut to include in failure report
  mtr_add_arg($args, "--tail-lines=20");

  if ( defined $tinfo->{'result_file'} ) {
    mtr_add_arg($args, "--result-file=%s", $tinfo->{'result_file'});
  }

  client_debug_arg($args, "mysqltest");

  if ( $opt_record )
  {
    mtr_add_arg($args, "--record");

    # When recording to a non existing result file
    # the name of that file is in "record_file"
    if ( defined $tinfo->{'record_file'} ) {
      mtr_add_arg($args, "--result-file=%s", $tinfo->{record_file});
    }
  }

  if ( $opt_client_gdb )
  {
    gdb_arguments(\$args, \$exe, "client");
  }
  elsif ( $opt_client_ddd )
  {
    ddd_arguments(\$args, \$exe, "client");
  }
  elsif ( $opt_client_debugger )
  {
    debugger_arguments(\$args, \$exe, "client");
  }

  my $proc= My::SafeProcess->new
    (
     name          => "mysqltest",
     path          => $exe,
     args          => \$args,
     append        => 1,
     error         => $path_current_testlog,
     verbose       => $opt_verbose,
    );
  mtr_verbose("Started $proc");
  return $proc;
}


#
# Modify the exe and args so that program is run in gdb in xterm
#
sub gdb_arguments {
  my $args= shift;
  my $exe=  shift;
  my $type= shift;

  # Write $args to gdb init file
  my $str= join(" ", @$$args);
  my $gdb_init_file= "$opt_vardir/tmp/gdbinit.$type";

  # Remove the old gdbinit file
  unlink($gdb_init_file);

  if ( $type eq "client" )
  {
    # write init file for client
    mtr_tofile($gdb_init_file,
	       "set args $str\n" .
	       "break main\n");
  }
  else
  {
    # write init file for mysqld
    mtr_tofile($gdb_init_file, <<EOGDB );
set args $str
EOGDB
  }

  if ( $opt_manual_gdb )
  {
     print "\nTo start gdb for $type, type in another window:\n";
     print "gdb -cd $glob_mysql_test_dir -x $gdb_init_file $$exe\n";

     # Indicate the exe should not be started
     $$exe= undef;
     return;
  }

  $$args= [];
  mtr_add_arg($$args, "-title");
  mtr_add_arg($$args, "$type");
  mtr_add_arg($$args, "-e");

  if ( $exe_libtool )
  {
    mtr_add_arg($$args, $exe_libtool);
    mtr_add_arg($$args, "--mode=execute");
  }

  mtr_add_arg($$args, "gdb");
  mtr_add_arg($$args, "-x");
  mtr_add_arg($$args, "$gdb_init_file");
  mtr_add_arg($$args, "$$exe");

  $$exe= "xterm";
}


#
# Modify the exe and args so that program is run in ddd
#
sub ddd_arguments {
  my $args= shift;
  my $exe=  shift;
  my $type= shift;

  # Write $args to ddd init file
  my $str= join(" ", @$$args);
  my $gdb_init_file= "$opt_vardir/tmp/gdbinit.$type";

  # Remove the old gdbinit file
  unlink($gdb_init_file);

  if ( $type eq "client" )
  {
    # write init file for client
    mtr_tofile($gdb_init_file,
	       "set args $str\n" .
	       "break main\n");
  }
  else
  {
    # write init file for mysqld
    mtr_tofile($gdb_init_file,
	       "file $$exe\n" .
	       "set args $str\n" .
	       "break mysql_parse\n" .
	       "commands 1\n" .
	       "disable 1\n" .
	       "end");
  }

  if ( $opt_manual_ddd )
  {
     print "\nTo start ddd for $type, type in another window:\n";
     print "ddd -cd $glob_mysql_test_dir -x $gdb_init_file $$exe\n";

     # Indicate the exe should not be started
     $$exe= undef;
     return;
  }

  my $save_exe= $$exe;
  $$args= [];
  if ( $exe_libtool )
  {
    $$exe= $exe_libtool;
    mtr_add_arg($$args, "--mode=execute");
    mtr_add_arg($$args, "ddd");
  }
  else
  {
    $$exe= "ddd";
  }
  mtr_add_arg($$args, "--command=$gdb_init_file");
  mtr_add_arg($$args, "$save_exe");
}


#
# Modify the exe and args so that program is run in the selected debugger
#
sub debugger_arguments {
  my $args= shift;
  my $exe=  shift;
  my $debugger= $opt_debugger || $opt_client_debugger;

  if ( $debugger =~ /vcexpress|vc|devenv/ )
  {
    # vc[express] /debugexe exe arg1 .. argn

    # Add /debugexe and name of the exe before args
    unshift(@$$args, "/debugexe");
    unshift(@$$args, "$$exe");

    # Set exe to debuggername
    $$exe= $debugger;

  }
  elsif ( $debugger =~ /windbg/ )
  {
    # windbg exe arg1 .. argn

    # Add name of the exe before args
    unshift(@$$args, "$$exe");

    # Set exe to debuggername
    $$exe= $debugger;

  }
  elsif ( $debugger eq "dbx" )
  {
    # xterm -e dbx -r exe arg1 .. argn

    unshift(@$$args, $$exe);
    unshift(@$$args, "-r");
    unshift(@$$args, $debugger);
    unshift(@$$args, "-e");

    $$exe= "xterm";

  }
  else
  {
    mtr_error("Unknown argument \"$debugger\" passed to --debugger");
  }
}


#
# Modify the exe and args so that program is run in valgrind
#
sub valgrind_arguments {
  my $args= shift;
  my $exe=  shift;

  if ( $opt_callgrind)
  {
    mtr_add_arg($args, "--tool=callgrind");
    mtr_add_arg($args, "--base=$opt_vardir/log");
  }
  else
  {
    mtr_add_arg($args, "--tool=memcheck"); # From >= 2.1.2 needs this option
    mtr_add_arg($args, "--alignment=8");
    mtr_add_arg($args, "--leak-check=yes");
    mtr_add_arg($args, "--num-callers=16");
    mtr_add_arg($args, "--suppressions=%s/valgrind.supp", $glob_mysql_test_dir)
      if -f "$glob_mysql_test_dir/valgrind.supp";
  }

  # Add valgrind options, can be overriden by user
  mtr_add_arg($args, '%s', $_) for (@valgrind_args);

  mtr_add_arg($args, $$exe);

  $$exe= $opt_valgrind_path || "valgrind";

  if ($exe_libtool)
  {
    # Add "libtool --mode-execute" before the test to execute
    # if running in valgrind(to avoid valgrinding bash)
    unshift(@$args, "--mode=execute", $$exe);
    $$exe= $exe_libtool;
  }
}


#
# Usage
#
sub usage ($) {
  my ($message)= @_;

  if ( $message )
  {
    print STDERR "$message\n";
  }

  print <<HERE;

$0 [ OPTIONS ] [ TESTCASE ]

Options to control what engine/variation to run

  embedded-server       Use the embedded server, i.e. no mysqld daemons
  ps-protocol           Use the binary protocol between client and server
  cursor-protocol       Use the cursor protocol between client and server
                        (implies --ps-protocol)
  view-protocol         Create a view to execute all non updating queries
  sp-protocol           Create a stored procedure to execute all queries
  compress              Use the compressed protocol between client and server
  ssl                   Use ssl protocol between client and server
  skip-ssl              Dont start server with support for ssl connections
  vs-config             Visual Studio configuration used to create executables
                        (default: MTR_VS_CONFIG environment variable)

  config|defaults-file=<config template> Use fixed config template for all
                        tests
  defaults-extra-file=<config template> Extra config template to add to
                        all generated configs

Options to control directories to use
  tmpdir=DIR            The directory where temporary files are stored
                        (default: ./var/tmp).
  vardir=DIR            The directory where files generated from the test run
                        is stored (default: ./var). Specifying a ramdisk or
                        tmpfs will speed up tests.
  mem                   Run testsuite in "memory" using tmpfs or ramdisk
                        Attempts to find a suitable location
                        using a builtin list of standard locations
                        for tmpfs (/dev/shm)
                        The option can also be set using environment
                        variable MTR_MEM=[DIR]
  client-bindir=PATH    Path to the directory where client binaries are located
  client-libdir=PATH    Path to the directory where client libraries are located


Options to control what test suites or cases to run

  force                 Continue to run the suite after failure
  with-ndbcluster-only  Run only tests that include "ndb" in the filename
  skip-ndb[cluster]     Skip all tests that need cluster
  skip-ndb[cluster]-slave Skip all tests that need a slave cluster
  do-test=PREFIX or REGEX
                        Run test cases which name are prefixed with PREFIX
                        or fulfills REGEX
  skip-test=PREFIX or REGEX
                        Skip test cases which name are prefixed with PREFIX
                        or fulfills REGEX
  start-from=PREFIX     Run test cases starting test prefixed with PREFIX where
                        prefix may be suite.testname or just testname
  suite[s]=NAME1,..,NAMEN
                        Collect tests in suites from the comma separated
                        list of suite names.
                        The default is: "$DEFAULT_SUITES"
  skip-rpl              Skip the replication test cases.
  big-test              Also run tests marked as "big"

Options that specify ports

  mtr-build-thread=#    Specify unique number to calculate port number(s) from.
  build-thread=#        Can be set in environment variable MTR_BUILD_THREAD.
                        Set  MTR_BUILD_THREAD="auto" to automatically aquire
                        a build thread id that is unique to current host

Options for test case authoring

  record TESTNAME       (Re)genereate the result file for TESTNAME
  check-testcases       Check testcases for sideeffects
  mark-progress         Log line number and elapsed time to <testname>.progress

Options that pass on options

  mysqld=ARGS           Specify additional arguments to "mysqld"
  mysqltest=ARGS        Specify additional arguments to "mysqltest"

Options to run test on running server

  extern option=value   Run only the tests against an already started server
                        the options to use for connection to the extern server
                        must be specified using name-value pair notation
                        For example:
                         ./$0 --extern socket=/tmp/mysqld.sock

Options for debugging the product

  client-ddd            Start mysqltest client in ddd
  client-debugger=NAME  Start mysqltest in the selected debugger
  client-gdb            Start mysqltest client in gdb
  ddd                   Start mysqld in ddd
  debug                 Dump trace output for all servers and client programs
  debugger=NAME         Start mysqld in the selected debugger
  gdb                   Start the mysqld(s) in gdb
  manual-debug          Let user manually start mysqld in debugger, before
                        running test(s)
  manual-gdb            Let user manually start mysqld in gdb, before running
                        test(s)
  manual-ddd            Let user manually start mysqld in ddd, before running
                        test(s)
  strace-client=[path]  Create strace output for mysqltest client, optionally
                        specifying name and path to the trace program to use.
                        Example: $0 --strace-client=ktrace
  max-save-core         Limit the number of core files saved (to avoid filling
                        up disks for heavily crashing server). Defaults to
                        $opt_max_save_core, set to 0 for no limit. Set
                        it's default with MTR_MAX_SAVE_CORE
  max-save-datadir      Limit the number of datadir saved (to avoid filling
                        up disks for heavily crashing server). Defaults to
                        $opt_max_save_datadir, set to 0 for no limit. Set
                        it's default with MTR_MAX_SAVE_DATDIR
  max-test-fail         Limit the number of test failurs before aborting
                        the current test run. Defaults to
                        $opt_max_test_fail, set to 0 for no limit. Set
                        it's default with MTR_MAX_TEST_FAIL

Options for valgrind

  valgrind              Run the "mysqltest" and "mysqld" executables using
                        valgrind with default options
  valgrind-all          Synonym for --valgrind
  valgrind-mysqltest    Run the "mysqltest" and "mysql_client_test" executable
                        with valgrind
  valgrind-mysqld       Run the "mysqld" executable with valgrind
  valgrind-options=ARGS Deprecated, use --valgrind-option
  valgrind-option=ARGS  Option to give valgrind, replaces default option(s),
                        can be specified more then once
  valgrind-path=[EXE]   Path to the valgrind executable
  callgrind             Instruct valgrind to use callgrind

Misc options
  user=USER             User for connecting to mysqld(default: $opt_user)
  comment=STR           Write STR to the output
  notimer               Don't show test case execution time
  verbose               More verbose output(use multiple times for even more)
  start                 Only initialize and start the servers, using the
                        startup settings for the first specified test case
                        Example:
                         $0 --start alias &
  start-dirty           Only start the servers (without initialization) for
                        the first specified test case
  fast                  Run as fast as possible, dont't wait for servers
                        to shutdown etc.
  repeat=N              Run each test N number of times
  retry=N               Retry tests that fail N times, limit number of failures
                        to $opt_retry_failure
  retry-failure=N       Limit number of retries for a failed test
  reorder               Reorder tests to get fewer server restarts
  help                  Get this help text

  testcase-timeout=MINUTES Max test case run time (default $opt_testcase_timeout)
  suite-timeout=MINUTES Max test suite run time (default $opt_suite_timeout)
  shutdown-timeout=SECONDS Max number of seconds to wait for server shutdown
                        before killing servers (default $opt_shutdown_timeout)
  warnings              Scan the log files for warnings. Use --nowarnings
                        to turn off.

  sleep=SECONDS         Passed to mysqltest, will be used as fixed sleep time
  debug-sync-timeout=NUM Set default timeout for WAIT_FOR debug sync
                        actions. Disable facility with NUM=0.
  gcov                  Collect coverage information after the test.
                        The result is a gcov file per source and header file.

HERE
  exit(1);

}


sub list_options ($) {
  my $hash= shift;

  for (keys %$hash) {
    s/(=.*|!)$//;
    s/\|/\n--/g;
    print "--$_\n";
  }

  exit(1);
}<|MERGE_RESOLUTION|>--- conflicted
+++ resolved
@@ -1602,46 +1602,53 @@
 }
 
 
-sub client_arguments ($) {
-  my $client_name= shift;
-  my $client_exe= mtr_exe_exists("$path_client_bindir/$client_name");
-
+sub mysql_fix_arguments () {
+
+  return "" if ( IS_WINDOWS );
+
+  my $exe=
+    mtr_script_exists("$basedir/scripts/mysql_fix_privilege_tables",
+		      "$path_client_bindir/mysql_fix_privilege_tables");
   my $args;
   mtr_init_args(\$args);
   mtr_add_arg($args, "--defaults-file=%s", $path_config_file);
-  client_debug_arg($args, $client_name);
-  return mtr_args2str($client_exe, @$args);
-}
-
-
-<<<<<<< HEAD
-sub mysqlbinlog_arguments () {
-  my $exe= mtr_exe_exists("$path_client_bindir/mysqlbinlog");
-=======
+
+  mtr_add_arg($args, "--basedir=%s", $basedir);
+  mtr_add_arg($args, "--bindir=%s", $path_client_bindir);
+  mtr_add_arg($args, "--verbose");
+  return mtr_args2str($exe, @$args);
+}
+
+
 sub client_arguments ($;$) {
   my $client_name= shift;
   my $group_suffix= shift;
   my $client_exe= mtr_exe_exists("$path_client_bindir/$client_name");
->>>>>>> 435d6631
 
   my $args;
   mtr_init_args(\$args);
   mtr_add_arg($args, "--defaults-file=%s", $path_config_file);
-<<<<<<< HEAD
+  if (defined($group_suffix)) {
+    mtr_add_arg($args, "--defaults-group-suffix=%s", $group_suffix);
+    client_debug_arg($args, "$client_name-$group_suffix");
+  }
+  else
+  {
+    client_debug_arg($args, $client_name);
+  }
+  return mtr_args2str($client_exe, @$args);
+}
+
+
+sub mysqlbinlog_arguments () {
+  my $exe= mtr_exe_exists("$path_client_bindir/mysqlbinlog");
+
+  my $args;
+  mtr_init_args(\$args);
+  mtr_add_arg($args, "--defaults-file=%s", $path_config_file);
   mtr_add_arg($args, "--local-load=%s", $opt_tmpdir);
   client_debug_arg($args, "mysqlbinlog");
   return mtr_args2str($exe, @$args);
-=======
-  if (defined($group_suffix)) {
-    mtr_add_arg($args, "--defaults-group-suffix=%s", $group_suffix);
-    client_debug_arg($args, "$client_name-$group_suffix");
-  }
-  else
-  {
-    client_debug_arg($args, $client_name);
-  }
-  return mtr_args2str($client_exe, @$args);
->>>>>>> 435d6631
 }
 
 
