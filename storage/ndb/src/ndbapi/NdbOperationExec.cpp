/* Copyright (C) 2003 MySQL AB

   This program is free software; you can redistribute it and/or modify
   it under the terms of the GNU General Public License as published by
   the Free Software Foundation; version 2 of the License.

   This program is distributed in the hope that it will be useful,
   but WITHOUT ANY WARRANTY; without even the implied warranty of
   MERCHANTABILITY or FITNESS FOR A PARTICULAR PURPOSE.  See the
   GNU General Public License for more details.

   You should have received a copy of the GNU General Public License
   along with this program; if not, write to the Free Software
   Foundation, Inc., 59 Temple Place, Suite 330, Boston, MA  02111-1307  USA */

#include <ndb_global.h>
#include <NdbOperation.hpp>
#include <NdbTransaction.hpp>
#include <NdbBlob.hpp>
#include "NdbApiSignal.hpp"
#include <Ndb.hpp>
#include <NdbRecAttr.hpp>
#include "NdbUtil.hpp"
#include "NdbInterpretedCode.hpp"

#include "Interpreter.hpp"
#include <AttributeHeader.hpp>
#include <signaldata/TcKeyReq.hpp>
#include <signaldata/TcKeyRef.hpp>
#include <signaldata/KeyInfo.hpp>
#include <signaldata/AttrInfo.hpp>
#include <signaldata/ScanTab.hpp>

#include <ndb_version.h>

#include "API.hpp"
#include <NdbOut.hpp>



void
NdbOperation::setLastFlag(NdbApiSignal* signal, Uint32 lastFlag)
{
  TcKeyReq * const req = CAST_PTR(TcKeyReq, signal->getDataPtrSend());
  TcKeyReq::setExecuteFlag(req->requestInfo, lastFlag);
}

/******************************************************************************
int doSend()

Return Value:   Return >0 : send was succesful, returns number of signals sent
                Return -1: In all other case.   
Parameters:     aProcessorId: Receiving processor node
Remark:         Sends the TCKEYREQ signal and optional KEYINFO and ATTRINFO 
                signals.
******************************************************************************/
int
NdbOperation::doSend(int aNodeId, Uint32 lastFlag)
{
  int tReturnCode;
  int tSignalCount = 0;
  assert(theTCREQ != NULL);
  setLastFlag(theTCREQ, lastFlag);
  TransporterFacade *tp = theNdb->theImpl->m_transporter_facade;
  tReturnCode = tp->sendSignal(theTCREQ, aNodeId);
  tSignalCount++;
  if (tReturnCode == -1) {
    return -1;
  }
  NdbApiSignal *tSignal = theTCREQ->next();
  while (tSignal != NULL) {
    NdbApiSignal* tnextSignal = tSignal->next();
    tReturnCode = tp->sendSignal(tSignal, aNodeId);
    tSignal = tnextSignal;
    if (tReturnCode == -1) {
      return -1;
    }
    tSignalCount++;
  }//while
  tSignal = theFirstATTRINFO;
  while (tSignal != NULL) {
    NdbApiSignal* tnextSignal = tSignal->next();
    tReturnCode = tp->sendSignal(tSignal, aNodeId);
    tSignal = tnextSignal;
    if (tReturnCode == -1) {
      return -1;
    }
    tSignalCount++;
  }//while
  theNdbCon->OpSent();
  return tSignalCount;
}//NdbOperation::doSend()

/***************************************************************************
int prepareSend(Uint32 aTC_ConnectPtr,
                Uint64 aTransactionId)

Return Value:   Return 0 : preparation of send was succesful.
                Return -1: In all other case.   
Parameters:     aTC_ConnectPtr: the Connect pointer to TC.
		aTransactionId:	the Transaction identity of the transaction.
Remark:         Puts the the data into TCKEYREQ signal and optional KEYINFO and ATTRINFO signals.
***************************************************************************/
int
NdbOperation::prepareSend(Uint32 aTC_ConnectPtr, 
			  Uint64 aTransId,
			  AbortOption ao)
{
  Uint32 tTransId1, tTransId2;
  Uint32 tReqInfo;
  Uint8 tInterpretInd = theInterpretIndicator;
  Uint8 tDirtyIndicator = theDirtyIndicator;
  Uint32 tTotalCurrAI_Len = theTotalCurrAI_Len;
  theErrorLine = 0;

  if (tInterpretInd != 1) {
    OperationType tOpType = theOperationType;
    OperationStatus tStatus = theStatus;
    if ((tOpType == UpdateRequest) ||
	(tOpType == InsertRequest) ||
	(tOpType == WriteRequest)) {
      if (tStatus != SetValue) {
        setErrorCodeAbort(4116);
        return -1;
      }//if
    } else if ((tOpType == ReadRequest) || (tOpType == ReadExclusive) ||
	       (tOpType == DeleteRequest)) {
      if (tStatus != GetValue) {
        setErrorCodeAbort(4116);
        return -1;
      } 
      else if(unlikely(tDirtyIndicator && tTotalCurrAI_Len == 0))
      {
	getValue(NdbDictionary::Column::FRAGMENT);
	tTotalCurrAI_Len = theTotalCurrAI_Len;
	assert(theTotalCurrAI_Len);
      }
      else if (tOpType != DeleteRequest)
      {
	assert(tOpType == ReadRequest || tOpType == ReadExclusive);
        tTotalCurrAI_Len = repack_read(tTotalCurrAI_Len);
      }
    } else {
      setErrorCodeAbort(4005);      
      return -1;
    }//if
  } else {
    if (prepareSendInterpreted() == -1) {
      return -1;
    }//if
    tTotalCurrAI_Len = theTotalCurrAI_Len;
  }//if
  
//-------------------------------------------------------------
// We start by filling in the first 9 unconditional words of the
// TCKEYREQ signal.
//-------------------------------------------------------------
  TcKeyReq * const tcKeyReq = CAST_PTR(TcKeyReq, theTCREQ->getDataPtrSend());

  Uint32 tTableId = m_accessTable->m_id;
  Uint32 tSchemaVersion = m_accessTable->m_version;
  
  tcKeyReq->apiConnectPtr      = aTC_ConnectPtr;
  tcKeyReq->apiOperationPtr    = ptr2int();
  // Check if too much attrinfo have been defined
  if (tTotalCurrAI_Len > TcKeyReq::MaxTotalAttrInfo){
    setErrorCodeAbort(4257);
    return -1;
  }
  Uint32 TattrLen = 0;
  tcKeyReq->setAttrinfoLen(TattrLen, tTotalCurrAI_Len);
  tcKeyReq->setAPIVersion(TattrLen, NDB_VERSION);
  tcKeyReq->attrLen            = TattrLen;

  tcKeyReq->tableId            = tTableId;
  tcKeyReq->tableSchemaVersion = tSchemaVersion;
  tTransId1 = (Uint32) aTransId;
  tTransId2 = (Uint32) (aTransId >> 32);
  
  Uint8 tSimpleIndicator = theSimpleIndicator;
  Uint8 tCommitIndicator = theCommitIndicator;
  Uint8 tStartIndicator = theStartIndicator;
  Uint8 tInterpretIndicator = theInterpretIndicator;
  Uint8 tNoDisk = m_no_disk_flag;

  /**
   * A dirty read, can not abort the transaction
   */
  Uint8 tReadInd = (theOperationType == ReadRequest);
  Uint8 tDirtyState = tReadInd & tDirtyIndicator;

  tcKeyReq->transId1           = tTransId1;
  tcKeyReq->transId2           = tTransId2;
  
  tReqInfo = 0;
  if (tTotalCurrAI_Len <= TcKeyReq::MaxAttrInfo) {
    tcKeyReq->setAIInTcKeyReq(tReqInfo, tTotalCurrAI_Len);
  } else {
    tcKeyReq->setAIInTcKeyReq(tReqInfo, TcKeyReq::MaxAttrInfo);
  }//if

  tcKeyReq->setSimpleFlag(tReqInfo, tSimpleIndicator);
  tcKeyReq->setCommitFlag(tReqInfo, tCommitIndicator);
  tcKeyReq->setStartFlag(tReqInfo, tStartIndicator);
  tcKeyReq->setInterpretedFlag(tReqInfo, tInterpretIndicator);
  tcKeyReq->setNoDiskFlag(tReqInfo, tNoDisk);

  OperationType tOperationType = theOperationType;
  Uint32 tTupKeyLen = theTupKeyLen;
  Uint8 abortOption = (ao == DefaultAbortOption) ? (Uint8) m_abortOption : (Uint8) ao;

  tcKeyReq->setDirtyFlag(tReqInfo, tDirtyIndicator);
  tcKeyReq->setOperationType(tReqInfo, tOperationType);
  tcKeyReq->setKeyLength(tReqInfo, tTupKeyLen);
  
  // A dirty read is always ignore error
  abortOption = tDirtyState ? (Uint8) AO_IgnoreError : (Uint8) abortOption;
  tcKeyReq->setAbortOption(tReqInfo, abortOption);
  m_abortOption = abortOption;
  
  Uint8 tDistrKeyIndicator = theDistrKeyIndicator_;
  Uint8 tScanIndicator = theScanInfo & 1;

  tcKeyReq->setDistributionKeyFlag(tReqInfo, tDistrKeyIndicator);
  tcKeyReq->setScanIndFlag(tReqInfo, tScanIndicator);

  tcKeyReq->requestInfo  = tReqInfo;

//-------------------------------------------------------------
// The next step is to fill in the upto three conditional words.
//-------------------------------------------------------------
  Uint32* tOptionalDataPtr = &tcKeyReq->scanInfo;
  Uint32 tDistrGHIndex = tScanIndicator;
  Uint32 tDistrKeyIndex = tDistrGHIndex;

  Uint32 tScanInfo = theScanInfo;
  Uint32 tDistrKey = theDistributionKey;

  tOptionalDataPtr[0] = tScanInfo;
  tOptionalDataPtr[tDistrKeyIndex] = tDistrKey;

//-------------------------------------------------------------
// The next is step is to compress the key data part of the
// TCKEYREQ signal.
//-------------------------------------------------------------
  Uint32 tKeyIndex = tDistrKeyIndex + tDistrKeyIndicator;
  Uint32* tKeyDataPtr = &tOptionalDataPtr[tKeyIndex];
  Uint32 Tdata1 = tcKeyReq->keyInfo[0];
  Uint32 Tdata2 = tcKeyReq->keyInfo[1];
  Uint32 Tdata3 = tcKeyReq->keyInfo[2];
  Uint32 Tdata4 = tcKeyReq->keyInfo[3];
  Uint32 Tdata5;

  tKeyDataPtr[0] = Tdata1;
  tKeyDataPtr[1] = Tdata2;
  tKeyDataPtr[2] = Tdata3;
  tKeyDataPtr[3] = Tdata4;
  if (tTupKeyLen > 4) {
    Tdata1 = tcKeyReq->keyInfo[4];
    Tdata2 = tcKeyReq->keyInfo[5];
    Tdata3 = tcKeyReq->keyInfo[6];
    Tdata4 = tcKeyReq->keyInfo[7];

    tKeyDataPtr[4] = Tdata1;
    tKeyDataPtr[5] = Tdata2;
    tKeyDataPtr[6] = Tdata3;
    tKeyDataPtr[7] = Tdata4;
  }//if
//-------------------------------------------------------------
// Finally we also compress the ATTRINFO part of the signal.
// We optimise by using the if-statement for sending KEYINFO
// signals to calculating the new Attrinfo Index.
//-------------------------------------------------------------
  Uint32 tAttrInfoIndex;  

  if (tTupKeyLen > TcKeyReq::MaxKeyInfo) {
    /**
     *	Set transid, TC connect ptr and length in the KEYINFO signals
     */
    NdbApiSignal* tSignal = theTCREQ->next();
    Uint32 remainingKey = tTupKeyLen - TcKeyReq::MaxKeyInfo;
    do {
      Uint32* tSigDataPtr = tSignal->getDataPtrSend();
      NdbApiSignal* tnextSignal = tSignal->next();
      tSigDataPtr[0] = aTC_ConnectPtr;
      tSigDataPtr[1] = tTransId1;
      tSigDataPtr[2] = tTransId2;
      if (remainingKey > KeyInfo::DataLength) {
	// The signal is full
	tSignal->setLength(KeyInfo::MaxSignalLength);
	remainingKey -= KeyInfo::DataLength;
      }
      else {
	// Last signal
	tSignal->setLength(KeyInfo::HeaderLength + remainingKey);
	remainingKey = 0;
      }
      tSignal = tnextSignal;
    } while (tSignal != NULL);
    tAttrInfoIndex = tKeyIndex + TcKeyReq::MaxKeyInfo;
  } else {
    tAttrInfoIndex = tKeyIndex + tTupKeyLen;
  }//if

//-------------------------------------------------------------
// Perform the Attrinfo packing in the TCKEYREQ signal started
// above.
//-------------------------------------------------------------
  Uint32* tAIDataPtr = &tOptionalDataPtr[tAttrInfoIndex];
  Tdata1 = tcKeyReq->attrInfo[0];
  Tdata2 = tcKeyReq->attrInfo[1];
  Tdata3 = tcKeyReq->attrInfo[2];
  Tdata4 = tcKeyReq->attrInfo[3];
  Tdata5 = tcKeyReq->attrInfo[4];

  theTCREQ->setLength(tcKeyReq->getAIInTcKeyReq(tReqInfo) +
                      tAttrInfoIndex + TcKeyReq::StaticLength);

  tAIDataPtr[0] = Tdata1;
  tAIDataPtr[1] = Tdata2;
  tAIDataPtr[2] = Tdata3;
  tAIDataPtr[3] = Tdata4;
  tAIDataPtr[4] = Tdata5;

/***************************************************
*  Send the ATTRINFO signals.
***************************************************/
  if (tTotalCurrAI_Len > 5) {
    // Set the last signal's length.
    NdbApiSignal* tSignal = theFirstATTRINFO;
    theCurrentATTRINFO->setLength(theAI_LenInCurrAI);
    do {
      Uint32* tSigDataPtr = tSignal->getDataPtrSend();
      NdbApiSignal* tnextSignal = tSignal->next();
      tSigDataPtr[0] = aTC_ConnectPtr;
      tSigDataPtr[1] = tTransId1;
      tSigDataPtr[2] = tTransId2;
      tSignal = tnextSignal;
    } while (tSignal != NULL);
  }//if
  theStatus = WaitResponse;
  theReceiver.prepareSend();
  return 0;
}//NdbOperation::prepareSend()

Uint32
NdbOperation::repack_read(Uint32 len)
{
  Uint32 i;
  Uint32 maxId = 0, check = 0;
  Uint32 save = len;
  Bitmask<MAXNROFATTRIBUTESINWORDS> mask;
  NdbApiSignal *tSignal = theFirstATTRINFO;
  TcKeyReq * const tcKeyReq = CAST_PTR(TcKeyReq, theTCREQ->getDataPtrSend());
  Uint32 cols = m_currentTable->m_columns.size();

  Uint32 *ptr = tcKeyReq->attrInfo;
  for (i = 0; len && i < 5; i++, len--)
  {
    AttributeHeader tmp(* ptr++);
    Uint32 id = tmp.getAttributeId();
    if (id >= NDB_MAX_ATTRIBUTES_IN_TABLE)
    {
      // Dont support == fallback
      return save;
    }
    mask.set(id);
    maxId = (id > maxId) ? id : maxId;
    check |= (id - maxId);
  }

  Uint32 cnt = 0;
  while (len)
  {
    cnt++;
    assert(tSignal);
    ptr = tSignal->getDataPtrSend() + AttrInfo::HeaderLength;
    for (i = 0; len && i<AttrInfo::DataLength; i++, len--)
    {
      AttributeHeader tmp(* ptr++);
      Uint32 id = tmp.getAttributeId();
      if (id >= NDB_MAX_ATTRIBUTES_IN_TABLE)
      {
        // Dont support == fallback
        return save;
      }
      
      mask.set(id);

      maxId = (id > maxId) ? id : maxId;
      check |= (id - maxId);
    }
    tSignal = tSignal->next();
  }
  const Uint32 newlen = 1 + (maxId >> 5);
  const bool all = cols == save;
  if (check == 0)
  {
    assert(1+ MAXNROFATTRIBUTESINWORDS <= TcKeyReq::MaxAttrInfo);
    
    theNdb->releaseSignals(cnt, theFirstATTRINFO, theCurrentATTRINFO);
    theFirstATTRINFO = 0;
    theCurrentATTRINFO = 0;
    ptr = tcKeyReq->attrInfo;
    if (all)
    {
      AttributeHeader::init(ptr, AttributeHeader::READ_ALL, cols);
      return 1;
    }
    else  
    {
      AttributeHeader::init(ptr, AttributeHeader::READ_PACKED, 4*newlen);
      memcpy(ptr + 1, &mask, 4*MAXNROFATTRIBUTESINWORDS);
      return 1+newlen;
    }
  }
  
  return save;
}


/***************************************************************************
int prepareSendInterpreted()

Make preparations to send an interpreted operation.
Return Value:   Return 0 : succesful.
                Return -1: In all other case.   
***************************************************************************/
int
NdbOperation::prepareSendInterpreted()
{
  Uint32 tTotalCurrAI_Len = theTotalCurrAI_Len;
  Uint32 tInitReadSize = theInitialReadSize;
  assert (theStatus != UseNdbRecord); // Should never get here for NdbRecord.
  if (theStatus == ExecInterpretedValue) {
    if (insertATTRINFO(Interpreter::EXIT_OK) != -1) {
//-------------------------------------------------------------------------
// Since we read the total length before inserting the last entry in the
// signals we need to add one to the total length.
//-------------------------------------------------------------------------

      theInterpretedSize = (tTotalCurrAI_Len + 1) -
        (tInitReadSize + AttrInfo::SectionSizeInfoLength);

    } else {
      return -1;
    }//if
  } else if (theStatus == FinalGetValue) {

    theFinalReadSize = tTotalCurrAI_Len -
      (tInitReadSize + theInterpretedSize + theFinalUpdateSize 
       + AttrInfo::SectionSizeInfoLength);

  } else if (theStatus == SetValueInterpreted) {

    theFinalUpdateSize = tTotalCurrAI_Len -
       (tInitReadSize + theInterpretedSize 
        + AttrInfo::SectionSizeInfoLength);

  } else if (theStatus == SubroutineEnd) {

    theSubroutineSize = tTotalCurrAI_Len -
      (tInitReadSize + theInterpretedSize + 
       theFinalUpdateSize + theFinalReadSize 
       + AttrInfo::SectionSizeInfoLength);

  } else if (theStatus == GetValue) {
    theInitialReadSize = tTotalCurrAI_Len - AttrInfo::SectionSizeInfoLength;
  } else {
    setErrorCodeAbort(4116);
    return -1;
  }

  /*
    Fix jumps by patching in the correct address for the corresponding label.
  */
  while (theFirstBranch != NULL) {
    Uint32 tRelAddress;
    Uint32 tLabelAddress = 0;
    int     tAddress = -1;
    NdbBranch* tNdbBranch = theFirstBranch;
    Uint32 tBranchLabel = tNdbBranch->theBranchLabel;
    NdbLabel* tNdbLabel = theFirstLabel;
    if (tBranchLabel >= theNoOfLabels) {
      setErrorCodeAbort(4221);
      return -1;
    }//if

    // Find the label address
    while (tNdbLabel != NULL) {
      for(tLabelAddress = 0; tLabelAddress<16; tLabelAddress++){
	const Uint32 labelNo = tNdbLabel->theLabelNo[tLabelAddress];
	if(tBranchLabel == labelNo){
	  tAddress = tNdbLabel->theLabelAddress[tLabelAddress];
	  break;
	}
      }
      
      if(tAddress != -1)
	break;
      tNdbLabel = tNdbLabel->theNext;
    }//while
    if (tAddress == -1) {
//-------------------------------------------------------------------------
// We were unable to find any label which the branch refers to. This means
// that the application have not programmed the interpreter program correctly.
//-------------------------------------------------------------------------
      setErrorCodeAbort(4222);
      return -1;
    }//if
    if (tNdbLabel->theSubroutine[tLabelAddress] != tNdbBranch->theSubroutine) {
      setErrorCodeAbort(4224);
      return -1;
    }//if
    // Now it is time to update the signal data with the relative branch jump.
    if (tAddress < int(tNdbBranch->theBranchAddress)) {
      tRelAddress = (tNdbBranch->theBranchAddress - tAddress) << 16;
      
      // Indicate backward jump direction
      tRelAddress = tRelAddress + (1 << 31);

    } else if (tAddress > int(tNdbBranch->theBranchAddress)) {
      tRelAddress = (tAddress - tNdbBranch->theBranchAddress) << 16;
    } else {
       setErrorCodeAbort(4223);
       return -1;
    }//if

    NdbApiSignal* tSignal = tNdbBranch->theSignal;
    Uint32 tReadData = tSignal->readData(tNdbBranch->theSignalAddress);
    tSignal->setData((tRelAddress + tReadData), tNdbBranch->theSignalAddress);
      
    theFirstBranch = theFirstBranch->theNext;
    theNdb->releaseNdbBranch(tNdbBranch);
  }//while

  while (theFirstCall != NULL) {
    Uint32 tSubroutineCount = 0;
    int     tAddress = -1;
    NdbSubroutine* tNdbSubroutine;
    NdbCall* tNdbCall = theFirstCall;
    if (tNdbCall->theSubroutine >= theNoOfSubroutines) {
      setErrorCodeAbort(4221);
      return -1;
    }//if
// Find the subroutine address
    tNdbSubroutine = theFirstSubroutine;
    while (tNdbSubroutine != NULL) {
      tSubroutineCount += 16;
      if (tNdbCall->theSubroutine < tSubroutineCount) {
// Subroutine Found
        Uint32 tSubroutineAddress = tNdbCall->theSubroutine - (tSubroutineCount - 16);
        tAddress = tNdbSubroutine->theSubroutineAddress[tSubroutineAddress];
        break;
      }//if
      tNdbSubroutine = tNdbSubroutine->theNext;
    }//while
    if (tAddress == -1) {
      setErrorCodeAbort(4222);
      return -1;
    }//if
// Now it is time to update the signal data with the relative branch jump.
    NdbApiSignal* tSignal = tNdbCall->theSignal;
    Uint32 tReadData = tSignal->readData(tNdbCall->theSignalAddress);
    tSignal->setData(((tAddress << 16) + (tReadData & 0xffff)), 
                     tNdbCall->theSignalAddress);

    theFirstCall = theFirstCall->theNext;
    theNdb->releaseNdbCall(tNdbCall);
  }//while
  
  Uint32 tInitialReadSize = theInitialReadSize;
  Uint32 tInterpretedSize = theInterpretedSize;
  Uint32 tFinalUpdateSize = theFinalUpdateSize;
  Uint32 tFinalReadSize   = theFinalReadSize;
  Uint32 tSubroutineSize  = theSubroutineSize;
  if (theOperationType != OpenScanRequest &&
      theOperationType != OpenRangeScanRequest) {
    TcKeyReq * const tcKeyReq = CAST_PTR(TcKeyReq, theTCREQ->getDataPtrSend());

    tcKeyReq->attrInfo[0] = tInitialReadSize;
    tcKeyReq->attrInfo[1] = tInterpretedSize;
    tcKeyReq->attrInfo[2] = tFinalUpdateSize;
    tcKeyReq->attrInfo[3] = tFinalReadSize;
    tcKeyReq->attrInfo[4] = tSubroutineSize;
  } else {
    // If a scan is defined we use the first ATTRINFO instead of TCKEYREQ.
    theFirstATTRINFO->setData(tInitialReadSize, 4);
    theFirstATTRINFO->setData(tInterpretedSize, 5);
    theFirstATTRINFO->setData(tFinalUpdateSize, 6);
    theFirstATTRINFO->setData(tFinalReadSize, 7);
    theFirstATTRINFO->setData(tSubroutineSize, 8);  
  }//if
  theReceiver.prepareSend();
  return 0;
}//NdbOperation::prepareSendInterpreted()

/*
 Prepares TCKEYREQ and (if needed) KEYINFO and ATTRINFO signals for
 operations using the NdbRecord API
 Executed when the operation is defined for both PK, Unique index
 and scan takeover operations.
 @returns 0 for success
*/
int
NdbOperation::buildSignalsNdbRecord(Uint32 aTC_ConnectPtr, 
                                    Uint64 aTransId)
{
<<<<<<< HEAD
  char buf[256];
=======
  char buf[NdbRecord::Attr::SHRINK_VARCHAR_BUFFSIZE];
>>>>>>> b07947fd
  Uint32 *keyInfoPtr, *attrInfoPtr;
  Uint32 remain;
  int res;
  Uint32 no_disk_flag;
  Uint32 *attrinfo_section_sizes_ptr= NULL;

  assert(theStatus==UseNdbRecord);
  /* Interpreted operations not supported with NdbRecord
   * use NdbInterpretedCode instead
   */
  assert(!theInterpretIndicator);

  const NdbRecord *key_rec= m_key_record;
  const char *key_row= m_key_row;
  const NdbRecord *attr_rec= m_attribute_record;
  const char *updRow;

  TcKeyReq *tcKeyReq= CAST_PTR(TcKeyReq, theTCREQ->getDataPtrSend());
  Uint32 hdrSize= fillTcKeyReqHdr(tcKeyReq, aTC_ConnectPtr, aTransId);
  keyInfoPtr= theTCREQ->getDataPtrSend() + hdrSize;
  remain= TcKeyReq::MaxKeyInfo;

  /* Fill in keyinfo (in TCKEYREQ signal, spilling into KEYINFO signals). */
  if (!key_rec)
  {
    /* This means that key_row contains the KEYINFO20 data. */
    /* i.e. lock takeover */
    tcKeyReq->tableId= attr_rec->tableId;
    tcKeyReq->tableSchemaVersion= attr_rec->tableVersion;
    res= insertKEYINFO_NdbRecord(aTC_ConnectPtr, aTransId, key_row,
                                 m_keyinfo_length*4, &keyInfoPtr, &remain);
    if (res)
      return res;
  }
  else
  {
    tcKeyReq->tableId= key_rec->tableId;
    tcKeyReq->tableSchemaVersion= key_rec->tableVersion;
    theTotalNrOfKeyWordInSignal= 0;
    for (Uint32 i= 0; i<key_rec->key_index_length; i++)
    {
      const NdbRecord::Attr *col;

      col= &key_rec->columns[key_rec->key_indexes[i]];

      /*
        A unique index can index a nullable column (the primary key index
        cannot). So we can get NULL here (but it is an error if we do).
      */
      if (col->is_null(key_row))
      {
        setErrorCodeAbort(4316);
        return -1;
      }

      Uint32 length=0;

      bool len_ok;
      const char *src;
      if (col->flags & NdbRecord::IsMysqldShrinkVarchar)
      {
        /* Used to support special varchar format for mysqld keys. */
        len_ok= col->shrink_varchar(key_row, length, buf);
        src= buf;
      }
      else
      {
        len_ok= col->get_var_length(key_row, length);
        src= &key_row[col->offset];
      }

      if (!len_ok)
      {
        /* Hm, corrupt varchar length. */
        setErrorCodeAbort(4209);
        return -1;
      }
      res= insertKEYINFO_NdbRecord(aTC_ConnectPtr, aTransId,
                                   src, length, &keyInfoPtr, &remain);
      if (res)
        return res;
    }
  }

  /* 
     Now the total keyinfo size has been computed, inside
     insertKEYINFO_NdbRecord().
  */
  TcKeyReq::setKeyLength(tcKeyReq->requestInfo, theTupKeyLen);

  /* Fill in attrinfo (in TCKEYREQ signal, spilling into ATTRINFO signals)
   * If ATTRINFO includes interpreted code then the first 5 words are
   * length information for 5 sections.
   * If there is no interpreted code then there's only one section, and
   * no length information
   */
  remain= TcKeyReq::MaxAttrInfo;
  attrInfoPtr= theTCREQ->getDataPtrSend() + hdrSize +
    (theTupKeyLen > TcKeyReq::MaxKeyInfo ? TcKeyReq::MaxKeyInfo : theTupKeyLen);

  no_disk_flag= m_no_disk_flag;

  /* If we have an interpreted program then we add 5 words
   * of section length information at the start of the
   * ATTRINFO
   */
  const NdbInterpretedCode *code= m_interpreted_code;
  if (code)
  {
    if (code->m_flags & NdbInterpretedCode::UsesDisk)
      no_disk_flag = 0;

    /* Need to add section lengths info to the signal */
    Uint32 sizes[AttrInfo::SectionSizeInfoLength];
    sizes[0] = 0;               // Initial read.
    sizes[1] = 0;               // Interpreted program
    sizes[2] = 0;               // Final update size.
    sizes[3] = 0;               // Final read size
    sizes[4] = 0;               // Subroutine size

    /* So that we can set the actual sizes later... */
    attrinfo_section_sizes_ptr= attrInfoPtr;

    res = insertATTRINFOData_NdbRecord(aTC_ConnectPtr, aTransId,
                                       (const char *)sizes,
                                       sizeof(sizes),
                                       &attrInfoPtr, &remain);
    if (res)
      return res;
  }

  OperationType tOpType= theOperationType;

  /* Initial read signal words */
  if (tOpType == ReadRequest || tOpType == ReadExclusive ||
      (tOpType == DeleteRequest && 
       m_attribute_row != NULL)) // Read as part of delete
  {
    Uint32 column_count= 0;
    for (Uint32 i= 0; i<attr_rec->noOfColumns; i++)
    {
      const NdbRecord::Attr *col;

      col= &attr_rec->columns[i];
      Uint32 attrId= col->attrId;

      if (!(attrId & AttributeHeader::PSEUDO) &&
          !BitmaskImpl::get((NDB_MAX_ATTRIBUTES_IN_TABLE+31)>>5,
                            m_read_mask, attrId))
        continue;

      /* Blob head reads were defined as extra GetValues, 
       * processed below, not here.
       */
      if (unlikely(col->flags & NdbRecord::IsBlob))
        continue;

      if (col->flags & NdbRecord::IsDisk)
        no_disk_flag= 0;

      /*
        Read the column.
      */
      res= insertATTRINFOHdr_NdbRecord(aTC_ConnectPtr, aTransId,
                                       attrId, 0,
                                       &attrInfoPtr, &remain);
      if(res)
        return res;
      column_count++;
    }
    theReceiver.m_record.m_column_count= column_count;

    /* Handle any additional getValue(). 
     * Note : This includes extra getValue()s to read Blob
     * header + inline data
     */
    const NdbRecAttr *ra= theReceiver.theFirstRecAttr;
    while (ra)
    {
      res= insertATTRINFOHdr_NdbRecord(aTC_ConnectPtr, aTransId,
                                       ra->attrId(), 0,
                                       &attrInfoPtr, &remain);
      if(res)
        return res;
      ra= ra->next();
    }
  }

  /* Interpreted program main signal words */
  if (code)
  {
    /* Record length of Initial Read section */
    attrinfo_section_sizes_ptr[0]= theTotalCurrAI_Len - 
      AttrInfo::SectionSizeInfoLength;

    Uint32 mainProgramWords= code->m_first_sub_instruction_pos ?
      code->m_first_sub_instruction_pos :
      code->m_instructions_length;

    res = insertATTRINFOData_NdbRecord(aTC_ConnectPtr, aTransId,
                                       (const char *)code->m_buffer,
                                       mainProgramWords << 2,
                                       &attrInfoPtr, &remain);

    if (res)
      return res;
    
    // Record length of Interpreted program section */
    attrinfo_section_sizes_ptr[1]= mainProgramWords;
  }


  /* Final update signal words */
  if ((tOpType == InsertRequest) || 
      (tOpType == WriteRequest) ||
      (tOpType == UpdateRequest))
  {
    updRow= m_attribute_row;
    NdbBlob *currentBlob= theBlobList;

    for (Uint32 i= 0; i<attr_rec->noOfColumns; i++)
    {
      const NdbRecord::Attr *col;

      col= &attr_rec->columns[i];
      Uint32 attrId= col->attrId;

      if (!(attrId & AttributeHeader::PSEUDO) &&
          !BitmaskImpl::get((NDB_MAX_ATTRIBUTES_IN_TABLE+31)>>5,
                            m_read_mask, attrId))
        continue;

      if (col->flags & NdbRecord::IsDisk)
        no_disk_flag= 0;

      Uint32 length;
      const char *data;

      if (likely(!(col->flags & (NdbRecord::IsBlob|NdbRecord::IsMysqldBitfield))))
      {
        if (col->is_null(updRow))
          length= 0;
        else if (!col->get_var_length(updRow, length))
        {
          /* Hm, corrupt varchar length. */
          setErrorCodeAbort(4209);
          return -1;
        }
        data= &updRow[col->offset];
      }
      else
      {
        if (likely(col->flags & NdbRecord::IsMysqldBitfield))
        {
          /* Mysqld format bitfield. */
          if (col->is_null(updRow))
            length= 0;
          else
          {
            col->get_mysqld_bitfield(updRow, buf);
            data= buf;
            length= col->maxSize;
          }
        }
        else
        {
          NdbBlob *bh= currentBlob;
          currentBlob= currentBlob->theNext;

          /* 
           * Blob column
           * We cannot prepare signals to update the Blob yet, as the 
           * user has not had a chance to specify the data to write yet.
           *
           * Writes to the blob head, inline data and parts are handled
           * by separate operations, injected before and after this one 
           * as part of the blob handling code in NdbTransaction::execute().
           * However, for Insert and Write to non-nullable columns, we must 
           * write some BLOB data here in case the BLOB is non-nullable.  
           * For this purpose, we write data of zero length
           * For nullable columns, we write null data.  This is necessary
           * as it is valid for users to never call setValue() for nullable
           * blobs.
           */
          if (tOpType == UpdateRequest)
            continue; // Do nothing in this operation

          /* 
           * Blob call that sets up a data pointer for blob header data
           * for an 'empty' blob - length zero or null depending on
           * Blob's 'nullability'
           */
          bh->getNullOrEmptyBlobHeadDataPtr(data, length);
        }
      } // if Blob or Bitfield

      res= insertATTRINFOHdr_NdbRecord(aTC_ConnectPtr, aTransId,
                                       attrId, length,
                                       &attrInfoPtr, &remain);
      if(res)
        return res;
      if (length > 0)
      {
        res= insertATTRINFOData_NdbRecord(aTC_ConnectPtr, aTransId,
                                          data, length,
                                          &attrInfoPtr, &remain);
        if(res)
          return res;
      }
    } // for noOfColumns

    /* Now handle any extra setValues passed in */
    if (m_extraSetValues != NULL)
    {
      for (Uint32 i=0; i<m_numExtraSetValues; i++)
      {
        const NdbDictionary::Column *extraCol=m_extraSetValues[i].column;
        const void * pvalue=m_extraSetValues[i].value;

        if (extraCol->getStorageType( )== NDB_STORAGETYPE_DISK)
          no_disk_flag=0;

        Uint32 length;
        
        if (pvalue==NULL)
          length=0;
        else
        { 
          length=extraCol->getSizeInBytes();          
          if (extraCol->getArrayType() != NdbDictionary::Column::ArrayTypeFixed)
          {
            Uint32 lengthInfoBytes;
            if (!NdbSqlUtil::get_var_length((Uint32) extraCol->getType(),
                                            pvalue,
                                            length,
                                            lengthInfoBytes,
                                            length))
            {
              // Length parameter in equal/setValue is incorrect
              setErrorCodeAbort(4209);
              return -1;
            }
          }
        }       
        
        // Add ATTRINFO
        res= insertATTRINFOHdr_NdbRecord(aTC_ConnectPtr, aTransId,
                                         extraCol->getAttrId(), length,
                                         &attrInfoPtr, &remain);
        if(res)
          return res;

        if(length>0)
        {
          res=insertATTRINFOData_NdbRecord(aTC_ConnectPtr, aTransId,
                                           (char*)pvalue, length,
                                           &attrInfoPtr, &remain);
          if(res)
            return res;
        }
      } // for numExtraSetValues
    }// if m_extraSetValues!=null

    /* Don't need these any more */
    m_extraSetValues = NULL;
    m_numExtraSetValues = 0;
  }

  if ((tOpType == InsertRequest) ||
      (tOpType == WriteRequest) ||
      (tOpType == UpdateRequest) ||
      (tOpType == DeleteRequest))
  {
    /* Handle any setAnyValue(). */
    if (m_use_any_value)
    {
      res= insertATTRINFOHdr_NdbRecord(aTC_ConnectPtr, aTransId,
                                       AttributeHeader::ANY_VALUE, 4,
                                       &attrInfoPtr, &remain);
      if(res)
        return res;
      res= insertATTRINFOData_NdbRecord(aTC_ConnectPtr, aTransId,
                                        (const char *)(&m_any_value), 4,
                                        &attrInfoPtr, &remain);
      if(res)
        return res;
    }
  }

  /* Final read signal words */
  // Not currently used in NdbRecord

  /* Subroutine section signal words */
  if (code)
  {
    /* Even with no subroutine section signal words, we need to set
     * the size of the update section
     */
    Uint32 updateWords= theTotalCurrAI_Len - (AttrInfo::SectionSizeInfoLength + 
                                              attrinfo_section_sizes_ptr[0] +
                                              attrinfo_section_sizes_ptr[1]);
    attrinfo_section_sizes_ptr[2]= updateWords;

    /* Do we have any subroutines ? */
    if (code->m_number_of_subs > 0)
    {
      assert(code->m_first_sub_instruction_pos);

      Uint32 *subroutineStart= 
        &code->m_buffer[ code->m_first_sub_instruction_pos ];
      Uint32 subroutineWords= 
        code->m_instructions_length -
        code->m_first_sub_instruction_pos;

      assert(subroutineWords > 0);

      res = insertATTRINFOData_NdbRecord(aTC_ConnectPtr, aTransId,
                                         (const char *)subroutineStart,
                                         subroutineWords << 2,
                                         &attrInfoPtr, &remain);

      if (res)
        return res;

      /* Update section length for subroutine section */
      attrinfo_section_sizes_ptr[4]= subroutineWords;
    }
  }

  Uint32 signalLength= hdrSize +
    (theTupKeyLen > TcKeyReq::MaxKeyInfo ?
         TcKeyReq::MaxKeyInfo : theTupKeyLen) +
    (theTotalCurrAI_Len > TcKeyReq::MaxAttrInfo ?
         TcKeyReq::MaxAttrInfo : theTotalCurrAI_Len);
  theTCREQ->setLength(signalLength);


  /* Check if too much attrinfo have been defined. */
  if (theTotalCurrAI_Len > TcKeyReq::MaxTotalAttrInfo){
    setErrorCodeAbort(4257);
    return -1;
  }
  TcKeyReq::setNoDiskFlag(tcKeyReq->requestInfo, no_disk_flag);
  TcKeyReq::setAttrinfoLen(tcKeyReq->attrLen, theTotalCurrAI_Len);
  TcKeyReq::setAIInTcKeyReq(tcKeyReq->requestInfo, 
                            theTotalCurrAI_Len < TcKeyReq::MaxAttrInfo ?
                                theTotalCurrAI_Len : TcKeyReq::MaxAttrInfo);

  return 0;

}

/*
  Do final signal preparation before sending.
*/
int
NdbOperation::prepareSendNdbRecord(AbortOption ao)
{
  // There are a number of flags in the TCKEYREQ header that
  // we have to set at this point...they are not correctly 
  // defined before the call to execute().
  TcKeyReq *tcKeyReq=CAST_PTR(TcKeyReq, theTCREQ->getDataPtrSend());
  
  Uint8 abortOption= (ao == DefaultAbortOption) ?
    (Uint8) m_abortOption : (Uint8) ao;
  
  m_abortOption= theSimpleIndicator && theOperationType==ReadRequest ?
    (Uint8) AO_IgnoreError : (Uint8) abortOption;

  TcKeyReq::setAbortOption(tcKeyReq->requestInfo, m_abortOption);
  TcKeyReq::setCommitFlag(tcKeyReq->requestInfo, theCommitIndicator);
  TcKeyReq::setStartFlag(tcKeyReq->requestInfo, theStartIndicator);
  TcKeyReq::setSimpleFlag(tcKeyReq->requestInfo, theSimpleIndicator);
  TcKeyReq::setDirtyFlag(tcKeyReq->requestInfo, theDirtyIndicator);

  theStatus= WaitResponse;
  theReceiver.prepareSend();

  return 0;
}

/*
  Set up the header of the TCKEYREQ signal (except a few length fields,
  which are computed later in prepareSendNdbRecord()).
  Returns the length of the header, used to find the correct placement of
  keyinfo and attrinfo stored within TCKEYREQ.
*/
Uint32
NdbOperation::fillTcKeyReqHdr(TcKeyReq *tcKeyReq,
                              Uint32 connectPtr,
                              Uint64 transId)
{
  Uint32 hdrLen;
  UintR *hdrPtr;

  tcKeyReq->apiConnectPtr= connectPtr;
  tcKeyReq->apiOperationPtr= ptr2int();

  UintR attrLen= 0;
  TcKeyReq::setAPIVersion(attrLen, NDB_VERSION);
  /* We will setAttrinfoLen() later when AttrInfo has been written. */
  tcKeyReq->attrLen= attrLen;

  UintR reqInfo= 0;
  /* Dirty flag, Commit flag, Start flag, Simple flag set later
   * in prepareSendNdbRecord()
   */
  TcKeyReq::setInterpretedFlag(reqInfo, (m_interpreted_code != NULL));
  /* We will setNoDiskFlag() later when we have checked all columns. */
  TcKeyReq::setOperationType(reqInfo, theOperationType);
  // AbortOption set later in prepareSendNdbRecord()
  TcKeyReq::setDistributionKeyFlag(reqInfo, theDistrKeyIndicator_);
  TcKeyReq::setScanIndFlag(reqInfo, theScanInfo & 1);
  /* We will setAIInTcKeyReq() and setKeyLength() later. */
  tcKeyReq->requestInfo= reqInfo;

  tcKeyReq->transId1= (Uint32)transId;
  tcKeyReq->transId2= (Uint32)(transId>>32);

  /*
    The next four words are optional, and included or not based on the flags
    passed earlier. At most two of them are possible here.
  */
  hdrLen= 8;
  hdrPtr= &(tcKeyReq->scanInfo);
  if (theScanInfo & 1)
  {
    *hdrPtr++= theScanInfo;
    hdrLen++;
  }
  if (theDistrKeyIndicator_)
  {
    *hdrPtr++= theDistributionKey;
    hdrLen++;
  }

  return hdrLen;
}

/*
  Link a new KEYINFO signal into the operation.
  Return 0 on success, -1 on error.
*/
int
NdbOperation::allocKeyInfo(Uint32 connectPtr, Uint64 transId,
                           Uint32 **dstPtr, Uint32 *remain)
{
  NdbApiSignal *tSignal;
  KeyInfo *keyInfo;

  tSignal= theNdb->getSignal();
  if (tSignal == NULL)
  {
    setErrorCodeAbort(4000);
    return -1;
  }
  keyInfo= (struct KeyInfo *)(tSignal->getDataPtrSend());
  if (tSignal->setSignal(m_keyInfoGSN) == -1)
  {
    setErrorCodeAbort(4001);
    return -1;
  }
  tSignal->next(NULL);
  keyInfo->connectPtr= connectPtr;
  keyInfo->transId[0]= (Uint32)transId;
  keyInfo->transId[1]= (Uint32)(transId>>32);
  if (theTCREQ->next() != NULL)
  {
    theLastKEYINFO->setLength(KeyInfo::MaxSignalLength);
    theLastKEYINFO->next(tSignal);
  }
  else
  {
    theTCREQ->next(tSignal);
  }
  theLastKEYINFO= tSignal;
  *remain= KeyInfo::DataLength;
  *dstPtr= &(keyInfo->keyData[0]);
  return 0;
}

/*
  Link a new ATTRINFO signal into the operation.
  Return 0 on success, -1 on error.
*/
int
NdbOperation::allocAttrInfo(Uint32 connectPtr, Uint64 transId,
                            Uint32 **dstPtr, Uint32 *remain)
{
  NdbApiSignal *tSignal;
  AttrInfo *attrInfo;

  tSignal= theNdb->getSignal();
  if (tSignal == NULL)
  {
    setErrorCodeAbort(4000);
    return -1;
  }
  attrInfo= (struct AttrInfo *)(tSignal->getDataPtrSend());
  if (tSignal->setSignal(m_attrInfoGSN) == -1)
  {
    setErrorCodeAbort(4001);
    return -1;
  }
  tSignal->next(NULL);
  attrInfo->connectPtr= connectPtr;
  attrInfo->transId[0]= (Uint32)transId;
  attrInfo->transId[1]= (Uint32)(transId>>32);
  if (theFirstATTRINFO != NULL)
  {
    theCurrentATTRINFO->setLength(AttrInfo::MaxSignalLength);
    theCurrentATTRINFO->next(tSignal);
  }
  else
  {
    theFirstATTRINFO= tSignal;
  }
  theCurrentATTRINFO= tSignal;
  *remain= AttrInfo::DataLength;
  *dstPtr= &(attrInfo->attrData[0]);

  return 0;
}

int
NdbOperation::insertKEYINFO_NdbRecord(Uint32 connectPtr,
                                      Uint64 transId,
                                      const char *value,
                                      Uint32 size,
                                      Uint32 **dstPtr,
                                      Uint32 *remain)
{
  theTupKeyLen+= (size+3)/4;

  while (size > *remain*4)
  {
    if (*remain)
    {
      memcpy(*dstPtr, value, *remain*4);
      value+= *remain*4;
      size-= *remain*4;
    }
    int res= allocKeyInfo(connectPtr, transId, dstPtr, remain);
    if(res)
      return res;
  }

  memcpy(*dstPtr, value, size);
  if((size%4) != 0)
    memset(((char *)*dstPtr)+size, 0, 4-(size%4));
  Uint32 sizeInWords= (size+3)/4;
  *dstPtr+= sizeInWords;
  *remain-= sizeInWords;
  if (theTCREQ->next() != NULL)
    theLastKEYINFO->setLength(KeyInfo::MaxSignalLength - *remain);

  return 0;
}

int
NdbOperation::insertATTRINFOHdr_NdbRecord(Uint32 connectPtr,
                                          Uint64 transId,
                                          Uint32 attrId,
                                          Uint32 attrLen,
                                          Uint32 **dstPtr,
                                          Uint32 *remain)
{
  theTotalCurrAI_Len++;
  if (! *remain)
  {
    int res= allocAttrInfo(connectPtr, transId, dstPtr, remain);
    if (res)
      return res;
  }
  Uint32 ah;
  AttributeHeader::init(&ah, attrId, attrLen);
  *(*dstPtr)++= ah;
  (*remain)--;
  if (theFirstATTRINFO != NULL)
    theCurrentATTRINFO->setLength(AttrInfo::MaxSignalLength - *remain);

  return 0;
}

int
NdbOperation::insertATTRINFOData_NdbRecord(Uint32 connectPtr,
                                           Uint64 transId,
                                           const char *value,
                                           Uint32 size,
                                           Uint32 **dstPtr,
                                           Uint32 *remain)
{
  theTotalCurrAI_Len+= (size+3)/4;

  while (size > *remain*4)
  {
    if (*remain)
    {
      memcpy(*dstPtr, value, *remain*4);
      value+= *remain*4;
      size-= *remain*4;
    }
    int res= allocAttrInfo(connectPtr, transId, dstPtr, remain);
    if (res)
      return res;
  }

  memcpy(*dstPtr, value, size);
  if((size%4) != 0)
    memset(((char *)*dstPtr)+size, 0, 4-(size%4));
  Uint32 sizeInWords= (size+3)/4;
  *dstPtr+= sizeInWords;
  *remain-= sizeInWords;
  if (theFirstATTRINFO != NULL)
    theCurrentATTRINFO->setLength(AttrInfo::MaxSignalLength - *remain);

  return 0;
}

int
NdbOperation::checkState_TransId(NdbApiSignal* aSignal)
{
  Uint64 tRecTransId, tCurrTransId;
  Uint32 tTmp1, tTmp2;

  if (theStatus != WaitResponse) {
#ifdef NDB_NO_DROPPED_SIGNAL
    abort();
#endif
    return -1;
  }//if

  tTmp1 = aSignal->readData(2);
  tTmp2 = aSignal->readData(3);

  tRecTransId = (Uint64)tTmp1 + ((Uint64)tTmp2 << 32);
  tCurrTransId = theNdbCon->getTransactionId();
  if (tCurrTransId != tRecTransId) {
#ifdef NDB_NO_DROPPED_SIGNAL
    abort();
#endif
    return -1;
  }//if
  return 0;
}//NdbOperation::checkState_TransId()

/***************************************************************************
int receiveTCKEYREF( NdbApiSignal* aSignal)

Return Value:   Return 0 : send was succesful.
                Return -1: In all other case.   
Parameters:     aSignal: the signal object that contains the TCKEYREF signal from TC.
Remark:         Handles the reception of the TCKEYREF signal.
***************************************************************************/
int
NdbOperation::receiveTCKEYREF( NdbApiSignal* aSignal)
{
  if (checkState_TransId(aSignal) == -1) {
    return -1;
  }//if

  setErrorCode(aSignal->readData(4));
  if (aSignal->getLength() == TcKeyRef::SignalLength)
  {
    // Signal may contain additional error data
    theError.details = (char *) aSignal->readData(5);
  }

  theStatus = Finished;
  theReceiver.m_received_result_length = ~0;

  // not dirty read
  if(! (theOperationType == ReadRequest && theDirtyIndicator))
  {
    theNdbCon->OpCompleteFailure(this);
    return -1;
  }
  
  /**
   * If TCKEYCONF has arrived
   *   op has completed (maybe trans has completed)
   */
  if(theReceiver.m_expected_result_length)
  {
    return theNdbCon->OpCompleteFailure(this);
  }
  
  return -1;
}<|MERGE_RESOLUTION|>--- conflicted
+++ resolved
@@ -606,11 +606,7 @@
 NdbOperation::buildSignalsNdbRecord(Uint32 aTC_ConnectPtr, 
                                     Uint64 aTransId)
 {
-<<<<<<< HEAD
-  char buf[256];
-=======
   char buf[NdbRecord::Attr::SHRINK_VARCHAR_BUFFSIZE];
->>>>>>> b07947fd
   Uint32 *keyInfoPtr, *attrInfoPtr;
   Uint32 remain;
   int res;
