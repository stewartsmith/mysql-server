--- conflicted
+++ resolved
@@ -210,7 +210,6 @@
                const IndexBound& bound);
 
   /**
-<<<<<<< HEAD
    * Return size of data, in 32-bit words, that will be send to data nodes for
    * all bounds added so far with setBound().
    *
@@ -219,8 +218,6 @@
   int getCurrentKeySize();
 
   /**
-=======
->>>>>>> 26301669
    * Is current scan sorted?
    */
   bool getSorted() const { return m_ordered; }
