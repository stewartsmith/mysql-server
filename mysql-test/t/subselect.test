--- conflicted
+++ resolved
@@ -2987,7 +2987,6 @@
 create table t1(a int,b int,key(a),key(b));
 insert into t1(a,b) values (1,2),(2,1),(2,3),(3,4),(5,4),(5,5),
   (6,7),(7,4),(5,3);
-<<<<<<< HEAD
 #TODO: evgen: produces result in 6.0-opt (whereas it doesn't in 5.x)
 # test for the stack overflow bug
 #select sum(a),a from t1 where a> (
@@ -3002,21 +3001,6 @@
 #  )group by b limit 1)group by b limit 1)group by b limit 1
 #  )group by b limit 1)group by b limit 1)group by b limit 1) 
 #group by a;
-=======
-# test for the stack overflow bug
-select sum(a),a from t1 where a> (
-  select sum(a) from t1 where a> ( select sum(a) from t1 where a> (
-  select sum(a) from t1 where a> ( select sum(a) from t1 where a> (
-  select sum(a) from t1 where a> ( select sum(a) from t1 where a> (
-  select sum(a) from t1 where a> ( select sum(a) from t1 where a> (
-  select sum(a) from t1 where a> ( select sum(a) from t1 where a> (
-  select sum(a) from t1 where a> ( select sum(a) from t1
-  )group by b limit 1)group by b limit 1
-  )group by b limit 1)group by b limit 1)group by b limit 1
-  )group by b limit 1)group by b limit 1)group by b limit 1
-  )group by b limit 1)group by b limit 1)group by b limit 1) 
-group by a;
->>>>>>> ac98a45c
 --replace_regex /overrun.*$/overrun detected/
 --error 1436
 select sum(a),a from t1 where a> (
