/* Copyright (C) 2000 MySQL AB

   This program is free software; you can redistribute it and/or modify
   it under the terms of the GNU General Public License as published by
   the Free Software Foundation; version 2 of the License.

   This program is distributed in the hope that it will be useful,
   but WITHOUT ANY WARRANTY; without even the implied warranty of
   MERCHANTABILITY or FITNESS FOR A PARTICULAR PURPOSE.  See the
   GNU General Public License for more details.

   You should have received a copy of the GNU General Public License
   along with this program; if not, write to the Free Software
   Foundation, Inc., 59 Temple Place, Suite 330, Boston, MA  02111-1307  USA */

/*
  Cashing of files with only does (sequential) read or writes of fixed-
  length records. A read isn't allowed to go over file-length. A read is ok
  if it ends at file-length and next read can try to read after file-length
  (and get a EOF-error).
  Possibly use of asyncronic io.
  macros for read and writes for faster io.
  Used instead of FILE when reading or writing whole files.
  This code makes mf_rec_cache obsolete (currently only used by ISAM)
  One can change info->pos_in_file to a higher value to skip bytes in file if
  also info->read_pos is set to info->read_end.
  If called through open_cached_file(), then the temporary file will
  only be created if a write exeeds the file buffer or if one calls
  my_b_flush_io_cache().

  If one uses SEQ_READ_APPEND, then two buffers are allocated, one for
  reading and another for writing.  Reads are first done from disk and
  then done from the write buffer.  This is an efficient way to read
  from a log file when one is writing to it at the same time.
  For this to work, the file has to be opened in append mode!
  Note that when one uses SEQ_READ_APPEND, one MUST write using
  my_b_append !  This is needed because we need to lock the mutex
  every time we access the write buffer.

TODO:
  When one SEQ_READ_APPEND and we are reading and writing at the same time,
  each time the write buffer gets full and it's written to disk, we will
  always do a disk read to read a part of the buffer from disk to the
  read buffer.
  This should be fixed so that when we do a my_b_flush_io_cache() and
  we have been reading the write buffer, we should transfer the rest of the
  write buffer to the read buffer before we start to reuse it.
*/

#define MAP_TO_USE_RAID
#include "mysys_priv.h"
#include <m_string.h>
#ifdef HAVE_AIOWAIT
#include "mysys_err.h"
static void my_aiowait(my_aio_result *result);
#endif
#include <errno.h>

#ifdef THREAD
#define lock_append_buffer(info) \
 pthread_mutex_lock(&(info)->append_buffer_lock)
#define unlock_append_buffer(info) \
 pthread_mutex_unlock(&(info)->append_buffer_lock)
#else
#define lock_append_buffer(info)
#define unlock_append_buffer(info)
#endif

#define IO_ROUND_UP(X) (((X)+IO_SIZE-1) & ~(IO_SIZE-1))
#define IO_ROUND_DN(X) ( (X)            & ~(IO_SIZE-1))

/*
  Setup internal pointers inside IO_CACHE

  SYNOPSIS
    setup_io_cache()
    info		IO_CACHE handler

  NOTES
    This is called on automaticly on init or reinit of IO_CACHE
    It must be called externally if one moves or copies an IO_CACHE
    object.
*/

void setup_io_cache(IO_CACHE* info)
{
  /* Ensure that my_b_tell() and my_b_bytes_in_cache works */
  if (info->type == WRITE_CACHE)
  {
    info->current_pos= &info->write_pos;
    info->current_end= &info->write_end;
  }
  else
  {
    info->current_pos= &info->read_pos;
    info->current_end= &info->read_end;
  }
}


static void
init_functions(IO_CACHE* info)
{
  enum cache_type type= info->type;
  switch (type) {
  case READ_NET:
    /*
      Must be initialized by the caller. The problem is that
      _my_b_net_read has to be defined in sql directory because of
      the dependency on THD, and therefore cannot be visible to
      programs that link against mysys but know nothing about THD, such
      as myisamchk
    */
    break;
  case SEQ_READ_APPEND:
    info->read_function = _my_b_seq_read;
    info->write_function = 0;			/* Force a core if used */
    break;
  default:
    info->read_function =
#ifdef THREAD
                          info->share ? _my_b_read_r :
#endif
                                        _my_b_read;
    info->write_function = _my_b_write;
  }

  setup_io_cache(info);
}


/*
  Initialize an IO_CACHE object

  SYNOPSOS
    init_io_cache()
    info		cache handler to initialize
    file		File that should be associated to to the handler
			If == -1 then real_open_cached_file()
			will be called when it's time to open file.
    cachesize		Size of buffer to allocate for read/write
			If == 0 then use my_default_record_cache_size
    type		Type of cache
    seek_offset		Where cache should start reading/writing
    use_async_io	Set to 1 of we should use async_io (if avaiable)
    cache_myflags	Bitmap of differnt flags
			MY_WME | MY_FAE | MY_NABP | MY_FNABP |
			MY_DONT_CHECK_FILESIZE

  RETURN
    0  ok
    #  error
*/

int init_io_cache(IO_CACHE *info, File file, size_t cachesize,
		  enum cache_type type, my_off_t seek_offset,
		  pbool use_async_io, myf cache_myflags)
{
  size_t min_cache;
  my_off_t pos;
  my_off_t end_of_file= ~(my_off_t) 0;
  DBUG_ENTER("init_io_cache");
  DBUG_PRINT("enter",("cache: 0x%lx  type: %d  pos: %ld",
		      (ulong) info, (int) type, (ulong) seek_offset));

  info->file= file;
  info->type= TYPE_NOT_SET;	    /* Don't set it until mutex are created */
  info->pos_in_file= seek_offset;
  info->pre_close = info->pre_read = info->post_read = 0;
  info->arg = 0;
  info->alloced_buffer = 0;
  info->buffer=0;
  info->seek_not_done= 0;

  if (file >= 0)
  {
    pos= my_tell(file, MYF(0));
    if ((pos == (my_off_t) -1) && (my_errno == ESPIPE))
    {
      /*
         This kind of object doesn't support seek() or tell(). Don't set a
         flag that will make us again try to seek() later and fail.
      */
      info->seek_not_done= 0;
      /*
        Additionally, if we're supposed to start somewhere other than the
        the beginning of whatever this file is, then somebody made a bad
        assumption.
      */
      DBUG_ASSERT(seek_offset == 0);
    }
    else
      info->seek_not_done= test(seek_offset != pos);
  }

  info->disk_writes= 0;
#ifdef THREAD
  info->share=0;
#endif

  if (!cachesize && !(cachesize= my_default_record_cache_size))
    DBUG_RETURN(1);				/* No cache requested */
  min_cache=use_async_io ? IO_SIZE*4 : IO_SIZE*2;
  if (type == READ_CACHE || type == SEQ_READ_APPEND)
  {						/* Assume file isn't growing */
    if (!(cache_myflags & MY_DONT_CHECK_FILESIZE))
    {
      /* Calculate end of file to avoid allocating oversized buffers */
      end_of_file=my_seek(file,0L,MY_SEEK_END,MYF(0));
      /* Need to reset seek_not_done now that we just did a seek. */
      info->seek_not_done= end_of_file == seek_offset ? 0 : 1;
      if (end_of_file < seek_offset)
	end_of_file=seek_offset;
      /* Trim cache size if the file is very small */
      if ((my_off_t) cachesize > end_of_file-seek_offset+IO_SIZE*2-1)
      {
	cachesize= (size_t) (end_of_file-seek_offset)+IO_SIZE*2-1;
	use_async_io=0;				/* No need to use async */
      }
    }
  }
  cache_myflags &= ~MY_DONT_CHECK_FILESIZE;
  if (type != READ_NET && type != WRITE_NET)
  {
    /* Retry allocating memory in smaller blocks until we get one */
    cachesize= ((cachesize + min_cache-1) & ~(min_cache-1));
    for (;;)
    {
      size_t buffer_block;
      if (cachesize < min_cache)
	cachesize = min_cache;
      buffer_block= cachesize;
      if (type == SEQ_READ_APPEND)
	buffer_block *= 2;
<<<<<<< HEAD
      if ((info->buffer=
	   (uchar*) my_malloc(buffer_block,
			     MYF((cache_myflags & ~ MY_WME) |
				 (cachesize == min_cache ? MY_WME : 0)))) != 0)
=======
      /*
        Unset MY_WAIT_IF_FULL bit if it is set, to prevent conflict with
        MY_ZEROFILL.
      */
      myf flag = MYF((cache_myflags & ~ (MY_WME | MY_WAIT_IF_FULL)) |
                (cachesize == min_cache ? MY_WME : 0));
      if ((info->buffer= (byte*) my_malloc(buffer_block, flag)) != 0)
>>>>>>> 9b97856d
      {
	info->write_buffer=info->buffer;
	if (type == SEQ_READ_APPEND)
	  info->write_buffer = info->buffer + cachesize;
	info->alloced_buffer=1;
	break;					/* Enough memory found */
      }
      if (cachesize == min_cache)
	DBUG_RETURN(2);				/* Can't alloc cache */
      /* Try with less memory */
      cachesize= (cachesize*3/4 & ~(min_cache-1));
    }
  }

  DBUG_PRINT("info",("init_io_cache: cachesize = %lu", (ulong) cachesize));
  info->read_length=info->buffer_length=cachesize;
  info->myflags=cache_myflags & ~(MY_NABP | MY_FNABP);
  info->request_pos= info->read_pos= info->write_pos = info->buffer;
  if (type == SEQ_READ_APPEND)
  {
    info->append_read_pos = info->write_pos = info->write_buffer;
    info->write_end = info->write_buffer + info->buffer_length;
#ifdef THREAD
    pthread_mutex_init(&info->append_buffer_lock,MY_MUTEX_INIT_FAST);
#endif
  }
#if defined(SAFE_MUTEX) && defined(THREAD)
  else
  {
    /* Clear mutex so that safe_mutex will notice that it's not initialized */
    bzero((char*) &info->append_buffer_lock, sizeof(info));
  }
#endif

  if (type == WRITE_CACHE)
    info->write_end=
      info->buffer+info->buffer_length- (seek_offset & (IO_SIZE-1));
  else
    info->read_end=info->buffer;		/* Nothing in cache */

  /* End_of_file may be changed by user later */
  info->end_of_file= end_of_file;
  info->error=0;
  info->type= type;
  init_functions(info);
#ifdef HAVE_AIOWAIT
  if (use_async_io && ! my_disable_async_io)
  {
    DBUG_PRINT("info",("Using async io"));
    info->read_length/=2;
    info->read_function=_my_b_async_read;
  }
  info->inited=info->aio_result.pending=0;
#endif
  DBUG_RETURN(0);
}						/* init_io_cache */

	/* Wait until current request is ready */

#ifdef HAVE_AIOWAIT
static void my_aiowait(my_aio_result *result)
{
  if (result->pending)
  {
    struct aio_result_t *tmp;
    for (;;)
    {
      if ((int) (tmp=aiowait((struct timeval *) 0)) == -1)
      {
	if (errno == EINTR)
	  continue;
	DBUG_PRINT("error",("No aio request, error: %d",errno));
	result->pending=0;			/* Assume everythings is ok */
	break;
      }
      ((my_aio_result*) tmp)->pending=0;
      if ((my_aio_result*) tmp == result)
	break;
    }
  }
  return;
}
#endif


/*
  Use this to reset cache to re-start reading or to change the type
  between READ_CACHE <-> WRITE_CACHE
  If we are doing a reinit of a cache where we have the start of the file
  in the cache, we are reusing this memory without flushing it to disk.
*/

my_bool reinit_io_cache(IO_CACHE *info, enum cache_type type,
			my_off_t seek_offset,
			pbool use_async_io __attribute__((unused)),
			pbool clear_cache)
{
  DBUG_ENTER("reinit_io_cache");
  DBUG_PRINT("enter",("cache: 0x%lx type: %d  seek_offset: %lu  clear_cache: %d",
		      (ulong) info, type, (ulong) seek_offset,
		      (int) clear_cache));

  /* One can't do reinit with the following types */
  DBUG_ASSERT(type != READ_NET && info->type != READ_NET &&
	      type != WRITE_NET && info->type != WRITE_NET &&
	      type != SEQ_READ_APPEND && info->type != SEQ_READ_APPEND);

  /* If the whole file is in memory, avoid flushing to disk */
  if (! clear_cache &&
      seek_offset >= info->pos_in_file &&
      seek_offset <= my_b_tell(info))
  {
    /* Reuse current buffer without flushing it to disk */
    uchar *pos;
    if (info->type == WRITE_CACHE && type == READ_CACHE)
    {
      info->read_end=info->write_pos;
      info->end_of_file=my_b_tell(info);
      /*
        Trigger a new seek only if we have a valid
        file handle.
      */
      info->seek_not_done= (info->file != -1);
    }
    else if (type == WRITE_CACHE)
    {
      if (info->type == READ_CACHE)
      {
	info->write_end=info->write_buffer+info->buffer_length;
	info->seek_not_done=1;
      }
      info->end_of_file = ~(my_off_t) 0;
    }
    pos=info->request_pos+(seek_offset-info->pos_in_file);
    if (type == WRITE_CACHE)
      info->write_pos=pos;
    else
      info->read_pos= pos;
#ifdef HAVE_AIOWAIT
    my_aiowait(&info->aio_result);		/* Wait for outstanding req */
#endif
  }
  else
  {
    /*
      If we change from WRITE_CACHE to READ_CACHE, assume that everything
      after the current positions should be ignored
    */
    if (info->type == WRITE_CACHE && type == READ_CACHE)
      info->end_of_file=my_b_tell(info);
    /* flush cache if we want to reuse it */
    if (!clear_cache && my_b_flush_io_cache(info,1))
      DBUG_RETURN(1);
    info->pos_in_file=seek_offset;
    /* Better to do always do a seek */
    info->seek_not_done=1;
    info->request_pos=info->read_pos=info->write_pos=info->buffer;
    if (type == READ_CACHE)
    {
      info->read_end=info->buffer;		/* Nothing in cache */
    }
    else
    {
      info->write_end=(info->buffer + info->buffer_length -
		       (seek_offset & (IO_SIZE-1)));
      info->end_of_file= ~(my_off_t) 0;
    }
  }
  info->type=type;
  info->error=0;
  init_functions(info);

#ifdef HAVE_AIOWAIT
  if (use_async_io && ! my_disable_async_io &&
      ((ulong) info->buffer_length <
       (ulong) (info->end_of_file - seek_offset)))
  {
    info->read_length=info->buffer_length/2;
    info->read_function=_my_b_async_read;
  }
  info->inited=0;
#endif
  DBUG_RETURN(0);
} /* reinit_io_cache */



/*
  Read buffered.

  SYNOPSIS
    _my_b_read()
      info                      IO_CACHE pointer
      Buffer                    Buffer to retrieve count bytes from file
      Count                     Number of bytes to read into Buffer

  NOTE
    This function is only called from the my_b_read() macro when there
    isn't enough characters in the buffer to satisfy the request.

  WARNING

    When changing this function, be careful with handling file offsets
    (end-of_file, pos_in_file). Do not cast them to possibly smaller
    types than my_off_t unless you can be sure that their value fits.
    Same applies to differences of file offsets.

    When changing this function, check _my_b_read_r(). It might need the
    same change.

  RETURN
    0      we succeeded in reading all data
    1      Error: can't read requested characters
*/

int _my_b_read(register IO_CACHE *info, uchar *Buffer, size_t Count)
{
  size_t length,diff_length,left_length, max_length;
  my_off_t pos_in_file;
  DBUG_ENTER("_my_b_read");

  if ((left_length= (size_t) (info->read_end-info->read_pos)))
  {
    DBUG_ASSERT(Count >= left_length);	/* User is not using my_b_read() */
    memcpy(Buffer,info->read_pos, left_length);
    Buffer+=left_length;
    Count-=left_length;
  }

  /* pos_in_file always point on where info->buffer was read */
  pos_in_file=info->pos_in_file+ (size_t) (info->read_end - info->buffer);

  /* 
    Whenever a function which operates on IO_CACHE flushes/writes
    some part of the IO_CACHE to disk it will set the property
    "seek_not_done" to indicate this to other functions operating
    on the IO_CACHE.
  */
  if (info->seek_not_done)
  {
    if ((my_seek(info->file,pos_in_file,MY_SEEK_SET,MYF(0)) 
        != MY_FILEPOS_ERROR))
    {
      /* No error, reset seek_not_done flag. */
      info->seek_not_done= 0;
    }
    else
    {
      /*
        If the seek failed and the error number is ESPIPE, it is because
        info->file is a pipe or socket or FIFO.  We never should have tried
        to seek on that.  See Bugs#25807 and #22828 for more info.
      */
      DBUG_ASSERT(my_errno != ESPIPE);
      info->error= -1;
      DBUG_RETURN(1);
    }
  }

  diff_length= (size_t) (pos_in_file & (IO_SIZE-1));
  if (Count >= (size_t) (IO_SIZE+(IO_SIZE-diff_length)))
  {					/* Fill first intern buffer */
    size_t read_length;
    if (info->end_of_file <= pos_in_file)
    {					/* End of file */
      info->error= (int) left_length;
      DBUG_RETURN(1);
    }
    length=(Count & (size_t) ~(IO_SIZE-1))-diff_length;
    if ((read_length= my_read(info->file,Buffer, length, info->myflags))
	!= length)
    {
      info->error= (read_length == (size_t) -1 ? -1 :
		    (int) (read_length+left_length));
      DBUG_RETURN(1);
    }
    Count-=length;
    Buffer+=length;
    pos_in_file+=length;
    left_length+=length;
    diff_length=0;
  }

  max_length= info->read_length-diff_length;
  if (info->type != READ_FIFO &&
      max_length > (info->end_of_file - pos_in_file))
    max_length= (size_t) (info->end_of_file - pos_in_file);
  if (!max_length)
  {
    if (Count)
    {
      info->error= left_length;		/* We only got this many char */
      DBUG_RETURN(1);
    }
    length=0;				/* Didn't read any chars */
  }
  else if ((length= my_read(info->file,info->buffer, max_length,
                            info->myflags)) < Count ||
	   length == (size_t) -1)
  {
    if (length != (size_t) -1)
      memcpy(Buffer, info->buffer, length);
    info->pos_in_file= pos_in_file;
    info->error= length == (size_t) -1 ? -1 : (int) (length+left_length);
    info->read_pos=info->read_end=info->buffer;
    DBUG_RETURN(1);
  }
  info->read_pos=info->buffer+Count;
  info->read_end=info->buffer+length;
  info->pos_in_file=pos_in_file;
  memcpy(Buffer, info->buffer, Count);
  DBUG_RETURN(0);
}


#ifdef THREAD
/*
  Prepare IO_CACHE for shared use.

  SYNOPSIS
    init_io_cache_share()
      read_cache                A read cache. This will be copied for
                                every thread after setup.
      cshare                    The share.
      write_cache               If non-NULL a write cache that is to be
                                synchronized with the read caches.
      num_threads               Number of threads sharing the cache
                                including the write thread if any.

  DESCRIPTION

    The shared cache is used so: One IO_CACHE is initialized with
    init_io_cache(). This includes the allocation of a buffer. Then a
    share is allocated and init_io_cache_share() is called with the io
    cache and the share. Then the io cache is copied for each thread. So
    every thread has its own copy of IO_CACHE. But the allocated buffer
    is shared because cache->buffer is the same for all caches.

    One thread reads data from the file into the buffer. All threads
    read from the buffer, but every thread maintains its own set of
    pointers into the buffer. When all threads have used up the buffer
    contents, one of the threads reads the next block of data into the
    buffer. To accomplish this, each thread enters the cache lock before
    accessing the buffer. They wait in lock_io_cache() until all threads
    joined the lock. The last thread entering the lock is in charge of
    reading from file to buffer. It wakes all threads when done.

    Synchronizing a write cache to the read caches works so: Whenever
    the write buffer needs a flush, the write thread enters the lock and
    waits for all other threads to enter the lock too. They do this when
    they have used up the read buffer. When all threads are in the lock,
    the write thread copies the write buffer to the read buffer and
    wakes all threads.

    share->running_threads is the number of threads not being in the
    cache lock. When entering lock_io_cache() the number is decreased.
    When the thread that fills the buffer enters unlock_io_cache() the
    number is reset to the number of threads. The condition
    running_threads == 0 means that all threads are in the lock. Bumping
    up the number to the full count is non-intuitive. But increasing the
    number by one for each thread that leaves the lock could lead to a
    solo run of one thread. The last thread to join a lock reads from
    file to buffer, wakes the other threads, processes the data in the
    cache and enters the lock again. If no other thread left the lock
    meanwhile, it would think it's the last one again and read the next
    block...

    The share has copies of 'error', 'buffer', 'read_end', and
    'pos_in_file' from the thread that filled the buffer. We may not be
    able to access this information directly from its cache because the
    thread may be removed from the share before the variables could be
    copied by all other threads. Or, if a write buffer is synchronized,
    it would change its 'pos_in_file' after waking the other threads,
    possibly before they could copy its value.

    However, the 'buffer' variable in the share is for a synchronized
    write cache. It needs to know where to put the data. Otherwise it
    would need access to the read cache of one of the threads that is
    not yet removed from the share.

  RETURN
    void
*/

void init_io_cache_share(IO_CACHE *read_cache, IO_CACHE_SHARE *cshare,
                         IO_CACHE *write_cache, uint num_threads)
{
  DBUG_ENTER("init_io_cache_share");
  DBUG_PRINT("io_cache_share", ("read_cache: 0x%lx  share: 0x%lx  "
                                "write_cache: 0x%lx  threads: %u",
                                (long) read_cache, (long) cshare,
                                (long) write_cache, num_threads));

  DBUG_ASSERT(num_threads > 1);
  DBUG_ASSERT(read_cache->type == READ_CACHE);
  DBUG_ASSERT(!write_cache || (write_cache->type == WRITE_CACHE));

  pthread_mutex_init(&cshare->mutex, MY_MUTEX_INIT_FAST);
  pthread_cond_init(&cshare->cond, 0);
  pthread_cond_init(&cshare->cond_writer, 0);

  cshare->running_threads= num_threads;
  cshare->total_threads=   num_threads;
  cshare->error=           0;    /* Initialize. */
  cshare->buffer=          read_cache->buffer;
  cshare->read_end=        NULL; /* See function comment of lock_io_cache(). */
  cshare->pos_in_file=     0;    /* See function comment of lock_io_cache(). */
  cshare->source_cache=    write_cache; /* Can be NULL. */

  read_cache->share=         cshare;
  read_cache->read_function= _my_b_read_r;
  read_cache->current_pos=   NULL;
  read_cache->current_end=   NULL;

  if (write_cache)
    write_cache->share= cshare;

  DBUG_VOID_RETURN;
}


/*
  Remove a thread from shared access to IO_CACHE.

  SYNOPSIS
    remove_io_thread()
      cache                     The IO_CACHE to be removed from the share.

  NOTE

    Every thread must do that on exit for not to deadlock other threads.

    The last thread destroys the pthread resources.

    A writer flushes its cache first.

  RETURN
    void
*/

void remove_io_thread(IO_CACHE *cache)
{
  IO_CACHE_SHARE *cshare= cache->share;
  uint total;
  DBUG_ENTER("remove_io_thread");

  /* If the writer goes, it needs to flush the write cache. */
  if (cache == cshare->source_cache)
    flush_io_cache(cache);

  pthread_mutex_lock(&cshare->mutex);
  DBUG_PRINT("io_cache_share", ("%s: 0x%lx",
                                (cache == cshare->source_cache) ?
                                "writer" : "reader", (long) cache));

  /* Remove from share. */
  total= --cshare->total_threads;
  DBUG_PRINT("io_cache_share", ("remaining threads: %u", total));

  /* Detach from share. */
  cache->share= NULL;

  /* If the writer goes, let the readers know. */
  if (cache == cshare->source_cache)
  {
    DBUG_PRINT("io_cache_share", ("writer leaves"));
    cshare->source_cache= NULL;
  }

  /* If all threads are waiting for me to join the lock, wake them. */
  if (!--cshare->running_threads)
  {
    DBUG_PRINT("io_cache_share", ("the last running thread leaves, wake all"));
    pthread_cond_signal(&cshare->cond_writer);
    pthread_cond_broadcast(&cshare->cond);
  }

  pthread_mutex_unlock(&cshare->mutex);

  if (!total)
  {
    DBUG_PRINT("io_cache_share", ("last thread removed, destroy share"));
    pthread_cond_destroy (&cshare->cond_writer);
    pthread_cond_destroy (&cshare->cond);
    pthread_mutex_destroy(&cshare->mutex);
  }

  DBUG_VOID_RETURN;
}


/*
  Lock IO cache and wait for all other threads to join.

  SYNOPSIS
    lock_io_cache()
      cache                     The cache of the thread entering the lock.
      pos                       File position of the block to read.
                                Unused for the write thread.

  DESCRIPTION

    Wait for all threads to finish with the current buffer. We want
    all threads to proceed in concert. The last thread to join
    lock_io_cache() will read the block from file and all threads start
    to use it. Then they will join again for reading the next block.

    The waiting threads detect a fresh buffer by comparing
    cshare->pos_in_file with the position they want to process next.
    Since the first block may start at position 0, we take
    cshare->read_end as an additional condition. This variable is
    initialized to NULL and will be set after a block of data is written
    to the buffer.

  RETURN
    1           OK, lock in place, go ahead and read.
    0           OK, unlocked, another thread did the read.
*/

static int lock_io_cache(IO_CACHE *cache, my_off_t pos)
{
  IO_CACHE_SHARE *cshare= cache->share;
  DBUG_ENTER("lock_io_cache");

  /* Enter the lock. */
  pthread_mutex_lock(&cshare->mutex);
  cshare->running_threads--;
  DBUG_PRINT("io_cache_share", ("%s: 0x%lx  pos: %lu  running: %u",
                                (cache == cshare->source_cache) ?
                                "writer" : "reader", (long) cache, (ulong) pos,
                                cshare->running_threads));

  if (cshare->source_cache)
  {
    /* A write cache is synchronized to the read caches. */

    if (cache == cshare->source_cache)
    {
      /* The writer waits until all readers are here. */
      while (cshare->running_threads)
      {
        DBUG_PRINT("io_cache_share", ("writer waits in lock"));
        pthread_cond_wait(&cshare->cond_writer, &cshare->mutex);
      }
      DBUG_PRINT("io_cache_share", ("writer awoke, going to copy"));

      /* Stay locked. Leave the lock later by unlock_io_cache(). */
      DBUG_RETURN(1);
    }

    /* The last thread wakes the writer. */
    if (!cshare->running_threads)
    {
      DBUG_PRINT("io_cache_share", ("waking writer"));
      pthread_cond_signal(&cshare->cond_writer);
    }

    /*
      Readers wait until the data is copied from the writer. Another
      reason to stop waiting is the removal of the write thread. If this
      happens, we leave the lock with old data in the buffer.
    */
    while ((!cshare->read_end || (cshare->pos_in_file < pos)) &&
           cshare->source_cache)
    {
      DBUG_PRINT("io_cache_share", ("reader waits in lock"));
      pthread_cond_wait(&cshare->cond, &cshare->mutex);
    }

    /*
      If the writer was removed from the share while this thread was
      asleep, we need to simulate an EOF condition. The writer cannot
      reset the share variables as they might still be in use by readers
      of the last block. When we awake here then because the last
      joining thread signalled us. If the writer is not the last, it
      will not signal. So it is safe to clear the buffer here.
    */
    if (!cshare->read_end || (cshare->pos_in_file < pos))
    {
      DBUG_PRINT("io_cache_share", ("reader found writer removed. EOF"));
      cshare->read_end= cshare->buffer; /* Empty buffer. */
      cshare->error= 0; /* EOF is not an error. */
    }
  }
  else
  {
    /*
      There are read caches only. The last thread arriving in
      lock_io_cache() continues with a locked cache and reads the block.
    */
    if (!cshare->running_threads)
    {
      DBUG_PRINT("io_cache_share", ("last thread joined, going to read"));
      /* Stay locked. Leave the lock later by unlock_io_cache(). */
      DBUG_RETURN(1);
    }

    /*
      All other threads wait until the requested block is read by the
      last thread arriving. Another reason to stop waiting is the
      removal of a thread. If this leads to all threads being in the
      lock, we have to continue also. The first of the awaken threads
      will then do the read.
    */
    while ((!cshare->read_end || (cshare->pos_in_file < pos)) &&
           cshare->running_threads)
    {
      DBUG_PRINT("io_cache_share", ("reader waits in lock"));
      pthread_cond_wait(&cshare->cond, &cshare->mutex);
    }

    /* If the block is not yet read, continue with a locked cache and read. */
    if (!cshare->read_end || (cshare->pos_in_file < pos))
    {
      DBUG_PRINT("io_cache_share", ("reader awoke, going to read"));
      /* Stay locked. Leave the lock later by unlock_io_cache(). */
      DBUG_RETURN(1);
    }

    /* Another thread did read the block already. */
  }
  DBUG_PRINT("io_cache_share", ("reader awoke, going to process %u bytes",
                                (uint) (cshare->read_end ? (size_t)
                                        (cshare->read_end - cshare->buffer) :
                                        0)));

  /*
    Leave the lock. Do not call unlock_io_cache() later. The thread that
    filled the buffer did this and marked all threads as running.
  */
  pthread_mutex_unlock(&cshare->mutex);
  DBUG_RETURN(0);
}


/*
  Unlock IO cache.

  SYNOPSIS
    unlock_io_cache()
      cache                     The cache of the thread leaving the lock.

  NOTE
    This is called by the thread that filled the buffer. It marks all
    threads as running and awakes them. This must not be done by any
    other thread.

    Do not signal cond_writer. Either there is no writer or the writer
    is the only one who can call this function.

    The reason for resetting running_threads to total_threads before
    waking all other threads is that it could be possible that this
    thread is so fast with processing the buffer that it enters the lock
    before even one other thread has left it. If every awoken thread
    would increase running_threads by one, this thread could think that
    he is again the last to join and would not wait for the other
    threads to process the data.

  RETURN
    void
*/

static void unlock_io_cache(IO_CACHE *cache)
{
  IO_CACHE_SHARE *cshare= cache->share;
  DBUG_ENTER("unlock_io_cache");
  DBUG_PRINT("io_cache_share", ("%s: 0x%lx  pos: %lu  running: %u",
                                (cache == cshare->source_cache) ?
                                "writer" : "reader",
                                (long) cache, (ulong) cshare->pos_in_file,
                                cshare->total_threads));

  cshare->running_threads= cshare->total_threads;
  pthread_cond_broadcast(&cshare->cond);
  pthread_mutex_unlock(&cshare->mutex);
  DBUG_VOID_RETURN;
}


/*
  Read from IO_CACHE when it is shared between several threads.

  SYNOPSIS
    _my_b_read_r()
      cache                     IO_CACHE pointer
      Buffer                    Buffer to retrieve count bytes from file
      Count                     Number of bytes to read into Buffer

  NOTE
    This function is only called from the my_b_read() macro when there
    isn't enough characters in the buffer to satisfy the request.

  IMPLEMENTATION

    It works as follows: when a thread tries to read from a file (that
    is, after using all the data from the (shared) buffer), it just
    hangs on lock_io_cache(), waiting for other threads. When the very
    last thread attempts a read, lock_io_cache() returns 1, the thread
    does actual IO and unlock_io_cache(), which signals all the waiting
    threads that data is in the buffer.

  WARNING

    When changing this function, be careful with handling file offsets
    (end-of_file, pos_in_file). Do not cast them to possibly smaller
    types than my_off_t unless you can be sure that their value fits.
    Same applies to differences of file offsets. (Bug #11527)

    When changing this function, check _my_b_read(). It might need the
    same change.

  RETURN
    0      we succeeded in reading all data
    1      Error: can't read requested characters
*/

int _my_b_read_r(register IO_CACHE *cache, uchar *Buffer, size_t Count)
{
  my_off_t pos_in_file;
  size_t length, diff_length, left_length;
  IO_CACHE_SHARE *cshare= cache->share;
  DBUG_ENTER("_my_b_read_r");

  if ((left_length= (size_t) (cache->read_end - cache->read_pos)))
  {
    DBUG_ASSERT(Count >= left_length);	/* User is not using my_b_read() */
    memcpy(Buffer, cache->read_pos, left_length);
    Buffer+= left_length;
    Count-= left_length;
  }
  while (Count)
  {
    size_t cnt, len;

    pos_in_file= cache->pos_in_file + (cache->read_end - cache->buffer);
    diff_length= (size_t) (pos_in_file & (IO_SIZE-1));
    length=IO_ROUND_UP(Count+diff_length)-diff_length;
    length= ((length <= cache->read_length) ?
             length + IO_ROUND_DN(cache->read_length - length) :
             length - IO_ROUND_UP(length - cache->read_length));
    if (cache->type != READ_FIFO &&
	(length > (cache->end_of_file - pos_in_file)))
      length= (size_t) (cache->end_of_file - pos_in_file);
    if (length == 0)
    {
      cache->error= (int) left_length;
      DBUG_RETURN(1);
    }
    if (lock_io_cache(cache, pos_in_file))
    {
      /* With a synchronized write/read cache we won't come here... */
      DBUG_ASSERT(!cshare->source_cache);
      /*
        ... unless the writer has gone before this thread entered the
        lock. Simulate EOF in this case. It can be distinguished by
        cache->file.
      */
      if (cache->file < 0)
        len= 0;
      else
      {
        /*
          Whenever a function which operates on IO_CACHE flushes/writes
          some part of the IO_CACHE to disk it will set the property
          "seek_not_done" to indicate this to other functions operating
          on the IO_CACHE.
        */
        if (cache->seek_not_done)
        {
          if (my_seek(cache->file, pos_in_file, MY_SEEK_SET, MYF(0))
              == MY_FILEPOS_ERROR)
          {
            cache->error= -1;
            unlock_io_cache(cache);
            DBUG_RETURN(1);
          }
        }
        len= my_read(cache->file, cache->buffer, length, cache->myflags);
      }
      DBUG_PRINT("io_cache_share", ("read %lu bytes", (ulong) len));

      cache->read_end=    cache->buffer + (len == (size_t) -1 ? 0 : len);
      cache->error=       (len == length ? 0 : (int) len);
      cache->pos_in_file= pos_in_file;

      /* Copy important values to the share. */
      cshare->error=       cache->error;
      cshare->read_end=    cache->read_end;
      cshare->pos_in_file= pos_in_file;

      /* Mark all threads as running and wake them. */
      unlock_io_cache(cache);
    }
    else
    {
      /*
        With a synchronized write/read cache readers always come here.
        Copy important values from the share.
      */
      cache->error=       cshare->error;
      cache->read_end=    cshare->read_end;
      cache->pos_in_file= cshare->pos_in_file;

      len= ((cache->error == -1) ? (size_t) -1 :
            (size_t) (cache->read_end - cache->buffer));
    }
    cache->read_pos=      cache->buffer;
    cache->seek_not_done= 0;
    if (len == 0 || len == (size_t) -1)
    {
      DBUG_PRINT("io_cache_share", ("reader error. len %lu  left %lu",
                                    (ulong) len, (ulong) left_length));
      cache->error= (int) left_length;
      DBUG_RETURN(1);
    }
    cnt= (len > Count) ? Count : len;
    memcpy(Buffer, cache->read_pos, cnt);
    Count -= cnt;
    Buffer+= cnt;
    left_length+= cnt;
    cache->read_pos+= cnt;
  }
  DBUG_RETURN(0);
}


/*
  Copy data from write cache to read cache.

  SYNOPSIS
    copy_to_read_buffer()
      write_cache               The write cache.
      write_buffer              The source of data, mostly the cache buffer.
      write_length              The number of bytes to copy.

  NOTE
    The write thread will wait for all read threads to join the cache
    lock. Then it copies the data over and wakes the read threads.

  RETURN
    void
*/

static void copy_to_read_buffer(IO_CACHE *write_cache,
                                const uchar *write_buffer, size_t write_length)
{
  IO_CACHE_SHARE *cshare= write_cache->share;

  DBUG_ASSERT(cshare->source_cache == write_cache);
  /*
    write_length is usually less or equal to buffer_length.
    It can be bigger if _my_b_write() is called with a big length.
  */
  while (write_length)
  {
    size_t copy_length= min(write_length, write_cache->buffer_length);
    int  __attribute__((unused)) rc;

    rc= lock_io_cache(write_cache, write_cache->pos_in_file);
    /* The writing thread does always have the lock when it awakes. */
    DBUG_ASSERT(rc);

    memcpy(cshare->buffer, write_buffer, copy_length);

    cshare->error=       0;
    cshare->read_end=    cshare->buffer + copy_length;
    cshare->pos_in_file= write_cache->pos_in_file;

    /* Mark all threads as running and wake them. */
    unlock_io_cache(write_cache);

    write_buffer+= copy_length;
    write_length-= copy_length;
  }
}
#endif /*THREAD*/


/*
  Do sequential read from the SEQ_READ_APPEND cache.
  
  We do this in three stages:
   - first read from info->buffer
   - then if there are still data to read, try the file descriptor
   - afterwards, if there are still data to read, try append buffer

  RETURNS
    0  Success
    1  Failed to read
*/

int _my_b_seq_read(register IO_CACHE *info, uchar *Buffer, size_t Count)
{
  size_t length, diff_length, left_length, save_count, max_length;
  my_off_t pos_in_file;
  save_count=Count;

  /* first, read the regular buffer */
  if ((left_length=(size_t) (info->read_end-info->read_pos)))
  {
    DBUG_ASSERT(Count > left_length);	/* User is not using my_b_read() */
    memcpy(Buffer,info->read_pos, left_length);
    Buffer+=left_length;
    Count-=left_length;
  }
  lock_append_buffer(info);

  /* pos_in_file always point on where info->buffer was read */
  if ((pos_in_file=info->pos_in_file +
       (size_t) (info->read_end - info->buffer)) >= info->end_of_file)
    goto read_append_buffer;

  /*
    With read-append cache we must always do a seek before we read,
    because the write could have moved the file pointer astray
  */
  if (my_seek(info->file,pos_in_file,MY_SEEK_SET,MYF(0)) == MY_FILEPOS_ERROR)
  {
   info->error= -1;
   unlock_append_buffer(info);
   return (1);
  }
  info->seek_not_done=0;

  diff_length= (size_t) (pos_in_file & (IO_SIZE-1));

  /* now the second stage begins - read from file descriptor */
  if (Count >= (size_t) (IO_SIZE+(IO_SIZE-diff_length)))
  {
    /* Fill first intern buffer */
    size_t read_length;

    length=(Count & (size_t) ~(IO_SIZE-1))-diff_length;
    if ((read_length= my_read(info->file,Buffer, length,
                              info->myflags)) == (size_t) -1)
    {
      info->error= -1;
      unlock_append_buffer(info);
      return 1;
    }
    Count-=read_length;
    Buffer+=read_length;
    pos_in_file+=read_length;

    if (read_length != length)
    {
      /*
	We only got part of data;  Read the rest of the data from the
	write buffer
      */
      goto read_append_buffer;
    }
    left_length+=length;
    diff_length=0;
  }

  max_length= info->read_length-diff_length;
  if (max_length > (info->end_of_file - pos_in_file))
    max_length= (size_t) (info->end_of_file - pos_in_file);
  if (!max_length)
  {
    if (Count)
      goto read_append_buffer;
    length=0;				/* Didn't read any more chars */
  }
  else
  {
    length= my_read(info->file,info->buffer, max_length, info->myflags);
    if (length == (size_t) -1)
    {
      info->error= -1;
      unlock_append_buffer(info);
      return 1;
    }
    if (length < Count)
    {
      memcpy(Buffer, info->buffer, length);
      Count -= length;
      Buffer += length;

      /*
	 added the line below to make
	 DBUG_ASSERT(pos_in_file==info->end_of_file) pass.
	 otherwise this does not appear to be needed
      */
      pos_in_file += length;
      goto read_append_buffer;
    }
  }
  unlock_append_buffer(info);
  info->read_pos=info->buffer+Count;
  info->read_end=info->buffer+length;
  info->pos_in_file=pos_in_file;
  memcpy(Buffer,info->buffer,(size_t) Count);
  return 0;

read_append_buffer:

  /*
     Read data from the current write buffer.
     Count should never be == 0 here (The code will work even if count is 0)
  */

  {
    /* First copy the data to Count */
    size_t len_in_buff = (size_t) (info->write_pos - info->append_read_pos);
    size_t copy_len;
    size_t transfer_len;

    DBUG_ASSERT(info->append_read_pos <= info->write_pos);
    /*
      TODO: figure out if the assert below is needed or correct.
    */
    DBUG_ASSERT(pos_in_file == info->end_of_file);
    copy_len=min(Count, len_in_buff);
    memcpy(Buffer, info->append_read_pos, copy_len);
    info->append_read_pos += copy_len;
    Count -= copy_len;
    if (Count)
      info->error = save_count - Count;

    /* Fill read buffer with data from write buffer */
    memcpy(info->buffer, info->append_read_pos,
	   (size_t) (transfer_len=len_in_buff - copy_len));
    info->read_pos= info->buffer;
    info->read_end= info->buffer+transfer_len;
    info->append_read_pos=info->write_pos;
    info->pos_in_file=pos_in_file+copy_len;
    info->end_of_file+=len_in_buff;
  }
  unlock_append_buffer(info);
  return Count ? 1 : 0;
}


#ifdef HAVE_AIOWAIT

/*
  Read from the IO_CACHE into a buffer and feed asynchronously
  from disk when needed.

  SYNOPSIS
    _my_b_async_read()
      info                      IO_CACHE pointer
      Buffer                    Buffer to retrieve count bytes from file
      Count                     Number of bytes to read into Buffer

  RETURN VALUE
    -1          An error has occurred; my_errno is set.
     0          Success
     1          An error has occurred; IO_CACHE to error state.
*/

int _my_b_async_read(register IO_CACHE *info, uchar *Buffer, size_t Count)
{
  size_t length,read_length,diff_length,left_length,use_length,org_Count;
  size_t max_length;
  my_off_t next_pos_in_file;
  uchar *read_buffer;

  memcpy(Buffer,info->read_pos,
	 (left_length= (size_t) (info->read_end-info->read_pos)));
  Buffer+=left_length;
  org_Count=Count;
  Count-=left_length;

  if (info->inited)
  {						/* wait for read block */
    info->inited=0;				/* No more block to read */
    my_aiowait(&info->aio_result);		/* Wait for outstanding req */
    if (info->aio_result.result.aio_errno)
    {
      if (info->myflags & MY_WME)
	my_error(EE_READ, MYF(ME_BELL+ME_WAITTANG),
		 my_filename(info->file),
		 info->aio_result.result.aio_errno);
      my_errno=info->aio_result.result.aio_errno;
      info->error= -1;
      return(1);
    }
    if (! (read_length= (size_t) info->aio_result.result.aio_return) ||
	read_length == (size_t) -1)
    {
      my_errno=0;				/* For testing */
      info->error= (read_length == (size_t) -1 ? -1 :
		    (int) (read_length+left_length));
      return(1);
    }
    info->pos_in_file+= (size_t) (info->read_end - info->request_pos);

    if (info->request_pos != info->buffer)
      info->request_pos=info->buffer;
    else
      info->request_pos=info->buffer+info->read_length;
    info->read_pos=info->request_pos;
    next_pos_in_file=info->aio_read_pos+read_length;

	/* Check if pos_in_file is changed
	   (_ni_read_cache may have skipped some bytes) */

    if (info->aio_read_pos < info->pos_in_file)
    {						/* Fix if skipped bytes */
      if (info->aio_read_pos + read_length < info->pos_in_file)
      {
	read_length=0;				/* Skip block */
	next_pos_in_file=info->pos_in_file;
      }
      else
      {
	my_off_t offset= (info->pos_in_file - info->aio_read_pos);
	info->pos_in_file=info->aio_read_pos; /* Whe are here */
	info->read_pos=info->request_pos+offset;
	read_length-=offset;			/* Bytes left from read_pos */
      }
    }
#ifndef DBUG_OFF
    if (info->aio_read_pos > info->pos_in_file)
    {
      my_errno=EINVAL;
      return(info->read_length= (size_t) -1);
    }
#endif
	/* Copy found bytes to buffer */
    length=min(Count,read_length);
    memcpy(Buffer,info->read_pos,(size_t) length);
    Buffer+=length;
    Count-=length;
    left_length+=length;
    info->read_end=info->rc_pos+read_length;
    info->read_pos+=length;
  }
  else
    next_pos_in_file=(info->pos_in_file+ (size_t)
		      (info->read_end - info->request_pos));

	/* If reading large blocks, or first read or read with skip */
  if (Count)
  {
    if (next_pos_in_file == info->end_of_file)
    {
      info->error=(int) (read_length+left_length);
      return 1;
    }
    
    if (my_seek(info->file,next_pos_in_file,MY_SEEK_SET,MYF(0))
        == MY_FILEPOS_ERROR)
    {
      info->error= -1;
      return (1);
    }

    read_length=IO_SIZE*2- (size_t) (next_pos_in_file & (IO_SIZE-1));
    if (Count < read_length)
    {					/* Small block, read to cache */
      if ((read_length=my_read(info->file,info->request_pos,
			       read_length, info->myflags)) == (size_t) -1)
        return info->error= -1;
      use_length=min(Count,read_length);
      memcpy(Buffer,info->request_pos,(size_t) use_length);
      info->read_pos=info->request_pos+Count;
      info->read_end=info->request_pos+read_length;
      info->pos_in_file=next_pos_in_file;	/* Start of block in cache */
      next_pos_in_file+=read_length;

      if (Count != use_length)
      {					/* Didn't find hole block */
	if (info->myflags & (MY_WME | MY_FAE | MY_FNABP) && Count != org_Count)
	  my_error(EE_EOFERR, MYF(ME_BELL+ME_WAITTANG),
		   my_filename(info->file),my_errno);
	info->error=(int) (read_length+left_length);
	return 1;
      }
    }
    else
    {						/* Big block, don't cache it */
      if ((read_length= my_read(info->file,Buffer, Count,info->myflags))
	  != Count)
      {
	info->error= read_length == (size_t) -1 ? -1 : read_length+left_length;
	return 1;
      }
      info->read_pos=info->read_end=info->request_pos;
      info->pos_in_file=(next_pos_in_file+=Count);
    }
  }

  /* Read next block with asyncronic io */
  diff_length=(next_pos_in_file & (IO_SIZE-1));
  max_length= info->read_length - diff_length;
  if (max_length > info->end_of_file - next_pos_in_file)
    max_length= (size_t) (info->end_of_file - next_pos_in_file);

  if (info->request_pos != info->buffer)
    read_buffer=info->buffer;
  else
    read_buffer=info->buffer+info->read_length;
  info->aio_read_pos=next_pos_in_file;
  if (max_length)
  {
    info->aio_result.result.aio_errno=AIO_INPROGRESS;	/* Marker for test */
    DBUG_PRINT("aioread",("filepos: %ld  length: %lu",
			  (ulong) next_pos_in_file, (ulong) max_length));
    if (aioread(info->file,read_buffer, max_length,
		(my_off_t) next_pos_in_file,MY_SEEK_SET,
		&info->aio_result.result))
    {						/* Skip async io */
      my_errno=errno;
      DBUG_PRINT("error",("got error: %d, aio_result: %d from aioread, async skipped",
			  errno, info->aio_result.result.aio_errno));
      if (info->request_pos != info->buffer)
      {
	bmove(info->buffer,info->request_pos,
	      (size_t) (info->read_end - info->read_pos));
	info->request_pos=info->buffer;
	info->read_pos-=info->read_length;
	info->read_end-=info->read_length;
      }
      info->read_length=info->buffer_length;	/* Use hole buffer */
      info->read_function=_my_b_read;		/* Use normal IO_READ next */
    }
    else
      info->inited=info->aio_result.pending=1;
  }
  return 0;					/* Block read, async in use */
} /* _my_b_async_read */
#endif


/* Read one byte when buffer is empty */

int _my_b_get(IO_CACHE *info)
{
  uchar buff;
  IO_CACHE_CALLBACK pre_read,post_read;
  if ((pre_read = info->pre_read))
    (*pre_read)(info);
  if ((*(info)->read_function)(info,&buff,1))
    return my_b_EOF;
  if ((post_read = info->post_read))
    (*post_read)(info);
  return (int) (uchar) buff;
}

/* 
   Write a byte buffer to IO_CACHE and flush to disk
   if IO_CACHE is full.

   RETURN VALUE
    1 On error on write
    0 On success
   -1 On error; my_errno contains error code.
*/

int _my_b_write(register IO_CACHE *info, const uchar *Buffer, size_t Count)
{
  size_t rest_length,length;

  if (info->pos_in_file+info->buffer_length > info->end_of_file)
  {
    my_errno=errno=EFBIG;
    return info->error = -1;
  }

  rest_length= (size_t) (info->write_end - info->write_pos);
  memcpy(info->write_pos,Buffer,(size_t) rest_length);
  Buffer+=rest_length;
  Count-=rest_length;
  info->write_pos+=rest_length;

  if (my_b_flush_io_cache(info,1))
    return 1;
  if (Count >= IO_SIZE)
  {					/* Fill first intern buffer */
    length=Count & (size_t) ~(IO_SIZE-1);
    if (info->seek_not_done)
    {
      /*
        Whenever a function which operates on IO_CACHE flushes/writes
        some part of the IO_CACHE to disk it will set the property
        "seek_not_done" to indicate this to other functions operating
        on the IO_CACHE.
      */
      if (my_seek(info->file,info->pos_in_file,MY_SEEK_SET,MYF(0)))
      {
        info->error= -1;
        return (1);
      }
      info->seek_not_done=0;
    }
    if (my_write(info->file, Buffer, length, info->myflags | MY_NABP))
      return info->error= -1;

#ifdef THREAD
    /*
      In case of a shared I/O cache with a writer we normally do direct
      write cache to read cache copy. Simulate this here by direct
      caller buffer to read cache copy. Do it after the write so that
      the cache readers actions on the flushed part can go in parallel
      with the write of the extra stuff. copy_to_read_buffer()
      synchronizes writer and readers so that after this call the
      readers can act on the extra stuff while the writer can go ahead
      and prepare the next output. copy_to_read_buffer() relies on
      info->pos_in_file.
    */
    if (info->share)
      copy_to_read_buffer(info, Buffer, length);
#endif

    Count-=length;
    Buffer+=length;
    info->pos_in_file+=length;
  }
  memcpy(info->write_pos,Buffer,(size_t) Count);
  info->write_pos+=Count;
  return 0;
}


/*
  Append a block to the write buffer.
  This is done with the buffer locked to ensure that we don't read from
  the write buffer before we are ready with it.
*/

int my_b_append(register IO_CACHE *info, const uchar *Buffer, size_t Count)
{
  size_t rest_length,length;

#ifdef THREAD
  /*
    Assert that we cannot come here with a shared cache. If we do one
    day, we might need to add a call to copy_to_read_buffer().
  */
  DBUG_ASSERT(!info->share);
#endif

  lock_append_buffer(info);
  rest_length= (size_t) (info->write_end - info->write_pos);
  if (Count <= rest_length)
    goto end;
  memcpy(info->write_pos, Buffer, rest_length);
  Buffer+=rest_length;
  Count-=rest_length;
  info->write_pos+=rest_length;
  if (my_b_flush_io_cache(info,0))
  {
    unlock_append_buffer(info);
    return 1;
  }
  if (Count >= IO_SIZE)
  {					/* Fill first intern buffer */
    length=Count & (size_t) ~(IO_SIZE-1);
    if (my_write(info->file,Buffer, length, info->myflags | MY_NABP))
    {
      unlock_append_buffer(info);
      return info->error= -1;
    }
    Count-=length;
    Buffer+=length;
    info->end_of_file+=length;
  }

end:
  memcpy(info->write_pos,Buffer,(size_t) Count);
  info->write_pos+=Count;
  unlock_append_buffer(info);
  return 0;
}


int my_b_safe_write(IO_CACHE *info, const uchar *Buffer, size_t Count)
{
  /*
    Sasha: We are not writing this with the ? operator to avoid hitting
    a possible compiler bug. At least gcc 2.95 cannot deal with 
    several layers of ternary operators that evaluated comma(,) operator
    expressions inside - I do have a test case if somebody wants it
  */
  if (info->type == SEQ_READ_APPEND)
    return my_b_append(info, Buffer, Count);
  return my_b_write(info, Buffer, Count);
}


/*
  Write a block to disk where part of the data may be inside the record
  buffer.  As all write calls to the data goes through the cache,
  we will never get a seek over the end of the buffer
*/

int my_block_write(register IO_CACHE *info, const uchar *Buffer, size_t Count,
		   my_off_t pos)
{
  size_t length;
  int error=0;

#ifdef THREAD
  /*
    Assert that we cannot come here with a shared cache. If we do one
    day, we might need to add a call to copy_to_read_buffer().
  */
  DBUG_ASSERT(!info->share);
#endif

  if (pos < info->pos_in_file)
  {
    /* Of no overlap, write everything without buffering */
    if (pos + Count <= info->pos_in_file)
      return my_pwrite(info->file, Buffer, Count, pos,
		       info->myflags | MY_NABP);
    /* Write the part of the block that is before buffer */
    length= (uint) (info->pos_in_file - pos);
    if (my_pwrite(info->file, Buffer, length, pos, info->myflags | MY_NABP))
      info->error= error= -1;
    Buffer+=length;
    pos+=  length;
    Count-= length;
#ifndef HAVE_PREAD
    info->seek_not_done=1;
#endif
  }

  /* Check if we want to write inside the used part of the buffer.*/
  length= (size_t) (info->write_end - info->buffer);
  if (pos < info->pos_in_file + length)
  {
    size_t offset= (size_t) (pos - info->pos_in_file);
    length-=offset;
    if (length > Count)
      length=Count;
    memcpy(info->buffer+offset, Buffer, length);
    Buffer+=length;
    Count-= length;
    /* Fix length of buffer if the new data was larger */
    if (info->buffer+length > info->write_pos)
      info->write_pos=info->buffer+length;
    if (!Count)
      return (error);
  }
  /* Write at the end of the current buffer; This is the normal case */
  if (_my_b_write(info, Buffer, Count))
    error= -1;
  return error;
}


	/* Flush write cache */

#ifdef THREAD
#define LOCK_APPEND_BUFFER if (need_append_buffer_lock) \
  lock_append_buffer(info);
#define UNLOCK_APPEND_BUFFER if (need_append_buffer_lock) \
  unlock_append_buffer(info);
#else
#define LOCK_APPEND_BUFFER
#define UNLOCK_APPEND_BUFFER
#endif


int my_b_flush_io_cache(IO_CACHE *info, int need_append_buffer_lock)
{
  size_t length;
  my_bool append_cache;
  my_off_t pos_in_file;
  DBUG_ENTER("my_b_flush_io_cache");
  DBUG_PRINT("enter", ("cache: 0x%lx", (long) info));

  if (!(append_cache = (info->type == SEQ_READ_APPEND)))
    need_append_buffer_lock=0;

  if (info->type == WRITE_CACHE || append_cache)
  {
    if (info->file == -1)
    {
      if (real_open_cached_file(info))
	DBUG_RETURN((info->error= -1));
    }
    LOCK_APPEND_BUFFER;

    if ((length=(size_t) (info->write_pos - info->write_buffer)))
    {
#ifdef THREAD
      /*
        In case of a shared I/O cache with a writer we do direct write
        cache to read cache copy. Do it before the write here so that
        the readers can work in parallel with the write.
        copy_to_read_buffer() relies on info->pos_in_file.
      */
      if (info->share)
        copy_to_read_buffer(info, info->write_buffer, length);
#endif

      pos_in_file=info->pos_in_file;
      /*
	If we have append cache, we always open the file with
	O_APPEND which moves the pos to EOF automatically on every write
      */
      if (!append_cache && info->seek_not_done)
      {					/* File touched, do seek */
	if (my_seek(info->file,pos_in_file,MY_SEEK_SET,MYF(0)) ==
	    MY_FILEPOS_ERROR)
	{
	  UNLOCK_APPEND_BUFFER;
	  DBUG_RETURN((info->error= -1));
	}
	if (!append_cache)
	  info->seek_not_done=0;
      }
      if (!append_cache)
	info->pos_in_file+=length;
      info->write_end= (info->write_buffer+info->buffer_length-
			((pos_in_file+length) & (IO_SIZE-1)));

      if (my_write(info->file,info->write_buffer,length,
		   info->myflags | MY_NABP))
	info->error= -1;
      else
	info->error= 0;
      if (!append_cache)
      {
        set_if_bigger(info->end_of_file,(pos_in_file+length));
      }
      else
      {
	info->end_of_file+=(info->write_pos-info->append_read_pos);
	DBUG_ASSERT(info->end_of_file == my_tell(info->file,MYF(0)));
      }

      info->append_read_pos=info->write_pos=info->write_buffer;
      ++info->disk_writes;
      UNLOCK_APPEND_BUFFER;
      DBUG_RETURN(info->error);
    }
  }
#ifdef HAVE_AIOWAIT
  else if (info->type != READ_NET)
  {
    my_aiowait(&info->aio_result);		/* Wait for outstanding req */
    info->inited=0;
  }
#endif
  UNLOCK_APPEND_BUFFER;
  DBUG_RETURN(0);
}

/*
  Free an IO_CACHE object

  SYNOPSOS
    end_io_cache()
    info		IO_CACHE Handle to free

  NOTES
    It's currently safe to call this if one has called init_io_cache()
    on the 'info' object, even if init_io_cache() failed.
    This function is also safe to call twice with the same handle.

  RETURN
   0  ok
   #  Error
*/

int end_io_cache(IO_CACHE *info)
{
  int error=0;
  IO_CACHE_CALLBACK pre_close;
  DBUG_ENTER("end_io_cache");
  DBUG_PRINT("enter",("cache: 0x%lx", (ulong) info));

#ifdef THREAD
  /*
    Every thread must call remove_io_thread(). The last one destroys
    the share elements.
  */
  DBUG_ASSERT(!info->share || !info->share->total_threads);
#endif

  if ((pre_close=info->pre_close))
  {
    (*pre_close)(info);
    info->pre_close= 0;
  }
  if (info->alloced_buffer)
  {
    info->alloced_buffer=0;
    if (info->file != -1)			/* File doesn't exist */
      error= my_b_flush_io_cache(info,1);
    my_free((uchar*) info->buffer,MYF(MY_WME));
    info->buffer=info->read_pos=(uchar*) 0;
  }
  if (info->type == SEQ_READ_APPEND)
  {
    /* Destroy allocated mutex */
    info->type= TYPE_NOT_SET;
#ifdef THREAD
    pthread_mutex_destroy(&info->append_buffer_lock);
#endif
  }
  DBUG_RETURN(error);
} /* end_io_cache */


/**********************************************************************
 Testing of MF_IOCACHE
**********************************************************************/

#ifdef MAIN

#include <my_dir.h>

void die(const char* fmt, ...)
{
  va_list va_args;
  va_start(va_args,fmt);
  fprintf(stderr,"Error:");
  vfprintf(stderr, fmt,va_args);
  fprintf(stderr,", errno=%d\n", errno);
  exit(1);
}

int open_file(const char* fname, IO_CACHE* info, int cache_size)
{
  int fd;
  if ((fd=my_open(fname,O_CREAT | O_RDWR,MYF(MY_WME))) < 0)
    die("Could not open %s", fname);
  if (init_io_cache(info, fd, cache_size, SEQ_READ_APPEND, 0,0,MYF(MY_WME)))
    die("failed in init_io_cache()");
  return fd;
}

void close_file(IO_CACHE* info)
{
  end_io_cache(info);
  my_close(info->file, MYF(MY_WME));
}

int main(int argc, char** argv)
{
  IO_CACHE sra_cache; /* SEQ_READ_APPEND */
  MY_STAT status;
  const char* fname="/tmp/iocache.test";
  int cache_size=16384;
  char llstr_buf[22];
  int max_block,total_bytes=0;
  int i,num_loops=100,error=0;
  char *p;
  char* block, *block_end;
  MY_INIT(argv[0]);
  max_block = cache_size*3;
  if (!(block=(char*)my_malloc(max_block,MYF(MY_WME))))
    die("Not enough memory to allocate test block");
  block_end = block + max_block;
  for (p = block,i=0; p < block_end;i++)
  {
    *p++ = (char)i;
  }
  if (my_stat(fname,&status, MYF(0)) &&
      my_delete(fname,MYF(MY_WME)))
    {
      die("Delete of %s failed, aborting", fname);
    }
  open_file(fname,&sra_cache, cache_size);
  for (i = 0; i < num_loops; i++)
  {
    char buf[4];
    int block_size = abs(rand() % max_block);
    int4store(buf, block_size);
    if (my_b_append(&sra_cache,buf,4) ||
	my_b_append(&sra_cache, block, block_size))
      die("write failed");
    total_bytes += 4+block_size;
  }
  close_file(&sra_cache);
  my_free(block,MYF(MY_WME));
  if (!my_stat(fname,&status,MYF(MY_WME)))
    die("%s failed to stat, but I had just closed it,\
 wonder how that happened");
  printf("Final size of %s is %s, wrote %d bytes\n",fname,
	 llstr(status.st_size,llstr_buf),
	 total_bytes);
  my_delete(fname, MYF(MY_WME));
  /* check correctness of tests */
  if (total_bytes != status.st_size)
  {
    fprintf(stderr,"Not the same number of bytes acutally  in file as bytes \
supposedly written\n");
    error=1;
  }
  exit(error);
  return 0;
}
#endif<|MERGE_RESOLUTION|>--- conflicted
+++ resolved
@@ -232,20 +232,13 @@
       buffer_block= cachesize;
       if (type == SEQ_READ_APPEND)
 	buffer_block *= 2;
-<<<<<<< HEAD
-      if ((info->buffer=
-	   (uchar*) my_malloc(buffer_block,
-			     MYF((cache_myflags & ~ MY_WME) |
-				 (cachesize == min_cache ? MY_WME : 0)))) != 0)
-=======
       /*
         Unset MY_WAIT_IF_FULL bit if it is set, to prevent conflict with
         MY_ZEROFILL.
       */
       myf flag = MYF((cache_myflags & ~ (MY_WME | MY_WAIT_IF_FULL)) |
                 (cachesize == min_cache ? MY_WME : 0));
-      if ((info->buffer= (byte*) my_malloc(buffer_block, flag)) != 0)
->>>>>>> 9b97856d
+      if ((info->buffer= (uchar*) my_malloc(buffer_block, flag)) != 0)
       {
 	info->write_buffer=info->buffer;
 	if (type == SEQ_READ_APPEND)
