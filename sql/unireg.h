/* Copyright (C) 2000-2006 MySQL AB

   This program is free software; you can redistribute it and/or modify
   it under the terms of the GNU General Public License as published by
   the Free Software Foundation; version 2 of the License.

   This program is distributed in the hope that it will be useful,
   but WITHOUT ANY WARRANTY; without even the implied warranty of
   MERCHANTABILITY or FITNESS FOR A PARTICULAR PURPOSE.  See the
   GNU General Public License for more details.

   You should have received a copy of the GNU General Public License
   along with this program; if not, write to the Free Software
   Foundation, Inc., 59 Temple Place, Suite 330, Boston, MA  02111-1307  USA */


/*  Extra functions used by unireg library */

#ifndef _unireg_h

#ifndef NO_ALARM_LOOP
#define NO_ALARM_LOOP		/* lib5 and popen can't use alarm */
#endif

/* These paths are converted to other systems (WIN95) before use */

#define LANGUAGE	"english/"
#define ERRMSG_FILE	"errmsg.sys"
#define TEMP_PREFIX	"MY"
#define LOG_PREFIX	"ML"
#define PROGDIR		"bin/"
#ifndef DATADIR
#define DATADIR		"data/"
#endif
#ifndef SHAREDIR
#define SHAREDIR	"share/"
#endif
#ifndef LIBDIR
#define LIBDIR		"lib/"
#endif

#define ER(X) errmesg[(X) - ER_ERROR_FIRST]
#define ER_SAFE(X) (((X) >= ER_ERROR_FIRST && (X) <= ER_ERROR_LAST) ? ER(X) : "Invalid error code")


#define ERRMAPP 1				/* Errormap f|r my_error */
#define LIBLEN FN_REFLEN-FN_LEN			/* Max l{ngd p} dev */
/* extra 4+4 bytes for slave tmp tables */
#define MAX_DBKEY_LENGTH (NAME_LEN*2+1+1+4+4)
#define MAX_ALIAS_NAME 256
#define MAX_FIELD_NAME 34			/* Max colum name length +2 */
#define MAX_SYS_VAR_LENGTH 32
#define MAX_KEY MAX_INDEXES                     /* Max used keys */
#define MAX_REF_PARTS 16			/* Max parts used as ref */
#define MAX_KEY_LENGTH 3072			/* max possible key */
#if SIZEOF_OFF_T > 4
#define MAX_REFLENGTH 8				/* Max length for record ref */
#else
#define MAX_REFLENGTH 4				/* Max length for record ref */
#endif
#define MAX_HOSTNAME  61			/* len+1 in mysql.user */

#define MAX_MBWIDTH		3		/* Max multibyte sequence */
#define MAX_FIELD_CHARLENGTH	255
#define MAX_FIELD_VARCHARLENGTH	65535
#define CONVERT_IF_BIGGER_TO_BLOB 512		/* Used for CREATE ... SELECT */

/* Max column width +1 */
#define MAX_FIELD_WIDTH		(MAX_FIELD_CHARLENGTH*MAX_MBWIDTH+1)

#define MAX_BIT_FIELD_LENGTH    64      /* Max length in bits for bit fields */

#define MAX_DATE_WIDTH		10	/* YYYY-MM-DD */
#define MAX_TIME_WIDTH		23	/* -DDDDDD HH:MM:SS.###### */
#define MAX_DATETIME_FULL_WIDTH 29	/* YYYY-MM-DD HH:MM:SS.###### AM */
#define MAX_DATETIME_WIDTH	19	/* YYYY-MM-DD HH:MM:SS */
#define MAX_DATETIME_COMPRESSED_WIDTH 14  /* YYYYMMDDHHMMSS */

#define MAX_TABLES	(sizeof(table_map)*8-3)	/* Max tables in join */
#define PARAM_TABLE_BIT	(((table_map) 1) << (sizeof(table_map)*8-3))
#define OUTER_REF_TABLE_BIT	(((table_map) 1) << (sizeof(table_map)*8-2))
#define RAND_TABLE_BIT	(((table_map) 1) << (sizeof(table_map)*8-1))
#define PSEUDO_TABLE_BITS (PARAM_TABLE_BIT | OUTER_REF_TABLE_BIT | \
                           RAND_TABLE_BIT)
#define MAX_FIELDS	4096			/* Limit in the .frm file */
#define MAX_PARTITIONS  1024

#define MAX_SELECT_NESTING (sizeof(nesting_map)*8-1)

#define MAX_SORT_MEMORY (2048*1024-MALLOC_OVERHEAD)
#define MIN_SORT_MEMORY (32*1024-MALLOC_OVERHEAD)

/* Memory allocated when parsing a statement / saving a statement */
#define MEM_ROOT_BLOCK_SIZE       8192
#define MEM_ROOT_PREALLOC         8192
#define TRANS_MEM_ROOT_BLOCK_SIZE 4096
#define TRANS_MEM_ROOT_PREALLOC   4096

#define DEFAULT_ERROR_COUNT	64
#define EXTRA_RECORDS	10			/* Extra records in sort */
#define SCROLL_EXTRA	5			/* Extra scroll-rows. */
#define FIELD_NAME_USED ((uint) 32768)		/* Bit set if fieldname used */
#define FORM_NAME_USED	((uint) 16384)		/* Bit set if formname used */
#define FIELD_NR_MASK	16383			/* To get fieldnumber */
#define FERR		-1			/* Error from my_functions */
#define CREATE_MODE	0			/* Default mode on new files */
#define NAMES_SEP_CHAR	'\377'			/* Char to sep. names */

#define READ_RECORD_BUFFER	(uint) (IO_SIZE*8) /* Pointer_buffer_size */
#define DISK_BUFFER_SIZE	(uint) (IO_SIZE*16) /* Size of diskbuffer */
#define POSTFIX_ERROR		DBL_MAX

#define ME_INFO (ME_HOLDTANG+ME_OLDWIN+ME_NOREFRESH)
#define ME_ERROR (ME_BELL+ME_OLDWIN+ME_NOREFRESH)
#define MYF_RW MYF(MY_WME+MY_NABP)		/* Vid my_read & my_write */

#define SPECIAL_USE_LOCKS	1		/* Lock used databases */
#define SPECIAL_NO_NEW_FUNC	2		/* Skip new functions */
#define SPECIAL_SKIP_SHOW_DB    4               /* Don't allow 'show db' */
#define SPECIAL_WAIT_IF_LOCKED	8		/* Wait if locked database */
#define SPECIAL_SAME_DB_NAME   16		/* form name = file name */
#define SPECIAL_ENGLISH        32		/* English error messages */
#define SPECIAL_NO_RESOLVE     64		/* Don't use gethostname */
#define SPECIAL_NO_PRIOR	128		/* Don't prioritize threads */
#define SPECIAL_BIG_SELECTS	256		/* Don't use heap tables */
#define SPECIAL_NO_HOST_CACHE	512		/* Don't cache hosts */
#define SPECIAL_SHORT_LOG_FORMAT 1024
#define SPECIAL_SAFE_MODE	2048
#define SPECIAL_LOG_QUERIES_NOT_USING_INDEXES 4096 /* Obsolete */

	/* Extern defines */
#define store_record(A,B) bmove_align((A)->B,(A)->record[0],(size_t) (A)->s->reclength)
#define restore_record(A,B) bmove_align((A)->record[0],(A)->B,(size_t) (A)->s->reclength)
#define cmp_record(A,B) memcmp((A)->record[0],(A)->B,(size_t) (A)->s->reclength)
#define empty_record(A) { \
                          restore_record((A),s->default_values); \
                          bfill((A)->null_flags,(A)->s->null_bytes,255);\
                        }

	/* Defines for use with openfrm, openprt and openfrd */

#define READ_ALL		1	/* openfrm: Read all parameters */
#define CHANGE_FRM		2	/* openfrm: open .frm as O_RDWR */
#define READ_KEYINFO		4	/* L{s nyckeldata fr}n filen */
#define EXTRA_RECORD		8	/* Reservera plats f|r extra record */
#define DONT_OPEN_TABLES	8	/* Don't open database-files (frd) */
#define DONT_OPEN_MASTER_REG	16	/* Don't open first reg-file (prt) */
#define EXTRA_LONG_RECORD	16	/* Plats f|r dubbel s|k-record */
#define COMPUTE_TYPES		32	/* Kontrollera type f|r f{ltena */
#define SEARCH_PRG		64	/* S|k efter registret i 'prg_dev' */
#define READ_USED_NAMES		128	/* L{s anv{nda formul{rnamn */
#define DONT_GIVE_ERROR		256	/* Don't do frm_error on openfrm  */
#define READ_SCREENS		1024	/* Read screens, info and helpfile */
#define DELAYED_OPEN		4096	/* Open table later */
#define OPEN_VIEW		8192	/* Allow open on view */
#define OPEN_VIEW_NO_PARSE     16384    /* Open frm only if it's a view,
                                           but do not parse view itself */
<<<<<<< HEAD
#define OPEN_FRM_FILE_ONLY     32768    /* Open frm file only */
#define OPEN_TABLE_ONLY        OPEN_FRM_FILE_ONLY*2 /* Open view only */
#define OPEN_VIEW_ONLY         OPEN_TABLE_ONLY*2    /* Open table only */
#define OPEN_TABLE_FROM_SHARE  OPEN_VIEW_ONLY*2     /* For I_S tables*/
#define OPTIMIZE_I_S_TABLE     OPEN_TABLE_FROM_SHARE*2 /* For I_S tables*/
=======
/*
  This flag is used in function get_all_tables() which fills
  I_S tables with data which are retrieved from frm files and storage engine
  The flag means that we need to open FRM file only to get necessary data.
*/
#define OPEN_FRM_FILE_ONLY     32768
/*
  This flag is used in function get_all_tables() which fills
  I_S tables with data which are retrieved from frm files and storage engine
  The flag means that we need to process tables only to get necessary data.
  Views are not processed.
*/
#define OPEN_TABLE_ONLY        OPEN_FRM_FILE_ONLY*2
/*
  This flag is used in function get_all_tables() which fills
  I_S tables with data which are retrieved from frm files and storage engine
  The flag means that we need to process views only to get necessary data.
  Tables are not processed.
*/
#define OPEN_VIEW_ONLY         OPEN_TABLE_ONLY*2
/*
  This flag is used in function get_all_tables() which fills
  I_S tables with data which are retrieved from frm files and storage engine.
  The flag means that we need to open a view using
  open_normal_and_derived_tables() function.
*/
#define OPEN_VIEW_FULL         OPEN_VIEW_ONLY*2
/*
  This flag is used in function get_all_tables() which fills
  I_S tables with data which are retrieved from frm files and storage engine.
  The flag means that I_S table uses optimization algorithm.
*/
#define OPTIMIZE_I_S_TABLE     OPEN_VIEW_FULL*2

>>>>>>> b30fbfd3
#define SC_INFO_LENGTH 4		/* Form format constant */
#define TE_INFO_LENGTH 3
#define MTYP_NOEMPTY_BIT 128

#define FRM_VER_TRUE_VARCHAR (FRM_VER+4) /* 10 */
#define MYSQL_VERSION_TABLESPACE_IN_FRM 50205
#define MYSQL_VERSION_TABLESPACE_IN_FRM_STR "50205"

/*
  Minimum length pattern before Turbo Boyer-Moore is used
  for SELECT "text" LIKE "%pattern%", excluding the two
  wildcards in class Item_func_like.
*/
#define MIN_TURBOBM_PATTERN_LEN 3

/* 
   Defines for binary logging.
   Do not decrease the value of BIN_LOG_HEADER_SIZE.
   Do not even increase it before checking code.
*/

#define BIN_LOG_HEADER_SIZE    4 
#define FLOATING_POINT_BUFFER 331

#define DEFAULT_KEY_CACHE_NAME "default"

#define STORAGE_TYPE_MASK 7
#define COLUMN_FORMAT_MASK 7
#define COLUMN_FORMAT_SHIFT 3

/* Include prototypes for unireg */

#include "mysqld_error.h"
#include "structs.h"				/* All structs we need */

#endif<|MERGE_RESOLUTION|>--- conflicted
+++ resolved
@@ -155,13 +155,6 @@
 #define OPEN_VIEW		8192	/* Allow open on view */
 #define OPEN_VIEW_NO_PARSE     16384    /* Open frm only if it's a view,
                                            but do not parse view itself */
-<<<<<<< HEAD
-#define OPEN_FRM_FILE_ONLY     32768    /* Open frm file only */
-#define OPEN_TABLE_ONLY        OPEN_FRM_FILE_ONLY*2 /* Open view only */
-#define OPEN_VIEW_ONLY         OPEN_TABLE_ONLY*2    /* Open table only */
-#define OPEN_TABLE_FROM_SHARE  OPEN_VIEW_ONLY*2     /* For I_S tables*/
-#define OPTIMIZE_I_S_TABLE     OPEN_TABLE_FROM_SHARE*2 /* For I_S tables*/
-=======
 /*
   This flag is used in function get_all_tables() which fills
   I_S tables with data which are retrieved from frm files and storage engine
@@ -196,7 +189,6 @@
 */
 #define OPTIMIZE_I_S_TABLE     OPEN_VIEW_FULL*2
 
->>>>>>> b30fbfd3
 #define SC_INFO_LENGTH 4		/* Form format constant */
 #define TE_INFO_LENGTH 3
 #define MTYP_NOEMPTY_BIT 128
