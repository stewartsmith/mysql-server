--- conflicted
+++ resolved
@@ -5390,13 +5390,8 @@
       continue;
     }
 
-<<<<<<< HEAD
-    if (tables->derived ||
+    if (tables->is_anonymous_derived_table() ||
         (tables->table && tables->table->s && (int)tables->table->s->tmp_table))
-=======
-    if (tables->is_anonymous_derived_table() ||
-        (tables->table && (int)tables->table->s->tmp_table))
->>>>>>> a43242ea
       continue;
     thd->security_ctx= sctx;
     if ((sctx->master_access & want_access) ==
