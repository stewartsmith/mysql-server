stop slave;
drop table if exists t1,t2,t3,t4,t5,t6,t7,t8,t9;
reset master;
reset slave;
drop table if exists t1,t2,t3,t4,t5,t6,t7,t8,t9;
start slave;
reset master;
select last_insert_id();
last_insert_id()
0
create table t1(a int not null auto_increment, b int, primary key(a) );
load data infile '../../std_data/rpl_loaddata.dat' into table t1;
select last_insert_id();
last_insert_id()
1
create temporary table t2 (day date,id int(9),category enum('a','b','c'),name varchar(60));
load data infile '../../std_data/rpl_loaddata2.dat' into table t2 fields terminated by ',' optionally enclosed by '%' escaped by '@' lines terminated by '\n##\n' starting by '>' ignore 1 lines;
create table t3 (day date,id int(9),category enum('a','b','c'),name varchar(60));
insert into t3 select * from t2;
select * from t1;
a	b
1	10
2	15
select * from t3;
day	id	category	name
2003-02-22	2461	b	a a a @ %  ' " a
2003-03-22	2161	c	asdf
2003-03-22	2416	a	bbbbb
drop table t1;
drop table t2;
drop table t3;
create table t1(a int, b int, unique(b));
insert into t1 values(1,10);
load data infile '../../std_data/rpl_loaddata.dat' into table t1;
set global sql_slave_skip_counter=1;
start slave;
show slave status;;
Slave_IO_State	#
Master_Host	127.0.0.1
Master_User	root
Master_Port	MASTER_PORT
Connect_Retry	1
Master_Log_File	master-bin.000001
Read_Master_Log_Pos	1798
Relay_Log_File	#
Relay_Log_Pos	#
Relay_Master_Log_File	master-bin.000001
Slave_IO_Running	Yes
Slave_SQL_Running	Yes
Replicate_Do_DB	
Replicate_Ignore_DB	
Replicate_Do_Table	
Replicate_Ignore_Table	#
Replicate_Wild_Do_Table	
Replicate_Wild_Ignore_Table	
Last_Errno	0
Last_Error	
Skip_Counter	0
Exec_Master_Log_Pos	1798
Relay_Log_Space	#
Until_Condition	None
Until_Log_File	
Until_Log_Pos	0
Master_SSL_Allowed	No
Master_SSL_CA_File	
Master_SSL_CA_Path	
Master_SSL_Cert	
Master_SSL_Cipher	
Master_SSL_Key	
Seconds_Behind_Master	#
Master_SSL_Verify_Server_Cert	No
Last_IO_Errno	0
Last_IO_Error	
Last_SQL_Errno	0
Last_SQL_Error	
<<<<<<< HEAD
=======
Replicate_Ignore_Server_Ids	
Master_Server_Id	1
>>>>>>> 43d79c19
set sql_log_bin=0;
delete from t1;
set sql_log_bin=1;
load data infile '../../std_data/rpl_loaddata.dat' into table t1;
stop slave;
change master to master_user='test';
change master to master_user='root';
show slave status;;
Slave_IO_State	#
Master_Host	127.0.0.1
Master_User	root
Master_Port	MASTER_PORT
Connect_Retry	1
Master_Log_File	master-bin.000001
Read_Master_Log_Pos	1833
Relay_Log_File	#
Relay_Log_Pos	#
Relay_Master_Log_File	master-bin.000001
Slave_IO_Running	No
Slave_SQL_Running	No
Replicate_Do_DB	
Replicate_Ignore_DB	
Replicate_Do_Table	
Replicate_Ignore_Table	#
Replicate_Wild_Do_Table	
Replicate_Wild_Ignore_Table	
Last_Errno	0
Last_Error	
Skip_Counter	0
Exec_Master_Log_Pos	1833
Relay_Log_Space	#
Until_Condition	None
Until_Log_File	
Until_Log_Pos	0
Master_SSL_Allowed	No
Master_SSL_CA_File	
Master_SSL_CA_Path	
Master_SSL_Cert	
Master_SSL_Cipher	
Master_SSL_Key	
Seconds_Behind_Master	#
Master_SSL_Verify_Server_Cert	No
Last_IO_Errno	0
Last_IO_Error	
Last_SQL_Errno	0
Last_SQL_Error	
<<<<<<< HEAD
=======
Replicate_Ignore_Server_Ids	
Master_Server_Id	1
>>>>>>> 43d79c19
set global sql_slave_skip_counter=1;
start slave;
set sql_log_bin=0;
delete from t1;
set sql_log_bin=1;
load data infile '../../std_data/rpl_loaddata.dat' into table t1;
stop slave;
reset slave;
show slave status;;
Slave_IO_State	#
Master_Host	127.0.0.1
Master_User	root
Master_Port	MASTER_PORT
Connect_Retry	1
Master_Log_File	
Read_Master_Log_Pos	4
Relay_Log_File	#
Relay_Log_Pos	#
Relay_Master_Log_File	
Slave_IO_Running	No
Slave_SQL_Running	No
Replicate_Do_DB	
Replicate_Ignore_DB	
Replicate_Do_Table	
Replicate_Ignore_Table	#
Replicate_Wild_Do_Table	
Replicate_Wild_Ignore_Table	
Last_Errno	0
Last_Error	
Skip_Counter	0
Exec_Master_Log_Pos	0
Relay_Log_Space	#
Until_Condition	None
Until_Log_File	
Until_Log_Pos	0
Master_SSL_Allowed	No
Master_SSL_CA_File	
Master_SSL_CA_Path	
Master_SSL_Cert	
Master_SSL_Cipher	
Master_SSL_Key	
Seconds_Behind_Master	#
Master_SSL_Verify_Server_Cert	No
Last_IO_Errno	0
Last_IO_Error	
Last_SQL_Errno	0
Last_SQL_Error	
<<<<<<< HEAD
=======
Replicate_Ignore_Server_Ids	
Master_Server_Id	1
>>>>>>> 43d79c19
reset master;
create table t2 (day date,id int(9),category enum('a','b','c'),name varchar(60),
unique(day)) engine=MyISAM;
load data infile '../../std_data/rpl_loaddata2.dat' into table t2 fields
terminated by ',' optionally enclosed by '%' escaped by '@' lines terminated by
'\n##\n' starting by '>' ignore 1 lines;
ERROR 23000: Duplicate entry '2003-03-22' for key 'day'
select * from t2;
day	id	category	name
2003-02-22	2461	b	a a a @ %  ' " a
2003-03-22	2161	c	asdf
start slave;
select * from t2;
day	id	category	name
2003-02-22	2461	b	a a a @ %  ' " a
2003-03-22	2161	c	asdf
alter table t2 drop key day;
delete from t2;
load data infile '../../std_data/rpl_loaddata2.dat' into table t2 fields
terminated by ',' optionally enclosed by '%' escaped by '@' lines terminated by
'\n##\n' starting by '>' ignore 1 lines;
ERROR 23000: Duplicate entry '2003-03-22' for key 'day'
drop table t2;
drop table t2;
drop table t1;
CREATE TABLE t1 (word CHAR(20) NOT NULL PRIMARY KEY) ENGINE=INNODB;
LOAD DATA INFILE "../../std_data/words.dat" INTO TABLE t1;
ERROR 23000: Duplicate entry 'Aarhus' for key 'PRIMARY'
DROP TABLE IF EXISTS t1;<|MERGE_RESOLUTION|>--- conflicted
+++ resolved
@@ -73,11 +73,8 @@
 Last_IO_Error	
 Last_SQL_Errno	0
 Last_SQL_Error	
-<<<<<<< HEAD
-=======
 Replicate_Ignore_Server_Ids	
 Master_Server_Id	1
->>>>>>> 43d79c19
 set sql_log_bin=0;
 delete from t1;
 set sql_log_bin=1;
@@ -124,11 +121,8 @@
 Last_IO_Error	
 Last_SQL_Errno	0
 Last_SQL_Error	
-<<<<<<< HEAD
-=======
 Replicate_Ignore_Server_Ids	
 Master_Server_Id	1
->>>>>>> 43d79c19
 set global sql_slave_skip_counter=1;
 start slave;
 set sql_log_bin=0;
@@ -176,11 +170,8 @@
 Last_IO_Error	
 Last_SQL_Errno	0
 Last_SQL_Error	
-<<<<<<< HEAD
-=======
 Replicate_Ignore_Server_Ids	
 Master_Server_Id	1
->>>>>>> 43d79c19
 reset master;
 create table t2 (day date,id int(9),category enum('a','b','c'),name varchar(60),
 unique(day)) engine=MyISAM;
