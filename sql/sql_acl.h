--- conflicted
+++ resolved
@@ -232,17 +232,10 @@
 bool check_routine_level_acl(THD *thd, const char *db, const char *name,
                              bool is_proc);
 bool is_acl_user(const char *host, const char *user);
-<<<<<<< HEAD
-int fill_schema_user_privileges(THD *thd, TABLE_LIST *tables, COND *cond);
-int fill_schema_schema_privileges(THD *thd, TABLE_LIST *tables, COND *cond);
-int fill_schema_table_privileges(THD *thd, TABLE_LIST *tables, COND *cond);
-int fill_schema_column_privileges(THD *thd, TABLE_LIST *tables, COND *cond);
-=======
 int fill_schema_user_privileges(THD *thd, TABLE_LIST *tables, Item *cond);
 int fill_schema_schema_privileges(THD *thd, TABLE_LIST *tables, Item *cond);
 int fill_schema_table_privileges(THD *thd, TABLE_LIST *tables, Item *cond);
 int fill_schema_column_privileges(THD *thd, TABLE_LIST *tables, Item *cond);
->>>>>>> 20ca15d4
 int wild_case_compare(CHARSET_INFO *cs, const char *str,const char *wildstr);
 
 #ifdef NO_EMBEDDED_ACCESS_CHECKS
