/* Copyright (c) 2000, 2010, Oracle and/or its affiliates. All rights reserved.

   This program is free software; you can redistribute it and/or modify
   it under the terms of the GNU General Public License as published by
   the Free Software Foundation; version 2 of the License.

   This program is distributed in the hope that it will be useful,
   but WITHOUT ANY WARRANTY; without even the implied warranty of
   MERCHANTABILITY or FITNESS FOR A PARTICULAR PURPOSE.  See the
   GNU General Public License for more details.

   You should have received a copy of the GNU General Public License
   along with this program; if not, write to the Free Software Foundation,
   51 Franklin Street, Suite 500, Boston, MA 02110-1335 USA */


/**
  @file

  @brief
  This file defines all string functions

  @warning
    Some string functions don't always put and end-null on a String.
    (This shouldn't be needed)
*/

#ifdef USE_PRAGMA_IMPLEMENTATION
#pragma implementation				// gcc: Class implementation
#endif

/* May include caustic 3rd-party defs. Use early, so it can override nothing. */
#include "sha2.h"
#include "my_global.h"                          // HAVE_*


#include "sql_priv.h"
/*
  It is necessary to include set_var.h instead of item.h because there
  are dependencies on include order for set_var.h and item.h. This
  will be resolved later.
*/
#include "sql_class.h"                          // set_var.h: THD
#include "set_var.h"
#include "mysqld.h"                             // LOCK_uuid_generator
#include "sql_acl.h"                            // SUPER_ACL
#include "des_key_file.h"       // st_des_keyschedule, st_des_keyblock
#include "password.h"           // my_make_scrambled_password,
                                // my_make_scrambled_password_323
#include <m_ctype.h>
#include "my_md5.h"
#include "sha1.h"
#include "my_aes.h"
#include <zlib.h>
C_MODE_START
#include "../mysys/my_static.h"			// For soundex_map
C_MODE_END

String my_empty_string("",default_charset_info);

/*
  For the Items which have only val_str_ascii() method
  and don't have their own "native" val_str(),
  we provide a "wrapper" method to convert from ASCII
  to Item character set when it's necessary.
  Conversion happens only in case of "tricky" Item character set (e.g. UCS2).
  Normally conversion does not happen, and val_str_ascii() is immediately
  returned instead.
*/
String *Item_str_ascii_func::val_str(String *str)
{
  DBUG_ASSERT(fixed == 1);

  if (!(collation.collation->state & MY_CS_NONASCII))
  {
    String *res= val_str_ascii(str);
    if (res)
      res->set_charset(collation.collation);
    return res;
  }
  
  DBUG_ASSERT(str != &ascii_buf);
  
  uint errors;
  String *res= val_str_ascii(&ascii_buf);
  if (!res)
    return 0;
  
  if ((null_value= str->copy(res->ptr(), res->length(),
                             &my_charset_latin1, collation.collation,
                             &errors)))
    return 0;
  
  return str;
}



/*
  Convert an array of bytes to a hexadecimal representation.

  Used to generate a hexadecimal representation of a message digest.
*/
static void array_to_hex(char *to, const unsigned char *str, uint len)
{
  const unsigned char *str_end= str + len;
  for (; str != str_end; ++str)
  {
    *to++= _dig_vec_lower[((uchar) *str) >> 4];
    *to++= _dig_vec_lower[((uchar) *str) & 0x0F];
  }
}


bool Item_str_func::fix_fields(THD *thd, Item **ref)
{
  bool res= Item_func::fix_fields(thd, ref);
  /*
    In Item_str_func::check_well_formed_result() we may set null_value
    flag on the same condition as in test() below.
  */
  maybe_null= (maybe_null ||
               test(thd->variables.sql_mode &
                    (MODE_STRICT_TRANS_TABLES | MODE_STRICT_ALL_TABLES)));
  return res;
}


my_decimal *Item_str_func::val_decimal(my_decimal *decimal_value)
{
  DBUG_ASSERT(fixed == 1);
  char buff[64];
  String *res, tmp(buff,sizeof(buff), &my_charset_bin);
  res= val_str(&tmp);
  if (!res)
    return 0;
  (void)str2my_decimal(E_DEC_FATAL_ERROR, (char*) res->ptr(),
                       res->length(), res->charset(), decimal_value);
  return decimal_value;
}


double Item_str_func::val_real()
{
  DBUG_ASSERT(fixed == 1);
  int err_not_used;
  char *end_not_used, buff[64];
  String *res, tmp(buff,sizeof(buff), &my_charset_bin);
  res= val_str(&tmp);
  return res ? my_strntod(res->charset(), (char*) res->ptr(), res->length(),
			  &end_not_used, &err_not_used) : 0.0;
}


longlong Item_str_func::val_int()
{
  DBUG_ASSERT(fixed == 1);
  int err;
  char buff[22];
  String *res, tmp(buff,sizeof(buff), &my_charset_bin);
  res= val_str(&tmp);
  return (res ?
	  my_strntoll(res->charset(), res->ptr(), res->length(), 10, NULL,
		      &err) :
	  (longlong) 0);
}


String *Item_func_md5::val_str_ascii(String *str)
{
  DBUG_ASSERT(fixed == 1);
  String * sptr= args[0]->val_str(str);
  str->set_charset(&my_charset_bin);
  if (sptr)
  {
    uchar digest[16];

    null_value=0;
    MY_MD5_HASH(digest,(uchar *) sptr->ptr(), sptr->length());
    if (str->alloc(32))				// Ensure that memory is free
    {
      null_value=1;
      return 0;
    }
    array_to_hex((char *) str->ptr(), digest, 16);
    str->length((uint) 32);
    return str;
  }
  null_value=1;
  return 0;
}


void Item_func_md5::fix_length_and_dec()
{
  /*
    The MD5() function treats its parameter as being a case sensitive. Thus
    we set binary collation on it so different instances of MD5() will be
    compared properly.
  */
  args[0]->collation.set(
      get_charset_by_csname(args[0]->collation.collation->csname,
                            MY_CS_BINSORT,MYF(0)), DERIVATION_COERCIBLE);
  fix_length_and_charset(32, default_charset());
}


String *Item_func_sha::val_str_ascii(String *str)
{
  DBUG_ASSERT(fixed == 1);
  String * sptr= args[0]->val_str(str);
  str->set_charset(&my_charset_bin);
  if (sptr)  /* If we got value different from NULL */
  {
    SHA1_CONTEXT context;  /* Context used to generate SHA1 hash */
    /* Temporary buffer to store 160bit digest */
    uint8 digest[SHA1_HASH_SIZE];
    mysql_sha1_reset(&context);  /* We do not have to check for error here */
    /* No need to check error as the only case would be too long message */
    mysql_sha1_input(&context,
                     (const uchar *) sptr->ptr(), sptr->length());
    /* Ensure that memory is free and we got result */
    if (!( str->alloc(SHA1_HASH_SIZE*2) ||
           (mysql_sha1_result(&context,digest))))
    {
      array_to_hex((char *) str->ptr(), digest, SHA1_HASH_SIZE);
      str->length((uint)  SHA1_HASH_SIZE*2);
      null_value=0;
      return str;
    }
  }
  null_value=1;
  return 0;
}

void Item_func_sha::fix_length_and_dec()
{
  /*
    The SHA() function treats its parameter as being a case sensitive. Thus
    we set binary collation on it so different instances of MD5() will be
    compared properly.
  */
  args[0]->collation.set(
      get_charset_by_csname(args[0]->collation.collation->csname,
                            MY_CS_BINSORT,MYF(0)), DERIVATION_COERCIBLE);
  // size of hex representation of hash
  fix_length_and_charset(SHA1_HASH_SIZE * 2, default_charset());
<<<<<<< HEAD
}

String *Item_func_sha2::val_str_ascii(String *str)
{
  DBUG_ASSERT(fixed == 1);
#if defined(HAVE_OPENSSL) && !defined(EMBEDDED_LIBRARY)
  unsigned char digest_buf[SHA512_DIGEST_LENGTH];
  String *input_string;
  unsigned char *input_ptr;
  size_t input_len;
  uint digest_length= 0;

  str->set_charset(&my_charset_bin);

  input_string= args[0]->val_str(str);
  if (input_string == NULL)
  {
    null_value= TRUE;
    return (String *) NULL;
  }

  null_value= args[0]->null_value;
  if (null_value)
    return (String *) NULL;

  input_ptr= (unsigned char *) input_string->ptr();
  input_len= input_string->length();

  switch ((uint) args[1]->val_int()) {
#ifndef OPENSSL_NO_SHA512
  case 512:
    digest_length= SHA512_DIGEST_LENGTH;
    (void) SHA512(input_ptr, input_len, digest_buf);
    break;
  case 384:
    digest_length= SHA384_DIGEST_LENGTH;
    (void) SHA384(input_ptr, input_len, digest_buf);
    break;
#endif
#ifndef OPENSSL_NO_SHA256
  case 224:
    digest_length= SHA224_DIGEST_LENGTH;
    (void) SHA224(input_ptr, input_len, digest_buf);
    break;
  case 256:
  case 0: // SHA-256 is the default
    digest_length= SHA256_DIGEST_LENGTH;
    (void) SHA256(input_ptr, input_len, digest_buf);
    break;
#endif
  default:
    if (!args[1]->const_item())
      push_warning_printf(current_thd,
        MYSQL_ERROR::WARN_LEVEL_WARN,
        ER_WRONG_PARAMETERS_TO_NATIVE_FCT,
        ER(ER_WRONG_PARAMETERS_TO_NATIVE_FCT), "sha2");
    null_value= TRUE;
    return NULL;
  }

  /* 
    Since we're subverting the usual String methods, we must make sure that
    the destination has space for the bytes we're about to write.
  */
  str->realloc((uint) digest_length*2 + 1); /* Each byte as two nybbles */

  /* Convert the large number to a string-hex representation. */
  array_to_hex((char *) str->ptr(), digest_buf, digest_length);

  /* We poked raw bytes in.  We must inform the the String of its length. */
  str->length((uint) digest_length*2); /* Each byte as two nybbles */

  null_value= FALSE;
  return str;

#else
  push_warning_printf(current_thd,
    MYSQL_ERROR::WARN_LEVEL_WARN,
    ER_FEATURE_DISABLED,
    ER(ER_FEATURE_DISABLED),
    "sha2", "--with-ssl");
  null_value= TRUE;
  return (String *) NULL;
#endif /* defined(HAVE_OPENSSL) && !defined(EMBEDDED_LIBRARY) */
=======
>>>>>>> fad01fbe
}

String *Item_func_sha2::val_str_ascii(String *str)
{
  DBUG_ASSERT(fixed == 1);
#if defined(HAVE_OPENSSL) && !defined(EMBEDDED_LIBRARY)
  unsigned char digest_buf[SHA512_DIGEST_LENGTH];
  String *input_string;
  unsigned char *input_ptr;
  size_t input_len;
  uint digest_length= 0;

  str->set_charset(&my_charset_bin);

  input_string= args[0]->val_str(str);
  if (input_string == NULL)
  {
    null_value= TRUE;
    return (String *) NULL;
  }

  null_value= args[0]->null_value;
  if (null_value)
    return (String *) NULL;

  input_ptr= (unsigned char *) input_string->ptr();
  input_len= input_string->length();

  switch ((uint) args[1]->val_int()) {
#ifndef OPENSSL_NO_SHA512
  case 512:
    digest_length= SHA512_DIGEST_LENGTH;
    (void) SHA512(input_ptr, input_len, digest_buf);
    break;
  case 384:
    digest_length= SHA384_DIGEST_LENGTH;
    (void) SHA384(input_ptr, input_len, digest_buf);
    break;
#endif
#ifndef OPENSSL_NO_SHA256
  case 224:
    digest_length= SHA224_DIGEST_LENGTH;
    (void) SHA224(input_ptr, input_len, digest_buf);
    break;
  case 256:
  case 0: // SHA-256 is the default
    digest_length= SHA256_DIGEST_LENGTH;
    (void) SHA256(input_ptr, input_len, digest_buf);
    break;
#endif
  default:
    if (!args[1]->const_item())
      push_warning_printf(current_thd,
        MYSQL_ERROR::WARN_LEVEL_WARN,
        ER_WRONG_PARAMETERS_TO_NATIVE_FCT,
        ER(ER_WRONG_PARAMETERS_TO_NATIVE_FCT), "sha2");
    null_value= TRUE;
    return NULL;
  }

  /* 
    Since we're subverting the usual String methods, we must make sure that
    the destination has space for the bytes we're about to write.
  */
  str->realloc((uint) digest_length*2 + 1); /* Each byte as two nybbles */

  /* Convert the large number to a string-hex representation. */
  array_to_hex((char *) str->ptr(), digest_buf, digest_length);

  /* We poked raw bytes in.  We must inform the the String of its length. */
  str->length((uint) digest_length*2); /* Each byte as two nybbles */

  null_value= FALSE;
  return str;

#else
  push_warning_printf(current_thd,
    MYSQL_ERROR::WARN_LEVEL_WARN,
    ER_FEATURE_DISABLED,
    ER(ER_FEATURE_DISABLED),
    "sha2", "--with-ssl");
  null_value= TRUE;
  return (String *) NULL;
#endif /* defined(HAVE_OPENSSL) && !defined(EMBEDDED_LIBRARY) */
}


void Item_func_sha2::fix_length_and_dec()
{
  maybe_null = 1;
  max_length = 0;

#if defined(HAVE_OPENSSL) && !defined(EMBEDDED_LIBRARY)
  int sha_variant= args[1]->const_item() ? args[1]->val_int() : 512;

  switch (sha_variant) {
#ifndef OPENSSL_NO_SHA512
  case 512:
    fix_length_and_charset(SHA512_DIGEST_LENGTH * 2, default_charset());
    break;
  case 384:
    fix_length_and_charset(SHA384_DIGEST_LENGTH * 2, default_charset());
    break;
#endif
#ifndef OPENSSL_NO_SHA256
  case 256:
  case 0: // SHA-256 is the default
    fix_length_and_charset(SHA256_DIGEST_LENGTH * 2, default_charset());
    break;
  case 224:
    fix_length_and_charset(SHA224_DIGEST_LENGTH * 2, default_charset());
    break;
#endif
  default:
    push_warning_printf(current_thd,
      MYSQL_ERROR::WARN_LEVEL_WARN,
      ER_WRONG_PARAMETERS_TO_NATIVE_FCT,
      ER(ER_WRONG_PARAMETERS_TO_NATIVE_FCT), "sha2");
  }

  /*
    The SHA2() function treats its parameter as being a case sensitive.
    Thus we set binary collation on it so different instances of SHA2()
    will be compared properly.
  */

  args[0]->collation.set(
      get_charset_by_csname(
        args[0]->collation.collation->csname,
        MY_CS_BINSORT,
        MYF(0)),
      DERIVATION_COERCIBLE);
#else
  push_warning_printf(current_thd,
    MYSQL_ERROR::WARN_LEVEL_WARN,
    ER_FEATURE_DISABLED,
    ER(ER_FEATURE_DISABLED),
    "sha2", "--with-ssl");
#endif /* defined(HAVE_OPENSSL) && !defined(EMBEDDED_LIBRARY) */
}

void Item_func_sha2::fix_length_and_dec()
{
  maybe_null = 1;
  max_length = 0;

#if defined(HAVE_OPENSSL) && !defined(EMBEDDED_LIBRARY)
  int sha_variant= args[1]->const_item() ? args[1]->val_int() : 512;

  switch (sha_variant) {
#ifndef OPENSSL_NO_SHA512
  case 512:
    fix_length_and_charset(SHA512_DIGEST_LENGTH * 2, default_charset());
    break;
  case 384:
    fix_length_and_charset(SHA384_DIGEST_LENGTH * 2, default_charset());
    break;
#endif
#ifndef OPENSSL_NO_SHA256
  case 256:
  case 0: // SHA-256 is the default
    fix_length_and_charset(SHA256_DIGEST_LENGTH * 2, default_charset());
    break;
  case 224:
    fix_length_and_charset(SHA224_DIGEST_LENGTH * 2, default_charset());
    break;
#endif
  default:
    push_warning_printf(current_thd,
      MYSQL_ERROR::WARN_LEVEL_WARN,
      ER_WRONG_PARAMETERS_TO_NATIVE_FCT,
      ER(ER_WRONG_PARAMETERS_TO_NATIVE_FCT), "sha2");
  }

  /*
    The SHA2() function treats its parameter as being a case sensitive.
    Thus we set binary collation on it so different instances of SHA2()
    will be compared properly.
  */

  args[0]->collation.set(
      get_charset_by_csname(
        args[0]->collation.collation->csname,
        MY_CS_BINSORT,
        MYF(0)),
      DERIVATION_COERCIBLE);
#else
  push_warning_printf(current_thd,
    MYSQL_ERROR::WARN_LEVEL_WARN,
    ER_FEATURE_DISABLED,
    ER(ER_FEATURE_DISABLED),
    "sha2", "--with-ssl");
#endif /* defined(HAVE_OPENSSL) && !defined(EMBEDDED_LIBRARY) */
}

/* Implementation of AES encryption routines */

String *Item_func_aes_encrypt::val_str(String *str)
{
  DBUG_ASSERT(fixed == 1);
  char key_buff[80];
  String tmp_key_value(key_buff, sizeof(key_buff), system_charset_info);
  String *sptr= args[0]->val_str(str);			// String to encrypt
  String *key=  args[1]->val_str(&tmp_key_value);	// key
  int aes_length;
  if (sptr && key) // we need both arguments to be not NULL
  {
    null_value=0;
    aes_length=my_aes_get_size(sptr->length()); // Calculate result length

    if (!str_value.alloc(aes_length))		// Ensure that memory is free
    {
      // finally encrypt directly to allocated buffer.
      if (my_aes_encrypt(sptr->ptr(),sptr->length(), (char*) str_value.ptr(),
			 key->ptr(), key->length()) == aes_length)
      {
	// We got the expected result length
	str_value.length((uint) aes_length);
	return &str_value;
      }
    }
  }
  null_value=1;
  return 0;
}


void Item_func_aes_encrypt::fix_length_and_dec()
{
  max_length=my_aes_get_size(args[0]->max_length);
}


String *Item_func_aes_decrypt::val_str(String *str)
{
  DBUG_ASSERT(fixed == 1);
  char key_buff[80];
  String tmp_key_value(key_buff, sizeof(key_buff), system_charset_info);
  String *sptr, *key;
  DBUG_ENTER("Item_func_aes_decrypt::val_str");

  sptr= args[0]->val_str(str);			// String to decrypt
  key=  args[1]->val_str(&tmp_key_value);	// Key
  if (sptr && key)  			// Need to have both arguments not NULL
  {
    null_value=0;
    if (!str_value.alloc(sptr->length()))  // Ensure that memory is free
    {
      // finally decrypt directly to allocated buffer.
      int length;
      length=my_aes_decrypt(sptr->ptr(), sptr->length(),
			    (char*) str_value.ptr(),
                            key->ptr(), key->length());
      if (length >= 0)  // if we got correct data data
      {
        str_value.length((uint) length);
        DBUG_RETURN(&str_value);
      }
    }
  }
  // Bad parameters. No memory or bad data will all go here
  null_value=1;
  DBUG_RETURN(0);
}


void Item_func_aes_decrypt::fix_length_and_dec()
{
   max_length=args[0]->max_length;
   maybe_null= 1;
}


/**
  Concatenate args with the following premises:
  If only one arg (which is ok), return value of arg;
  Don't reallocate val_str() if not absolute necessary.
*/

String *Item_func_concat::val_str(String *str)
{
  DBUG_ASSERT(fixed == 1);
  String *res,*res2,*use_as_buff;
  uint i;
  bool is_const= 0;

  null_value=0;
  if (!(res=args[0]->val_str(str)))
    goto null;
  use_as_buff= &tmp_value;
  /* Item_subselect in --ps-protocol mode will state it as a non-const */
  is_const= args[0]->const_item() || !args[0]->used_tables();
  for (i=1 ; i < arg_count ; i++)
  {
    if (res->length() == 0)
    {
      if (!(res=args[i]->val_str(str)))
	goto null;
      /*
       CONCAT accumulates its result in the result of its the first
       non-empty argument. Because of this we need is_const to be 
       evaluated only for it.
      */
      is_const= args[i]->const_item() || !args[i]->used_tables();
    }
    else
    {
      if (!(res2=args[i]->val_str(use_as_buff)))
	goto null;
      if (res2->length() == 0)
	continue;
      if (res->length()+res2->length() >
	  current_thd->variables.max_allowed_packet)
      {
	push_warning_printf(current_thd, MYSQL_ERROR::WARN_LEVEL_WARN,
			    ER_WARN_ALLOWED_PACKET_OVERFLOWED,
			    ER(ER_WARN_ALLOWED_PACKET_OVERFLOWED), func_name(),
			    current_thd->variables.max_allowed_packet);
	goto null;
      }
      if (!is_const && res->alloced_length() >= res->length()+res2->length())
      {						// Use old buffer
	res->append(*res2);
      }
      else if (str->alloced_length() >= res->length()+res2->length())
      {
	if (str->ptr() == res2->ptr())
	  str->replace(0,0,*res);
	else
	{
	  str->copy(*res);
	  str->append(*res2);
	}
        res= str;
        use_as_buff= &tmp_value;
      }
      else if (res == &tmp_value)
      {
	if (res->append(*res2))			// Must be a blob
	  goto null;
      }
      else if (res2 == &tmp_value)
      {						// This can happend only 1 time
	if (tmp_value.replace(0,0,*res))
	  goto null;
	res= &tmp_value;
	use_as_buff=str;			// Put next arg here
      }
      else if (tmp_value.is_alloced() && res2->ptr() >= tmp_value.ptr() &&
	       res2->ptr() <= tmp_value.ptr() + tmp_value.alloced_length())
      {
	/*
	  This happens really seldom:
	  In this case res2 is sub string of tmp_value.  We will
	  now work in place in tmp_value to set it to res | res2
	*/
	/* Chop the last characters in tmp_value that isn't in res2 */
	tmp_value.length((uint32) (res2->ptr() - tmp_value.ptr()) +
			 res2->length());
	/* Place res2 at start of tmp_value, remove chars before res2 */
	if (tmp_value.replace(0,(uint32) (res2->ptr() - tmp_value.ptr()),
			      *res))
	  goto null;
	res= &tmp_value;
	use_as_buff=str;			// Put next arg here
      }
      else
      {						// Two big const strings
        /*
          NOTE: We should be prudent in the initial allocation unit -- the
          size of the arguments is a function of data distribution, which
          can be any. Instead of overcommitting at the first row, we grow
          the allocated amount by the factor of 2. This ensures that no
          more than 25% of memory will be overcommitted on average.
        */

        uint concat_len= res->length() + res2->length();

        if (tmp_value.alloced_length() < concat_len)
        {
          if (tmp_value.alloced_length() == 0)
          {
            if (tmp_value.alloc(concat_len))
              goto null;
          }
          else
          {
            uint new_len = max(tmp_value.alloced_length() * 2, concat_len);

            if (tmp_value.realloc(new_len))
              goto null;
          }
        }

	if (tmp_value.copy(*res) || tmp_value.append(*res2))
	  goto null;

	res= &tmp_value;
	use_as_buff=str;
      }
      is_const= 0;
    }
  }
  res->set_charset(collation.collation);
  return res;

null:
  null_value=1;
  return 0;
}


void Item_func_concat::fix_length_and_dec()
{
  ulonglong char_length= 0;

  if (agg_arg_charsets_for_string_result(collation, args, arg_count))
    return;

  for (uint i=0 ; i < arg_count ; i++)
    char_length+= args[i]->max_char_length();

  fix_char_length_ulonglong(char_length);
}

/**
  @details
  Function des_encrypt() by tonu@spam.ee & monty
  Works only if compiled with OpenSSL library support.
  @return
    A binary string where first character is CHAR(128 | key-number).
    If one uses a string key key_number is 127.
    Encryption result is longer than original by formula:
  @code new_length= org_length + (8-(org_length % 8))+1 @endcode
*/

String *Item_func_des_encrypt::val_str(String *str)
{
  DBUG_ASSERT(fixed == 1);
#if defined(HAVE_OPENSSL) && !defined(EMBEDDED_LIBRARY)
  uint code= ER_WRONG_PARAMETERS_TO_PROCEDURE;
  DES_cblock ivec;
  struct st_des_keyblock keyblock;
  struct st_des_keyschedule keyschedule;
  const char *append_str="********";
  uint key_number, res_length, tail;
  String *res= args[0]->val_str(str);

  if ((null_value= args[0]->null_value))
    return 0;                                   // ENCRYPT(NULL) == NULL
  if ((res_length=res->length()) == 0)
    return &my_empty_string;
  if (arg_count == 1)
  {
    /* Protect against someone doing FLUSH DES_KEY_FILE */
    mysql_mutex_lock(&LOCK_des_key_file);
    keyschedule= des_keyschedule[key_number=des_default_key];
    mysql_mutex_unlock(&LOCK_des_key_file);
  }
  else if (args[1]->result_type() == INT_RESULT)
  {
    key_number= (uint) args[1]->val_int();
    if (key_number > 9)
      goto error;
    mysql_mutex_lock(&LOCK_des_key_file);
    keyschedule= des_keyschedule[key_number];
    mysql_mutex_unlock(&LOCK_des_key_file);
  }
  else
  {
    String *keystr=args[1]->val_str(&tmp_value);
    if (!keystr)
      goto error;
    key_number=127;				// User key string

    /* We make good 24-byte (168 bit) key from given plaintext key with MD5 */
    bzero((char*) &ivec,sizeof(ivec));
    EVP_BytesToKey(EVP_des_ede3_cbc(),EVP_md5(),NULL,
		   (uchar*) keystr->ptr(), (int) keystr->length(),
		   1, (uchar*) &keyblock,ivec);
    DES_set_key_unchecked(&keyblock.key1,&keyschedule.ks1);
    DES_set_key_unchecked(&keyblock.key2,&keyschedule.ks2);
    DES_set_key_unchecked(&keyblock.key3,&keyschedule.ks3);
  }

  /*
     The problem: DES algorithm requires original data to be in 8-bytes
     chunks. Missing bytes get filled with '*'s and result of encryption
     can be up to 8 bytes longer than original string. When decrypted,
     we do not know the size of original string :(
     We add one byte with value 0x1..0x8 as the last byte of the padded
     string marking change of string length.
  */

  tail= 8 - (res_length % 8);                   // 1..8 marking extra length
  res_length+=tail;
  tmp_arg.realloc(res_length);
  tmp_arg.length(0);
  tmp_arg.append(res->ptr(), res->length());
  code= ER_OUT_OF_RESOURCES;
  if (tmp_arg.append(append_str, tail) || tmp_value.alloc(res_length+1))
    goto error;
  tmp_arg[res_length-1]=tail;                   // save extra length
  tmp_value.realloc(res_length+1);
  tmp_value.length(res_length+1);
  tmp_value[0]=(char) (128 | key_number);
  // Real encryption
  bzero((char*) &ivec,sizeof(ivec));
  DES_ede3_cbc_encrypt((const uchar*) (tmp_arg.ptr()),
		       (uchar*) (tmp_value.ptr()+1),
		       res_length,
		       &keyschedule.ks1,
		       &keyschedule.ks2,
		       &keyschedule.ks3,
		       &ivec, TRUE);
  return &tmp_value;

error:
  push_warning_printf(current_thd,MYSQL_ERROR::WARN_LEVEL_WARN,
                          code, ER(code),
                          "des_encrypt");
#else
  push_warning_printf(current_thd,MYSQL_ERROR::WARN_LEVEL_WARN,
                      ER_FEATURE_DISABLED, ER(ER_FEATURE_DISABLED),
                      "des_encrypt", "--with-ssl");
#endif /* defined(HAVE_OPENSSL) && !defined(EMBEDDED_LIBRARY) */
  null_value=1;
  return 0;
}


String *Item_func_des_decrypt::val_str(String *str)
{
  DBUG_ASSERT(fixed == 1);
#if defined(HAVE_OPENSSL) && !defined(EMBEDDED_LIBRARY)
  uint code= ER_WRONG_PARAMETERS_TO_PROCEDURE;
  DES_cblock ivec;
  struct st_des_keyblock keyblock;
  struct st_des_keyschedule keyschedule;
  String *res= args[0]->val_str(str);
  uint length,tail;

  if ((null_value= args[0]->null_value))
    return 0;
  length= res->length();
  if (length < 9 || (length % 8) != 1 || !((*res)[0] & 128))
    return res;				// Skip decryption if not encrypted

  if (arg_count == 1)			// If automatic uncompression
  {
    uint key_number=(uint) (*res)[0] & 127;
    // Check if automatic key and that we have privilege to uncompress using it
    if (!(current_thd->security_ctx->master_access & SUPER_ACL) ||
        key_number > 9)
      goto error;

    mysql_mutex_lock(&LOCK_des_key_file);
    keyschedule= des_keyschedule[key_number];
    mysql_mutex_unlock(&LOCK_des_key_file);
  }
  else
  {
    // We make good 24-byte (168 bit) key from given plaintext key with MD5
    String *keystr=args[1]->val_str(&tmp_value);
    if (!keystr)
      goto error;

    bzero((char*) &ivec,sizeof(ivec));
    EVP_BytesToKey(EVP_des_ede3_cbc(),EVP_md5(),NULL,
		   (uchar*) keystr->ptr(),(int) keystr->length(),
		   1,(uchar*) &keyblock,ivec);
    // Here we set all 64-bit keys (56 effective) one by one
    DES_set_key_unchecked(&keyblock.key1,&keyschedule.ks1);
    DES_set_key_unchecked(&keyblock.key2,&keyschedule.ks2);
    DES_set_key_unchecked(&keyblock.key3,&keyschedule.ks3);
  }
  code= ER_OUT_OF_RESOURCES;
  if (tmp_value.alloc(length-1))
    goto error;

  bzero((char*) &ivec,sizeof(ivec));
  DES_ede3_cbc_encrypt((const uchar*) res->ptr()+1,
		       (uchar*) (tmp_value.ptr()),
		       length-1,
		       &keyschedule.ks1,
		       &keyschedule.ks2,
		       &keyschedule.ks3,
		       &ivec, FALSE);
  /* Restore old length of key */
  if ((tail=(uint) (uchar) tmp_value[length-2]) > 8)
    goto wrong_key;				     // Wrong key
  tmp_value.length(length-1-tail);
  return &tmp_value;

error:
  push_warning_printf(current_thd,MYSQL_ERROR::WARN_LEVEL_WARN,
                          code, ER(code),
                          "des_decrypt");
wrong_key:
#else
  push_warning_printf(current_thd,MYSQL_ERROR::WARN_LEVEL_WARN,
                      ER_FEATURE_DISABLED, ER(ER_FEATURE_DISABLED),
                      "des_decrypt", "--with-ssl");
#endif /* defined(HAVE_OPENSSL) && !defined(EMBEDDED_LIBRARY) */
  null_value=1;
  return 0;
}


/**
  concat with separator. First arg is the separator
  concat_ws takes at least two arguments.
*/

String *Item_func_concat_ws::val_str(String *str)
{
  DBUG_ASSERT(fixed == 1);
  char tmp_str_buff[10];
  String tmp_sep_str(tmp_str_buff, sizeof(tmp_str_buff),default_charset_info),
         *sep_str, *res, *res2,*use_as_buff;
  uint i;
  bool is_const= 0;

  null_value=0;
  if (!(sep_str= args[0]->val_str(&tmp_sep_str)))
    goto null;

  use_as_buff= &tmp_value;
  str->length(0);				// QQ; Should be removed
  res=str;

  // Skip until non-null argument is found.
  // If not, return the empty string
  for (i=1; i < arg_count; i++)
    if ((res= args[i]->val_str(str)))
    {
      is_const= args[i]->const_item() || !args[i]->used_tables();
      break;
    }

  if (i ==  arg_count)
    return &my_empty_string;

  for (i++; i < arg_count ; i++)
  {
    if (!(res2= args[i]->val_str(use_as_buff)))
      continue;					// Skip NULL

    if (res->length() + sep_str->length() + res2->length() >
	current_thd->variables.max_allowed_packet)
    {
      push_warning_printf(current_thd, MYSQL_ERROR::WARN_LEVEL_WARN,
			  ER_WARN_ALLOWED_PACKET_OVERFLOWED,
			  ER(ER_WARN_ALLOWED_PACKET_OVERFLOWED), func_name(),
			  current_thd->variables.max_allowed_packet);
      goto null;
    }
    if (!is_const && res->alloced_length() >=
	res->length() + sep_str->length() + res2->length())
    {						// Use old buffer
      res->append(*sep_str);			// res->length() > 0 always
      res->append(*res2);
    }
    else if (str->alloced_length() >=
	     res->length() + sep_str->length() + res2->length())
    {
      /* We have room in str;  We can't get any errors here */
      if (str->ptr() == res2->ptr())
      {						// This is quite uncommon!
	str->replace(0,0,*sep_str);
	str->replace(0,0,*res);
      }
      else
      {
	str->copy(*res);
	str->append(*sep_str);
	str->append(*res2);
      }
      res=str;
      use_as_buff= &tmp_value;
    }
    else if (res == &tmp_value)
    {
      if (res->append(*sep_str) || res->append(*res2))
	goto null; // Must be a blob
    }
    else if (res2 == &tmp_value)
    {						// This can happend only 1 time
      if (tmp_value.replace(0,0,*sep_str) || tmp_value.replace(0,0,*res))
	goto null;
      res= &tmp_value;
      use_as_buff=str;				// Put next arg here
    }
    else if (tmp_value.is_alloced() && res2->ptr() >= tmp_value.ptr() &&
	     res2->ptr() < tmp_value.ptr() + tmp_value.alloced_length())
    {
      /*
	This happens really seldom:
	In this case res2 is sub string of tmp_value.  We will
	now work in place in tmp_value to set it to res | sep_str | res2
      */
      /* Chop the last characters in tmp_value that isn't in res2 */
      tmp_value.length((uint32) (res2->ptr() - tmp_value.ptr()) +
		       res2->length());
      /* Place res2 at start of tmp_value, remove chars before res2 */
      if (tmp_value.replace(0,(uint32) (res2->ptr() - tmp_value.ptr()),
			    *res) ||
	  tmp_value.replace(res->length(),0, *sep_str))
	goto null;
      res= &tmp_value;
      use_as_buff=str;			// Put next arg here
    }
    else
    {						// Two big const strings
      /*
        NOTE: We should be prudent in the initial allocation unit -- the
        size of the arguments is a function of data distribution, which can
        be any. Instead of overcommitting at the first row, we grow the
        allocated amount by the factor of 2. This ensures that no more than
        25% of memory will be overcommitted on average.
      */

      uint concat_len= res->length() + sep_str->length() + res2->length();

      if (tmp_value.alloced_length() < concat_len)
      {
        if (tmp_value.alloced_length() == 0)
        {
          if (tmp_value.alloc(concat_len))
            goto null;
        }
        else
        {
          uint new_len = max(tmp_value.alloced_length() * 2, concat_len);

          if (tmp_value.realloc(new_len))
            goto null;
        }
      }

      if (tmp_value.copy(*res) ||
	  tmp_value.append(*sep_str) ||
	  tmp_value.append(*res2))
	goto null;
      res= &tmp_value;
      use_as_buff=str;
    }
  }
  res->set_charset(collation.collation);
  return res;

null:
  null_value=1;
  return 0;
}


void Item_func_concat_ws::fix_length_and_dec()
{
  ulonglong char_length;

  if (agg_arg_charsets_for_string_result(collation, args, arg_count))
    return;

  /*
     arg_count cannot be less than 2,
     it is done on parser level in sql_yacc.yy
     so, (arg_count - 2) is safe here.
  */
  char_length= (ulonglong) args[0]->max_char_length() * (arg_count - 2);
  for (uint i=1 ; i < arg_count ; i++)
    char_length+= args[i]->max_char_length();

  fix_char_length_ulonglong(char_length);
}


String *Item_func_reverse::val_str(String *str)
{
  DBUG_ASSERT(fixed == 1);
  String *res = args[0]->val_str(str);
  char *ptr, *end, *tmp;

  if ((null_value=args[0]->null_value))
    return 0;
  /* An empty string is a special case as the string pointer may be null */
  if (!res->length())
    return &my_empty_string;
  if (tmp_value.alloced_length() < res->length() &&
      tmp_value.realloc(res->length()))
  {
    null_value= 1;
    return 0;
  }
  tmp_value.length(res->length());
  tmp_value.set_charset(res->charset());
  ptr= (char *) res->ptr();
  end= ptr + res->length();
  tmp= (char *) tmp_value.ptr() + tmp_value.length();
#ifdef USE_MB
  if (use_mb(res->charset()))
  {
    register uint32 l;
    while (ptr < end)
    {
      if ((l= my_ismbchar(res->charset(),ptr,end)))
      {
        tmp-= l;
        memcpy(tmp,ptr,l);
        ptr+= l;
      }
      else
        *--tmp= *ptr++;
    }
  }
  else
#endif /* USE_MB */
  {
    while (ptr < end)
      *--tmp= *ptr++;
  }
  return &tmp_value;
}


void Item_func_reverse::fix_length_and_dec()
{
  agg_arg_charsets_for_string_result(collation, args, 1);
  DBUG_ASSERT(collation.collation != NULL);
  fix_char_length(args[0]->max_char_length());
}

/**
  Replace all occurences of string2 in string1 with string3.

  Don't reallocate val_str() if not needed.

  @todo
    Fix that this works with binary strings when using USE_MB 
*/

String *Item_func_replace::val_str(String *str)
{
  DBUG_ASSERT(fixed == 1);
  String *res,*res2,*res3;
  int offset;
  uint from_length,to_length;
  bool alloced=0;
#ifdef USE_MB
  const char *ptr,*end,*strend,*search,*search_end;
  register uint32 l;
  bool binary_cmp;
#endif

  null_value=0;
  res=args[0]->val_str(str);
  if (args[0]->null_value)
    goto null;
  res2=args[1]->val_str(&tmp_value);
  if (args[1]->null_value)
    goto null;

  res->set_charset(collation.collation);

#ifdef USE_MB
  binary_cmp = ((res->charset()->state & MY_CS_BINSORT) || !use_mb(res->charset()));
#endif

  if (res2->length() == 0)
    return res;
#ifndef USE_MB
  if ((offset=res->strstr(*res2)) < 0)
    return res;
#else
  offset=0;
  if (binary_cmp && (offset=res->strstr(*res2)) < 0)
    return res;
#endif
  if (!(res3=args[2]->val_str(&tmp_value2)))
    goto null;
  from_length= res2->length();
  to_length=   res3->length();

#ifdef USE_MB
  if (!binary_cmp)
  {
    search=res2->ptr();
    search_end=search+from_length;
redo:
    ptr=res->ptr()+offset;
    strend=res->ptr()+res->length();
    end=strend-from_length+1;
    while (ptr < end)
    {
        if (*ptr == *search)
        {
          register char *i,*j;
          i=(char*) ptr+1; j=(char*) search+1;
          while (j != search_end)
            if (*i++ != *j++) goto skip;
          offset= (int) (ptr-res->ptr());
          if (res->length()-from_length + to_length >
	      current_thd->variables.max_allowed_packet)
	  {
	    push_warning_printf(current_thd, MYSQL_ERROR::WARN_LEVEL_WARN,
				ER_WARN_ALLOWED_PACKET_OVERFLOWED,
				ER(ER_WARN_ALLOWED_PACKET_OVERFLOWED),
				func_name(),
				current_thd->variables.max_allowed_packet);

            goto null;
	  }
          if (!alloced)
          {
            alloced=1;
            res=copy_if_not_alloced(str,res,res->length()+to_length);
          }
          res->replace((uint) offset,from_length,*res3);
	  offset+=(int) to_length;
          goto redo;
        }
skip:
        if ((l=my_ismbchar(res->charset(), ptr,strend))) ptr+=l;
        else ++ptr;
    }
  }
  else
#endif /* USE_MB */
    do
    {
      if (res->length()-from_length + to_length >
	  current_thd->variables.max_allowed_packet)
      {
	push_warning_printf(current_thd, MYSQL_ERROR::WARN_LEVEL_WARN,
			    ER_WARN_ALLOWED_PACKET_OVERFLOWED,
			    ER(ER_WARN_ALLOWED_PACKET_OVERFLOWED), func_name(),
			    current_thd->variables.max_allowed_packet);
        goto null;
      }
      if (!alloced)
      {
        alloced=1;
        res=copy_if_not_alloced(str,res,res->length()+to_length);
      }
      res->replace((uint) offset,from_length,*res3);
      offset+=(int) to_length;
    }
    while ((offset=res->strstr(*res2,(uint) offset)) >= 0);
  return res;

null:
  null_value=1;
  return 0;
}


void Item_func_replace::fix_length_and_dec()
{
  ulonglong char_length= (ulonglong) args[0]->max_char_length();
  int diff=(int) (args[2]->max_char_length() - args[1]->max_char_length());
  if (diff > 0 && args[1]->max_char_length())
  {						// Calculate of maxreplaces
    ulonglong max_substrs= char_length / args[1]->max_char_length();
    char_length+= max_substrs * (uint) diff;
  }

  if (agg_arg_charsets_for_comparison(collation, args, 3))
    return;
  fix_char_length_ulonglong(char_length);
}


String *Item_func_insert::val_str(String *str)
{
  DBUG_ASSERT(fixed == 1);
  String *res,*res2;
  longlong start, length;  /* must be longlong to avoid truncation */

  null_value=0;
  res=args[0]->val_str(str);
  res2=args[3]->val_str(&tmp_value);
  start= args[1]->val_int() - 1;
  length= args[2]->val_int();

  if (args[0]->null_value || args[1]->null_value || args[2]->null_value ||
      args[3]->null_value)
    goto null; /* purecov: inspected */

  if ((start < 0) || (start > res->length()))
    return res;                                 // Wrong param; skip insert
  if ((length < 0) || (length > res->length()))
    length= res->length();

  /*
    There is one exception not handled (intentionaly) by the character set
    aggregation code. If one string is strong side and is binary, and
    another one is weak side and is a multi-byte character string,
    then we need to operate on the second string in terms on bytes when
    calling ::numchars() and ::charpos(), rather than in terms of characters.
    Lets substitute its character set to binary.
  */
  if (collation.collation == &my_charset_bin)
  {
    res->set_charset(&my_charset_bin);
    res2->set_charset(&my_charset_bin);
  }

  /* start and length are now sufficiently valid to pass to charpos function */
   start= res->charpos((int) start);
   length= res->charpos((int) length, (uint32) start);

  /* Re-testing with corrected params */
  if (start > res->length())
    return res; /* purecov: inspected */        // Wrong param; skip insert
  if (length > res->length() - start)
    length= res->length() - start;

  if ((ulonglong) (res->length() - length + res2->length()) >
      (ulonglong) current_thd->variables.max_allowed_packet)
  {
    push_warning_printf(current_thd, MYSQL_ERROR::WARN_LEVEL_WARN,
			ER_WARN_ALLOWED_PACKET_OVERFLOWED,
			ER(ER_WARN_ALLOWED_PACKET_OVERFLOWED),
			func_name(), current_thd->variables.max_allowed_packet);
    goto null;
  }
  res=copy_if_not_alloced(str,res,res->length());
  res->replace((uint32) start,(uint32) length,*res2);
  return res;
null:
  null_value=1;
  return 0;
}


void Item_func_insert::fix_length_and_dec()
{
  ulonglong char_length;

  // Handle character set for args[0] and args[3].
  if (agg_arg_charsets_for_string_result(collation, args, 2, 3))
    return;
  char_length= ((ulonglong) args[0]->max_char_length() +
                (ulonglong) args[3]->max_char_length());
  fix_char_length_ulonglong(char_length);
}


String *Item_str_conv::val_str(String *str)
{
  DBUG_ASSERT(fixed == 1);
  String *res;
  if (!(res=args[0]->val_str(str)))
  {
    null_value=1; /* purecov: inspected */
    return 0; /* purecov: inspected */
  }
  null_value=0;
  if (multiply == 1)
  {
    uint len;
    res= copy_if_not_alloced(str,res,res->length());
    len= converter(collation.collation, (char*) res->ptr(), res->length(),
                                        (char*) res->ptr(), res->length());
    DBUG_ASSERT(len <= res->length());
    res->length(len);
  }
  else
  {
    uint len= res->length() * multiply;
    tmp_value.alloc(len);
    tmp_value.set_charset(collation.collation);
    len= converter(collation.collation, (char*) res->ptr(), res->length(),
                                        (char*) tmp_value.ptr(), len);
    tmp_value.length(len);
    res= &tmp_value;
  }
  return res;
}


void Item_func_lcase::fix_length_and_dec()
{
  agg_arg_charsets_for_string_result(collation, args, 1);
  DBUG_ASSERT(collation.collation != NULL);
  multiply= collation.collation->casedn_multiply;
  converter= collation.collation->cset->casedn;
  fix_char_length_ulonglong((ulonglong) args[0]->max_char_length() * multiply);
}

void Item_func_ucase::fix_length_and_dec()
{
  agg_arg_charsets_for_string_result(collation, args, 1);
  DBUG_ASSERT(collation.collation != NULL);
  multiply= collation.collation->caseup_multiply;
  converter= collation.collation->cset->caseup;
  fix_char_length_ulonglong((ulonglong) args[0]->max_char_length() * multiply);
}


String *Item_func_left::val_str(String *str)
{
  DBUG_ASSERT(fixed == 1);
  String *res= args[0]->val_str(str);

  /* must be longlong to avoid truncation */
  longlong length= args[1]->val_int();
  uint char_pos;

  if ((null_value=(args[0]->null_value || args[1]->null_value)))
    return 0;

  /* if "unsigned_flag" is set, we have a *huge* positive number. */
  if ((length <= 0) && (!args[1]->unsigned_flag))
    return &my_empty_string;

  if ((res->length() <= (ulonglong) length) ||
      (res->length() <= (char_pos= res->charpos((int) length))))
    return res;

  tmp_value.set(*res, 0, char_pos);
  return &tmp_value;
}


void Item_str_func::left_right_max_length()
{
  uint32 char_length= args[0]->max_char_length();
  if (args[1]->const_item())
  {
    int length= (int) args[1]->val_int();
    if (length <= 0)
      char_length=0;
    else
      set_if_smaller(char_length, (uint) length);
  }
  fix_char_length(char_length);
}


void Item_func_left::fix_length_and_dec()
{
  agg_arg_charsets_for_string_result(collation, args, 1);
  DBUG_ASSERT(collation.collation != NULL);
  left_right_max_length();
}


String *Item_func_right::val_str(String *str)
{
  DBUG_ASSERT(fixed == 1);
  String *res= args[0]->val_str(str);
  /* must be longlong to avoid truncation */
  longlong length= args[1]->val_int();

  if ((null_value=(args[0]->null_value || args[1]->null_value)))
    return 0; /* purecov: inspected */

  /* if "unsigned_flag" is set, we have a *huge* positive number. */
  if ((length <= 0) && (!args[1]->unsigned_flag))
    return &my_empty_string; /* purecov: inspected */

  if (res->length() <= (ulonglong) length)
    return res; /* purecov: inspected */

  uint start=res->numchars();
  if (start <= (uint) length)
    return res;
  start=res->charpos(start - (uint) length);
  tmp_value.set(*res,start,res->length()-start);
  return &tmp_value;
}


void Item_func_right::fix_length_and_dec()
{
  agg_arg_charsets_for_string_result(collation, args, 1);
  DBUG_ASSERT(collation.collation != NULL);
  left_right_max_length();
}


String *Item_func_substr::val_str(String *str)
{
  DBUG_ASSERT(fixed == 1);
  String *res  = args[0]->val_str(str);
  /* must be longlong to avoid truncation */
  longlong start= args[1]->val_int();
  /* Assumes that the maximum length of a String is < INT_MAX32. */
  /* Limit so that code sees out-of-bound value properly. */
  longlong length= arg_count == 3 ? args[2]->val_int() : INT_MAX32;
  longlong tmp_length;

  if ((null_value=(args[0]->null_value || args[1]->null_value ||
		   (arg_count == 3 && args[2]->null_value))))
    return 0; /* purecov: inspected */

  /* Negative or zero length, will return empty string. */
  if ((arg_count == 3) && (length <= 0) && 
      (length == 0 || !args[2]->unsigned_flag))
    return &my_empty_string;

  /* Assumes that the maximum length of a String is < INT_MAX32. */
  /* Set here so that rest of code sees out-of-bound value as such. */
  if ((length <= 0) || (length > INT_MAX32))
    length= INT_MAX32;

  /* if "unsigned_flag" is set, we have a *huge* positive number. */
  /* Assumes that the maximum length of a String is < INT_MAX32. */
  if ((!args[1]->unsigned_flag && (start < INT_MIN32 || start > INT_MAX32)) ||
      (args[1]->unsigned_flag && ((ulonglong) start > INT_MAX32)))
    return &my_empty_string;

  start= ((start < 0) ? res->numchars() + start : start - 1);
  start= res->charpos((int) start);
  if ((start < 0) || ((uint) start + 1 > res->length()))
    return &my_empty_string;

  length= res->charpos((int) length, (uint32) start);
  tmp_length= res->length() - start;
  length= min(length, tmp_length);

  if (!start && (longlong) res->length() == length)
    return res;
  tmp_value.set(*res, (uint32) start, (uint32) length);
  return &tmp_value;
}


void Item_func_substr::fix_length_and_dec()
{
  max_length=args[0]->max_length;

  agg_arg_charsets_for_string_result(collation, args, 1);
  DBUG_ASSERT(collation.collation != NULL);
  if (args[1]->const_item())
  {
    int32 start= (int32) args[1]->val_int();
    if (start < 0)
      max_length= ((uint)(-start) > max_length) ? 0 : (uint)(-start);
    else
      max_length-= min((uint)(start - 1), max_length);
  }
  if (arg_count == 3 && args[2]->const_item())
  {
    int32 length= (int32) args[2]->val_int();
    if (length <= 0)
      max_length=0; /* purecov: inspected */
    else
      set_if_smaller(max_length,(uint) length);
  }
  max_length*= collation.collation->mbmaxlen;
}


void Item_func_substr_index::fix_length_and_dec()
{ 
  if (agg_arg_charsets_for_comparison(collation, args, 2))
    return;
  fix_char_length(args[0]->max_char_length());
}


String *Item_func_substr_index::val_str(String *str)
{
  DBUG_ASSERT(fixed == 1);
  String *res= args[0]->val_str(str);
  String *delimiter= args[1]->val_str(&tmp_value);
  int32 count= (int32) args[2]->val_int();
  uint offset;

  if (args[0]->null_value || args[1]->null_value || args[2]->null_value)
  {					// string and/or delim are null
    null_value=1;
    return 0;
  }
  null_value=0;
  uint delimiter_length= delimiter->length();
  if (!res->length() || !delimiter_length || !count)
    return &my_empty_string;		// Wrong parameters

  res->set_charset(collation.collation);

#ifdef USE_MB
  if (use_mb(res->charset()))
  {
    const char *ptr= res->ptr();
    const char *strend= ptr+res->length();
    const char *end= strend-delimiter_length+1;
    const char *search= delimiter->ptr();
    const char *search_end= search+delimiter_length;
    int32 n=0,c=count,pass;
    register uint32 l;
    for (pass=(count>0);pass<2;++pass)
    {
      while (ptr < end)
      {
        if (*ptr == *search)
        {
	  register char *i,*j;
	  i=(char*) ptr+1; j=(char*) search+1;
	  while (j != search_end)
	    if (*i++ != *j++) goto skip;
	  if (pass==0) ++n;
	  else if (!--c) break;
	  ptr+= delimiter_length;
	  continue;
	}
    skip:
        if ((l=my_ismbchar(res->charset(), ptr,strend))) ptr+=l;
        else ++ptr;
      } /* either not found or got total number when count<0 */
      if (pass == 0) /* count<0 */
      {
        c+=n+1;
        if (c<=0) return res; /* not found, return original string */
        ptr=res->ptr();
      }
      else
      {
        if (c) return res; /* Not found, return original string */
        if (count>0) /* return left part */
        {
	  tmp_value.set(*res,0,(ulong) (ptr-res->ptr()));
        }
        else /* return right part */
        {
	  ptr+= delimiter_length;
	  tmp_value.set(*res,(ulong) (ptr-res->ptr()), (ulong) (strend-ptr));
        }
      }
    }
  }
  else
#endif /* USE_MB */
  {
    if (count > 0)
    {					// start counting from the beginning
      for (offset=0; ; offset+= delimiter_length)
      {
	if ((int) (offset= res->strstr(*delimiter, offset)) < 0)
	  return res;			// Didn't find, return org string
	if (!--count)
	{
	  tmp_value.set(*res,0,offset);
	  break;
	}
      }
    }
    else
    {
      /*
        Negative index, start counting at the end
      */
      for (offset=res->length(); offset ;)
      {
        /* 
          this call will result in finding the position pointing to one 
          address space less than where the found substring is located
          in res
        */
	if ((int) (offset= res->strrstr(*delimiter, offset)) < 0)
	  return res;			// Didn't find, return org string
        /*
          At this point, we've searched for the substring
          the number of times as supplied by the index value
        */
	if (!++count)
	{
	  offset+= delimiter_length;
	  tmp_value.set(*res,offset,res->length()- offset);
	  break;
	}
      }
    }
  }
  /*
    We always mark tmp_value as const so that if val_str() is called again
    on this object, we don't disrupt the contents of tmp_value when it was
    derived from another String.
  */
  tmp_value.mark_as_const();
  return (&tmp_value);
}

/*
** The trim functions are extension to ANSI SQL because they trim substrings
** They ltrim() and rtrim() functions are optimized for 1 byte strings
** They also return the original string if possible, else they return
** a substring that points at the original string.
*/


String *Item_func_ltrim::val_str(String *str)
{
  DBUG_ASSERT(fixed == 1);
  char buff[MAX_FIELD_WIDTH], *ptr, *end;
  String tmp(buff,sizeof(buff),system_charset_info);
  String *res, *remove_str;
  uint remove_length;
  LINT_INIT(remove_length);

  res= args[0]->val_str(str);
  if ((null_value=args[0]->null_value))
    return 0;
  remove_str= &remove;                          /* Default value. */
  if (arg_count == 2)
  {
    remove_str= args[1]->val_str(&tmp);
    if ((null_value= args[1]->null_value))
      return 0;
  }

  if ((remove_length= remove_str->length()) == 0 ||
      remove_length > res->length())
    return res;

  ptr= (char*) res->ptr();
  end= ptr+res->length();
  if (remove_length == 1)
  {
    char chr=(*remove_str)[0];
    while (ptr != end && *ptr == chr)
      ptr++;
  }
  else
  {
    const char *r_ptr=remove_str->ptr();
    end-=remove_length;
    while (ptr <= end && !memcmp(ptr, r_ptr, remove_length))
      ptr+=remove_length;
    end+=remove_length;
  }
  if (ptr == res->ptr())
    return res;
  tmp_value.set(*res,(uint) (ptr - res->ptr()),(uint) (end-ptr));
  return &tmp_value;
}


String *Item_func_rtrim::val_str(String *str)
{
  DBUG_ASSERT(fixed == 1);
  char buff[MAX_FIELD_WIDTH], *ptr, *end;
  String tmp(buff, sizeof(buff), system_charset_info);
  String *res, *remove_str;
  uint remove_length;
  LINT_INIT(remove_length);

  res= args[0]->val_str(str);
  if ((null_value=args[0]->null_value))
    return 0;
  remove_str= &remove;                          /* Default value. */
  if (arg_count == 2)
  {
    remove_str= args[1]->val_str(&tmp);
    if ((null_value= args[1]->null_value))
      return 0;
  }

  if ((remove_length= remove_str->length()) == 0 ||
      remove_length > res->length())
    return res;

  ptr= (char*) res->ptr();
  end= ptr+res->length();
#ifdef USE_MB
  char *p=ptr;
  register uint32 l;
#endif
  if (remove_length == 1)
  {
    char chr=(*remove_str)[0];
#ifdef USE_MB
    if (use_mb(res->charset()))
    {
      while (ptr < end)
      {
	if ((l=my_ismbchar(res->charset(), ptr,end))) ptr+=l,p=ptr;
	else ++ptr;
      }
      ptr=p;
    }
#endif
    while (ptr != end  && end[-1] == chr)
      end--;
  }
  else
  {
    const char *r_ptr=remove_str->ptr();
#ifdef USE_MB
    if (use_mb(res->charset()))
    {
  loop:
      while (ptr + remove_length < end)
      {
	if ((l=my_ismbchar(res->charset(), ptr,end))) ptr+=l;
	else ++ptr;
      }
      if (ptr + remove_length == end && !memcmp(ptr,r_ptr,remove_length))
      {
	end-=remove_length;
	ptr=p;
	goto loop;
      }
    }
    else
#endif /* USE_MB */
    {
      while (ptr + remove_length <= end &&
	     !memcmp(end-remove_length, r_ptr, remove_length))
	end-=remove_length;
    }
  }
  if (end == res->ptr()+res->length())
    return res;
  tmp_value.set(*res,0,(uint) (end-res->ptr()));
  return &tmp_value;
}


String *Item_func_trim::val_str(String *str)
{
  DBUG_ASSERT(fixed == 1);
  char buff[MAX_FIELD_WIDTH], *ptr, *end;
  const char *r_ptr;
  String tmp(buff, sizeof(buff), system_charset_info);
  String *res, *remove_str;
  uint remove_length;
  LINT_INIT(remove_length);

  res= args[0]->val_str(str);
  if ((null_value=args[0]->null_value))
    return 0;
  remove_str= &remove;                          /* Default value. */
  if (arg_count == 2)
  {
    remove_str= args[1]->val_str(&tmp);
    if ((null_value= args[1]->null_value))
      return 0;
  }

  if ((remove_length= remove_str->length()) == 0 ||
      remove_length > res->length())
    return res;

  ptr= (char*) res->ptr();
  end= ptr+res->length();
  r_ptr= remove_str->ptr();
  while (ptr+remove_length <= end && !memcmp(ptr,r_ptr,remove_length))
    ptr+=remove_length;
#ifdef USE_MB
  if (use_mb(res->charset()))
  {
    char *p=ptr;
    register uint32 l;
 loop:
    while (ptr + remove_length < end)
    {
      if ((l=my_ismbchar(res->charset(), ptr,end))) ptr+=l;
      else ++ptr;
    }
    if (ptr + remove_length == end && !memcmp(ptr,r_ptr,remove_length))
    {
      end-=remove_length;
      ptr=p;
      goto loop;
    }
    ptr=p;
  }
  else
#endif /* USE_MB */
  {
    while (ptr + remove_length <= end &&
	   !memcmp(end-remove_length,r_ptr,remove_length))
      end-=remove_length;
  }
  if (ptr == res->ptr() && end == ptr+res->length())
    return res;
  tmp_value.set(*res,(uint) (ptr - res->ptr()),(uint) (end-ptr));
  return &tmp_value;
}

void Item_func_trim::fix_length_and_dec()
{
  if (arg_count == 1)
  {
    agg_arg_charsets_for_string_result(collation, args, 1);
    DBUG_ASSERT(collation.collation != NULL);
    remove.set_charset(collation.collation);
    remove.set_ascii(" ",1);
  }
  else
  {
    // Handle character set for args[1] and args[0].
    // Note that we pass args[1] as the first item, and args[0] as the second.
    if (agg_arg_charsets_for_comparison(collation, &args[1], 2, -1))
      return;
  }
  fix_char_length(args[0]->max_char_length());
}

void Item_func_trim::print(String *str, enum_query_type query_type)
{
  if (arg_count == 1)
  {
    Item_func::print(str, query_type);
    return;
  }
  str->append(Item_func_trim::func_name());
  str->append('(');
  str->append(mode_name());
  str->append(' ');
  args[1]->print(str, query_type);
  str->append(STRING_WITH_LEN(" from "));
  args[0]->print(str, query_type);
  str->append(')');
}


/* Item_func_password */

String *Item_func_password::val_str_ascii(String *str)
{
  DBUG_ASSERT(fixed == 1);
  String *res= args[0]->val_str(str); 
  if ((null_value=args[0]->null_value))
    return 0;
  if (res->length() == 0)
    return &my_empty_string;
  my_make_scrambled_password(tmp_value, res->ptr(), res->length());
  str->set(tmp_value, SCRAMBLED_PASSWORD_CHAR_LENGTH, &my_charset_latin1);
  return str;
}

char *Item_func_password::alloc(THD *thd, const char *password,
                                size_t pass_len)
{
  char *buff= (char *) thd->alloc(SCRAMBLED_PASSWORD_CHAR_LENGTH+1);
  if (buff)
    my_make_scrambled_password(buff, password, pass_len);
  return buff;
}

/* Item_func_old_password */

String *Item_func_old_password::val_str_ascii(String *str)
{
  DBUG_ASSERT(fixed == 1);
  String *res= args[0]->val_str(str);
  if ((null_value=args[0]->null_value))
    return 0;
  if (res->length() == 0)
    return &my_empty_string;
  my_make_scrambled_password_323(tmp_value, res->ptr(), res->length());
  str->set(tmp_value, SCRAMBLED_PASSWORD_CHAR_LENGTH_323, &my_charset_latin1);
  return str;
}

char *Item_func_old_password::alloc(THD *thd, const char *password,
                                    size_t pass_len)
{
  char *buff= (char *) thd->alloc(SCRAMBLED_PASSWORD_CHAR_LENGTH_323+1);
  if (buff)
    my_make_scrambled_password_323(buff, password, pass_len);
  return buff;
}


#define bin_to_ascii(c) ((c)>=38?((c)-38+'a'):(c)>=12?((c)-12+'A'):(c)+'.')

String *Item_func_encrypt::val_str(String *str)
{
  DBUG_ASSERT(fixed == 1);
  String *res  =args[0]->val_str(str);

#ifdef HAVE_CRYPT
  char salt[3],*salt_ptr;
  if ((null_value=args[0]->null_value))
    return 0;
  if (res->length() == 0)
    return &my_empty_string;

  if (arg_count == 1)
  {					// generate random salt
    time_t timestamp=current_thd->query_start();
    salt[0] = bin_to_ascii( (ulong) timestamp & 0x3f);
    salt[1] = bin_to_ascii(( (ulong) timestamp >> 5) & 0x3f);
    salt[2] = 0;
    salt_ptr=salt;
  }
  else
  {					// obtain salt from the first two bytes
    String *salt_str=args[1]->val_str(&tmp_value);
    if ((null_value= (args[1]->null_value || salt_str->length() < 2)))
      return 0;
    salt_ptr= salt_str->c_ptr_safe();
  }
  mysql_mutex_lock(&LOCK_crypt);
  char *tmp= crypt(res->c_ptr_safe(),salt_ptr);
  if (!tmp)
  {
    mysql_mutex_unlock(&LOCK_crypt);
    null_value= 1;
    return 0;
  }
  str->set(tmp, (uint) strlen(tmp), &my_charset_bin);
  str->copy();
  mysql_mutex_unlock(&LOCK_crypt);
  return str;
#else
  null_value=1;
  return 0;
#endif	/* HAVE_CRYPT */
}

bool Item_func_encode::seed()
{
  char buf[80];
  ulong rand_nr[2];
  String *key, tmp(buf, sizeof(buf), system_charset_info);

  if (!(key= args[1]->val_str(&tmp)))
    return TRUE;

  hash_password(rand_nr, key->ptr(), key->length());
  sql_crypt.init(rand_nr);

  return FALSE;
}

void Item_func_encode::fix_length_and_dec()
{
  max_length=args[0]->max_length;
  maybe_null=args[0]->maybe_null || args[1]->maybe_null;
  collation.set(&my_charset_bin);
  /* Precompute the seed state if the item is constant. */
  seeded= args[1]->const_item() &&
          (args[1]->result_type() == STRING_RESULT) && !seed();
}

String *Item_func_encode::val_str(String *str)
{
  String *res;
  DBUG_ASSERT(fixed == 1);

  if (!(res=args[0]->val_str(str)))
  {
    null_value= 1;
    return NULL;
  }

  if (!seeded && seed())
  {
    null_value= 1;
    return NULL;
  }

  null_value= 0;
  res= copy_if_not_alloced(str, res, res->length());
  crypto_transform(res);
  sql_crypt.reinit();

  return res;
}

void Item_func_encode::crypto_transform(String *res)
{
  sql_crypt.encode((char*) res->ptr(),res->length());
  res->set_charset(&my_charset_bin);
}

void Item_func_decode::crypto_transform(String *res)
{
  sql_crypt.decode((char*) res->ptr(),res->length());
}


Item *Item_func_sysconst::safe_charset_converter(CHARSET_INFO *tocs)
{
  Item_string *conv;
  uint conv_errors;
  String tmp, cstr, *ostr= val_str(&tmp);
  if (null_value)
  {
    Item *null_item= new Item_null((char *) fully_qualified_func_name());
    null_item->collation.set (tocs);
    return null_item;
  }
  cstr.copy(ostr->ptr(), ostr->length(), ostr->charset(), tocs, &conv_errors);
  if (conv_errors ||
      !(conv= new Item_static_string_func(fully_qualified_func_name(),
                                          cstr.ptr(), cstr.length(),
                                          cstr.charset(),
                                          collation.derivation)))
  {
    return NULL;
  }
  conv->str_value.copy();
  conv->str_value.mark_as_const();
  return conv;
}


String *Item_func_database::val_str(String *str)
{
  DBUG_ASSERT(fixed == 1);
  THD *thd= current_thd;
  if (thd->db == NULL)
  {
    null_value= 1;
    return 0;
  }
  else
    str->copy(thd->db, thd->db_length, system_charset_info);
  return str;
}


/**
  @note USER() is replicated correctly if binlog_format=ROW or (as of
  BUG#28086) binlog_format=MIXED, but is incorrectly replicated to ''
  if binlog_format=STATEMENT.
*/
bool Item_func_user::init(const char *user, const char *host)
{
  DBUG_ASSERT(fixed == 1);

  // For system threads (e.g. replication SQL thread) user may be empty
  if (user)
  {
    CHARSET_INFO *cs= str_value.charset();
    size_t res_length= (strlen(user)+strlen(host)+2) * cs->mbmaxlen;

    if (str_value.alloc((uint) res_length))
    {
      null_value=1;
      return TRUE;
    }

    res_length=cs->cset->snprintf(cs, (char*)str_value.ptr(), (uint) res_length,
                                  "%s@%s", user, host);
    str_value.length((uint) res_length);
    str_value.mark_as_const();
  }
  return FALSE;
}


bool Item_func_user::fix_fields(THD *thd, Item **ref)
{
  return (Item_func_sysconst::fix_fields(thd, ref) ||
          init(thd->main_security_ctx.user,
               thd->main_security_ctx.host_or_ip));
}


bool Item_func_current_user::fix_fields(THD *thd, Item **ref)
{
  if (Item_func_sysconst::fix_fields(thd, ref))
    return TRUE;

  Security_context *ctx=
#ifndef NO_EMBEDDED_ACCESS_CHECKS
                         (context->security_ctx
                          ? context->security_ctx : thd->security_ctx);
#else
                         thd->security_ctx;
#endif /*NO_EMBEDDED_ACCESS_CHECKS*/
  return init(ctx->priv_user, ctx->priv_host);
}


void Item_func_soundex::fix_length_and_dec()
{
  uint32 char_length= args[0]->max_char_length();
  agg_arg_charsets_for_string_result(collation, args, 1);
  DBUG_ASSERT(collation.collation != NULL);
  set_if_bigger(char_length, 4);
  fix_char_length(char_length);
  tmp_value.set_charset(collation.collation);
}


/**
  If alpha, map input letter to soundex code.
  If not alpha and remove_garbage is set then skip to next char
  else return 0
*/

static int soundex_toupper(int ch)
{
  return (ch >= 'a' && ch <= 'z') ? ch - 'a' + 'A' : ch;
}


static char get_scode(int wc)
{
  int ch= soundex_toupper(wc);
  if (ch < 'A' || ch > 'Z')
  {
					// Thread extended alfa (country spec)
    return '0';				// as vokal
  }
  return(soundex_map[ch-'A']);
}


static bool my_uni_isalpha(int wc)
{
  /*
    Return true for all Basic Latin letters: a..z A..Z.
    Return true for all Unicode characters with code higher than U+00C0:
    - characters between 'z' and U+00C0 are controls and punctuations.
    - "U+00C0 LATIN CAPITAL LETTER A WITH GRAVE" is the first letter after 'z'.
  */
  return (wc >= 'a' && wc <= 'z') ||
         (wc >= 'A' && wc <= 'Z') ||
         (wc >= 0xC0);
}


String *Item_func_soundex::val_str(String *str)
{
  DBUG_ASSERT(fixed == 1);
  String *res  =args[0]->val_str(str);
  char last_ch,ch;
  CHARSET_INFO *cs= collation.collation;
  my_wc_t wc;
  uint nchars;
  int rc;

  if ((null_value= args[0]->null_value))
    return 0; /* purecov: inspected */

  if (tmp_value.alloc(max(res->length(), 4 * cs->mbminlen)))
    return str; /* purecov: inspected */
  char *to= (char *) tmp_value.ptr();
  char *to_end= to + tmp_value.alloced_length();
  char *from= (char *) res->ptr(), *end= from + res->length();
  
  for ( ; ; ) /* Skip pre-space */
  {
    if ((rc= cs->cset->mb_wc(cs, &wc, (uchar*) from, (uchar*) end)) <= 0)
      return &my_empty_string; /* EOL or invalid byte sequence */
    
    if (rc == 1 && cs->ctype)
    {
      /* Single byte letter found */
      if (my_isalpha(cs, *from))
      {
        last_ch= get_scode(*from);       // Code of the first letter
        *to++= soundex_toupper(*from++); // Copy first letter
        break;
      }
      from++;
    }
    else
    {
      from+= rc;
      if (my_uni_isalpha(wc))
      {
        /* Multibyte letter found */
        wc= soundex_toupper(wc);
        last_ch= get_scode(wc);     // Code of the first letter
        if ((rc= cs->cset->wc_mb(cs, wc, (uchar*) to, (uchar*) to_end)) <= 0)
        {
          /* Extra safety - should not really happen */
          DBUG_ASSERT(false);
          return &my_empty_string;
        }
        to+= rc;
        break;
      }
    }
  }
  
  /*
     last_ch is now set to the first 'double-letter' check.
     loop on input letters until end of input
  */
  for (nchars= 1 ; ; )
  {
    if ((rc= cs->cset->mb_wc(cs, &wc, (uchar*) from, (uchar*) end)) <= 0)
      break; /* EOL or invalid byte sequence */

    if (rc == 1 && cs->ctype)
    {
      if (!my_isalpha(cs, *from++))
        continue;
    }
    else
    {
      from+= rc;
      if (!my_uni_isalpha(wc))
        continue;
    }
    
    ch= get_scode(wc);
    if ((ch != '0') && (ch != last_ch)) // if not skipped or double
    {
      // letter, copy to output
      if ((rc= cs->cset->wc_mb(cs, (my_wc_t) ch,
                               (uchar*) to, (uchar*) to_end)) <= 0)
      {
        // Extra safety - should not really happen
        DBUG_ASSERT(false);
        break;
      }
      to+= rc;
      nchars++;
      last_ch= ch;  // save code of last input letter
    }               // for next double-letter check
  }
  
  /* Pad up to 4 characters with DIGIT ZERO, if the string is shorter */
  if (nchars < 4) 
  {
    uint nbytes= (4 - nchars) * cs->mbminlen;
    cs->cset->fill(cs, to, nbytes, '0');
    to+= nbytes;
  }

  tmp_value.length((uint) (to-tmp_value.ptr()));
  return &tmp_value;
}


/**
  Change a number to format '3,333,333,333.000'.

  This should be 'internationalized' sometimes.
*/

const int FORMAT_MAX_DECIMALS= 30;


MY_LOCALE *Item_func_format::get_locale(Item *item)
{
  DBUG_ASSERT(arg_count == 3);
  String tmp, *locale_name= args[2]->val_str_ascii(&tmp);
  MY_LOCALE *lc;
  if (!locale_name ||
      !(lc= my_locale_by_name(locale_name->c_ptr_safe())))
  {
    push_warning_printf(current_thd, MYSQL_ERROR::WARN_LEVEL_WARN,
                        ER_UNKNOWN_LOCALE,
                        ER(ER_UNKNOWN_LOCALE),
                        locale_name ? locale_name->c_ptr_safe() : "NULL");
    lc= &my_locale_en_US;
  }
  return lc;
}

void Item_func_format::fix_length_and_dec()
{
  uint32 char_length= args[0]->max_char_length();
  uint32 max_sep_count= (char_length / 3) + (decimals ? 1 : 0) + /*sign*/1;
  collation.set(default_charset());
  fix_char_length(char_length + max_sep_count + decimals);
  if (arg_count == 3)
    locale= args[2]->basic_const_item() ? get_locale(args[2]) : NULL;
  else
    locale= &my_locale_en_US; /* Two arguments */
}


/**
  @todo
  This needs to be fixed for multi-byte character set where numbers
  are stored in more than one byte
*/

String *Item_func_format::val_str_ascii(String *str)
{
  uint32 str_length;
  /* Number of decimal digits */
  int dec;
  /* Number of characters used to represent the decimals, including '.' */
  uint32 dec_length;
  MY_LOCALE *lc;
  DBUG_ASSERT(fixed == 1);

  dec= (int) args[1]->val_int();
  if (args[1]->null_value)
  {
    null_value=1;
    return NULL;
  }

  lc= locale ? locale : get_locale(args[2]);

  dec= set_zone(dec, 0, FORMAT_MAX_DECIMALS);
  dec_length= dec ? dec+1 : 0;
  null_value=0;

  if (args[0]->result_type() == DECIMAL_RESULT ||
      args[0]->result_type() == INT_RESULT)
  {
    my_decimal dec_val, rnd_dec, *res;
    res= args[0]->val_decimal(&dec_val);
    if ((null_value=args[0]->null_value))
      return 0; /* purecov: inspected */
    my_decimal_round(E_DEC_FATAL_ERROR, res, dec, false, &rnd_dec);
    my_decimal2string(E_DEC_FATAL_ERROR, &rnd_dec, 0, 0, 0, str);
    str_length= str->length();
  }
  else
  {
    double nr= args[0]->val_real();
    if ((null_value=args[0]->null_value))
      return 0; /* purecov: inspected */
    nr= my_double_round(nr, (longlong) dec, FALSE, FALSE);
    str->set_real(nr, dec, &my_charset_numeric);
    if (isnan(nr))
      return str;
    str_length=str->length();
  }
  /* We need this test to handle 'nan' and short values */
  if (lc->grouping[0] > 0 &&
      str_length >= dec_length + 1 + lc->grouping[0])
  {
<<<<<<< HEAD
    char buf[DECIMAL_MAX_STR_LENGTH * 2]; /* 2 - in the worst case when grouping=1 */
=======
    /* We need space for ',' between each group of digits as well. */
    char buf[2 * FLOATING_POINT_BUFFER];
>>>>>>> fad01fbe
    int count;
    const char *grouping= lc->grouping;
    char sign_length= *str->ptr() == '-' ? 1 : 0;
    const char *src= str->ptr() + str_length - dec_length - 1;
    const char *src_begin= str->ptr() + sign_length;
    char *dst= buf + sizeof(buf);
    
    /* Put the fractional part */
    if (dec)
<<<<<<< HEAD
    {
      dst-= (dec + 1);
      *dst= lc->decimal_point;
      memcpy(dst + 1, src + 2, dec);
    }
    
    /* Put the integer part with grouping */
    for (count= *grouping; src >= src_begin; count--)
    {
      /*
        When *grouping==0x80 (which means "end of grouping")
        count will be initialized to -1 and
        we'll never get into this "if" anymore.
      */
      if (!count)
      {
        *--dst= lc->thousand_sep;
        if (grouping[1])
          grouping++;
        count= *grouping;
      }
      DBUG_ASSERT(dst > buf);
      *--dst= *src--;
    }
    
=======
    {
      dst-= (dec + 1);
      *dst= lc->decimal_point;
      memcpy(dst + 1, src + 2, dec);
    }
    
    /* Put the integer part with grouping */
    for (count= *grouping; src >= src_begin; count--)
    {
      /*
        When *grouping==0x80 (which means "end of grouping")
        count will be initialized to -1 and
        we'll never get into this "if" anymore.
      */
      if (count == 0)
      {
        *--dst= lc->thousand_sep;
        if (grouping[1])
          grouping++;
        count= *grouping;
      }
      DBUG_ASSERT(dst > buf);
      *--dst= *src--;
    }
    
>>>>>>> fad01fbe
    if (sign_length) /* Put '-' */
      *--dst= *str->ptr();
    
    /* Put the rest of the integer part without grouping */
    str->copy(dst, buf + sizeof(buf) - dst, &my_charset_latin1);
  }
  else if (dec_length && lc->decimal_point != '.')
  {
    /*
      For short values without thousands (<1000)
      replace decimal point to localized value.
    */
    ((char*) str->ptr())[str_length - dec_length]= lc->decimal_point;
  }
  return str;
}


void Item_func_format::print(String *str, enum_query_type query_type)
{
  str->append(STRING_WITH_LEN("format("));
  args[0]->print(str, query_type);
  str->append(',');
  args[1]->print(str, query_type);
  str->append(')');
}

void Item_func_elt::fix_length_and_dec()
{
  uint32 char_length= 0;
  decimals=0;

  if (agg_arg_charsets_for_string_result(collation, args + 1, arg_count - 1))
    return;

  for (uint i= 1 ; i < arg_count ; i++)
  {
    set_if_bigger(char_length, args[i]->max_char_length());
    set_if_bigger(decimals,args[i]->decimals);
  }
  fix_char_length(char_length);
  maybe_null=1;					// NULL if wrong first arg
}


double Item_func_elt::val_real()
{
  DBUG_ASSERT(fixed == 1);
  uint tmp;
  null_value=1;
  if ((tmp=(uint) args[0]->val_int()) == 0 || tmp >= arg_count)
    return 0.0;
  double result= args[tmp]->val_real();
  null_value= args[tmp]->null_value;
  return result;
}


longlong Item_func_elt::val_int()
{
  DBUG_ASSERT(fixed == 1);
  uint tmp;
  null_value=1;
  if ((tmp=(uint) args[0]->val_int()) == 0 || tmp >= arg_count)
    return 0;

  longlong result= args[tmp]->val_int();
  null_value= args[tmp]->null_value;
  return result;
}


String *Item_func_elt::val_str(String *str)
{
  DBUG_ASSERT(fixed == 1);
  uint tmp;
  null_value=1;
  if ((tmp=(uint) args[0]->val_int()) == 0 || tmp >= arg_count)
    return NULL;

  String *result= args[tmp]->val_str(str);
  if (result)
    result->set_charset(collation.collation);
  null_value= args[tmp]->null_value;
  return result;
}


void Item_func_make_set::split_sum_func(THD *thd, Item **ref_pointer_array,
					List<Item> &fields)
{
  item->split_sum_func2(thd, ref_pointer_array, fields, &item, TRUE);
  Item_str_func::split_sum_func(thd, ref_pointer_array, fields);
}


void Item_func_make_set::fix_length_and_dec()
{
  uint32 char_length= arg_count - 1; /* Separators */

  if (agg_arg_charsets_for_string_result(collation, args, arg_count))
    return;
  
  for (uint i=0 ; i < arg_count ; i++)
    char_length+= args[i]->max_char_length();
  fix_char_length(char_length);
  used_tables_cache|=	  item->used_tables();
  not_null_tables_cache&= item->not_null_tables();
  const_item_cache&=	  item->const_item();
  with_sum_func= with_sum_func || item->with_sum_func;
}


void Item_func_make_set::update_used_tables()
{
  Item_func::update_used_tables();
  item->update_used_tables();
  used_tables_cache|=item->used_tables();
  const_item_cache&=item->const_item();
}


String *Item_func_make_set::val_str(String *str)
{
  DBUG_ASSERT(fixed == 1);
  ulonglong bits;
  bool first_found=0;
  Item **ptr=args;
  String *result=&my_empty_string;

  bits=item->val_int();
  if ((null_value=item->null_value))
    return NULL;

  if (arg_count < 64)
    bits &= ((ulonglong) 1 << arg_count)-1;

  for (; bits; bits >>= 1, ptr++)
  {
    if (bits & 1)
    {
      String *res= (*ptr)->val_str(str);
      if (res)					// Skip nulls
      {
	if (!first_found)
	{					// First argument
	  first_found=1;
	  if (res != str)
	    result=res;				// Use original string
	  else
	  {
	    if (tmp_str.copy(*res))		// Don't use 'str'
	      return &my_empty_string;
	    result= &tmp_str;
	  }
	}
	else
	{
	  if (result != &tmp_str)
	  {					// Copy data to tmp_str
	    if (tmp_str.alloc(result->length()+res->length()+1) ||
		tmp_str.copy(*result))
	      return &my_empty_string;
	    result= &tmp_str;
	  }
	  if (tmp_str.append(STRING_WITH_LEN(","), &my_charset_bin) || tmp_str.append(*res))
	    return &my_empty_string;
	}
      }
    }
  }
  return result;
}


Item *Item_func_make_set::transform(Item_transformer transformer, uchar *arg)
{
  DBUG_ASSERT(!current_thd->is_stmt_prepare());

  Item *new_item= item->transform(transformer, arg);
  if (!new_item)
    return 0;

  /*
    THD::change_item_tree() should be called only if the tree was
    really transformed, i.e. when a new item has been created.
    Otherwise we'll be allocating a lot of unnecessary memory for
    change records at each execution.
  */
  if (item != new_item)
    current_thd->change_item_tree(&item, new_item);
  return Item_str_func::transform(transformer, arg);
}


void Item_func_make_set::print(String *str, enum_query_type query_type)
{
  str->append(STRING_WITH_LEN("make_set("));
  item->print(str, query_type);
  if (arg_count)
  {
    str->append(',');
    print_args(str, 0, query_type);
  }
  str->append(')');
}


String *Item_func_char::val_str(String *str)
{
  DBUG_ASSERT(fixed == 1);
  str->length(0);
  str->set_charset(collation.collation);
  for (uint i=0 ; i < arg_count ; i++)
  {
    int32 num=(int32) args[i]->val_int();
    if (!args[i]->null_value)
    {
      char tmp[4];
      if (num & 0xFF000000L)
      {
        mi_int4store(tmp, num);
        str->append(tmp, 4, &my_charset_bin);
      }
      else if (num & 0xFF0000L)
      {
        mi_int3store(tmp, num);
        str->append(tmp, 3, &my_charset_bin);
      }
      else if (num & 0xFF00L)
      {
        mi_int2store(tmp, num);
        str->append(tmp, 2, &my_charset_bin);
      }
      else
      {
        tmp[0]= (char) num;
        str->append(tmp, 1, &my_charset_bin);
      }
    }
  }
  str->realloc(str->length());			// Add end 0 (for Purify)
  return check_well_formed_result(str);
}


inline String* alloc_buffer(String *res,String *str,String *tmp_value,
			    ulong length)
{
  if (res->alloced_length() < length)
  {
    if (str->alloced_length() >= length)
    {
      (void) str->copy(*res);
      str->length(length);
      return str;
    }
    if (tmp_value->alloc(length))
      return 0;
    (void) tmp_value->copy(*res);
    tmp_value->length(length);
    return tmp_value;
  }
  res->length(length);
  return res;
}


void Item_func_repeat::fix_length_and_dec()
{
  agg_arg_charsets_for_string_result(collation, args, 1);
  DBUG_ASSERT(collation.collation != NULL);
  if (args[1]->const_item())
  {
    /* must be longlong to avoid truncation */
    longlong count= args[1]->val_int();

    /* Assumes that the maximum length of a String is < INT_MAX32. */
    /* Set here so that rest of code sees out-of-bound value as such. */
    if (count > INT_MAX32)
      count= INT_MAX32;

    ulonglong char_length= (ulonglong) args[0]->max_char_length() * count;
    fix_char_length_ulonglong(char_length);
  }
  else
  {
    max_length= MAX_BLOB_WIDTH;
    maybe_null= 1;
  }
}

/**
  Item_func_repeat::str is carefully written to avoid reallocs
  as much as possible at the cost of a local buffer
*/

String *Item_func_repeat::val_str(String *str)
{
  DBUG_ASSERT(fixed == 1);
  uint length,tot_length;
  char *to;
  /* must be longlong to avoid truncation */
  longlong count= args[1]->val_int();
  String *res= args[0]->val_str(str);

  if (args[0]->null_value || args[1]->null_value)
    goto err;				// string and/or delim are null
  null_value= 0;

  if (count <= 0 && (count == 0 || !args[1]->unsigned_flag))
    return &my_empty_string;

  /* Assumes that the maximum length of a String is < INT_MAX32. */
  /* Bounds check on count:  If this is triggered, we will error. */
  if ((ulonglong) count > INT_MAX32)
    count= INT_MAX32;
  if (count == 1)			// To avoid reallocs
    return res;
  length=res->length();
  // Safe length check
  if (length > current_thd->variables.max_allowed_packet / (uint) count)
  {
    push_warning_printf(current_thd, MYSQL_ERROR::WARN_LEVEL_WARN,
			ER_WARN_ALLOWED_PACKET_OVERFLOWED,
			ER(ER_WARN_ALLOWED_PACKET_OVERFLOWED),
			func_name(), current_thd->variables.max_allowed_packet);
    goto err;
  }
  tot_length= length*(uint) count;
  if (!(res= alloc_buffer(res,str,&tmp_value,tot_length)))
    goto err;

  to=(char*) res->ptr()+length;
  while (--count)
  {
    memcpy(to,res->ptr(),length);
    to+=length;
  }
  return (res);

err:
  null_value=1;
  return 0;
}


void Item_func_rpad::fix_length_and_dec()
{
  // Handle character set for args[0] and args[2].
  if (agg_arg_charsets_for_string_result(collation, &args[0], 2, 2))
    return;
  if (args[1]->const_item())
  {
    ulonglong char_length= (ulonglong) args[1]->val_int();
    DBUG_ASSERT(collation.collation->mbmaxlen > 0);
    /* Assumes that the maximum length of a String is < INT_MAX32. */
    /* Set here so that rest of code sees out-of-bound value as such. */
    if (char_length > INT_MAX32)
      char_length= INT_MAX32;
    fix_char_length_ulonglong(char_length);
  }
  else
  {
    max_length= MAX_BLOB_WIDTH;
    maybe_null= 1;
  }
}


String *Item_func_rpad::val_str(String *str)
{
  DBUG_ASSERT(fixed == 1);
  uint32 res_byte_length,res_char_length,pad_char_length,pad_byte_length;
  char *to;
  const char *ptr_pad;
  /* must be longlong to avoid truncation */
  longlong count= args[1]->val_int();
  longlong byte_count;
  String *res= args[0]->val_str(str);
  String *rpad= args[2]->val_str(&rpad_str);

  if (!res || args[1]->null_value || !rpad || 
      ((count < 0) && !args[1]->unsigned_flag))
    goto err;
  null_value=0;
  /* Assumes that the maximum length of a String is < INT_MAX32. */
  /* Set here so that rest of code sees out-of-bound value as such. */
  if ((ulonglong) count > INT_MAX32)
    count= INT_MAX32;
  /*
    There is one exception not handled (intentionaly) by the character set
    aggregation code. If one string is strong side and is binary, and
    another one is weak side and is a multi-byte character string,
    then we need to operate on the second string in terms on bytes when
    calling ::numchars() and ::charpos(), rather than in terms of characters.
    Lets substitute its character set to binary.
  */
  if (collation.collation == &my_charset_bin)
  {
    res->set_charset(&my_charset_bin);
    rpad->set_charset(&my_charset_bin);
  }

  if (count <= (res_char_length= res->numchars()))
  {						// String to pad is big enough
    res->length(res->charpos((int) count));	// Shorten result if longer
    return (res);
  }
  pad_char_length= rpad->numchars();

  byte_count= count * collation.collation->mbmaxlen;
  if ((ulonglong) byte_count > current_thd->variables.max_allowed_packet)
  {
    push_warning_printf(current_thd, MYSQL_ERROR::WARN_LEVEL_WARN,
			ER_WARN_ALLOWED_PACKET_OVERFLOWED,
			ER(ER_WARN_ALLOWED_PACKET_OVERFLOWED),
			func_name(), current_thd->variables.max_allowed_packet);
    goto err;
  }
  if (args[2]->null_value || !pad_char_length)
    goto err;
  res_byte_length= res->length();	/* Must be done before alloc_buffer */
  if (!(res= alloc_buffer(res,str,&tmp_value, (ulong) byte_count)))
    goto err;

  to= (char*) res->ptr()+res_byte_length;
  ptr_pad=rpad->ptr();
  pad_byte_length= rpad->length();
  count-= res_char_length;
  for ( ; (uint32) count > pad_char_length; count-= pad_char_length)
  {
    memcpy(to,ptr_pad,pad_byte_length);
    to+= pad_byte_length;
  }
  if (count)
  {
    pad_byte_length= rpad->charpos((int) count);
    memcpy(to,ptr_pad,(size_t) pad_byte_length);
    to+= pad_byte_length;
  }
  res->length((uint) (to- (char*) res->ptr()));
  return (res);

 err:
  null_value=1;
  return 0;
}


void Item_func_lpad::fix_length_and_dec()
{
  // Handle character set for args[0] and args[2].
  if (agg_arg_charsets_for_string_result(collation, &args[0], 2, 2))
    return;
  
  if (args[1]->const_item())
  {
    ulonglong char_length= (ulonglong) args[1]->val_int();
    DBUG_ASSERT(collation.collation->mbmaxlen > 0);
    /* Assumes that the maximum length of a String is < INT_MAX32. */
    /* Set here so that rest of code sees out-of-bound value as such. */
    if (char_length > INT_MAX32)
      char_length= INT_MAX32;
    fix_char_length_ulonglong(char_length);
  }
  else
  {
    max_length= MAX_BLOB_WIDTH;
    maybe_null= 1;
  }
}


String *Item_func_lpad::val_str(String *str)
{
  DBUG_ASSERT(fixed == 1);
  uint32 res_char_length,pad_char_length;
  /* must be longlong to avoid truncation */
  longlong count= args[1]->val_int();
  longlong byte_count;
  String *res= args[0]->val_str(&tmp_value);
  String *pad= args[2]->val_str(&lpad_str);

  if (!res || args[1]->null_value || !pad ||  
      ((count < 0) && !args[1]->unsigned_flag))
    goto err;  
  null_value=0;
  /* Assumes that the maximum length of a String is < INT_MAX32. */
  /* Set here so that rest of code sees out-of-bound value as such. */
  if ((ulonglong) count > INT_MAX32)
    count= INT_MAX32;

  /*
    There is one exception not handled (intentionaly) by the character set
    aggregation code. If one string is strong side and is binary, and
    another one is weak side and is a multi-byte character string,
    then we need to operate on the second string in terms on bytes when
    calling ::numchars() and ::charpos(), rather than in terms of characters.
    Lets substitute its character set to binary.
  */
  if (collation.collation == &my_charset_bin)
  {
    res->set_charset(&my_charset_bin);
    pad->set_charset(&my_charset_bin);
  }

  res_char_length= res->numchars();

  if (count <= res_char_length)
  {
    res->length(res->charpos((int) count));
    return res;
  }
  
  pad_char_length= pad->numchars();
  byte_count= count * collation.collation->mbmaxlen;
  
  if ((ulonglong) byte_count > current_thd->variables.max_allowed_packet)
  {
    push_warning_printf(current_thd, MYSQL_ERROR::WARN_LEVEL_WARN,
			ER_WARN_ALLOWED_PACKET_OVERFLOWED,
			ER(ER_WARN_ALLOWED_PACKET_OVERFLOWED),
			func_name(), current_thd->variables.max_allowed_packet);
    goto err;
  }

  if (args[2]->null_value || !pad_char_length ||
      str->alloc((uint32) byte_count))
    goto err;
  
  str->length(0);
  str->set_charset(collation.collation);
  count-= res_char_length;
  while (count >= pad_char_length)
  {
    str->append(*pad);
    count-= pad_char_length;
  }
  if (count > 0)
    str->append(pad->ptr(), pad->charpos((int) count), collation.collation);

  str->append(*res);
  null_value= 0;
  return str;

err:
  null_value= 1;
  return 0;
}


String *Item_func_conv::val_str(String *str)
{
  DBUG_ASSERT(fixed == 1);
  String *res= args[0]->val_str(str);
  char *endptr,ans[65],*ptr;
  longlong dec;
  int from_base= (int) args[1]->val_int();
  int to_base= (int) args[2]->val_int();
  int err;

  if (args[0]->null_value || args[1]->null_value || args[2]->null_value ||
      abs(to_base) > 36 || abs(to_base) < 2 ||
      abs(from_base) > 36 || abs(from_base) < 2 || !(res->length()))
  {
    null_value= 1;
    return NULL;
  }
  null_value= 0;
  unsigned_flag= !(from_base < 0);

  if (args[0]->field_type() == MYSQL_TYPE_BIT) 
  {
    /* 
     Special case: The string representation of BIT doesn't resemble the
     decimal representation, so we shouldn't change it to string and then to
     decimal. 
    */
    dec= args[0]->val_int();
  }
  else
  {
    if (from_base < 0)
      dec= my_strntoll(res->charset(), res->ptr(), res->length(),
                       -from_base, &endptr, &err);
    else
      dec= (longlong) my_strntoull(res->charset(), res->ptr(), res->length(),
                                   from_base, &endptr, &err);
  }

  ptr= longlong2str(dec, ans, to_base);
  if (str->copy(ans, (uint32) (ptr-ans), default_charset()))
    return &my_empty_string;
  return str;
}


String *Item_func_conv_charset::val_str(String *str)
{
  DBUG_ASSERT(fixed == 1);
  if (use_cached_value)
    return null_value ? 0 : &str_value;
  /* 
    Here we don't pass 'str' as a parameter to args[0]->val_str()
    as 'str' may point to 'str_value' (e.g. see Item::save_in_field()),
    which we use below to convert string. 
    Use argument's 'str_value' instead.
  */
  String *arg= args[0]->val_str(&args[0]->str_value);
  uint dummy_errors;
  if (!arg)
  {
    null_value=1;
    return 0;
  }
  null_value= str_value.copy(arg->ptr(),arg->length(),arg->charset(),
                             conv_charset, &dummy_errors);
  return null_value ? 0 : check_well_formed_result(&str_value);
}

void Item_func_conv_charset::fix_length_and_dec()
{
  collation.set(conv_charset, DERIVATION_IMPLICIT);
  fix_char_length(args[0]->max_char_length());
}

void Item_func_conv_charset::print(String *str, enum_query_type query_type)
{
  str->append(STRING_WITH_LEN("convert("));
  args[0]->print(str, query_type);
  str->append(STRING_WITH_LEN(" using "));
  str->append(conv_charset->csname);
  str->append(')');
}

String *Item_func_set_collation::val_str(String *str)
{
  DBUG_ASSERT(fixed == 1);
  str=args[0]->val_str(str);
  if ((null_value=args[0]->null_value))
    return 0;
  str->set_charset(collation.collation);
  return str;
}

void Item_func_set_collation::fix_length_and_dec()
{
  CHARSET_INFO *set_collation;
  const char *colname;
  String tmp, *str= args[1]->val_str(&tmp);
  colname= str->c_ptr();
  if (colname == binary_keyword)
    set_collation= get_charset_by_csname(args[0]->collation.collation->csname,
					 MY_CS_BINSORT,MYF(0));
  else
  {
    if (!(set_collation= get_charset_by_name(colname,MYF(0))))
    {
      my_error(ER_UNKNOWN_COLLATION, MYF(0), colname);
      return;
    }
  }

  if (!set_collation || 
      !my_charset_same(args[0]->collation.collation,set_collation))
  {
    my_error(ER_COLLATION_CHARSET_MISMATCH, MYF(0),
             colname, args[0]->collation.collation->csname);
    return;
  }
  collation.set(set_collation, DERIVATION_EXPLICIT,
                args[0]->collation.repertoire);
  max_length= args[0]->max_length;
}


bool Item_func_set_collation::eq(const Item *item, bool binary_cmp) const
{
  /* Assume we don't have rtti */
  if (this == item)
    return 1;
  if (item->type() != FUNC_ITEM)
    return 0;
  Item_func *item_func=(Item_func*) item;
  if (arg_count != item_func->arg_count ||
      functype() != item_func->functype())
    return 0;
  Item_func_set_collation *item_func_sc=(Item_func_set_collation*) item;
  if (collation.collation != item_func_sc->collation.collation)
    return 0;
  for (uint i=0; i < arg_count ; i++)
    if (!args[i]->eq(item_func_sc->args[i], binary_cmp))
      return 0;
  return 1;
}


void Item_func_set_collation::print(String *str, enum_query_type query_type)
{
  str->append('(');
  args[0]->print(str, query_type);
  str->append(STRING_WITH_LEN(" collate "));
  DBUG_ASSERT(args[1]->basic_const_item() &&
              args[1]->type() == Item::STRING_ITEM);
  args[1]->str_value.print(str);
  str->append(')');
}

String *Item_func_charset::val_str(String *str)
{
  DBUG_ASSERT(fixed == 1);
  uint dummy_errors;

  CHARSET_INFO *cs= args[0]->charset_for_protocol(); 
  null_value= 0;
  str->copy(cs->csname, (uint) strlen(cs->csname),
	    &my_charset_latin1, collation.collation, &dummy_errors);
  return str;
}

String *Item_func_collation::val_str(String *str)
{
  DBUG_ASSERT(fixed == 1);
  uint dummy_errors;
  CHARSET_INFO *cs= args[0]->charset_for_protocol(); 

  null_value= 0;
  str->copy(cs->name, (uint) strlen(cs->name),
	    &my_charset_latin1, collation.collation, &dummy_errors);
  return str;
}


void Item_func_weight_string::fix_length_and_dec()
{
  CHARSET_INFO *cs= args[0]->collation.collation;
  collation.set(&my_charset_bin, args[0]->collation.derivation);
  flags= my_strxfrm_flag_normalize(flags, cs->levels_for_order);
  /* 
    Use result_length if it was given explicitly in constructor,
    otherwise calculate max_length using argument's max_length
    and "nweights".
  */
  max_length= result_length ? result_length :
              cs->mbmaxlen * max(args[0]->max_length, nweights);
  maybe_null= 1;
}


/* Return a weight_string according to collation */
String *Item_func_weight_string::val_str(String *str)
{
  String *res;
  CHARSET_INFO *cs= args[0]->collation.collation;
  uint tmp_length, frm_length;
  DBUG_ASSERT(fixed == 1);

  if (args[0]->result_type() != STRING_RESULT ||
      !(res= args[0]->val_str(str)))
    goto nl;
  
  /*
    Use result_length if it was given in constructor
    explicitly, otherwise calculate result length
    from argument and "nweights".
  */
  tmp_length= result_length ? result_length :
              cs->coll->strnxfrmlen(cs, cs->mbmaxlen *
                                    max(res->length(), nweights));

  if (tmp_value.alloc(tmp_length))
    goto nl;

  frm_length= cs->coll->strnxfrm(cs,
                                 (uchar*) tmp_value.ptr(), tmp_length,
                                 nweights ? nweights : tmp_length,
                                 (const uchar*) res->ptr(), res->length(),
                                 flags);
  tmp_value.length(frm_length);
  null_value= 0;
  return &tmp_value;

nl:
  null_value= 1;
  return 0;
}


String *Item_func_hex::val_str_ascii(String *str)
{
  String *res;
  DBUG_ASSERT(fixed == 1);
  if (args[0]->result_type() != STRING_RESULT)
  {
    ulonglong dec;
    char ans[65],*ptr;
    /* Return hex of unsigned longlong value */
    if (args[0]->result_type() == REAL_RESULT ||
        args[0]->result_type() == DECIMAL_RESULT)
    {
      double val= args[0]->val_real();
      if ((val <= (double) LONGLONG_MIN) || 
          (val >= (double) (ulonglong) ULONGLONG_MAX))
        dec=  ~(longlong) 0;
      else
        dec= (ulonglong) (val + (val > 0 ? 0.5 : -0.5));
    }
    else
      dec= (ulonglong) args[0]->val_int();

    if ((null_value= args[0]->null_value))
      return 0;
    ptr= longlong2str(dec,ans,16);
    if (str->copy(ans,(uint32) (ptr-ans), &my_charset_numeric))
      return &my_empty_string;			// End of memory
    return str;
  }

  /* Convert given string to a hex string, character by character */
  res= args[0]->val_str(str);
  if (!res || tmp_value.alloc(res->length()*2+1))
  {
    null_value=1;
    return 0;
  }
  null_value=0;
  tmp_value.length(res->length()*2);
  tmp_value.set_charset(&my_charset_latin1);

  octet2hex((char*) tmp_value.ptr(), res->ptr(), res->length());
  return &tmp_value;
}

  /** Convert given hex string to a binary string. */

String *Item_func_unhex::val_str(String *str)
{
  const char *from, *end;
  char *to;
  String *res;
  uint length;
  DBUG_ASSERT(fixed == 1);

  res= args[0]->val_str(str);
  if (!res || tmp_value.alloc(length= (1+res->length())/2))
  {
    null_value=1;
    return 0;
  }

  from= res->ptr();
  null_value= 0;
  tmp_value.length(length);
  to= (char*) tmp_value.ptr();
  if (res->length() % 2)
  {
    int hex_char;
    *to++= hex_char= hexchar_to_int(*from++);
    if ((null_value= (hex_char == -1)))
      return 0;
  }
  for (end=res->ptr()+res->length(); from < end ; from+=2, to++)
  {
    int hex_char;
    *to= (hex_char= hexchar_to_int(from[0])) << 4;
    if ((null_value= (hex_char == -1)))
      return 0;
    *to|= hex_char= hexchar_to_int(from[1]);
    if ((null_value= (hex_char == -1)))
      return 0;
  }
  return &tmp_value;
}


void Item_func_binary::print(String *str, enum_query_type query_type)
{
  str->append(STRING_WITH_LEN("cast("));
  args[0]->print(str, query_type);
  str->append(STRING_WITH_LEN(" as binary)"));
}


#include <my_dir.h>				// For my_stat

String *Item_load_file::val_str(String *str)
{
  DBUG_ASSERT(fixed == 1);
  String *file_name;
  File file;
  MY_STAT stat_info;
  char path[FN_REFLEN];
  DBUG_ENTER("load_file");

  if (!(file_name= args[0]->val_str(str))
#ifndef NO_EMBEDDED_ACCESS_CHECKS
      || !(current_thd->security_ctx->master_access & FILE_ACL)
#endif
      )
    goto err;

  (void) fn_format(path, file_name->c_ptr_safe(), mysql_real_data_home, "",
		   MY_RELATIVE_PATH | MY_UNPACK_FILENAME);

  /* Read only allowed from within dir specified by secure_file_priv */
  if (!is_secure_file_path(path))
    goto err;

  if (!mysql_file_stat(key_file_loadfile, path, &stat_info, MYF(0)))
    goto err;

  if (!(stat_info.st_mode & S_IROTH))
  {
    /* my_error(ER_TEXTFILE_NOT_READABLE, MYF(0), file_name->c_ptr()); */
    goto err;
  }
  if (stat_info.st_size > (long) current_thd->variables.max_allowed_packet)
  {
    push_warning_printf(current_thd, MYSQL_ERROR::WARN_LEVEL_WARN,
			ER_WARN_ALLOWED_PACKET_OVERFLOWED,
			ER(ER_WARN_ALLOWED_PACKET_OVERFLOWED),
			func_name(), current_thd->variables.max_allowed_packet);
    goto err;
  }
  if (tmp_value.alloc(stat_info.st_size))
    goto err;
  if ((file= mysql_file_open(key_file_loadfile,
                             file_name->ptr(), O_RDONLY, MYF(0))) < 0)
    goto err;
  if (mysql_file_read(file, (uchar*) tmp_value.ptr(), stat_info.st_size,
                      MYF(MY_NABP)))
  {
    mysql_file_close(file, MYF(0));
    goto err;
  }
  tmp_value.length(stat_info.st_size);
  mysql_file_close(file, MYF(0));
  null_value = 0;
  DBUG_RETURN(&tmp_value);

err:
  null_value = 1;
  DBUG_RETURN(0);
}


String* Item_func_export_set::val_str(String* str)
{
  DBUG_ASSERT(fixed == 1);
  ulonglong the_set = (ulonglong) args[0]->val_int();
  String yes_buf, *yes;
  yes = args[1]->val_str(&yes_buf);
  String no_buf, *no;
  no = args[2]->val_str(&no_buf);
  String *sep = NULL, sep_buf ;

  uint num_set_values = 64;
  ulonglong mask = 0x1;
  str->length(0);
  str->set_charset(collation.collation);

  /* Check if some argument is a NULL value */
  if (args[0]->null_value || args[1]->null_value || args[2]->null_value)
  {
    null_value=1;
    return 0;
  }
  /*
    Arg count can only be 3, 4 or 5 here. This is guaranteed from the
    grammar for EXPORT_SET()
  */
  switch(arg_count) {
  case 5:
    num_set_values = (uint) args[4]->val_int();
    if (num_set_values > 64)
      num_set_values=64;
    if (args[4]->null_value)
    {
      null_value=1;
      return 0;
    }
    /* Fall through */
  case 4:
    if (!(sep = args[3]->val_str(&sep_buf)))	// Only true if NULL
    {
      null_value=1;
      return 0;
    }
    break;
  case 3:
    {
      /* errors is not checked - assume "," can always be converted */
      uint errors;
      sep_buf.copy(STRING_WITH_LEN(","), &my_charset_bin, collation.collation, &errors);
      sep = &sep_buf;
    }
    break;
  default:
    DBUG_ASSERT(0); // cannot happen
  }
  null_value=0;

  for (uint i = 0; i < num_set_values; i++, mask = (mask << 1))
  {
    if (the_set & mask)
      str->append(*yes);
    else
      str->append(*no);
    if (i != num_set_values - 1)
      str->append(*sep);
  }
  return str;
}

void Item_func_export_set::fix_length_and_dec()
{
  uint32 length= max(args[1]->max_char_length(), args[2]->max_char_length());
  uint32 sep_length= (arg_count > 3 ? args[3]->max_char_length() : 1);

  if (agg_arg_charsets_for_string_result(collation,
                                         args + 1, min(4, arg_count) - 1))
    return;
  fix_char_length(length * 64 + sep_length * 63);
}

String* Item_func_inet_ntoa::val_str(String* str)
{
  DBUG_ASSERT(fixed == 1);
  uchar buf[8], *p;
  ulonglong n = (ulonglong) args[0]->val_int();
  char num[4];

  /*
    We do not know if args[0] is NULL until we have called
    some val function on it if args[0] is not a constant!

    Also return null if n > 255.255.255.255
  */
  if ((null_value= (args[0]->null_value || n > (ulonglong) LL(4294967295))))
    return 0;					// Null value

  str->set_charset(collation.collation);
  str->length(0);
  int4store(buf,n);

  /* Now we can assume little endian. */

  num[3]='.';
  for (p=buf+4 ; p-- > buf ; )
  {
    uint c = *p;
    uint n1,n2;					// Try to avoid divisions
    n1= c / 100;				// 100 digits
    c-= n1*100;
    n2= c / 10;					// 10 digits
    c-=n2*10;					// last digit
    num[0]=(char) n1+'0';
    num[1]=(char) n2+'0';
    num[2]=(char) c+'0';
    uint length= (n1 ? 4 : n2 ? 3 : 2);         // Remove pre-zero
    uint dot_length= (p <= buf) ? 1 : 0;
    (void) str->append(num + 4 - length, length - dot_length,
                       &my_charset_latin1);
  }
  return str;
}


#define get_esc_bit(mask, num) (1 & (*((mask) + ((num) >> 3))) >> ((num) & 7))

/**
  QUOTE() function returns argument string in single quotes suitable for
  using in a SQL statement.

  Adds a \\ before all characters that needs to be escaped in a SQL string.
  We also escape '^Z' (END-OF-FILE in windows) to avoid probelms when
  running commands from a file in windows.

  This function is very useful when you want to generate SQL statements.

  @note
    QUOTE(NULL) returns the string 'NULL' (4 letters, without quotes).

  @retval
    str	   Quoted string
  @retval
    NULL	   Out of memory.
*/

String *Item_func_quote::val_str(String *str)
{
  DBUG_ASSERT(fixed == 1);
  /*
    Bit mask that has 1 for set for the position of the following characters:
    0, \, ' and ^Z
  */

  static uchar escmask[32]=
  {
    0x01, 0x00, 0x00, 0x04, 0x80, 0x00, 0x00, 0x00,
    0x00, 0x00, 0x00, 0x10, 0x00, 0x00, 0x00, 0x00,
    0x00, 0x00, 0x00, 0x00, 0x00, 0x00, 0x00, 0x00,
    0x00, 0x00, 0x00, 0x00, 0x00, 0x00, 0x00, 0x00
  };

  char *from, *to, *end, *start;
  String *arg= args[0]->val_str(str);
  uint arg_length, new_length;
  if (!arg)					// Null argument
  {
    /* Return the string 'NULL' */
    str->copy(STRING_WITH_LEN("NULL"), collation.collation);
    null_value= 0;
    return str;
  }

  arg_length= arg->length();
  new_length= arg_length+2; /* for beginning and ending ' signs */

  for (from= (char*) arg->ptr(), end= from + arg_length; from < end; from++)
    new_length+= get_esc_bit(escmask, (uchar) *from);

  if (tmp_value.alloc(new_length))
    goto null;

  /*
    We replace characters from the end to the beginning
  */
  to= (char*) tmp_value.ptr() + new_length - 1;
  *to--= '\'';
  for (start= (char*) arg->ptr(),end= start + arg_length; end-- != start; to--)
  {
    /*
      We can't use the bitmask here as we want to replace \O and ^Z with 0
      and Z
    */
    switch (*end)  {
    case 0:
      *to--= '0';
      *to=   '\\';
      break;
    case '\032':
      *to--= 'Z';
      *to=   '\\';
      break;
    case '\'':
    case '\\':
      *to--= *end;
      *to=   '\\';
      break;
    default:
      *to= *end;
      break;
    }
  }
  *to= '\'';
  tmp_value.length(new_length);
  tmp_value.set_charset(collation.collation);
  null_value= 0;
  return &tmp_value;

null:
  null_value= 1;
  return 0;
}

longlong Item_func_uncompressed_length::val_int()
{
  DBUG_ASSERT(fixed == 1);
  String *res= args[0]->val_str(&value);
  if (!res)
  {
    null_value=1;
    return 0; /* purecov: inspected */
  }
  null_value=0;
  if (res->is_empty()) return 0;

  /*
    If length is <= 4 bytes, data is corrupt. This is the best we can do
    to detect garbage input without decompressing it.
  */
  if (res->length() <= 4)
  {
    push_warning_printf(current_thd, MYSQL_ERROR::WARN_LEVEL_WARN,
                        ER_ZLIB_Z_DATA_ERROR,
                        ER(ER_ZLIB_Z_DATA_ERROR));
    null_value= 1;
    return 0;
  }

 /*
    res->ptr() using is safe because we have tested that string is at least
    5 bytes long.
    res->c_ptr() is not used because:
      - we do not need \0 terminated string to get first 4 bytes
      - c_ptr() tests simbol after string end (uninitialiozed memory) which
        confuse valgrind
  */
  return uint4korr(res->ptr()) & 0x3FFFFFFF;
}

longlong Item_func_crc32::val_int()
{
  DBUG_ASSERT(fixed == 1);
  String *res=args[0]->val_str(&value);
  if (!res)
  {
    null_value=1;
    return 0; /* purecov: inspected */
  }
  null_value=0;
  return (longlong) crc32(0L, (uchar*)res->ptr(), res->length());
}

#ifdef HAVE_COMPRESS
#include "zlib.h"

String *Item_func_compress::val_str(String *str)
{
  int err= Z_OK, code;
  ulong new_size;
  String *res;
  Byte *body;
  char *tmp, *last_char;
  DBUG_ASSERT(fixed == 1);

  if (!(res= args[0]->val_str(str)))
  {
    null_value= 1;
    return 0;
  }
  null_value= 0;
  if (res->is_empty()) return res;

  /*
    Citation from zlib.h (comment for compress function):

    Compresses the source buffer into the destination buffer.  sourceLen is
    the byte length of the source buffer. Upon entry, destLen is the total
    size of the destination buffer, which must be at least 0.1% larger than
    sourceLen plus 12 bytes.
    We assume here that the buffer can't grow more than .25 %.
  */
  new_size= res->length() + res->length() / 5 + 12;

  // Check new_size overflow: new_size <= res->length()
  if (((uint32) (new_size+5) <= res->length()) || 
      buffer.realloc((uint32) new_size + 4 + 1))
  {
    null_value= 1;
    return 0;
  }

  body= ((Byte*)buffer.ptr()) + 4;

  // As far as we have checked res->is_empty() we can use ptr()
  if ((err= compress(body, &new_size,
		     (const Bytef*)res->ptr(), res->length())) != Z_OK)
  {
    code= err==Z_MEM_ERROR ? ER_ZLIB_Z_MEM_ERROR : ER_ZLIB_Z_BUF_ERROR;
    push_warning(current_thd,MYSQL_ERROR::WARN_LEVEL_WARN,code,ER(code));
    null_value= 1;
    return 0;
  }

  tmp= (char*)buffer.ptr(); // int4store is a macro; avoid side effects
  int4store(tmp, res->length() & 0x3FFFFFFF);

  /* This is to ensure that things works for CHAR fields, which trim ' ': */
  last_char= ((char*)body)+new_size-1;
  if (*last_char == ' ')
  {
    *++last_char= '.';
    new_size++;
  }

  buffer.length((uint32)new_size + 4);
  return &buffer;
}


String *Item_func_uncompress::val_str(String *str)
{
  DBUG_ASSERT(fixed == 1);
  String *res= args[0]->val_str(str);
  ulong new_size;
  int err;
  uint code;

  if (!res)
    goto err;
  null_value= 0;
  if (res->is_empty())
    return res;

  /* If length is less than 4 bytes, data is corrupt */
  if (res->length() <= 4)
  {
    push_warning_printf(current_thd,MYSQL_ERROR::WARN_LEVEL_WARN,
			ER_ZLIB_Z_DATA_ERROR,
			ER(ER_ZLIB_Z_DATA_ERROR));
    goto err;
  }

  /* Size of uncompressed data is stored as first 4 bytes of field */
  new_size= uint4korr(res->ptr()) & 0x3FFFFFFF;
  if (new_size > current_thd->variables.max_allowed_packet)
  {
    push_warning_printf(current_thd,MYSQL_ERROR::WARN_LEVEL_WARN,
			ER_TOO_BIG_FOR_UNCOMPRESS,
			ER(ER_TOO_BIG_FOR_UNCOMPRESS),
                        current_thd->variables.max_allowed_packet);
    goto err;
  }
  if (buffer.realloc((uint32)new_size))
    goto err;

  if ((err= uncompress((Byte*)buffer.ptr(), &new_size,
		       ((const Bytef*)res->ptr())+4,res->length())) == Z_OK)
  {
    buffer.length((uint32) new_size);
    return &buffer;
  }

  code= ((err == Z_BUF_ERROR) ? ER_ZLIB_Z_BUF_ERROR :
	 ((err == Z_MEM_ERROR) ? ER_ZLIB_Z_MEM_ERROR : ER_ZLIB_Z_DATA_ERROR));
  push_warning(current_thd,MYSQL_ERROR::WARN_LEVEL_WARN,code,ER(code));

err:
  null_value= 1;
  return 0;
}
#endif

/*
  UUID, as in
    DCE 1.1: Remote Procedure Call,
    Open Group Technical Standard Document Number C706, October 1997,
    (supersedes C309 DCE: Remote Procedure Call 8/1994,
    which was basis for ISO/IEC 11578:1996 specification)
*/

static struct rand_struct uuid_rand;
static uint nanoseq;
static ulonglong uuid_time=0;
static char clock_seq_and_node_str[]="-0000-000000000000";

/**
  number of 100-nanosecond intervals between
  1582-10-15 00:00:00.00 and 1970-01-01 00:00:00.00.
*/
#define UUID_TIME_OFFSET ((ulonglong) 141427 * 24 * 60 * 60 * \
                          1000 * 1000 * 10)

#define UUID_VERSION      0x1000
#define UUID_VARIANT      0x8000

static void tohex(char *to, uint from, uint len)
{
  to+= len;
  while (len--)
  {
    *--to= _dig_vec_lower[from & 15];
    from >>= 4;
  }
}

static void set_clock_seq_str()
{
  uint16 clock_seq= ((uint)(my_rnd(&uuid_rand)*16383)) | UUID_VARIANT;
  tohex(clock_seq_and_node_str+1, clock_seq, 4);
  nanoseq= 0;
}

String *Item_func_uuid::val_str(String *str)
{
  DBUG_ASSERT(fixed == 1);
  char *s;
  THD *thd= current_thd;

  mysql_mutex_lock(&LOCK_uuid_generator);
  if (! uuid_time) /* first UUID() call. initializing data */
  {
    ulong tmp=sql_rnd_with_mutex();
    uchar mac[6];
    int i;
    if (my_gethwaddr(mac))
    {
      /* purecov: begin inspected */
      /*
        generating random "hardware addr"
        and because specs explicitly specify that it should NOT correlate
        with a clock_seq value (initialized random below), we use a separate
        randominit() here
      */
      randominit(&uuid_rand, tmp + (ulong) thd, tmp + (ulong)global_query_id);
      for (i=0; i < (int)sizeof(mac); i++)
        mac[i]=(uchar)(my_rnd(&uuid_rand)*255);
      /* purecov: end */    
    }
    s=clock_seq_and_node_str+sizeof(clock_seq_and_node_str)-1;
    for (i=sizeof(mac)-1 ; i>=0 ; i--)
    {
      *--s=_dig_vec_lower[mac[i] & 15];
      *--s=_dig_vec_lower[mac[i] >> 4];
    }
    randominit(&uuid_rand, tmp + (ulong) server_start_time,
	       tmp + (ulong) thd->status_var.bytes_sent);
    set_clock_seq_str();
  }

  ulonglong tv= my_getsystime() + UUID_TIME_OFFSET + nanoseq;

  if (likely(tv > uuid_time))
  {
    /*
      Current time is ahead of last timestamp, as it should be.
      If we "borrowed time", give it back, just as long as we
      stay ahead of the previous timestamp.
    */
    if (nanoseq)
    {
      DBUG_ASSERT((tv > uuid_time) && (nanoseq > 0));
      /*
        -1 so we won't make tv= uuid_time for nanoseq >= (tv - uuid_time)
      */
      ulong delta= min(nanoseq, (ulong) (tv - uuid_time -1));
      tv-= delta;
      nanoseq-= delta;
    }
  }
  else
  {
    if (unlikely(tv == uuid_time))
    {
      /*
        For low-res system clocks. If several requests for UUIDs
        end up on the same tick, we add a nano-second to make them
        different.
        ( current_timestamp + nanoseq * calls_in_this_period )
        may end up > next_timestamp; this is OK. Nonetheless, we'll
        try to unwind nanoseq when we get a chance to.
        If nanoseq overflows, we'll start over with a new numberspace
        (so the if() below is needed so we can avoid the ++tv and thus
        match the follow-up if() if nanoseq overflows!).
      */
      if (likely(++nanoseq))
        ++tv;
    }

    if (unlikely(tv <= uuid_time))
    {
      /*
        If the admin changes the system clock (or due to Daylight
        Saving Time), the system clock may be turned *back* so we
        go through a period once more for which we already gave out
        UUIDs.  To avoid duplicate UUIDs despite potentially identical
        times, we make a new random component.
        We also come here if the nanoseq "borrowing" overflows.
        In either case, we throw away any nanoseq borrowing since it's
        irrelevant in the new numberspace.
      */
      set_clock_seq_str();
      tv= my_getsystime() + UUID_TIME_OFFSET;
      nanoseq= 0;
      DBUG_PRINT("uuid",("making new numberspace"));
    }
  }

  uuid_time=tv;
  mysql_mutex_unlock(&LOCK_uuid_generator);

  uint32 time_low=            (uint32) (tv & 0xFFFFFFFF);
  uint16 time_mid=            (uint16) ((tv >> 32) & 0xFFFF);
  uint16 time_hi_and_version= (uint16) ((tv >> 48) | UUID_VERSION);

  str->realloc(UUID_LENGTH+1);
  str->length(UUID_LENGTH);
  str->set_charset(system_charset_info);
  s=(char *) str->ptr();
  s[8]=s[13]='-';
  tohex(s, time_low, 8);
  tohex(s+9, time_mid, 4);
  tohex(s+14, time_hi_and_version, 4);
  strmov(s+18, clock_seq_and_node_str);
  return str;
}<|MERGE_RESOLUTION|>--- conflicted
+++ resolved
@@ -245,7 +245,6 @@
                             MY_CS_BINSORT,MYF(0)), DERIVATION_COERCIBLE);
   // size of hex representation of hash
   fix_length_and_charset(SHA1_HASH_SIZE * 2, default_charset());
-<<<<<<< HEAD
 }
 
 String *Item_func_sha2::val_str_ascii(String *str)
@@ -330,148 +329,8 @@
   null_value= TRUE;
   return (String *) NULL;
 #endif /* defined(HAVE_OPENSSL) && !defined(EMBEDDED_LIBRARY) */
-=======
->>>>>>> fad01fbe
-}
-
-String *Item_func_sha2::val_str_ascii(String *str)
-{
-  DBUG_ASSERT(fixed == 1);
-#if defined(HAVE_OPENSSL) && !defined(EMBEDDED_LIBRARY)
-  unsigned char digest_buf[SHA512_DIGEST_LENGTH];
-  String *input_string;
-  unsigned char *input_ptr;
-  size_t input_len;
-  uint digest_length= 0;
-
-  str->set_charset(&my_charset_bin);
-
-  input_string= args[0]->val_str(str);
-  if (input_string == NULL)
-  {
-    null_value= TRUE;
-    return (String *) NULL;
-  }
-
-  null_value= args[0]->null_value;
-  if (null_value)
-    return (String *) NULL;
-
-  input_ptr= (unsigned char *) input_string->ptr();
-  input_len= input_string->length();
-
-  switch ((uint) args[1]->val_int()) {
-#ifndef OPENSSL_NO_SHA512
-  case 512:
-    digest_length= SHA512_DIGEST_LENGTH;
-    (void) SHA512(input_ptr, input_len, digest_buf);
-    break;
-  case 384:
-    digest_length= SHA384_DIGEST_LENGTH;
-    (void) SHA384(input_ptr, input_len, digest_buf);
-    break;
-#endif
-#ifndef OPENSSL_NO_SHA256
-  case 224:
-    digest_length= SHA224_DIGEST_LENGTH;
-    (void) SHA224(input_ptr, input_len, digest_buf);
-    break;
-  case 256:
-  case 0: // SHA-256 is the default
-    digest_length= SHA256_DIGEST_LENGTH;
-    (void) SHA256(input_ptr, input_len, digest_buf);
-    break;
-#endif
-  default:
-    if (!args[1]->const_item())
-      push_warning_printf(current_thd,
-        MYSQL_ERROR::WARN_LEVEL_WARN,
-        ER_WRONG_PARAMETERS_TO_NATIVE_FCT,
-        ER(ER_WRONG_PARAMETERS_TO_NATIVE_FCT), "sha2");
-    null_value= TRUE;
-    return NULL;
-  }
-
-  /* 
-    Since we're subverting the usual String methods, we must make sure that
-    the destination has space for the bytes we're about to write.
-  */
-  str->realloc((uint) digest_length*2 + 1); /* Each byte as two nybbles */
-
-  /* Convert the large number to a string-hex representation. */
-  array_to_hex((char *) str->ptr(), digest_buf, digest_length);
-
-  /* We poked raw bytes in.  We must inform the the String of its length. */
-  str->length((uint) digest_length*2); /* Each byte as two nybbles */
-
-  null_value= FALSE;
-  return str;
-
-#else
-  push_warning_printf(current_thd,
-    MYSQL_ERROR::WARN_LEVEL_WARN,
-    ER_FEATURE_DISABLED,
-    ER(ER_FEATURE_DISABLED),
-    "sha2", "--with-ssl");
-  null_value= TRUE;
-  return (String *) NULL;
-#endif /* defined(HAVE_OPENSSL) && !defined(EMBEDDED_LIBRARY) */
-}
-
-
-void Item_func_sha2::fix_length_and_dec()
-{
-  maybe_null = 1;
-  max_length = 0;
-
-#if defined(HAVE_OPENSSL) && !defined(EMBEDDED_LIBRARY)
-  int sha_variant= args[1]->const_item() ? args[1]->val_int() : 512;
-
-  switch (sha_variant) {
-#ifndef OPENSSL_NO_SHA512
-  case 512:
-    fix_length_and_charset(SHA512_DIGEST_LENGTH * 2, default_charset());
-    break;
-  case 384:
-    fix_length_and_charset(SHA384_DIGEST_LENGTH * 2, default_charset());
-    break;
-#endif
-#ifndef OPENSSL_NO_SHA256
-  case 256:
-  case 0: // SHA-256 is the default
-    fix_length_and_charset(SHA256_DIGEST_LENGTH * 2, default_charset());
-    break;
-  case 224:
-    fix_length_and_charset(SHA224_DIGEST_LENGTH * 2, default_charset());
-    break;
-#endif
-  default:
-    push_warning_printf(current_thd,
-      MYSQL_ERROR::WARN_LEVEL_WARN,
-      ER_WRONG_PARAMETERS_TO_NATIVE_FCT,
-      ER(ER_WRONG_PARAMETERS_TO_NATIVE_FCT), "sha2");
-  }
-
-  /*
-    The SHA2() function treats its parameter as being a case sensitive.
-    Thus we set binary collation on it so different instances of SHA2()
-    will be compared properly.
-  */
-
-  args[0]->collation.set(
-      get_charset_by_csname(
-        args[0]->collation.collation->csname,
-        MY_CS_BINSORT,
-        MYF(0)),
-      DERIVATION_COERCIBLE);
-#else
-  push_warning_printf(current_thd,
-    MYSQL_ERROR::WARN_LEVEL_WARN,
-    ER_FEATURE_DISABLED,
-    ER(ER_FEATURE_DISABLED),
-    "sha2", "--with-ssl");
-#endif /* defined(HAVE_OPENSSL) && !defined(EMBEDDED_LIBRARY) */
-}
+}
+
 
 void Item_func_sha2::fix_length_and_dec()
 {
@@ -2454,12 +2313,8 @@
   if (lc->grouping[0] > 0 &&
       str_length >= dec_length + 1 + lc->grouping[0])
   {
-<<<<<<< HEAD
-    char buf[DECIMAL_MAX_STR_LENGTH * 2]; /* 2 - in the worst case when grouping=1 */
-=======
     /* We need space for ',' between each group of digits as well. */
     char buf[2 * FLOATING_POINT_BUFFER];
->>>>>>> fad01fbe
     int count;
     const char *grouping= lc->grouping;
     char sign_length= *str->ptr() == '-' ? 1 : 0;
@@ -2469,33 +2324,6 @@
     
     /* Put the fractional part */
     if (dec)
-<<<<<<< HEAD
-    {
-      dst-= (dec + 1);
-      *dst= lc->decimal_point;
-      memcpy(dst + 1, src + 2, dec);
-    }
-    
-    /* Put the integer part with grouping */
-    for (count= *grouping; src >= src_begin; count--)
-    {
-      /*
-        When *grouping==0x80 (which means "end of grouping")
-        count will be initialized to -1 and
-        we'll never get into this "if" anymore.
-      */
-      if (!count)
-      {
-        *--dst= lc->thousand_sep;
-        if (grouping[1])
-          grouping++;
-        count= *grouping;
-      }
-      DBUG_ASSERT(dst > buf);
-      *--dst= *src--;
-    }
-    
-=======
     {
       dst-= (dec + 1);
       *dst= lc->decimal_point;
@@ -2521,7 +2349,6 @@
       *--dst= *src--;
     }
     
->>>>>>> fad01fbe
     if (sign_length) /* Put '-' */
       *--dst= *str->ptr();
     
