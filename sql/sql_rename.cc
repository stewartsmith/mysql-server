/* Copyright (C) 2000-2006 MySQL AB

   This program is free software; you can redistribute it and/or modify
   it under the terms of the GNU General Public License as published by
   the Free Software Foundation; version 2 of the License.

   This program is distributed in the hope that it will be useful,
   but WITHOUT ANY WARRANTY; without even the implied warranty of
   MERCHANTABILITY or FITNESS FOR A PARTICULAR PURPOSE.  See the
   GNU General Public License for more details.

   You should have received a copy of the GNU General Public License
   along with this program; if not, write to the Free Software
   Foundation, Inc., 59 Temple Place, Suite 330, Boston, MA  02111-1307  USA */

/*
  Atomic rename of table;  RENAME TABLE t1 to t2, tmp to t1 [,...]
*/

#include "mysql_priv.h"
#include "sql_trigger.h"


static TABLE_LIST *rename_tables(THD *thd, TABLE_LIST *table_list,
				 bool skip_error);

static TABLE_LIST *reverse_table_list(TABLE_LIST *table_list);

/*
  Every second entry in the table_list is the original name and every
  second entry is the new name.
*/

bool mysql_rename_tables(THD *thd, TABLE_LIST *table_list, bool silent)
{
  bool error= 1;
  TABLE_LIST *ren_table= 0;
  int to_table;
  char *rename_log_table[2]= {NULL, NULL};
  Ha_global_schema_lock_guard global_schema_lock_guard(thd);
  DBUG_ENTER("mysql_rename_tables");

  /*
    Avoid problems with a rename on a table that we have locked or
    if the user is trying to to do this in a transcation context
  */

  if (thd->locked_tables_mode || thd->active_transaction())
  {
    my_message(ER_LOCK_OR_ACTIVE_TRANSACTION,
               ER(ER_LOCK_OR_ACTIVE_TRANSACTION), MYF(0));
    DBUG_RETURN(1);
  }

  mysql_ha_rm_tables(thd, table_list);

  if (wait_if_global_read_lock(thd,0,1))
    DBUG_RETURN(1);

  if (logger.is_log_table_enabled(QUERY_LOG_GENERAL) ||
      logger.is_log_table_enabled(QUERY_LOG_SLOW))
  {

    /*
      Rules for rename of a log table:

      IF   1. Log tables are enabled
      AND  2. Rename operates on the log table and nothing is being
              renamed to the log table.
      DO   3. Throw an error message.
      ELSE 4. Perform rename.
    */

    for (to_table= 0, ren_table= table_list; ren_table;
         to_table= 1 - to_table, ren_table= ren_table->next_local)
    {
      int log_table_rename= 0;

      if ((log_table_rename=
           check_if_log_table(ren_table->db_length, ren_table->db,
                              ren_table->table_name_length,
                              ren_table->table_name, 1)))
      {
        /*
          as we use log_table_rename as an array index, we need it to start
          with 0, while QUERY_LOG_SLOW == 1 and QUERY_LOG_GENERAL == 2.
          So, we shift the value to start with 0;
        */
        log_table_rename--;
        if (rename_log_table[log_table_rename])
        {
          if (to_table)
            rename_log_table[log_table_rename]= NULL;
          else
          {
            /*
              Two renames of "log_table TO" w/o rename "TO log_table" in
              between.
            */
            my_error(ER_CANT_RENAME_LOG_TABLE, MYF(0), ren_table->table_name,
                     ren_table->table_name);
            DBUG_RETURN(1);
          }
        }
        else
        {
          if (to_table)
          {
            /*
              Attempt to rename a table TO log_table w/o renaming
              log_table TO some table.
            */
            my_error(ER_CANT_RENAME_LOG_TABLE, MYF(0), ren_table->table_name,
                     ren_table->table_name);
            DBUG_RETURN(1);
          }
          else
          {
            /* save the name of the log table to report an error */
            rename_log_table[log_table_rename]= ren_table->table_name;
          }
        }
      }
    }
    if (rename_log_table[0] || rename_log_table[1])
    {
      if (rename_log_table[0])
        my_error(ER_CANT_RENAME_LOG_TABLE, MYF(0), rename_log_table[0],
                 rename_log_table[0]);
      else
        my_error(ER_CANT_RENAME_LOG_TABLE, MYF(0), rename_log_table[1],
                 rename_log_table[1]);
      DBUG_RETURN(1);
    }
  }

<<<<<<< HEAD
=======
  /*
    Rename table may clash with parallell or existing ndb table
    thus a global shema lock is needed to ensure global serialization.
    Moreover we do not know here what table type the tables have.
  */
  global_schema_lock_guard.lock();

>>>>>>> c64c492d
  if (lock_table_names(thd, table_list))
    goto err;

  pthread_mutex_lock(&LOCK_open);

  for (ren_table= table_list; ren_table; ren_table= ren_table->next_local)
    tdc_remove_table(thd, TDC_RT_REMOVE_ALL, ren_table->db,
                     ren_table->table_name);

  error=0;
  if ((ren_table=rename_tables(thd,table_list,0)))
  {
    /* Rename didn't succeed;  rename back the tables in reverse order */
    TABLE_LIST *table;

    /* Reverse the table list */
    table_list= reverse_table_list(table_list);

    /* Find the last renamed table */
    for (table= table_list;
	 table->next_local != ren_table ;
	 table= table->next_local->next_local) ;
    table= table->next_local->next_local;		// Skip error table
    /* Revert to old names */
    rename_tables(thd, table, 1);

    /* Revert the table list (for prepared statements) */
    table_list= reverse_table_list(table_list);

    error= 1;
  }
  /*
    An exclusive lock on table names is satisfactory to ensure
    no other thread accesses this table.
    However, NDB assumes that handler::rename_tables is called under
    LOCK_open. And it indeed is, from ALTER TABLE.
    TODO: remove this limitation.
    We still should unlock LOCK_open as early as possible, to provide
    higher concurrency - query_cache_invalidate can take minutes to
    complete.
  */
  pthread_mutex_unlock(&LOCK_open);

  /* Lets hope this doesn't fail as the result will be messy */ 
  if (!silent && !error)
  {
    write_bin_log(thd, TRUE, thd->query, thd->query_length);
    my_ok(thd);
  }

  if (!error)
    query_cache_invalidate3(thd, table_list, 0);

  unlock_table_names(thd);

err:
  start_waiting_global_read_lock(thd);
  DBUG_RETURN(error);
}


/*
  reverse table list

  SYNOPSIS
    reverse_table_list()
    table_list pointer to table _list

  RETURN
    pointer to new (reversed) list
*/
static TABLE_LIST *reverse_table_list(TABLE_LIST *table_list)
{
  TABLE_LIST *prev= 0;

  while (table_list)
  {
    TABLE_LIST *next= table_list->next_local;
    table_list->next_local= prev;
    prev= table_list;
    table_list= next;
  }
  return (prev);
}


/*
  Rename a single table or a view

  SYNPOSIS
    do_rename()
      thd               Thread handle
      ren_table         A table/view to be renamed
      new_db            The database to which the table to be moved to
      new_table_name    The new table/view name
      new_table_alias   The new table/view alias
      skip_error        Whether to skip error

  DESCRIPTION
    Rename a single table or a view.

  RETURN
    false     Ok
    true      rename failed
*/

bool
do_rename(THD *thd, TABLE_LIST *ren_table, char *new_db, char *new_table_name,
          char *new_table_alias, bool skip_error)
{
  int rc= 1;
  char name[FN_REFLEN];
  const char *new_alias, *old_alias;
  frm_type_enum frm_type;
  enum legacy_db_type table_type;

  DBUG_ENTER("do_rename");

  if (lower_case_table_names == 2)
  {
    old_alias= ren_table->alias;
    new_alias= new_table_alias;
  }
  else
  {
    old_alias= ren_table->table_name;
    new_alias= new_table_name;
  }
  build_table_filename(name, sizeof(name),
                       new_db, new_alias, reg_ext, 0);
  if (!access(name,F_OK))
  {
    my_error(ER_TABLE_EXISTS_ERROR, MYF(0), new_alias);
    DBUG_RETURN(1);			// This can't be skipped
  }
  build_table_filename(name, sizeof(name),
                       ren_table->db, old_alias, reg_ext, 0);

  frm_type= mysql_frm_type(thd, name, &table_type);
  switch (frm_type)
  {
    case FRMTYPE_TABLE:
      {
        if (!(rc= mysql_rename_table(ha_resolve_by_legacy_type(thd,
                                                               table_type), 
                                     ren_table->db, old_alias,
                                     new_db, new_alias, 0)))
        {
          if ((rc= Table_triggers_list::change_table_name(thd, ren_table->db,
                                                          old_alias,
                                                          new_db,
                                                          new_alias)))
          {
            /*
              We've succeeded in renaming table's .frm and in updating
              corresponding handler data, but have failed to update table's
              triggers appropriately. So let us revert operations on .frm
              and handler's data and report about failure to rename table.
            */
            (void) mysql_rename_table(ha_resolve_by_legacy_type(thd,
                                                                table_type),
                                      new_db, new_alias,
                                      ren_table->db, old_alias, 0);
          }
        }
      }
      break;
    case FRMTYPE_VIEW:
      /* change of schema is not allowed */
      if (strcmp(ren_table->db, new_db))
        my_error(ER_FORBID_SCHEMA_CHANGE, MYF(0), ren_table->db, 
                 new_db);
      else
        rc= mysql_rename_view(thd, new_alias, ren_table);
      break;
    default:
      DBUG_ASSERT(0); // should never happen
    case FRMTYPE_ERROR:
      my_error(ER_FILE_NOT_FOUND, MYF(0), name, my_errno);
      break;
  }
  if (rc && !skip_error)
    DBUG_RETURN(1);

  DBUG_RETURN(0);

}
/*
  Rename all tables in list; Return pointer to wrong entry if something goes
  wrong.  Note that the table_list may be empty!
*/

/*
  Rename tables/views in the list

  SYNPOSIS
    rename_tables()
      thd               Thread handle
      table_list        List of tables to rename
      skip_error        Whether to skip errors

  DESCRIPTION
    Take a table/view name from and odd list element and rename it to a
    the name taken from list element+1. Note that the table_list may be
    empty.

  RETURN
    false     Ok
    true      rename failed
*/

static TABLE_LIST *
rename_tables(THD *thd, TABLE_LIST *table_list, bool skip_error)
{
  TABLE_LIST *ren_table, *new_table;

  DBUG_ENTER("rename_tables");

  for (ren_table= table_list; ren_table; ren_table= new_table->next_local)
  {
    new_table= ren_table->next_local;
    if (do_rename(thd, ren_table, new_table->db, new_table->table_name,
                  new_table->alias, skip_error))
      DBUG_RETURN(ren_table);
  }
  DBUG_RETURN(0);
}<|MERGE_RESOLUTION|>--- conflicted
+++ resolved
@@ -134,8 +134,6 @@
     }
   }
 
-<<<<<<< HEAD
-=======
   /*
     Rename table may clash with parallell or existing ndb table
     thus a global shema lock is needed to ensure global serialization.
@@ -143,7 +141,6 @@
   */
   global_schema_lock_guard.lock();
 
->>>>>>> c64c492d
   if (lock_table_names(thd, table_list))
     goto err;
 
