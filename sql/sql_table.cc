--- conflicted
+++ resolved
@@ -5772,9 +5772,8 @@
 	  break;
   }
       if (!find)
-<<<<<<< HEAD
-  {
-	my_error(ER_BAD_FIELD_ERROR, MYF(0), def->after, table->s->table_name);
+  {
+	my_error(ER_BAD_FIELD_ERROR, MYF(0), def->after, table->s->table_name.str);
     goto err;
   }
       find_it.after(def);			// Put element after this
@@ -5791,10 +5790,6 @@
       if (alter_info->build_method == HA_BUILD_ONLINE)
       {
         my_error(ER_NOT_SUPPORTED_YET, MYF(0), thd->query);
-=======
-      {
-	my_error(ER_BAD_FIELD_ERROR, MYF(0), def->after, table->s->table_name.str);
->>>>>>> 0909d1f8
         goto err;
       }
       alter_info->build_method= HA_BUILD_OFFLINE;
