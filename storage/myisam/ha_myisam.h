/* Copyright (C) 2000-2006 MySQL AB

   This program is free software; you can redistribute it and/or modify
   it under the terms of the GNU General Public License as published by
   the Free Software Foundation; version 2 of the License.

   This program is distributed in the hope that it will be useful,
   but WITHOUT ANY WARRANTY; without even the implied warranty of
   MERCHANTABILITY or FITNESS FOR A PARTICULAR PURPOSE.  See the
   GNU General Public License for more details.

   You should have received a copy of the GNU General Public License
   along with this program; if not, write to the Free Software
   Foundation, Inc., 59 Temple Place, Suite 330, Boston, MA  02111-1307  USA */


#ifdef USE_PRAGMA_INTERFACE
#pragma interface			/* gcc class implementation */
#endif

/* class for the the myisam handler */

#include <myisam.h>
#include <ft_global.h>

#define HA_RECOVER_NONE		0	/* No automatic recover */
#define HA_RECOVER_DEFAULT	1	/* Automatic recover active */
#define HA_RECOVER_BACKUP	2	/* Make a backupfile on recover */
#define HA_RECOVER_FORCE	4	/* Recover even if we loose rows */
#define HA_RECOVER_QUICK	8	/* Don't check rows in data file */

extern ulong myisam_sort_buffer_size;
extern TYPELIB myisam_recover_typelib;
extern ulong myisam_recover_options;

C_MODE_START
my_bool index_cond_func_myisam(void *arg);
C_MODE_END

class ha_myisam: public handler
{
  MI_INFO *file;
  ulonglong int_table_flags;
  char    *data_file_name, *index_file_name;
  bool can_enable_indexes;
  int repair(THD *thd, MI_CHECK &param, bool optimize);

 public:
  ha_myisam(handlerton *hton, TABLE_SHARE *table_arg);
  ~ha_myisam() {}
  handler *clone(MEM_ROOT *mem_root);
  const char *table_type() const { return "MyISAM"; }
  const char *index_type(uint key_number);
  const char **bas_ext() const;
  ulonglong table_flags() const { return int_table_flags; }
  int index_init(uint idx, bool sorted);
  int index_end();
  ulong index_flags(uint inx, uint part, bool all_parts) const
  {
    return ((table_share->key_info[inx].algorithm == HA_KEY_ALG_FULLTEXT) ?
            0 : HA_READ_NEXT | HA_READ_PREV | HA_READ_RANGE |
            HA_READ_ORDER | HA_KEYREAD_ONLY | 
            (keys_with_parts.is_set(inx)?0:HA_DO_INDEX_COND_PUSHDOWN));
  }
  uint max_supported_keys()          const { return MI_MAX_KEY; }
  uint max_supported_key_length()    const { return MI_MAX_KEY_LENGTH; }
  uint max_supported_key_part_length() const { return MI_MAX_KEY_LENGTH; }
  uint checksum() const;

  int open(const char *name, int mode, uint test_if_locked);
  int close(void);
  int write_row(uchar * buf);
  int update_row(const uchar * old_data, uchar * new_data);
  int delete_row(const uchar * buf);
  int index_read_map(uchar *buf, const uchar *key, key_part_map keypart_map,
                     enum ha_rkey_function find_flag);
  int index_read_idx_map(uchar *buf, uint index, const uchar *key,
                         key_part_map keypart_map,
                         enum ha_rkey_function find_flag);
  int index_read_last_map(uchar *buf, const uchar *key, key_part_map keypart_map);
  int index_next(uchar * buf);
  int index_prev(uchar * buf);
  int index_first(uchar * buf);
  int index_last(uchar * buf);
  int index_next_same(uchar *buf, const uchar *key, uint keylen);
  int ft_init()
  {
    if (!ft_handler)
      return 1;
    ft_handler->please->reinit_search(ft_handler);
    return 0;
  }
  FT_INFO *ft_init_ext(uint flags, uint inx,String *key)
  {
    return ft_init_search(flags,file,inx,
                          (uchar *)key->ptr(), key->length(), key->charset(),
                          table->record[0]);
  }
  int ft_read(uchar *buf);
  int rnd_init(bool scan);
  int rnd_next(uchar *buf);
  int rnd_pos(uchar * buf, uchar *pos);
  int restart_rnd_next(uchar *buf, uchar *pos);
  void position(const uchar *record);
  int info(uint);
  int extra(enum ha_extra_function operation);
  int extra_opt(enum ha_extra_function operation, ulong cache_size);
  int reset(void);
  int external_lock(THD *thd, int lock_type);
  int delete_all_rows(void);
  int disable_indexes(uint mode);
  int enable_indexes(uint mode);
  int indexes_are_disabled(void);
  void start_bulk_insert(ha_rows rows);
  int end_bulk_insert();
  ha_rows records_in_range(uint inx, key_range *min_key, key_range *max_key);
  void update_create_info(HA_CREATE_INFO *create_info);
  int create(const char *name, TABLE *form, HA_CREATE_INFO *create_info);
  THR_LOCK_DATA **store_lock(THD *thd, THR_LOCK_DATA **to,
			     enum thr_lock_type lock_type);
  virtual void get_auto_increment(ulonglong offset, ulonglong increment,
                                  ulonglong nb_desired_values,
                                  ulonglong *first_value,
                                  ulonglong *nb_reserved_values);
  int rename_table(const char * from, const char * to);
  int delete_table(const char *name);
  int check(THD* thd, HA_CHECK_OPT* check_opt);
  int analyze(THD* thd,HA_CHECK_OPT* check_opt);
  int repair(THD* thd, HA_CHECK_OPT* check_opt);
  bool check_and_repair(THD *thd);
  bool is_crashed() const;
  bool auto_repair() const { return myisam_recover_options != 0; }
  int optimize(THD* thd, HA_CHECK_OPT* check_opt);
  int assign_to_keycache(THD* thd, HA_CHECK_OPT* check_opt);
  int preload_keys(THD* thd, HA_CHECK_OPT* check_opt);
  bool check_if_incompatible_data(HA_CREATE_INFO *info, uint table_changes);
#ifdef HAVE_QUERY_CACHE
  my_bool register_query_cache_table(THD *thd, char *table_key,
                                     uint key_length,
                                     qc_engine_callback
                                     *engine_callback,
                                     ulonglong *engine_data);
#endif
<<<<<<< HEAD
  int read_range_first(const key_range *start_key, const key_range *end_key,
                       bool eq_range_arg, bool sorted);
  int read_range_next();
public:
  /**
   * Multi Range Read interface
   */
  int multi_range_read_init(RANGE_SEQ_IF *seq, void *seq_init_param,
                            uint n_ranges, uint mode, HANDLER_BUFFER *buf);
  int multi_range_read_next(char **range_info);
  ha_rows multi_range_read_info_const(uint keyno, RANGE_SEQ_IF *seq,
                                      void *seq_init_param, 
                                      uint n_ranges, uint *bufsz,
                                      uint *flags, COST_VECT *cost);
  int multi_range_read_info(uint keyno, uint n_ranges, uint keys,
                            uint *bufsz, uint *flags, COST_VECT *cost);
  
  /* Index condition pushdown implementation */
  Item *idx_cond_push(uint keyno, Item* idx_cond);

  void add_explain_extra_info(uint keyno, String *extra);
private:
  uint cond_keyno;
  Item *idx_cond;
  DsMrr_impl ds_mrr;
  key_map keys_with_parts;
  bool in_range_read;
  void toggle_range_check(bool on)
  {
    in_range_read= on;
  }
  friend my_bool index_cond_func_myisam(void *arg);
};
=======
  MI_INFO *file_ptr(void)
  {
    return file;
  }
};
>>>>>>> 06052741
<|MERGE_RESOLUTION|>--- conflicted
+++ resolved
@@ -141,7 +141,10 @@
                                      *engine_callback,
                                      ulonglong *engine_data);
 #endif
-<<<<<<< HEAD
+  MI_INFO *file_ptr(void)
+  {
+    return file;
+  }
   int read_range_first(const key_range *start_key, const key_range *end_key,
                        bool eq_range_arg, bool sorted);
   int read_range_next();
@@ -175,10 +178,3 @@
   }
   friend my_bool index_cond_func_myisam(void *arg);
 };
-=======
-  MI_INFO *file_ptr(void)
-  {
-    return file;
-  }
-};
->>>>>>> 06052741
