SET @save_sql_mode=@@sql_mode;
set SQL_MODE='';
create table ADDDATE(a int);
drop table ADDDATE;
create table ADDDATE (a int);
drop table ADDDATE;
create table BIT_AND(a int);
ERROR 42000: You have an error in your SQL syntax; check the manual that corresponds to your MySQL server version for the right syntax to use near 'BIT_AND(a int)' at line 1
create table BIT_AND (a int);
drop table BIT_AND;
create table BIT_OR(a int);
ERROR 42000: You have an error in your SQL syntax; check the manual that corresponds to your MySQL server version for the right syntax to use near 'BIT_OR(a int)' at line 1
create table BIT_OR (a int);
drop table BIT_OR;
create table BIT_XOR(a int);
ERROR 42000: You have an error in your SQL syntax; check the manual that corresponds to your MySQL server version for the right syntax to use near 'BIT_XOR(a int)' at line 1
create table BIT_XOR (a int);
drop table BIT_XOR;
create table CAST(a int);
ERROR 42000: You have an error in your SQL syntax; check the manual that corresponds to your MySQL server version for the right syntax to use near 'CAST(a int)' at line 1
create table CAST (a int);
drop table CAST;
create table COUNT(a int);
ERROR 42000: You have an error in your SQL syntax; check the manual that corresponds to your MySQL server version for the right syntax to use near 'COUNT(a int)' at line 1
create table COUNT (a int);
drop table COUNT;
create table CURDATE(a int);
ERROR 42000: You have an error in your SQL syntax; check the manual that corresponds to your MySQL server version for the right syntax to use near 'CURDATE(a int)' at line 1
create table CURDATE (a int);
drop table CURDATE;
create table CURTIME(a int);
ERROR 42000: You have an error in your SQL syntax; check the manual that corresponds to your MySQL server version for the right syntax to use near 'CURTIME(a int)' at line 1
create table CURTIME (a int);
drop table CURTIME;
create table DATE_ADD(a int);
ERROR 42000: You have an error in your SQL syntax; check the manual that corresponds to your MySQL server version for the right syntax to use near 'DATE_ADD(a int)' at line 1
create table DATE_ADD (a int);
drop table DATE_ADD;
create table DATE_SUB(a int);
ERROR 42000: You have an error in your SQL syntax; check the manual that corresponds to your MySQL server version for the right syntax to use near 'DATE_SUB(a int)' at line 1
create table DATE_SUB (a int);
drop table DATE_SUB;
create table EXTRACT(a int);
ERROR 42000: You have an error in your SQL syntax; check the manual that corresponds to your MySQL server version for the right syntax to use near 'EXTRACT(a int)' at line 1
create table EXTRACT (a int);
drop table EXTRACT;
create table GROUP_CONCAT(a int);
ERROR 42000: You have an error in your SQL syntax; check the manual that corresponds to your MySQL server version for the right syntax to use near 'GROUP_CONCAT(a int)' at line 1
create table GROUP_CONCAT (a int);
drop table GROUP_CONCAT;
create table GROUP_UNIQUE_USERS(a int);
drop table GROUP_UNIQUE_USERS;
create table GROUP_UNIQUE_USERS (a int);
drop table GROUP_UNIQUE_USERS;
create table MAX(a int);
ERROR 42000: You have an error in your SQL syntax; check the manual that corresponds to your MySQL server version for the right syntax to use near 'MAX(a int)' at line 1
create table MAX (a int);
drop table MAX;
create table MID(a int);
ERROR 42000: You have an error in your SQL syntax; check the manual that corresponds to your MySQL server version for the right syntax to use near 'MID(a int)' at line 1
create table MID (a int);
drop table MID;
create table MIN(a int);
ERROR 42000: You have an error in your SQL syntax; check the manual that corresponds to your MySQL server version for the right syntax to use near 'MIN(a int)' at line 1
create table MIN (a int);
drop table MIN;
create table NOW(a int);
ERROR 42000: You have an error in your SQL syntax; check the manual that corresponds to your MySQL server version for the right syntax to use near 'NOW(a int)' at line 1
create table NOW (a int);
drop table NOW;
create table POSITION(a int);
ERROR 42000: You have an error in your SQL syntax; check the manual that corresponds to your MySQL server version for the right syntax to use near 'POSITION(a int)' at line 1
create table POSITION (a int);
drop table POSITION;
create table SESSION_USER(a int);
drop table SESSION_USER;
create table SESSION_USER (a int);
drop table SESSION_USER;
create table STD(a int);
ERROR 42000: You have an error in your SQL syntax; check the manual that corresponds to your MySQL server version for the right syntax to use near 'STD(a int)' at line 1
create table STD (a int);
drop table STD;
create table STDDEV(a int);
ERROR 42000: You have an error in your SQL syntax; check the manual that corresponds to your MySQL server version for the right syntax to use near 'STDDEV(a int)' at line 1
create table STDDEV (a int);
drop table STDDEV;
create table STDDEV_POP(a int);
ERROR 42000: You have an error in your SQL syntax; check the manual that corresponds to your MySQL server version for the right syntax to use near 'STDDEV_POP(a int)' at line 1
create table STDDEV_POP (a int);
drop table STDDEV_POP;
create table STDDEV_SAMP(a int);
ERROR 42000: You have an error in your SQL syntax; check the manual that corresponds to your MySQL server version for the right syntax to use near 'STDDEV_SAMP(a int)' at line 1
create table STDDEV_SAMP (a int);
drop table STDDEV_SAMP;
create table SUBDATE(a int);
drop table SUBDATE;
create table SUBDATE (a int);
drop table SUBDATE;
create table SUBSTR(a int);
ERROR 42000: You have an error in your SQL syntax; check the manual that corresponds to your MySQL server version for the right syntax to use near 'SUBSTR(a int)' at line 1
create table SUBSTR (a int);
drop table SUBSTR;
create table SUBSTRING(a int);
ERROR 42000: You have an error in your SQL syntax; check the manual that corresponds to your MySQL server version for the right syntax to use near 'SUBSTRING(a int)' at line 1
create table SUBSTRING (a int);
drop table SUBSTRING;
create table SUM(a int);
ERROR 42000: You have an error in your SQL syntax; check the manual that corresponds to your MySQL server version for the right syntax to use near 'SUM(a int)' at line 1
create table SUM (a int);
drop table SUM;
create table SYSDATE(a int);
ERROR 42000: You have an error in your SQL syntax; check the manual that corresponds to your MySQL server version for the right syntax to use near 'SYSDATE(a int)' at line 1
create table SYSDATE (a int);
drop table SYSDATE;
create table SYSTEM_USER(a int);
drop table SYSTEM_USER;
create table SYSTEM_USER (a int);
drop table SYSTEM_USER;
create table TRIM(a int);
ERROR 42000: You have an error in your SQL syntax; check the manual that corresponds to your MySQL server version for the right syntax to use near 'TRIM(a int)' at line 1
create table TRIM (a int);
drop table TRIM;
create table UNIQUE_USERS(a int);
drop table UNIQUE_USERS;
create table UNIQUE_USERS (a int);
drop table UNIQUE_USERS;
create table VARIANCE(a int);
ERROR 42000: You have an error in your SQL syntax; check the manual that corresponds to your MySQL server version for the right syntax to use near 'VARIANCE(a int)' at line 1
create table VARIANCE (a int);
drop table VARIANCE;
create table VAR_POP(a int);
ERROR 42000: You have an error in your SQL syntax; check the manual that corresponds to your MySQL server version for the right syntax to use near 'VAR_POP(a int)' at line 1
create table VAR_POP (a int);
drop table VAR_POP;
create table VAR_SAMP(a int);
ERROR 42000: You have an error in your SQL syntax; check the manual that corresponds to your MySQL server version for the right syntax to use near 'VAR_SAMP(a int)' at line 1
create table VAR_SAMP (a int);
drop table VAR_SAMP;
set SQL_MODE='IGNORE_SPACE';
create table ADDDATE(a int);
drop table ADDDATE;
create table ADDDATE (a int);
drop table ADDDATE;
create table BIT_AND(a int);
ERROR 42000: You have an error in your SQL syntax; check the manual that corresponds to your MySQL server version for the right syntax to use near 'BIT_AND(a int)' at line 1
create table BIT_AND (a int);
ERROR 42000: You have an error in your SQL syntax; check the manual that corresponds to your MySQL server version for the right syntax to use near 'BIT_AND (a int)' at line 1
create table BIT_OR(a int);
ERROR 42000: You have an error in your SQL syntax; check the manual that corresponds to your MySQL server version for the right syntax to use near 'BIT_OR(a int)' at line 1
create table BIT_OR (a int);
ERROR 42000: You have an error in your SQL syntax; check the manual that corresponds to your MySQL server version for the right syntax to use near 'BIT_OR (a int)' at line 1
create table BIT_XOR(a int);
ERROR 42000: You have an error in your SQL syntax; check the manual that corresponds to your MySQL server version for the right syntax to use near 'BIT_XOR(a int)' at line 1
create table BIT_XOR (a int);
ERROR 42000: You have an error in your SQL syntax; check the manual that corresponds to your MySQL server version for the right syntax to use near 'BIT_XOR (a int)' at line 1
create table CAST(a int);
ERROR 42000: You have an error in your SQL syntax; check the manual that corresponds to your MySQL server version for the right syntax to use near 'CAST(a int)' at line 1
create table CAST (a int);
ERROR 42000: You have an error in your SQL syntax; check the manual that corresponds to your MySQL server version for the right syntax to use near 'CAST (a int)' at line 1
create table COUNT(a int);
ERROR 42000: You have an error in your SQL syntax; check the manual that corresponds to your MySQL server version for the right syntax to use near 'COUNT(a int)' at line 1
create table COUNT (a int);
ERROR 42000: You have an error in your SQL syntax; check the manual that corresponds to your MySQL server version for the right syntax to use near 'COUNT (a int)' at line 1
create table CURDATE(a int);
ERROR 42000: You have an error in your SQL syntax; check the manual that corresponds to your MySQL server version for the right syntax to use near 'CURDATE(a int)' at line 1
create table CURDATE (a int);
ERROR 42000: You have an error in your SQL syntax; check the manual that corresponds to your MySQL server version for the right syntax to use near 'CURDATE (a int)' at line 1
create table CURTIME(a int);
ERROR 42000: You have an error in your SQL syntax; check the manual that corresponds to your MySQL server version for the right syntax to use near 'CURTIME(a int)' at line 1
create table CURTIME (a int);
ERROR 42000: You have an error in your SQL syntax; check the manual that corresponds to your MySQL server version for the right syntax to use near 'CURTIME (a int)' at line 1
create table DATE_ADD(a int);
ERROR 42000: You have an error in your SQL syntax; check the manual that corresponds to your MySQL server version for the right syntax to use near 'DATE_ADD(a int)' at line 1
create table DATE_ADD (a int);
ERROR 42000: You have an error in your SQL syntax; check the manual that corresponds to your MySQL server version for the right syntax to use near 'DATE_ADD (a int)' at line 1
create table DATE_SUB(a int);
ERROR 42000: You have an error in your SQL syntax; check the manual that corresponds to your MySQL server version for the right syntax to use near 'DATE_SUB(a int)' at line 1
create table DATE_SUB (a int);
ERROR 42000: You have an error in your SQL syntax; check the manual that corresponds to your MySQL server version for the right syntax to use near 'DATE_SUB (a int)' at line 1
create table EXTRACT(a int);
ERROR 42000: You have an error in your SQL syntax; check the manual that corresponds to your MySQL server version for the right syntax to use near 'EXTRACT(a int)' at line 1
create table EXTRACT (a int);
ERROR 42000: You have an error in your SQL syntax; check the manual that corresponds to your MySQL server version for the right syntax to use near 'EXTRACT (a int)' at line 1
create table GROUP_CONCAT(a int);
ERROR 42000: You have an error in your SQL syntax; check the manual that corresponds to your MySQL server version for the right syntax to use near 'GROUP_CONCAT(a int)' at line 1
create table GROUP_CONCAT (a int);
ERROR 42000: You have an error in your SQL syntax; check the manual that corresponds to your MySQL server version for the right syntax to use near 'GROUP_CONCAT (a int)' at line 1
create table GROUP_UNIQUE_USERS(a int);
drop table GROUP_UNIQUE_USERS;
create table GROUP_UNIQUE_USERS (a int);
drop table GROUP_UNIQUE_USERS;
create table MAX(a int);
ERROR 42000: You have an error in your SQL syntax; check the manual that corresponds to your MySQL server version for the right syntax to use near 'MAX(a int)' at line 1
create table MAX (a int);
ERROR 42000: You have an error in your SQL syntax; check the manual that corresponds to your MySQL server version for the right syntax to use near 'MAX (a int)' at line 1
create table MID(a int);
ERROR 42000: You have an error in your SQL syntax; check the manual that corresponds to your MySQL server version for the right syntax to use near 'MID(a int)' at line 1
create table MID (a int);
ERROR 42000: You have an error in your SQL syntax; check the manual that corresponds to your MySQL server version for the right syntax to use near 'MID (a int)' at line 1
create table MIN(a int);
ERROR 42000: You have an error in your SQL syntax; check the manual that corresponds to your MySQL server version for the right syntax to use near 'MIN(a int)' at line 1
create table MIN (a int);
ERROR 42000: You have an error in your SQL syntax; check the manual that corresponds to your MySQL server version for the right syntax to use near 'MIN (a int)' at line 1
create table NOW(a int);
ERROR 42000: You have an error in your SQL syntax; check the manual that corresponds to your MySQL server version for the right syntax to use near 'NOW(a int)' at line 1
create table NOW (a int);
ERROR 42000: You have an error in your SQL syntax; check the manual that corresponds to your MySQL server version for the right syntax to use near 'NOW (a int)' at line 1
create table POSITION(a int);
ERROR 42000: You have an error in your SQL syntax; check the manual that corresponds to your MySQL server version for the right syntax to use near 'POSITION(a int)' at line 1
create table POSITION (a int);
ERROR 42000: You have an error in your SQL syntax; check the manual that corresponds to your MySQL server version for the right syntax to use near 'POSITION (a int)' at line 1
create table SESSION_USER(a int);
drop table SESSION_USER;
create table SESSION_USER (a int);
drop table SESSION_USER;
create table STD(a int);
ERROR 42000: You have an error in your SQL syntax; check the manual that corresponds to your MySQL server version for the right syntax to use near 'STD(a int)' at line 1
create table STD (a int);
ERROR 42000: You have an error in your SQL syntax; check the manual that corresponds to your MySQL server version for the right syntax to use near 'STD (a int)' at line 1
create table STDDEV(a int);
ERROR 42000: You have an error in your SQL syntax; check the manual that corresponds to your MySQL server version for the right syntax to use near 'STDDEV(a int)' at line 1
create table STDDEV (a int);
ERROR 42000: You have an error in your SQL syntax; check the manual that corresponds to your MySQL server version for the right syntax to use near 'STDDEV (a int)' at line 1
create table STDDEV_POP(a int);
ERROR 42000: You have an error in your SQL syntax; check the manual that corresponds to your MySQL server version for the right syntax to use near 'STDDEV_POP(a int)' at line 1
create table STDDEV_POP (a int);
ERROR 42000: You have an error in your SQL syntax; check the manual that corresponds to your MySQL server version for the right syntax to use near 'STDDEV_POP (a int)' at line 1
create table STDDEV_SAMP(a int);
ERROR 42000: You have an error in your SQL syntax; check the manual that corresponds to your MySQL server version for the right syntax to use near 'STDDEV_SAMP(a int)' at line 1
create table STDDEV_SAMP (a int);
ERROR 42000: You have an error in your SQL syntax; check the manual that corresponds to your MySQL server version for the right syntax to use near 'STDDEV_SAMP (a int)' at line 1
create table SUBDATE(a int);
drop table SUBDATE;
create table SUBDATE (a int);
drop table SUBDATE;
create table SUBSTR(a int);
ERROR 42000: You have an error in your SQL syntax; check the manual that corresponds to your MySQL server version for the right syntax to use near 'SUBSTR(a int)' at line 1
create table SUBSTR (a int);
ERROR 42000: You have an error in your SQL syntax; check the manual that corresponds to your MySQL server version for the right syntax to use near 'SUBSTR (a int)' at line 1
create table SUBSTRING(a int);
ERROR 42000: You have an error in your SQL syntax; check the manual that corresponds to your MySQL server version for the right syntax to use near 'SUBSTRING(a int)' at line 1
create table SUBSTRING (a int);
ERROR 42000: You have an error in your SQL syntax; check the manual that corresponds to your MySQL server version for the right syntax to use near 'SUBSTRING (a int)' at line 1
create table SUM(a int);
ERROR 42000: You have an error in your SQL syntax; check the manual that corresponds to your MySQL server version for the right syntax to use near 'SUM(a int)' at line 1
create table SUM (a int);
ERROR 42000: You have an error in your SQL syntax; check the manual that corresponds to your MySQL server version for the right syntax to use near 'SUM (a int)' at line 1
create table SYSDATE(a int);
ERROR 42000: You have an error in your SQL syntax; check the manual that corresponds to your MySQL server version for the right syntax to use near 'SYSDATE(a int)' at line 1
create table SYSDATE (a int);
ERROR 42000: You have an error in your SQL syntax; check the manual that corresponds to your MySQL server version for the right syntax to use near 'SYSDATE (a int)' at line 1
create table SYSTEM_USER(a int);
drop table SYSTEM_USER;
create table SYSTEM_USER (a int);
drop table SYSTEM_USER;
create table TRIM(a int);
ERROR 42000: You have an error in your SQL syntax; check the manual that corresponds to your MySQL server version for the right syntax to use near 'TRIM(a int)' at line 1
create table TRIM (a int);
ERROR 42000: You have an error in your SQL syntax; check the manual that corresponds to your MySQL server version for the right syntax to use near 'TRIM (a int)' at line 1
create table UNIQUE_USERS(a int);
drop table UNIQUE_USERS;
create table UNIQUE_USERS (a int);
drop table UNIQUE_USERS;
create table VARIANCE(a int);
ERROR 42000: You have an error in your SQL syntax; check the manual that corresponds to your MySQL server version for the right syntax to use near 'VARIANCE(a int)' at line 1
create table VARIANCE (a int);
ERROR 42000: You have an error in your SQL syntax; check the manual that corresponds to your MySQL server version for the right syntax to use near 'VARIANCE (a int)' at line 1
create table VAR_POP(a int);
ERROR 42000: You have an error in your SQL syntax; check the manual that corresponds to your MySQL server version for the right syntax to use near 'VAR_POP(a int)' at line 1
create table VAR_POP (a int);
ERROR 42000: You have an error in your SQL syntax; check the manual that corresponds to your MySQL server version for the right syntax to use near 'VAR_POP (a int)' at line 1
create table VAR_SAMP(a int);
ERROR 42000: You have an error in your SQL syntax; check the manual that corresponds to your MySQL server version for the right syntax to use near 'VAR_SAMP(a int)' at line 1
create table VAR_SAMP (a int);
ERROR 42000: You have an error in your SQL syntax; check the manual that corresponds to your MySQL server version for the right syntax to use near 'VAR_SAMP (a int)' at line 1
DROP TABLE IF EXISTS table_25930_a;
DROP TABLE IF EXISTS table_25930_b;
SET SQL_MODE = 'ANSI_QUOTES';
CREATE TABLE table_25930_a ( "blah" INT );
CREATE TABLE table_25930_b SELECT "blah" - 1 FROM table_25930_a;
desc table_25930_b;
Field	Type	Null	Key	Default	Extra
"blah" - 1	bigint(12)	YES		NULL	
DROP TABLE table_25930_a;
DROP TABLE table_25930_b;
SET @@sql_mode=@save_sql_mode;
DROP PROCEDURE IF EXISTS p26030;
select "non terminated"$$
non terminated
non terminated
select "terminated";$$
terminated
terminated
select "non terminated, space"      $$
non terminated, space
non terminated, space
select "terminated, space";      $$
terminated, space
terminated, space
select "non terminated, comment" /* comment */$$
non terminated, comment
non terminated, comment
select "terminated, comment"; /* comment */$$
terminated, comment
terminated, comment
select "stmt 1";select "stmt 2 non terminated"$$
stmt 1
stmt 1
stmt 2 non terminated
stmt 2 non terminated
select "stmt 1";select "stmt 2 terminated";$$
stmt 1
stmt 1
stmt 2 terminated
stmt 2 terminated
select "stmt 1";select "stmt 2 non terminated, space"      $$
stmt 1
stmt 1
stmt 2 non terminated, space
stmt 2 non terminated, space
select "stmt 1";select "stmt 2 terminated, space";      $$
stmt 1
stmt 1
stmt 2 terminated, space
stmt 2 terminated, space
select "stmt 1";select "stmt 2 non terminated, comment" /* comment */$$
stmt 1
stmt 1
stmt 2 non terminated, comment
stmt 2 non terminated, comment
select "stmt 1";select "stmt 2 terminated, comment"; /* comment */$$
stmt 1
stmt 1
stmt 2 terminated, comment
stmt 2 terminated, comment
select "stmt 1";             select "space, stmt 2"$$
stmt 1
stmt 1
space, stmt 2
space, stmt 2
select "stmt 1";/* comment */select "comment, stmt 2"$$
stmt 1
stmt 1
comment, stmt 2
comment, stmt 2
DROP PROCEDURE IF EXISTS p26030; CREATE PROCEDURE p26030() BEGIN SELECT 1; END; CALL p26030()
$$
1
1
DROP PROCEDURE IF EXISTS p26030; CREATE PROCEDURE p26030() SELECT 1; CALL p26030()
$$
1
1
DROP PROCEDURE p26030;
SHOW NEW MASTER FOR SLAVE WITH;
ERROR 42000: You have an error in your SQL syntax; check the manual that corresponds to your MySQL server version for the right syntax to use near '' at line 1
SHOW NEW MASTER FOR SLAVE WITH foo bar baz;
ERROR 42000: You have an error in your SQL syntax; check the manual that corresponds to your MySQL server version for the right syntax to use near 'foo bar baz' at line 1
SHOW NEW MASTER FOR SLAVE WITH$$
ERROR 42000: You have an error in your SQL syntax; check the manual that corresponds to your MySQL server version for the right syntax to use near '' at line 1
SHOW NEW MASTER FOR SLAVE WITH;$$
ERROR 42000: You have an error in your SQL syntax; check the manual that corresponds to your MySQL server version for the right syntax to use near '' at line 1
select pi(3.14);
ERROR 42000: Incorrect parameter count in the call to native function 'pi'
select tan();
ERROR 42000: Incorrect parameter count in the call to native function 'tan'
select tan(1, 2);
ERROR 42000: Incorrect parameter count in the call to native function 'tan'
select makedate(1);
ERROR 42000: Incorrect parameter count in the call to native function 'makedate'
select makedate(1, 2, 3);
ERROR 42000: Incorrect parameter count in the call to native function 'makedate'
select maketime();
ERROR 42000: Incorrect parameter count in the call to native function 'maketime'
select maketime(1);
ERROR 42000: Incorrect parameter count in the call to native function 'maketime'
select maketime(1, 2);
ERROR 42000: Incorrect parameter count in the call to native function 'maketime'
select maketime(1, 2, 3, 4);
ERROR 42000: Incorrect parameter count in the call to native function 'maketime'
select atan();
ERROR 42000: Incorrect parameter count in the call to native function 'atan'
select atan2(1, 2, 3);
ERROR 42000: Incorrect parameter count in the call to native function 'atan2'
select concat();
ERROR 42000: Incorrect parameter count in the call to native function 'concat'
select concat("foo");
concat("foo")
foo
select concat_ws();
ERROR 42000: Incorrect parameter count in the call to native function 'concat_ws'
select concat_ws("foo");
ERROR 42000: Incorrect parameter count in the call to native function 'concat_ws'
select encrypt();
ERROR 42000: Incorrect parameter count in the call to native function 'encrypt'
select encrypt(1, 2, 3);
ERROR 42000: Incorrect parameter count in the call to native function 'encrypt'
select des_encrypt("p1", "p2", "not expected");
ERROR 42000: Incorrect parameter count in the call to native function 'des_encrypt'
select des_decrypt("p1", "p2", "not expected");
ERROR 42000: Incorrect parameter count in the call to native function 'des_decrypt'
select elt();
ERROR 42000: Incorrect parameter count in the call to native function 'elt'
select elt(1);
ERROR 42000: Incorrect parameter count in the call to native function 'elt'
select export_set();
ERROR 42000: Incorrect parameter count in the call to native function 'export_set'
select export_set("p1");
ERROR 42000: Incorrect parameter count in the call to native function 'export_set'
select export_set("p1", "p2");
ERROR 42000: Incorrect parameter count in the call to native function 'export_set'
select export_set("p1", "p2", "p3", "p4", "p5", "p6");
ERROR 42000: Incorrect parameter count in the call to native function 'export_set'
select field();
ERROR 42000: Incorrect parameter count in the call to native function 'field'
select field("p1");
ERROR 42000: Incorrect parameter count in the call to native function 'field'
select from_unixtime();
ERROR 42000: Incorrect parameter count in the call to native function 'from_unixtime'
select from_unixtime(1, 2, 3);
ERROR 42000: Incorrect parameter count in the call to native function 'from_unixtime'
select unix_timestamp(1, 2);
ERROR 42000: Incorrect parameter count in the call to native function 'unix_timestamp'
select greatest();
ERROR 42000: Incorrect parameter count in the call to native function 'greatest'
select greatest(12);
ERROR 42000: Incorrect parameter count in the call to native function 'greatest'
select last_insert_id(1, 2);
ERROR 42000: Incorrect parameter count in the call to native function 'last_insert_id'
select least();
ERROR 42000: Incorrect parameter count in the call to native function 'least'
select least(12);
ERROR 42000: Incorrect parameter count in the call to native function 'least'
select locate();
ERROR 42000: Incorrect parameter count in the call to native function 'locate'
select locate(1);
ERROR 42000: Incorrect parameter count in the call to native function 'locate'
select locate(1, 2, 3, 4);
ERROR 42000: Incorrect parameter count in the call to native function 'locate'
select log();
ERROR 42000: Incorrect parameter count in the call to native function 'log'
select log(1, 2, 3);
ERROR 42000: Incorrect parameter count in the call to native function 'log'
select make_set();
ERROR 42000: Incorrect parameter count in the call to native function 'make_set'
select make_set(1);
ERROR 42000: Incorrect parameter count in the call to native function 'make_set'
select master_pos_wait();
ERROR 42000: Incorrect parameter count in the call to native function 'master_pos_wait'
select master_pos_wait(1);
ERROR 42000: Incorrect parameter count in the call to native function 'master_pos_wait'
select master_pos_wait(1, 2, 3, 4);
ERROR 42000: Incorrect parameter count in the call to native function 'master_pos_wait'
select rand(1, 2, 3);
ERROR 42000: Incorrect parameter count in the call to native function 'rand'
select round(1, 2, 3);
ERROR 42000: Incorrect parameter count in the call to native function 'round'
select yearweek();
ERROR 42000: Incorrect parameter count in the call to native function 'yearweek'
select yearweek(1, 2, 3);
ERROR 42000: Incorrect parameter count in the call to native function 'yearweek'
select abs(3);
abs(3)
3
select abs(3 AS three);
ERROR 42000: Incorrect parameters in the call to native function 'abs'
select abs(3 three);
ERROR 42000: Incorrect parameters in the call to native function 'abs'
select abs(3 AS "three");
ERROR 42000: Incorrect parameters in the call to native function 'abs'
select abs(3 "three");
ERROR 42000: Incorrect parameters in the call to native function 'abs'
set @bar="bar";
set @foobar="foobar";
select instr("foobar", "bar");
instr("foobar", "bar")
4
select instr("foobar" AS p1, "bar");
ERROR 42000: Incorrect parameters in the call to native function 'instr'
select instr("foobar" p1, "bar");
ERROR 42000: Incorrect parameters in the call to native function 'instr'
select instr("foobar" AS "p1", "bar");
ERROR 42000: Incorrect parameters in the call to native function 'instr'
select instr("foobar" "p1", "bar");
instr("foobar" "p1", "bar")
4
select instr(@foobar "p1", "bar");
ERROR 42000: Incorrect parameters in the call to native function 'instr'
select instr("foobar", "bar" AS p2);
ERROR 42000: Incorrect parameters in the call to native function 'instr'
select instr("foobar", "bar" p2);
ERROR 42000: Incorrect parameters in the call to native function 'instr'
select instr("foobar", "bar" AS "p2");
ERROR 42000: Incorrect parameters in the call to native function 'instr'
select instr("foobar", "bar" "p2");
instr("foobar", "bar" "p2")
0
select instr("foobar", @bar "p2");
ERROR 42000: Incorrect parameters in the call to native function 'instr'
select instr("foobar" AS p1, "bar" AS p2);
ERROR 42000: Incorrect parameters in the call to native function 'instr'
select conv(255, 10, 16);
conv(255, 10, 16)
FF
select conv(255 AS p1, 10, 16);
ERROR 42000: Incorrect parameters in the call to native function 'conv'
select conv(255 p1, 10, 16);
ERROR 42000: Incorrect parameters in the call to native function 'conv'
select conv(255 AS "p1", 10, 16);
ERROR 42000: Incorrect parameters in the call to native function 'conv'
select conv(255 "p1", 10, 16);
ERROR 42000: Incorrect parameters in the call to native function 'conv'
select conv(255, 10 AS p2, 16);
ERROR 42000: Incorrect parameters in the call to native function 'conv'
select conv(255, 10 p2, 16);
ERROR 42000: Incorrect parameters in the call to native function 'conv'
select conv(255, 10 AS "p2", 16);
ERROR 42000: Incorrect parameters in the call to native function 'conv'
select conv(255, 10 "p2", 16);
ERROR 42000: Incorrect parameters in the call to native function 'conv'
select conv(255, 10, 16 AS p3);
ERROR 42000: Incorrect parameters in the call to native function 'conv'
select conv(255, 10, 16 p3);
ERROR 42000: Incorrect parameters in the call to native function 'conv'
select conv(255, 10, 16 AS "p3");
ERROR 42000: Incorrect parameters in the call to native function 'conv'
select conv(255, 10, 16 "p3");
ERROR 42000: Incorrect parameters in the call to native function 'conv'
select conv(255 AS p1, 10 AS p2, 16 AS p3);
ERROR 42000: Incorrect parameters in the call to native function 'conv'
select atan(10);
atan(10)
1.4711276743037347
select atan(10 AS p1);
ERROR 42000: Incorrect parameters in the call to native function 'atan'
select atan(10 p1);
ERROR 42000: Incorrect parameters in the call to native function 'atan'
select atan(10 AS "p1");
ERROR 42000: Incorrect parameters in the call to native function 'atan'
select atan(10 "p1");
ERROR 42000: Incorrect parameters in the call to native function 'atan'
select atan(10, 20);
atan(10, 20)
0.4636476090008061
select atan(10 AS p1, 20);
ERROR 42000: Incorrect parameters in the call to native function 'atan'
select atan(10 p1, 20);
ERROR 42000: Incorrect parameters in the call to native function 'atan'
select atan(10 AS "p1", 20);
ERROR 42000: Incorrect parameters in the call to native function 'atan'
select atan(10 "p1", 20);
ERROR 42000: Incorrect parameters in the call to native function 'atan'
select atan(10, 20 AS p2);
ERROR 42000: Incorrect parameters in the call to native function 'atan'
select atan(10, 20 p2);
ERROR 42000: Incorrect parameters in the call to native function 'atan'
select atan(10, 20 AS "p2");
ERROR 42000: Incorrect parameters in the call to native function 'atan'
select atan(10, 20 "p2");
ERROR 42000: Incorrect parameters in the call to native function 'atan'
select atan(10 AS p1, 20 AS p2);
ERROR 42000: Incorrect parameters in the call to native function 'atan'
DROP TABLE IF EXISTS t1;
SELECT STR_TO_DATE('10:00 PM', '%h:%i %p') + INTERVAL 10 MINUTE;
STR_TO_DATE('10:00 PM', '%h:%i %p') + INTERVAL 10 MINUTE
NULL
SELECT STR_TO_DATE('10:00 PM', '%h:%i %p') + INTERVAL (INTERVAL(1,2,3) + 1) MINUTE;
STR_TO_DATE('10:00 PM', '%h:%i %p') + INTERVAL (INTERVAL(1,2,3) + 1) MINUTE
NULL
SELECT "1997-12-31 23:59:59" + INTERVAL 1 SECOND;
"1997-12-31 23:59:59" + INTERVAL 1 SECOND
1998-01-01 00:00:00
SELECT 1 + INTERVAL(1,0,1,2) + 1;
1 + INTERVAL(1,0,1,2) + 1
4
SELECT INTERVAL(1^1,0,1,2) + 1;
INTERVAL(1^1,0,1,2) + 1
2
SELECT INTERVAL(1,0+1,2,3) * 5.5;
INTERVAL(1,0+1,2,3) * 5.5
5.5
SELECT INTERVAL(3,3,1+3,4+4) / 0.5;
INTERVAL(3,3,1+3,4+4) / 0.5
2.0000
SELECT (INTERVAL(1,0,1,2) + 5) * 7 + INTERVAL(1,0,1,2) / 2;
(INTERVAL(1,0,1,2) + 5) * 7 + INTERVAL(1,0,1,2) / 2
50.0000
SELECT INTERVAL(1,0,1,2) + 1, 5 * INTERVAL(1,0,1,2);
INTERVAL(1,0,1,2) + 1	5 * INTERVAL(1,0,1,2)
3	10
SELECT INTERVAL(0,(1*5)/2) + INTERVAL(5,4,3);
INTERVAL(0,(1*5)/2) + INTERVAL(5,4,3)
2
SELECT 1^1 + INTERVAL 1+1 SECOND & 1 + INTERVAL 1+1 SECOND;
1^1 + INTERVAL 1+1 SECOND & 1 + INTERVAL 1+1 SECOND
NULL
SELECT 1%2 - INTERVAL 1^1 SECOND | 1%2 - INTERVAL 1^1 SECOND;
1%2 - INTERVAL 1^1 SECOND | 1%2 - INTERVAL 1^1 SECOND
NULL
CREATE TABLE t1 (a INT, b DATETIME);
INSERT INTO t1 VALUES (INTERVAL(3,2,1) + 1, "1997-12-31 23:59:59" + INTERVAL 1 SECOND);
SELECT * FROM t1 WHERE a = INTERVAL(3,2,1) + 1;
a	b
3	1998-01-01 00:00:00
DROP TABLE t1;
DROP TABLE IF EXISTS t1,t2,t3;
CREATE TABLE t1 (a1 INT, a2 INT, a3 INT, a4 DATETIME);
CREATE TABLE t2 LIKE t1;
CREATE TABLE t3 LIKE t1;
SELECT t1.* FROM t1 AS t0, { OJ t2 INNER JOIN t1 ON (t1.a1=t2.a1) } WHERE t0.a3=2;
a1	a2	a3	a4
SELECT t1.*,t2.* FROM { OJ ((t1 INNER JOIN t2 ON (t1.a1=t2.a2)) LEFT OUTER JOIN t3 ON t3.a3=t2.a1)};
a1	a2	a3	a4	a1	a2	a3	a4
SELECT t1.*,t2.* FROM { OJ ((t1 LEFT OUTER JOIN t2 ON t1.a3=t2.a2) INNER JOIN t3 ON (t3.a1=t2.a2))};
a1	a2	a3	a4	a1	a2	a3	a4
SELECT t1.*,t2.* FROM { OJ (t1 LEFT OUTER JOIN t2 ON t1.a1=t2.a2) CROSS JOIN t3 ON (t3.a2=t2.a3)};
a1	a2	a3	a4	a1	a2	a3	a4
SELECT * FROM {oj t1 LEFT OUTER JOIN t2 ON t1.a1=t2.a3} WHERE t1.a2 > 10;
a1	a2	a3	a4	a1	a2	a3	a4
SELECT {fn CONCAT(a1,a2)} FROM t1;
{fn CONCAT(a1,a2)}
UPDATE t3 SET a4={d '1789-07-14'} WHERE a1=0;
SELECT a1, a4 FROM t2 WHERE a4 LIKE {fn UCASE('1789-07-14')};
a1	a4
DROP TABLE t1, t2, t3;
<<<<<<< HEAD
BACKUP DATABASE *, test to 'broken.bak';
ERROR 42000: You have an error in your SQL syntax; check the manual that corresponds to your MySQL server version for the right syntax to use near ' test to 'broken.bak'' at line 1
BACKUP DATABASE *, db1, db2, db3 to 'broken.bak';
ERROR 42000: You have an error in your SQL syntax; check the manual that corresponds to your MySQL server version for the right syntax to use near ' db1, db2, db3 to 'broken.bak'' at line 1
=======
#
# Bug#39559: dump of stored procedures / functions with C-style 
#     comment can't be read back
#
+----------+--------+
| expected | result |
+----------+--------+
|        2 |      2 | 
+----------+--------+
+----------+--------+
| expected | result |
+----------+--------+
|        1 |      1 | 
+----------+--------+
+----------+--------+
| expected | result |
+----------+--------+
|        3 |      3 | 
+----------+--------+
+----------+--------+
| expected | result |
+----------+--------+
|        2 |      2 | 
+----------+--------+
+----------+--------+
| expected | result |
+----------+--------+
|        7 |      7 | 
+----------+--------+
+----------+--------+
| expected | result |
+----------+--------+
|        8 |      8 | 
+----------+--------+
+----------+--------+
| expected | result |
+----------+--------+
|        7 |      7 | 
+----------+--------+
+----------+--------+
| expected | result |
+----------+--------+
|        4 |      4 | 
+----------+--------+
+----------+--------+
| expected | result |
+----------+--------+
|        4 |      4 | 
+----------+--------+
#
# End of 5.1 tests
#
>>>>>>> 538fdd3d
<|MERGE_RESOLUTION|>--- conflicted
+++ resolved
@@ -623,12 +623,10 @@
 SELECT a1, a4 FROM t2 WHERE a4 LIKE {fn UCASE('1789-07-14')};
 a1	a4
 DROP TABLE t1, t2, t3;
-<<<<<<< HEAD
 BACKUP DATABASE *, test to 'broken.bak';
 ERROR 42000: You have an error in your SQL syntax; check the manual that corresponds to your MySQL server version for the right syntax to use near ' test to 'broken.bak'' at line 1
 BACKUP DATABASE *, db1, db2, db3 to 'broken.bak';
 ERROR 42000: You have an error in your SQL syntax; check the manual that corresponds to your MySQL server version for the right syntax to use near ' db1, db2, db3 to 'broken.bak'' at line 1
-=======
 #
 # Bug#39559: dump of stored procedures / functions with C-style 
 #     comment can't be read back
@@ -680,5 +678,4 @@
 +----------+--------+
 #
 # End of 5.1 tests
-#
->>>>>>> 538fdd3d
+#