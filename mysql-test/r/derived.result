drop table if exists t1,t2,t3;
select * from (select 2 from DUAL) b;
2
2
SELECT 1 as a FROM (SELECT 1 UNION SELECT a) b;
ERROR 42S22: Unknown column 'a' in 'field list'
SELECT 1 as a FROM (SELECT a UNION SELECT 1) b;
ERROR 42S22: Unknown column 'a' in 'field list'
CREATE TABLE t1 (a int not null, b char (10) not null);
insert into t1 values(1,'a'),(2,'b'),(3,'c'),(3,'c');
CREATE TABLE t2 (a int not null, b char (10) not null);
insert into t2 values (3,'c'),(4,'d'),(5,'f'),(6,'e');
select t1.a,t3.y from t1,(select a as y from t2  where b='c') as t3  where t1.a = t3.y;
a	y
3	3
3	3
select t1.a,t3.a from t1,(select * from t2  where b='c') as t3  where t1.a = t3.a;
a	a
3	3
3	3
CREATE TABLE t3 (a int not null, b char (10) not null);
insert into t3 values (3,'f'),(4,'y'),(5,'z'),(6,'c');
select t1.a,t4.y from t1,(select t2.a as y from t2,(select t3.b from t3 where t3.a>3) as t5  where t2.b=t5.b) as t4  where t1.a = t4.y;
a	y
3	3
3	3
SELECT a FROM (SELECT 1 FROM (SELECT 1) a HAVING a=1) b;
ERROR 42S22: Unknown column 'a' in 'having clause'
SELECT a,b as a FROM (SELECT '1' as a,'2' as b) b  HAVING a=1;
ERROR 23000: Column 'a' in having clause is ambiguous
SELECT a,2 as a FROM (SELECT '1' as a) b HAVING a=2;
a	a
1	2
SELECT a,2 as a FROM (SELECT '1' as a) b HAVING a=1;
a	a
SELECT 1 FROM (SELECT 1) a WHERE a=2;
ERROR 42S22: Unknown column 'a' in 'where clause'
SELECT (SELECT 1) as a FROM (SELECT 1 FROM t1  HAVING a=1) as a;
ERROR 42S22: Unknown column 'a' in 'having clause'
select * from t1 as x1, (select * from t1) as x2;
a	b	a	b
1	a	1	a
2	b	1	a
3	c	1	a
3	c	1	a
1	a	2	b
2	b	2	b
3	c	2	b
3	c	2	b
1	a	3	c
2	b	3	c
3	c	3	c
3	c	3	c
1	a	3	c
2	b	3	c
3	c	3	c
3	c	3	c
explain select * from t1 as x1, (select * from t1) as x2;
id	select_type	table	type	possible_keys	key	key_len	ref	rows	Extra
1	PRIMARY	x1	ALL	NULL	NULL	NULL	NULL	4	
1	PRIMARY	<derived2>	ALL	NULL	NULL	NULL	NULL	4	Using join buffer (BNL, incremental buffers)
2	DERIVED	t1	ALL	NULL	NULL	NULL	NULL	4	
drop table if exists  t2,t3;
select * from (select 1) as a;
1
1
select a from (select 1 as a) as b;
a
1
select 1 from (select 1) as a;
1
1
select * from (select * from t1 union select * from t1) a;
a	b
1	a
2	b
3	c
select * from (select * from t1 union all select * from t1) a;
a	b
1	a
2	b
3	c
3	c
1	a
2	b
3	c
3	c
select * from (select * from t1 union all select * from t1 limit 2) a;
a	b
1	a
2	b
explain select * from (select * from t1 union select * from t1) a;
id	select_type	table	type	possible_keys	key	key_len	ref	rows	Extra
1	PRIMARY	<derived2>	ALL	NULL	NULL	NULL	NULL	8	
2	DERIVED	t1	ALL	NULL	NULL	NULL	NULL	4	
3	UNION	t1	ALL	NULL	NULL	NULL	NULL	4	
NULL	UNION RESULT	<union2,3>	ALL	NULL	NULL	NULL	NULL	NULL	
explain select * from (select * from t1 union all select * from t1) a;
id	select_type	table	type	possible_keys	key	key_len	ref	rows	Extra
1	PRIMARY	<derived2>	ALL	NULL	NULL	NULL	NULL	8	
2	DERIVED	t1	ALL	NULL	NULL	NULL	NULL	4	
3	UNION	t1	ALL	NULL	NULL	NULL	NULL	4	
NULL	UNION RESULT	<union2,3>	ALL	NULL	NULL	NULL	NULL	NULL	
CREATE TABLE t2 (a int not null);
insert into t2 values(1);
select * from (select * from t1 where t1.a=(select a from t2 where t2.a=t1.a)) a;
a	b
1	a
select * from (select * from t1 where t1.a=(select t2.a from t2 where t2.a=t1.a) union select t1.a, t1.b from t1) a;
a	b
1	a
2	b
3	c
explain select * from (select t1.*, t2.a as t2a from t1,t2 where t1.a=t2.a) t1;
id	select_type	table	type	possible_keys	key	key_len	ref	rows	Extra
1	PRIMARY	<derived2>	ALL	NULL	NULL	NULL	NULL	4	
2	DERIVED	t2	system	NULL	NULL	NULL	NULL	1	
2	DERIVED	t1	ALL	NULL	NULL	NULL	NULL	4	Using where
drop table t1, t2;
create table t1(a int not null, t char(8), index(a));
SELECT * FROM (SELECT * FROM t1) as b ORDER BY a  ASC LIMIT 0,20;
a	t
1	1
2	2
3	3
4	4
5	5
6	6
7	7
8	8
9	9
10	10
11	11
12	12
13	13
14	14
15	15
16	16
17	17
18	18
19	19
20	20
explain select count(*) from t1 as tt1, (select * from t1) as tt2;
id	select_type	table	type	possible_keys	key	key_len	ref	rows	Extra
1	PRIMARY	tt1	index	NULL	a	4	NULL	10000	Using index
1	PRIMARY	<derived2>	ALL	NULL	NULL	NULL	NULL	10000	Using join buffer (BNL, incremental buffers)
2	DERIVED	t1	ALL	NULL	NULL	NULL	NULL	10000	
drop table t1;
SELECT * FROM (SELECT (SELECT * FROM (SELECT 1 as a) as a )) as b;
(SELECT * FROM (SELECT 1 as a) as a )
1
select * from (select 1 as a) b  left join (select 2 as a) c using(a);
a
1
SELECT * FROM (SELECT 1 UNION SELECT a) b;
ERROR 42S22: Unknown column 'a' in 'field list'
SELECT 1 as a FROM (SELECT a UNION SELECT 1) b;
ERROR 42S22: Unknown column 'a' in 'field list'
SELECT 1 as a FROM (SELECT 1 UNION SELECT a) b;
ERROR 42S22: Unknown column 'a' in 'field list'
select 1 from  (select 2) a order by 0;
ERROR 42S22: Unknown column '0' in 'order clause'
create table t1 (id int);
insert into t1 values (1),(2),(3);
describe select * from (select * from t1 group by id) bar;
id	select_type	table	type	possible_keys	key	key_len	ref	rows	Extra
1	PRIMARY	<derived2>	ALL	NULL	NULL	NULL	NULL	3	
2	DERIVED	t1	ALL	NULL	NULL	NULL	NULL	3	Using temporary; Using filesort
drop table t1;
create table t1 (mat_id MEDIUMINT UNSIGNED NOT NULL AUTO_INCREMENT PRIMARY KEY, matintnum CHAR(6) NOT NULL, test MEDIUMINT UNSIGNED NULL);
create table t2 (mat_id MEDIUMINT UNSIGNED NOT NULL, pla_id MEDIUMINT UNSIGNED NOT NULL);
insert into t1 values (NULL, 'a', 1), (NULL, 'b', 2), (NULL, 'c', 3), (NULL, 'd', 4), (NULL, 'e', 5), (NULL, 'f', 6), (NULL, 'g', 7), (NULL, 'h', 8), (NULL, 'i', 9);
insert into t2 values (1, 100), (1, 101), (1, 102), (2, 100), (2, 103), (2, 104), (3, 101), (3, 102), (3, 105);
SELECT STRAIGHT_JOIN d.pla_id, m2.mat_id FROM t1 m2 INNER JOIN (SELECT mp.pla_id, MIN(m1.matintnum) AS matintnum FROM t2 mp INNER JOIN t1 m1 ON mp.mat_id=m1.mat_id GROUP BY mp.pla_id) d ON d.matintnum=m2.matintnum;
pla_id	mat_id
100	1
101	1
102	1
103	2
104	2
105	3
SELECT STRAIGHT_JOIN d.pla_id, m2.test FROM t1 m2  INNER JOIN (SELECT mp.pla_id, MIN(m1.matintnum) AS matintnum FROM t2 mp INNER JOIN t1 m1 ON mp.mat_id=m1.mat_id GROUP BY mp.pla_id) d ON d.matintnum=m2.matintnum;
pla_id	test
100	1
101	1
102	1
103	2
104	2
105	3
explain SELECT STRAIGHT_JOIN d.pla_id, m2.mat_id FROM t1 m2 INNER JOIN (SELECT mp.pla_id, MIN(m1.matintnum) AS matintnum FROM t2 mp INNER JOIN t1 m1 ON mp.mat_id=m1.mat_id GROUP BY mp.pla_id) d ON d.matintnum=m2.matintnum;
id	select_type	table	type	possible_keys	key	key_len	ref	rows	Extra
1	PRIMARY	m2	ALL	NULL	NULL	NULL	NULL	9	
1	PRIMARY	<derived2>	ALL	NULL	NULL	NULL	NULL	9	Using where; Using join buffer (BNL, incremental buffers)
2	DERIVED	mp	ALL	NULL	NULL	NULL	NULL	9	Using temporary; Using filesort
2	DERIVED	m1	eq_ref	PRIMARY	PRIMARY	3	test.mp.mat_id	1	
explain SELECT STRAIGHT_JOIN d.pla_id, m2.test FROM t1 m2  INNER JOIN (SELECT mp.pla_id, MIN(m1.matintnum) AS matintnum FROM t2 mp INNER JOIN t1 m1 ON mp.mat_id=m1.mat_id GROUP BY mp.pla_id) d ON d.matintnum=m2.matintnum;
id	select_type	table	type	possible_keys	key	key_len	ref	rows	Extra
1	PRIMARY	m2	ALL	NULL	NULL	NULL	NULL	9	
1	PRIMARY	<derived2>	ALL	NULL	NULL	NULL	NULL	9	Using where; Using join buffer (BNL, incremental buffers)
2	DERIVED	mp	ALL	NULL	NULL	NULL	NULL	9	Using temporary; Using filesort
2	DERIVED	m1	eq_ref	PRIMARY	PRIMARY	3	test.mp.mat_id	1	
drop table t1,t2;
SELECT a.x FROM (SELECT 1 AS x) AS a HAVING a.x = 1;
x
1
create user mysqltest_1;
create table t1 select 1 as a;
select 2 as a from (select * from t1) b;
ERROR 3D000: No database selected
use test;
select 2 as a from (select * from t1) b;
a
2
drop table t1;
select mail_id,  if(folder.f_description!='', folder.f_description, folder.f_name) as folder_name,  date, address_id, phrase, address,  subject from folder, (select  mail.mail_id as mail_id,  date_format(mail.h_date, '%b %e, %Y %h:%i') as date,  mail.folder_id,  sender.address_id as address_id,  sender.phrase as phrase, sender.address as address,    mail.h_subject as subject from    mail left join mxa as mxa_sender on mail.mail_id=mxa_sender.mail_id and mxa_sender.type='from' left join address as sender on mxa_sender.address_id=sender.address_id  mxa as mxa_recipient,   address as recipient, where 1     and mail.mail_id=mxa_recipient.mail_id   and mxa_recipient.address_id=recipient.address_id   and mxa_recipient.type='to'  and  match(sender.phrase, sender.address, sender.comment) against ('jeremy' in boolean mode)   and  match(recipient.phrase, recipient.address, recipient.comment) against ('monty' in boolean mode) order by mail.h_date desc limit 0, 25 ) as query where query.folder_id=folder.folder_id;
ERROR 42000: You have an error in your SQL syntax; check the manual that corresponds to your MySQL server version for the right syntax to use near 'mxa as mxa_recipient,   address as recipient, where 1     and mail.mail_id=mxa_r' at line 1
create table t1 (a int);
insert into t1 values (1),(2),(3);
update (select * from t1) as t1 set a = 5;
ERROR HY000: The target table t1 of the UPDATE is not updatable
delete from (select * from t1);
ERROR 42000: You have an error in your SQL syntax; check the manual that corresponds to your MySQL server version for the right syntax to use near '(select * from t1)' at line 1
insert into  (select * from t1) values (5);
ERROR 42000: You have an error in your SQL syntax; check the manual that corresponds to your MySQL server version for the right syntax to use near '(select * from t1) values (5)' at line 1
drop table t1;
create table t1 (E1 INTEGER UNSIGNED NOT NULL, E2 INTEGER UNSIGNED NOT NULL, E3 INTEGER UNSIGNED NOT NULL, PRIMARY KEY(E1)
);
insert into t1 VALUES(1,1,1), (2,2,1);
select count(*) from t1 INNER JOIN (SELECT A.E1, A.E2, A.E3 FROM t1 AS A WHERE A.E3 = (SELECT MAX(B.E3) FROM t1 AS B WHERE A.E2 = B.E2)) AS THEMAX ON t1.E1 = THEMAX.E2 AND t1.E1 = t1.E2;
count(*)
2
explain select count(*) from t1 INNER JOIN (SELECT A.E1, A.E2, A.E3 FROM t1 AS A WHERE A.E3 = (SELECT MAX(B.E3) FROM t1 AS B WHERE A.E2 = B.E2)) AS THEMAX ON t1.E1 = THEMAX.E2 AND t1.E1 = t1.E2;
id	select_type	table	type	possible_keys	key	key_len	ref	rows	Extra
1	PRIMARY	t1	ALL	PRIMARY	NULL	NULL	NULL	2	Using where
1	PRIMARY	<derived2>	ref	auto_key0	auto_key0	4	test.t1.E1	2	
2	DERIVED	A	ALL	NULL	NULL	NULL	NULL	2	Using where
3	DEPENDENT SUBQUERY	B	ALL	NULL	NULL	NULL	NULL	2	Using where
drop table t1;
create table t1 (a int);
insert into t1 values (1),(2);
select * from ( select * from t1 union select * from t1) a,(select * from t1 union select * from t1) b;
a	a
1	1
2	1
1	2
2	2
explain select * from ( select * from t1 union select * from t1) a,(select * from t1 union select * from t1) b;
id	select_type	table	type	possible_keys	key	key_len	ref	rows	Extra
1	PRIMARY	<derived2>	ALL	NULL	NULL	NULL	NULL	4	
1	PRIMARY	<derived4>	ALL	NULL	NULL	NULL	NULL	4	Using join buffer (BNL, incremental buffers)
4	DERIVED	t1	ALL	NULL	NULL	NULL	NULL	2	
5	UNION	t1	ALL	NULL	NULL	NULL	NULL	2	
NULL	UNION RESULT	<union4,5>	ALL	NULL	NULL	NULL	NULL	NULL	
2	DERIVED	t1	ALL	NULL	NULL	NULL	NULL	2	
3	UNION	t1	ALL	NULL	NULL	NULL	NULL	2	
NULL	UNION RESULT	<union2,3>	ALL	NULL	NULL	NULL	NULL	NULL	
drop table t1;
CREATE TABLE `t1` (
`N` int(11) unsigned NOT NULL default '0',
`M` tinyint(1) default '0'
) ENGINE=MyISAM DEFAULT CHARSET=latin1;
INSERT INTO `t1` (N, M) VALUES (1, 0),(1, 0),(1, 0),(2, 0),(2, 0),(3, 0);
UPDATE `t1` AS P1 INNER JOIN (SELECT N FROM `t1` GROUP BY N HAVING Count(M) > 1) AS P2 ON P1.N = P2.N SET P1.M = 2;
select * from t1;
N	M
1	2
1	2
1	2
2	2
2	2
3	0
UPDATE `t1` AS P1 INNER JOIN (SELECT N FROM `t1` GROUP BY N HAVING Count(M) > 1) AS P2 ON P1.N = P2.N SET P1.M = 2, P2.N = 2;
ERROR HY000: The target table P2 of the UPDATE is not updatable
UPDATE `t1` AS P1 INNER JOIN (SELECT aaaa FROM `t1` GROUP BY N HAVING Count(M) > 1) AS P2 ON P1.N = P2.N SET P1.M = 2;
ERROR 42S22: Unknown column 'aaaa' in 'field list'
delete P1.* from `t1` AS P1 INNER JOIN (SELECT N FROM `t1` GROUP BY N HAVING Count(M) > 1) AS P2 ON P1.N = P2.N;
select * from t1;
N	M
3	0
delete P1.*,p2.* from `t1` AS P1 INNER JOIN (SELECT N FROM `t1` GROUP BY N HAVING Count(M) > 1) AS p2 ON P1.N = p2.N;
ERROR HY000: The target table p2 of the DELETE is not updatable
delete P1.* from `t1` AS P1 INNER JOIN (SELECT aaa FROM `t1` GROUP BY N HAVING Count(M) > 1) AS P2 ON P1.N = P2.N;
ERROR 42S22: Unknown column 'aaa' in 'field list'
drop table t1;
CREATE TABLE t1 (
OBJECTID int(11) NOT NULL default '0',
SORTORDER int(11) NOT NULL auto_increment,
KEY t1_SortIndex (SORTORDER),
KEY t1_IdIndex (OBJECTID)
) ENGINE=MyISAM DEFAULT CHARSET=latin1;
CREATE TABLE t2 (
ID int(11) default NULL,
PARID int(11) default NULL,
UNIQUE KEY t2_ID_IDX (ID),
KEY t2_PARID_IDX (PARID)
) engine=MyISAM DEFAULT CHARSET=latin1;
INSERT INTO t2 VALUES (1000,0),(1001,0),(1002,0),(1003,0),(1008,1),(1009,1),(1010,1),(1011,1),(1016,2);
CREATE TABLE t3 (
ID int(11) default NULL,
DATA decimal(10,2) default NULL,
UNIQUE KEY t3_ID_IDX (ID)
) engine=MyISAM DEFAULT CHARSET=latin1;
INSERT INTO t3 VALUES (1000,0.00),(1001,0.25),(1002,0.50),(1003,0.75),(1008,1.00),(1009,1.25),(1010,1.50),(1011,1.75);
select 497, TMP.ID, NULL from (select 497 as ID, MAX(t3.DATA) as DATA      from t1 join t2 on (t1.ObjectID = t2.ID) join t3 on (t1.ObjectID = t3.ID) group by t2.ParID order by DATA DESC) as TMP;
497	ID	NULL
drop table t1, t2, t3;
CREATE TABLE t1 (name char(1) default NULL, val int(5) default NULL);
INSERT INTO t1 VALUES ('a',1),  ('a',2),  ('a',2),  ('a',2),  ('a',3),  ('a',6), ('a',7), ('a',11), ('a',11), ('a',12), ('a',13), ('a',13), ('a',20), ('b',2), ('b',3), ('b',4), ('b',5);
SELECT s.name, AVG(s.val) AS median FROM (SELECT x.name, x.val FROM t1 x, t1 y WHERE x.name=y.name GROUP BY x.name, x.val HAVING SUM(y.val <= x.val) >= COUNT(*)/2 AND SUM(y.val >= x.val) >= COUNT(*)/2) AS s GROUP BY s.name;
name	median
a	7.0000
b	3.5000
explain SELECT s.name, AVG(s.val) AS median FROM (SELECT x.name, x.val FROM t1 x, t1 y WHERE x.name=y.name GROUP BY x.name, x.val HAVING SUM(y.val <= x.val) >= COUNT(*)/2 AND SUM(y.val >= x.val) >= COUNT(*)/2) AS s GROUP BY s.name;
id	select_type	table	type	possible_keys	key	key_len	ref	rows	Extra
1	PRIMARY	<derived2>	ALL	NULL	NULL	NULL	NULL	289	Using temporary; Using filesort
2	DERIVED	x	ALL	NULL	NULL	NULL	NULL	17	Using temporary; Using filesort
2	DERIVED	y	ALL	NULL	NULL	NULL	NULL	17	Using where; Using join buffer (BNL, incremental buffers)
drop table t1;
create table t2 (a int, b int, primary key (a));
insert into t2 values (1,7),(2,7);
explain select a from t2 where a>1;
id	select_type	table	type	possible_keys	key	key_len	ref	rows	Extra
1	SIMPLE	t2	index	PRIMARY	PRIMARY	4	NULL	2	Using where; Using index
explain select a from (select a from t2 where a>1) tt;
id	select_type	table	type	possible_keys	key	key_len	ref	rows	Extra
1	PRIMARY	<derived2>	ALL	NULL	NULL	NULL	NULL	2	
2	DERIVED	t2	index	PRIMARY	PRIMARY	4	NULL	2	Using where; Using index
drop table t2;
CREATE TABLE `t1` ( `itemid` int(11) NOT NULL default '0', `grpid` varchar(15) NOT NULL default '', `vendor` int(11) NOT NULL default '0', `date_` date NOT NULL default '0000-00-00', `price` decimal(12,2) NOT NULL default '0.00', PRIMARY KEY  (`itemid`,`grpid`,`vendor`,`date_`), KEY `itemid` (`itemid`,`vendor`), KEY `itemid_2` (`itemid`,`date_`));
insert into t1 values (128, 'rozn', 2, curdate(), 10),
(128, 'rozn', 1, curdate(), 10);
SELECT MIN(price) min, MAX(price) max, AVG(price) avg FROM (SELECT SUBSTRING( MAX(concat(date_,";",price)), 12) price FROM t1 WHERE itemid=128 AND  grpid='rozn' GROUP BY itemid, grpid, vendor) lastprices;
min	max	avg
10.00	10.00	10
DROP TABLE t1;
create table t1 (a integer, b integer);
insert into t1 values (1,4), (2,2),(2,2), (4,1),(4,1),(4,1),(4,1);
select distinct sum(b) from t1 group by a;
sum(b)
4
select distinct sum(b) from (select a,b from t1) y group by a;
sum(b)
4
drop table t1;
CREATE TABLE t1 (a char(10), b char(10));
INSERT INTO t1 VALUES ('root','localhost'), ('root','%');
SELECT * FROM (SELECT (SELECT a.a FROM t1 AS a WHERE a.a = b.a) FROM t1 AS b) AS c;
ERROR 21000: Subquery returns more than 1 row
DROP TABLE t1;
create table t1(a int);
create table t2(a int);
create table t3(a int);
insert into t1 values(1),(1);
insert into t2 values(2),(2);
insert into t3 values(3),(3);
select * from t1 union distinct select * from t2 union all select * from t3;
a
1
2
3
3
select * from (select * from t1 union distinct select * from t2 union all select * from t3) X;
a
1
2
3
3
drop table t1, t2, t3;
create table t1 (a int);
create table t2 (a int);
select * from (select * from t1,t2) foo;
ERROR 42S21: Duplicate column name 'a'
drop table t1,t2;
create table t1 (ID int unsigned not null auto_increment,
DATA varchar(5) not null, primary key (ID));
create table t2 (ID int unsigned not null auto_increment,
DATA varchar(5) not null, FID int unsigned not null,
primary key (ID));
select A.* from (t1 inner join (select * from t2) as A on t1.ID = A.FID);
ID	DATA	FID
select t2.* from ((select * from t1) as A inner join t2 on A.ID = t2.FID);
ID	DATA	FID
select t2.* from (select * from t1) as A inner join t2 on A.ID = t2.FID;
ID	DATA	FID
drop table t1, t2;
drop user mysqltest_1;
# End of 4.1 tests
SELECT 0 FROM
(SELECT 0) t01, (SELECT 0) t02, (SELECT 0) t03, (SELECT 0) t04, (SELECT 0) t05,
(SELECT 0) t06, (SELECT 0) t07, (SELECT 0) t08, (SELECT 0) t09, (SELECT 0) t10,
(SELECT 0) t11, (SELECT 0) t12, (SELECT 0) t13, (SELECT 0) t14, (SELECT 0) t15,
(SELECT 0) t16, (SELECT 0) t17, (SELECT 0) t18, (SELECT 0) t19, (SELECT 0) t20,
(SELECT 0) t21, (SELECT 0) t22, (SELECT 0) t23, (SELECT 0) t24, (SELECT 0) t25,
(SELECT 0) t26, (SELECT 0) t27, (SELECT 0) t28, (SELECT 0) t29, (SELECT 0) t30,
(SELECT 0) t31, (SELECT 0) t32, (SELECT 0) t33, (SELECT 0) t34, (SELECT 0) t35,
(SELECT 0) t36, (SELECT 0) t37, (SELECT 0) t38, (SELECT 0) t39, (SELECT 0) t40,
(SELECT 0) t41, (SELECT 0) t42, (SELECT 0) t43, (SELECT 0) t44, (SELECT 0) t45,
(SELECT 0) t46, (SELECT 0) t47, (SELECT 0) t48, (SELECT 0) t49, (SELECT 0) t50,
(SELECT 0) t51, (SELECT 0) t52, (SELECT 0) t53, (SELECT 0) t54, (SELECT 0) t55,
(SELECT 0) t56, (SELECT 0) t57, (SELECT 0) t58, (SELECT 0) t59, (SELECT 0) t60,
(SELECT 0) t61;
0
0
#
#  A nested materialized derived table is used before being populated.
#  (addon for bug#19077)
#
CREATE TABLE t1 (i INT, j BIGINT);
INSERT INTO t1 VALUES (1, 2), (2, 2), (3, 2);
SELECT * FROM (SELECT MIN(i) FROM t1
WHERE j = SUBSTRING('12', (SELECT * FROM (SELECT MIN(j) FROM t1) t2))) t3;
MIN(i)
1
DROP TABLE t1;
# End of 5.0 tests
#
# Bug#55586: Crash JOIN of two subqueries in FROM + ORDER BY and GROUP BY
#
CREATE TABLE C (
`col_int_key` int(11) DEFAULT NULL,
`col_varchar_key` varchar(1) DEFAULT NULL,
`col_varchar_nokey` varchar(1) DEFAULT NULL,
KEY `col_varchar_key` (`col_varchar_key`,`col_int_key`)
);
INSERT INTO C VALUES (2,'w','w');
INSERT INTO C VALUES (2,'d','d');
SELECT SUM(DISTINCT table2.col_int_key) field1, 
table1.col_varchar_key field2 
FROM 
(SELECT * FROM C  ) table1
JOIN (SELECT * FROM C  ) table2
ON table2 .`col_varchar_key` = table1 .`col_varchar_nokey` 
GROUP  BY field2
ORDER  BY field1;
field1	field2
2	d
2	w
DROP TABLE C;
# End of test for bug#55586
#
# Bug#55561: Crash on JOIN with 2 FROM subqueries
#
CREATE TABLE C (
col_int int DEFAULT NULL,
col_varchar varchar(1) DEFAULT NULL
);
INSERT INTO `C` VALUES (0,NULL);
INSERT INTO `C` VALUES (5,'y');
SELECT table1.col_varchar
FROM 
( SELECT * FROM C  ) table1  
JOIN ( SELECT * FROM C  ) table2  ON table2.col_varchar = table1.col_varchar
WHERE 
table2.col_varchar < table2.col_varchar
AND table1.col_varchar != 'k' 
LIMIT  1;
col_varchar
DROP TABLE C;
# End on bug#55561
#
# Bug#56233: Hang during key generation for derived tables
#
CREATE TABLE C (
col_varchar_10_key varchar(10) DEFAULT NULL,
col_int_key int DEFAULT NULL,
pk int NOT NULL AUTO_INCREMENT,
col_date_key date DEFAULT NULL,
PRIMARY KEY (`pk`),
KEY `col_varchar_10_key` (`col_varchar_10_key`),
KEY `col_int_key` (`col_int_key`),
KEY `col_date_key` (`col_date_key`)
);
INSERT INTO C VALUES ('ok',3,1,'2003-04-02');
CREATE ALGORITHM=TEMPTABLE VIEW viewC AS SELECT * FROM C;
SELECT  table1.col_date_key AS field1 
FROM
C AS table1
WHERE 
(table1.col_int_key <=ANY 
( SELECT SUBQUERY1_t1.col_int_key 
FROM viewC AS SUBQUERY1_t1 
WHERE SUBQUERY1_t1.col_varchar_10_key <= table1.col_varchar_10_key 
) 
)
;
field1
2003-04-02
DROP TABLE C;
DROP VIEW viewC;
#
#
# Bug#55950: FROM Subquery joined by 2 varchar fields returns empty
#            set
#
CREATE TABLE `CC` (
`i1` varchar(1) DEFAULT NULL,
`i2` varchar(1) DEFAULT NULL
);
INSERT INTO `CC` VALUES ('m','m');
INSERT INTO `CC` VALUES ('c','c');
CREATE TABLE `C` (
`o1` varchar(1) DEFAULT NULL
);
INSERT INTO `C` VALUES ('m');
SELECT table1 . o1 
FROM C table1  
JOIN ( C table2  
JOIN ( SELECT * FROM CC ) table3  
ON table3 .`i1`  = table2 .o1  
) ON table3 .`i2`  = table2 .o1   
;
o1
m
# Ref access to the derived table should be used.
EXPLAIN SELECT table1 . o1 
FROM C table1  
JOIN ( C table2  
JOIN ( SELECT * FROM CC ) table3  
ON table3 .`i1`  = table2 .o1  
) ON table3 .`i2`  = table2 .o1   
;
id	select_type	table	type	possible_keys	key	key_len	ref	rows	Extra
1	PRIMARY	table1	system	NULL	NULL	NULL	NULL	1	
1	PRIMARY	table2	system	NULL	NULL	NULL	NULL	1	
1	PRIMARY	<derived2>	ref	auto_key0	auto_key0	8	const,const	0	Using index
2	DERIVED	CC	ALL	NULL	NULL	NULL	NULL	2	
DROP TABLE CC;
DROP TABLE C;
# End of test for bug#55950
#
# Bug#56592: Subquery with DISTINCT in FROM clause returns only partial
# result
#
CREATE TABLE `t1` (
`pk` int(11) NOT NULL,
`col_int_key` int(11) DEFAULT NULL,
`col_datetime_key` datetime DEFAULT NULL
) ENGINE=MyISAM;
INSERT INTO t1 VALUES (2, 9, NULL), (3, 3, '1900-01-01 00:00:00'),
(8, 8, '1900-01-01 00:00:00'), (15, 0, '2007-12-15 12:39:34');
SELECT * FROM ( 
SELECT DISTINCT tableB.col_datetime_key 
FROM t1 tableA LEFT JOIN t1 tableB ON tableA.pk < tableB.col_int_key
) AS FROM_SUBQUERY;
col_datetime_key
NULL
1900-01-01 00:00:00
EXPLAIN SELECT * FROM ( 
SELECT DISTINCT tableB.col_datetime_key 
FROM t1 tableA LEFT JOIN t1 tableB ON tableA.pk < tableB.col_int_key
) AS FROM_SUBQUERY;
id	select_type	table	type	possible_keys	key	key_len	ref	rows	Extra
1	PRIMARY	<derived2>	ALL	NULL	NULL	NULL	NULL	16	
2	DERIVED	tableA	ALL	NULL	NULL	NULL	NULL	4	Using temporary
2	DERIVED	tableB	ALL	NULL	NULL	NULL	NULL	4	Using where; Distinct; Using join buffer (BNL, incremental buffers)
EXPLAIN SELECT * FROM ( 
SELECT DISTINCT tableA.col_datetime_key 
FROM t1 tableA LEFT JOIN t1 tableB ON tableA.pk < tableB.col_int_key
) AS FROM_SUBQUERY;
id	select_type	table	type	possible_keys	key	key_len	ref	rows	Extra
1	PRIMARY	<derived2>	ALL	NULL	NULL	NULL	NULL	16	
2	DERIVED	tableA	ALL	NULL	NULL	NULL	NULL	4	Using temporary
2	DERIVED	tableB	ALL	NULL	NULL	NULL	NULL	4	Using where; Distinct; Using join buffer (BNL, incremental buffers)
DROP TABLE t1;
#
# Bug#58730 Assertion failed: table->key_read == 0 in close_thread_table,
#           temptable views
#
CREATE TABLE t1 (a INT);
CREATE TABLE t2 (b INT, KEY (b));
INSERT INTO t1 VALUES (1),(1);
INSERT INTO t2 VALUES (1),(1);
CREATE algorithm=temptable VIEW v1 AS
SELECT 1 FROM t1 LEFT JOIN t1 t3 ON 1 > (SELECT 1 FROM t1);
CREATE algorithm=temptable VIEW v2 AS SELECT 1 FROM t2;
EXPLAIN SELECT 1 FROM t1 JOIN v1 ON 1 > (SELECT 1 FROM v2);
ERROR 21000: Subquery returns more than 1 row
DROP TABLE t1, t2;
DROP VIEW v1, v2;
#
# WL#5274: Postpone materialization of views/subqueries in FROM clause.
#          Additional tests.
#
CREATE TABLE t1(f1 int, f11 int);
CREATE TABLE t2(f2 int, f22 int);
INSERT INTO t1 VALUES(1,1),(2,2),(3,3),(5,5),(9,9),(7,7);
INSERT INTO t2 VALUES(1,1),(3,3),(2,2),(4,4),(8,8),(6,6);
for merged derived tables
explain for simple derived
EXPLAIN SELECT * FROM (SELECT * FROM t1) tt;
id	select_type	table	type	possible_keys	key	key_len	ref	rows	Extra
1	PRIMARY	<derived2>	ALL	NULL	NULL	NULL	NULL	6	
2	DERIVED	t1	ALL	NULL	NULL	NULL	NULL	6	
SELECT * FROM (SELECT * FROM t1) tt;
f1	f11
1	1
2	2
3	3
5	5
9	9
7	7
explain for multitable derived
EXPLAIN EXTENDED SELECT * FROM (SELECT * FROM t1 JOIN t2 ON f1=f2) tt;
id	select_type	table	type	possible_keys	key	key_len	ref	rows	filtered	Extra
1	PRIMARY	<derived2>	ALL	NULL	NULL	NULL	NULL	36	100.00	
2	DERIVED	t1	ALL	NULL	NULL	NULL	NULL	6	100.00	
2	DERIVED	t2	ALL	NULL	NULL	NULL	NULL	6	100.00	Using where; Using join buffer (BNL, incremental buffers)
Warnings:
Note	1003	select `tt`.`f1` AS `f1`,`tt`.`f11` AS `f11`,`tt`.`f2` AS `f2`,`tt`.`f22` AS `f22` from (select `test`.`t1`.`f1` AS `f1`,`test`.`t1`.`f11` AS `f11`,`test`.`t2`.`f2` AS `f2`,`test`.`t2`.`f22` AS `f22` from `test`.`t1` join `test`.`t2` where (`test`.`t2`.`f2` = `test`.`t1`.`f1`)) `tt`
SELECT * FROM (SELECT * FROM t1 JOIN t2 ON f1=f2) tt;
f1	f11	f2	f22
1	1	1	1
3	3	3	3
2	2	2	2
explain for derived with where
FLUSH STATUS;
EXPLAIN EXTENDED 
SELECT * FROM (SELECT * FROM t1 WHERE f1 IN (2,3)) tt WHERE f11=2;
id	select_type	table	type	possible_keys	key	key_len	ref	rows	filtered	Extra
1	PRIMARY	<derived2>	ref	auto_key0	auto_key0	5	const	0	100.00	
2	DERIVED	t1	ALL	NULL	NULL	NULL	NULL	6	100.00	Using where
Warnings:
Note	1003	select `tt`.`f1` AS `f1`,`tt`.`f11` AS `f11` from (select `test`.`t1`.`f1` AS `f1`,`test`.`t1`.`f11` AS `f11` from `test`.`t1` where (`test`.`t1`.`f1` in (2,3))) `tt` where (`tt`.`f11` = 2)
SHOW STATUS LIKE 'Handler_read%';
Variable_name	Value
Handler_read_first	0
Handler_read_key	0
Handler_read_last	0
Handler_read_next	0
Handler_read_prev	0
Handler_read_rnd	0
Handler_read_rnd_next	0
FLUSH STATUS;
SELECT * FROM (SELECT * FROM t1 WHERE f1 IN (2,3)) tt WHERE f11=2;
f1	f11
2	2
SHOW STATUS LIKE 'Handler_read%';
Variable_name	Value
Handler_read_first	0
Handler_read_key	1
Handler_read_last	0
Handler_read_next	1
Handler_read_prev	0
Handler_read_rnd	0
Handler_read_rnd_next	7
join of derived
EXPLAIN EXTENDED 
SELECT * FROM (SELECT * FROM t1 WHERE f1 IN (2,3)) tt JOIN
(SELECT * FROM t1 WHERE f1 IN (1,2)) aa ON tt.f1=aa.f1;
id	select_type	table	type	possible_keys	key	key_len	ref	rows	filtered	Extra
1	PRIMARY	<derived2>	ALL	NULL	NULL	NULL	NULL	6	100.00	Using where
1	PRIMARY	<derived3>	ref	auto_key0	auto_key0	5	tt.f1	2	100.00	
3	DERIVED	t1	ALL	NULL	NULL	NULL	NULL	6	100.00	Using where
2	DERIVED	t1	ALL	NULL	NULL	NULL	NULL	6	100.00	Using where
Warnings:
Note	1003	select `tt`.`f1` AS `f1`,`tt`.`f11` AS `f11`,`aa`.`f1` AS `f1`,`aa`.`f11` AS `f11` from (select `test`.`t1`.`f1` AS `f1`,`test`.`t1`.`f11` AS `f11` from `test`.`t1` where (`test`.`t1`.`f1` in (2,3))) `tt` join (select `test`.`t1`.`f1` AS `f1`,`test`.`t1`.`f11` AS `f11` from `test`.`t1` where (`test`.`t1`.`f1` in (1,2))) `aa` where (`aa`.`f1` = `tt`.`f1`)
SELECT * FROM (SELECT * FROM t1 WHERE f1 IN (2,3)) tt JOIN
(SELECT * FROM t1 WHERE f1 IN (1,2)) aa ON tt.f1=aa.f1;
f1	f11	f1	f11
2	2	2	2
for merged views
CREATE VIEW v1 AS SELECT * FROM t1;
CREATE VIEW v2 AS SELECT * FROM t1 JOIN t2 ON f1=f2;
CREATE VIEW v3 AS SELECT * FROM t1 WHERE f1 IN (2,3);
CREATE VIEW v4 AS SELECT * FROM t2 WHERE f2 IN (2,3);
explain for simple views
EXPLAIN EXTENDED SELECT * FROM v1;
id	select_type	table	type	possible_keys	key	key_len	ref	rows	filtered	Extra
1	SIMPLE	t1	ALL	NULL	NULL	NULL	NULL	6	100.00	
Warnings:
Note	1003	select `test`.`t1`.`f1` AS `f1`,`test`.`t1`.`f11` AS `f11` from `test`.`t1`
SELECT * FROM v1;
f1	f11
1	1
2	2
3	3
5	5
9	9
7	7
explain for multitable views
EXPLAIN EXTENDED SELECT * FROM v2;
id	select_type	table	type	possible_keys	key	key_len	ref	rows	filtered	Extra
1	SIMPLE	t1	ALL	NULL	NULL	NULL	NULL	6	100.00	
1	SIMPLE	t2	ALL	NULL	NULL	NULL	NULL	6	100.00	Using where; Using join buffer (BNL, incremental buffers)
Warnings:
Note	1003	select `test`.`t1`.`f1` AS `f1`,`test`.`t1`.`f11` AS `f11`,`test`.`t2`.`f2` AS `f2`,`test`.`t2`.`f22` AS `f22` from `test`.`t1` join `test`.`t2` where (`test`.`t2`.`f2` = `test`.`t1`.`f1`)
SELECT * FROM v2;
f1	f11	f2	f22
1	1	1	1
3	3	3	3
2	2	2	2
explain for views with where
EXPLAIN EXTENDED SELECT * FROM v3 WHERE f11 IN (1,3);
id	select_type	table	type	possible_keys	key	key_len	ref	rows	filtered	Extra
1	SIMPLE	t1	ALL	NULL	NULL	NULL	NULL	6	100.00	Using where
Warnings:
Note	1003	select `test`.`t1`.`f1` AS `f1`,`test`.`t1`.`f11` AS `f11` from `test`.`t1` where ((`test`.`t1`.`f11` in (1,3)) and (`test`.`t1`.`f1` in (2,3)))
SELECT * FROM v3 WHERE f11 IN (1,3);
f1	f11
3	3
explain for joined views
EXPLAIN EXTENDED
SELECT * FROM v3 JOIN v4 ON f1=f2;
id	select_type	table	type	possible_keys	key	key_len	ref	rows	filtered	Extra
1	SIMPLE	t1	ALL	NULL	NULL	NULL	NULL	6	100.00	Using where
1	SIMPLE	t2	ALL	NULL	NULL	NULL	NULL	6	100.00	Using where; Using join buffer (BNL, incremental buffers)
Warnings:
Note	1003	select `test`.`t1`.`f1` AS `f1`,`test`.`t1`.`f11` AS `f11`,`test`.`t2`.`f2` AS `f2`,`test`.`t2`.`f22` AS `f22` from `test`.`t1` join `test`.`t2` where ((`test`.`t2`.`f2` = `test`.`t1`.`f1`) and (`test`.`t1`.`f1` in (2,3)) and (`test`.`t1`.`f1` in (2,3)))
SELECT * FROM v3 JOIN v4 ON f1=f2;
f1	f11	f2	f22
3	3	3	3
2	2	2	2
FLUSH STATUS;
EXPLAIN EXTENDED SELECT * FROM v4 WHERE f2 IN (1,3);
id	select_type	table	type	possible_keys	key	key_len	ref	rows	filtered	Extra
1	SIMPLE	t2	ALL	NULL	NULL	NULL	NULL	6	100.00	Using where
Warnings:
Note	1003	select `test`.`t2`.`f2` AS `f2`,`test`.`t2`.`f22` AS `f22` from `test`.`t2` where ((`test`.`t2`.`f2` in (1,3)) and (`test`.`t2`.`f2` in (2,3)))
SHOW STATUS LIKE 'Handler_read%';
Variable_name	Value
Handler_read_first	0
Handler_read_key	0
Handler_read_last	0
Handler_read_next	0
Handler_read_prev	0
Handler_read_rnd	0
Handler_read_rnd_next	0
FLUSH STATUS;
SELECT * FROM v4 WHERE f2 IN (1,3);
f2	f22
3	3
SHOW STATUS LIKE 'Handler_read%';
Variable_name	Value
Handler_read_first	0
Handler_read_key	0
Handler_read_last	0
Handler_read_next	0
Handler_read_prev	0
Handler_read_rnd	0
Handler_read_rnd_next	7
for materialized derived tables
explain for simple derived
EXPLAIN EXTENDED SELECT * FROM (SELECT * FROM t1 GROUP BY f1) tt;
id	select_type	table	type	possible_keys	key	key_len	ref	rows	filtered	Extra
1	PRIMARY	<derived2>	ALL	NULL	NULL	NULL	NULL	6	100.00	
2	DERIVED	t1	ALL	NULL	NULL	NULL	NULL	6	100.00	Using temporary; Using filesort
Warnings:
Note	1003	select `tt`.`f1` AS `f1`,`tt`.`f11` AS `f11` from (select `test`.`t1`.`f1` AS `f1`,`test`.`t1`.`f11` AS `f11` from `test`.`t1` group by `test`.`t1`.`f1`) `tt`
SELECT * FROM (SELECT * FROM t1 HAVING f1=f1) tt;
f1	f11
1	1
2	2
3	3
5	5
9	9
7	7
explain showing created indexes and late materialization
FLUSH STATUS;
EXPLAIN EXTENDED
SELECT * FROM t1 JOIN (SELECT * FROM t2 GROUP BY f2) tt ON f1=f2;
id	select_type	table	type	possible_keys	key	key_len	ref	rows	filtered	Extra
1	PRIMARY	t1	ALL	NULL	NULL	NULL	NULL	6	100.00	Using where
1	PRIMARY	<derived2>	ref	auto_key0	auto_key0	5	test.t1.f1	2	100.00	
2	DERIVED	t2	ALL	NULL	NULL	NULL	NULL	6	100.00	Using temporary; Using filesort
Warnings:
Note	1003	select `test`.`t1`.`f1` AS `f1`,`test`.`t1`.`f11` AS `f11`,`tt`.`f2` AS `f2`,`tt`.`f22` AS `f22` from `test`.`t1` join (select `test`.`t2`.`f2` AS `f2`,`test`.`t2`.`f22` AS `f22` from `test`.`t2` group by `test`.`t2`.`f2`) `tt` where (`tt`.`f2` = `test`.`t1`.`f1`)
SHOW STATUS LIKE 'Handler_read%';
Variable_name	Value
Handler_read_first	0
Handler_read_key	0
Handler_read_last	0
Handler_read_next	0
Handler_read_prev	0
Handler_read_rnd	0
Handler_read_rnd_next	0
FLUSH STATUS;
SELECT * FROM t1 JOIN (SELECT * FROM t2 GROUP BY f2) tt ON f1=f2;
f1	f11	f2	f22
1	1	1	1
2	2	2	2
3	3	3	3
SHOW STATUS LIKE 'Handler_read%';
Variable_name	Value
Handler_read_first	0
Handler_read_key	6
Handler_read_last	0
Handler_read_next	3
Handler_read_prev	0
Handler_read_rnd	6
Handler_read_rnd_next	21
for materialized views
DROP VIEW v1,v2,v3;
CREATE VIEW v1 AS SELECT * FROM t1 GROUP BY f1;
CREATE VIEW v2 AS SELECT * FROM t2 GROUP BY f2;
CREATE VIEW v3 AS SELECT t1.f1,t1.f11 FROM t1 JOIN t1 AS t11 HAVING t1.f1<100;
explain for simple derived
EXPLAIN EXTENDED SELECT * FROM v1;
id	select_type	table	type	possible_keys	key	key_len	ref	rows	filtered	Extra
1	PRIMARY	<derived2>	ALL	NULL	NULL	NULL	NULL	6	100.00	
2	DERIVED	t1	ALL	NULL	NULL	NULL	NULL	6	100.00	Using temporary; Using filesort
Warnings:
Note	1003	select `v1`.`f1` AS `f1`,`v1`.`f11` AS `f11` from `test`.`v1`
SELECT * FROM v1;
f1	f11
1	1
2	2
3	3
5	5
7	7
9	9
explain showing created indexes and late materialization for views
FLUSH STATUS;
EXPLAIN EXTENDED SELECT * FROM t1 JOIN v2 ON f1=f2;
id	select_type	table	type	possible_keys	key	key_len	ref	rows	filtered	Extra
1	PRIMARY	t1	ALL	NULL	NULL	NULL	NULL	6	100.00	Using where
1	PRIMARY	<derived2>	ref	auto_key0	auto_key0	5	test.t1.f1	2	100.00	
2	DERIVED	t2	ALL	NULL	NULL	NULL	NULL	6	100.00	Using temporary; Using filesort
Warnings:
Note	1003	select `test`.`t1`.`f1` AS `f1`,`test`.`t1`.`f11` AS `f11`,`v2`.`f2` AS `f2`,`v2`.`f22` AS `f22` from `test`.`t1` join `test`.`v2` where (`v2`.`f2` = `test`.`t1`.`f1`)
SHOW STATUS LIKE 'Handler_read%';
Variable_name	Value
Handler_read_first	0
Handler_read_key	0
Handler_read_last	0
Handler_read_next	0
Handler_read_prev	0
Handler_read_rnd	0
Handler_read_rnd_next	0
FLUSH STATUS;
SELECT * FROM t1 JOIN v2 ON f1=f2;
f1	f11	f2	f22
1	1	1	1
2	2	2	2
3	3	3	3
SHOW STATUS LIKE 'Handler_read%';
Variable_name	Value
Handler_read_first	0
Handler_read_key	6
Handler_read_last	0
Handler_read_next	3
Handler_read_prev	0
Handler_read_rnd	6
Handler_read_rnd_next	21
EXPLAIN EXTENDED
SELECT * FROM t1,v3 AS v31,v3 WHERE t1.f1=v31.f1 and t1.f1=v3.f1;
id	select_type	table	type	possible_keys	key	key_len	ref	rows	filtered	Extra
1	PRIMARY	t1	ALL	NULL	NULL	NULL	NULL	6	100.00	Using where
1	PRIMARY	<derived2>	ref	auto_key0	auto_key0	5	test.t1.f1	3	100.00	Using where
1	PRIMARY	<derived3>	ref	auto_key0	auto_key0	5	v31.f1	3	100.00	Using where
3	DERIVED	t1	ALL	NULL	NULL	NULL	NULL	6	100.00	
3	DERIVED	t11	ALL	NULL	NULL	NULL	NULL	6	100.00	Using join buffer (BNL, incremental buffers)
2	DERIVED	t1	ALL	NULL	NULL	NULL	NULL	6	100.00	
2	DERIVED	t11	ALL	NULL	NULL	NULL	NULL	6	100.00	Using join buffer (BNL, incremental buffers)
Warnings:
Note	1003	select `test`.`t1`.`f1` AS `f1`,`test`.`t1`.`f11` AS `f11`,`v31`.`f1` AS `f1`,`v31`.`f11` AS `f11`,`v3`.`f1` AS `f1`,`v3`.`f11` AS `f11` from `test`.`t1` join `test`.`v3` `v31` join `test`.`v3` where ((`v31`.`f1` = `test`.`t1`.`f1`) and (`v3`.`f1` = `test`.`t1`.`f1`))
FLUSH STATUS;
SELECT * FROM t1,v3 AS v31,v3 WHERE t1.f1=v31.f1 and t1.f1=v3.f1;
f1	f11	f1	f11	f1	f11
1	1	1	1	1	1
1	1	1	1	1	1
1	1	1	1	1	1
1	1	1	1	1	1
1	1	1	1	1	1
1	1	1	1	1	1
1	1	1	1	1	1
1	1	1	1	1	1
1	1	1	1	1	1
1	1	1	1	1	1
1	1	1	1	1	1
1	1	1	1	1	1
1	1	1	1	1	1
1	1	1	1	1	1
1	1	1	1	1	1
1	1	1	1	1	1
1	1	1	1	1	1
1	1	1	1	1	1
1	1	1	1	1	1
1	1	1	1	1	1
1	1	1	1	1	1
1	1	1	1	1	1
1	1	1	1	1	1
1	1	1	1	1	1
1	1	1	1	1	1
1	1	1	1	1	1
1	1	1	1	1	1
1	1	1	1	1	1
1	1	1	1	1	1
1	1	1	1	1	1
1	1	1	1	1	1
1	1	1	1	1	1
1	1	1	1	1	1
1	1	1	1	1	1
1	1	1	1	1	1
1	1	1	1	1	1
2	2	2	2	2	2
2	2	2	2	2	2
2	2	2	2	2	2
2	2	2	2	2	2
2	2	2	2	2	2
2	2	2	2	2	2
2	2	2	2	2	2
2	2	2	2	2	2
2	2	2	2	2	2
2	2	2	2	2	2
2	2	2	2	2	2
2	2	2	2	2	2
2	2	2	2	2	2
2	2	2	2	2	2
2	2	2	2	2	2
2	2	2	2	2	2
2	2	2	2	2	2
2	2	2	2	2	2
2	2	2	2	2	2
2	2	2	2	2	2
2	2	2	2	2	2
2	2	2	2	2	2
2	2	2	2	2	2
2	2	2	2	2	2
2	2	2	2	2	2
2	2	2	2	2	2
2	2	2	2	2	2
2	2	2	2	2	2
2	2	2	2	2	2
2	2	2	2	2	2
2	2	2	2	2	2
2	2	2	2	2	2
2	2	2	2	2	2
2	2	2	2	2	2
2	2	2	2	2	2
2	2	2	2	2	2
3	3	3	3	3	3
3	3	3	3	3	3
3	3	3	3	3	3
3	3	3	3	3	3
3	3	3	3	3	3
3	3	3	3	3	3
3	3	3	3	3	3
3	3	3	3	3	3
3	3	3	3	3	3
3	3	3	3	3	3
3	3	3	3	3	3
3	3	3	3	3	3
3	3	3	3	3	3
3	3	3	3	3	3
3	3	3	3	3	3
3	3	3	3	3	3
3	3	3	3	3	3
3	3	3	3	3	3
3	3	3	3	3	3
3	3	3	3	3	3
3	3	3	3	3	3
3	3	3	3	3	3
3	3	3	3	3	3
3	3	3	3	3	3
3	3	3	3	3	3
3	3	3	3	3	3
3	3	3	3	3	3
3	3	3	3	3	3
3	3	3	3	3	3
3	3	3	3	3	3
3	3	3	3	3	3
3	3	3	3	3	3
3	3	3	3	3	3
3	3	3	3	3	3
3	3	3	3	3	3
3	3	3	3	3	3
5	5	5	5	5	5
5	5	5	5	5	5
5	5	5	5	5	5
5	5	5	5	5	5
5	5	5	5	5	5
5	5	5	5	5	5
5	5	5	5	5	5
5	5	5	5	5	5
5	5	5	5	5	5
5	5	5	5	5	5
5	5	5	5	5	5
5	5	5	5	5	5
5	5	5	5	5	5
5	5	5	5	5	5
5	5	5	5	5	5
5	5	5	5	5	5
5	5	5	5	5	5
5	5	5	5	5	5
5	5	5	5	5	5
5	5	5	5	5	5
5	5	5	5	5	5
5	5	5	5	5	5
5	5	5	5	5	5
5	5	5	5	5	5
5	5	5	5	5	5
5	5	5	5	5	5
5	5	5	5	5	5
5	5	5	5	5	5
5	5	5	5	5	5
5	5	5	5	5	5
5	5	5	5	5	5
5	5	5	5	5	5
5	5	5	5	5	5
5	5	5	5	5	5
5	5	5	5	5	5
5	5	5	5	5	5
9	9	9	9	9	9
9	9	9	9	9	9
9	9	9	9	9	9
9	9	9	9	9	9
9	9	9	9	9	9
9	9	9	9	9	9
9	9	9	9	9	9
9	9	9	9	9	9
9	9	9	9	9	9
9	9	9	9	9	9
9	9	9	9	9	9
9	9	9	9	9	9
9	9	9	9	9	9
9	9	9	9	9	9
9	9	9	9	9	9
9	9	9	9	9	9
9	9	9	9	9	9
9	9	9	9	9	9
9	9	9	9	9	9
9	9	9	9	9	9
9	9	9	9	9	9
9	9	9	9	9	9
9	9	9	9	9	9
9	9	9	9	9	9
9	9	9	9	9	9
9	9	9	9	9	9
9	9	9	9	9	9
9	9	9	9	9	9
9	9	9	9	9	9
9	9	9	9	9	9
9	9	9	9	9	9
9	9	9	9	9	9
9	9	9	9	9	9
9	9	9	9	9	9
9	9	9	9	9	9
9	9	9	9	9	9
7	7	7	7	7	7
7	7	7	7	7	7
7	7	7	7	7	7
7	7	7	7	7	7
7	7	7	7	7	7
7	7	7	7	7	7
7	7	7	7	7	7
7	7	7	7	7	7
7	7	7	7	7	7
7	7	7	7	7	7
7	7	7	7	7	7
7	7	7	7	7	7
7	7	7	7	7	7
7	7	7	7	7	7
7	7	7	7	7	7
7	7	7	7	7	7
7	7	7	7	7	7
7	7	7	7	7	7
7	7	7	7	7	7
7	7	7	7	7	7
7	7	7	7	7	7
7	7	7	7	7	7
7	7	7	7	7	7
7	7	7	7	7	7
7	7	7	7	7	7
7	7	7	7	7	7
7	7	7	7	7	7
7	7	7	7	7	7
7	7	7	7	7	7
7	7	7	7	7	7
7	7	7	7	7	7
7	7	7	7	7	7
7	7	7	7	7	7
7	7	7	7	7	7
7	7	7	7	7	7
7	7	7	7	7	7
SHOW STATUS LIKE 'Handler_read%';
Variable_name	Value
Handler_read_first	0
Handler_read_key	42
Handler_read_last	0
Handler_read_next	252
Handler_read_prev	0
Handler_read_rnd	0
Handler_read_rnd_next	35
explain showing late materialization for views
EXPLAIN EXTENDED SELECT * FROM v1 JOIN v4 ON f1=f2;
id	select_type	table	type	possible_keys	key	key_len	ref	rows	filtered	Extra
1	PRIMARY	t2	ALL	NULL	NULL	NULL	NULL	6	100.00	Using where
1	PRIMARY	<derived2>	ref	auto_key0	auto_key0	5	test.t2.f2	2	100.00	
2	DERIVED	t1	ALL	NULL	NULL	NULL	NULL	6	100.00	Using temporary; Using filesort
Warnings:
Note	1003	select `v1`.`f1` AS `f1`,`v1`.`f11` AS `f11`,`test`.`t2`.`f2` AS `f2`,`test`.`t2`.`f22` AS `f22` from `test`.`v1` join `test`.`t2` where ((`v1`.`f1` = `test`.`t2`.`f2`) and (`test`.`t2`.`f2` in (2,3)))
SELECT * FROM v1 JOIN v4 ON f1=f2;
f1	f11	f2	f22
3	3	3	3
2	2	2	2
merged derived in merged derived
EXPLAIN EXTENDED SELECT * FROM (SELECT * FROM 
(SELECT * FROM t1 WHERE f1 < 7) tt WHERE f1 > 2) zz;
id	select_type	table	type	possible_keys	key	key_len	ref	rows	filtered	Extra
1	PRIMARY	<derived2>	ALL	NULL	NULL	NULL	NULL	6	100.00	
2	DERIVED	<derived3>	ALL	NULL	NULL	NULL	NULL	6	100.00	Using where
3	DERIVED	t1	ALL	NULL	NULL	NULL	NULL	6	100.00	Using where
Warnings:
Note	1003	select `zz`.`f1` AS `f1`,`zz`.`f11` AS `f11` from (select `tt`.`f1` AS `f1`,`tt`.`f11` AS `f11` from (select `test`.`t1`.`f1` AS `f1`,`test`.`t1`.`f11` AS `f11` from `test`.`t1` where (`test`.`t1`.`f1` < 7)) `tt` where (`tt`.`f1` > 2)) `zz`
SELECT * FROM (SELECT * FROM 
(SELECT * FROM t1 WHERE f1 < 7) tt WHERE f1 > 2) zz;
f1	f11
3	3
5	5
materialized derived in merged derived
EXPLAIN EXTENDED  SELECT * FROM (SELECT * FROM 
(SELECT * FROM t1 WHERE f1 < 7 GROUP BY f1) tt WHERE f1 > 2) zz;
id	select_type	table	type	possible_keys	key	key_len	ref	rows	filtered	Extra
1	PRIMARY	<derived2>	ALL	NULL	NULL	NULL	NULL	6	100.00	
2	DERIVED	<derived3>	ALL	NULL	NULL	NULL	NULL	6	100.00	Using where
3	DERIVED	t1	ALL	NULL	NULL	NULL	NULL	6	100.00	Using where; Using temporary; Using filesort
Warnings:
Note	1003	select `zz`.`f1` AS `f1`,`zz`.`f11` AS `f11` from (select `tt`.`f1` AS `f1`,`tt`.`f11` AS `f11` from (select `test`.`t1`.`f1` AS `f1`,`test`.`t1`.`f11` AS `f11` from `test`.`t1` where (`test`.`t1`.`f1` < 7) group by `test`.`t1`.`f1`) `tt` where (`tt`.`f1` > 2)) `zz`
SELECT * FROM (SELECT * FROM 
(SELECT * FROM t1 WHERE f1 < 7 GROUP BY f1) tt WHERE f1 > 2) zz;
f1	f11
3	3
5	5
merged derived in materialized derived
EXPLAIN  extended SELECT * FROM (SELECT * FROM 
(SELECT * FROM t1 WHERE f1 < 7) tt WHERE f1 > 2 GROUP BY f1) zz;
id	select_type	table	type	possible_keys	key	key_len	ref	rows	filtered	Extra
1	PRIMARY	<derived2>	ALL	NULL	NULL	NULL	NULL	6	100.00	
2	DERIVED	<derived3>	ALL	NULL	NULL	NULL	NULL	6	100.00	Using where; Using temporary; Using filesort
3	DERIVED	t1	ALL	NULL	NULL	NULL	NULL	6	100.00	Using where
Warnings:
Note	1003	select `zz`.`f1` AS `f1`,`zz`.`f11` AS `f11` from (select `tt`.`f1` AS `f1`,`tt`.`f11` AS `f11` from (select `test`.`t1`.`f1` AS `f1`,`test`.`t1`.`f11` AS `f11` from `test`.`t1` where (`test`.`t1`.`f1` < 7)) `tt` where (`tt`.`f1` > 2) group by `tt`.`f1`) `zz`
SELECT * FROM (SELECT * FROM 
(SELECT * FROM t1 WHERE f1 < 7) tt WHERE f1 > 2 GROUP BY f1) zz;
f1	f11
3	3
5	5
materialized derived in materialized derived
EXPLAIN EXTENDED  SELECT * FROM (SELECT * FROM 
(SELECT * FROM t1 WHERE f1 < 7 GROUP BY f1) tt WHERE f1 > 2 GROUP BY f1) zz;
id	select_type	table	type	possible_keys	key	key_len	ref	rows	filtered	Extra
1	PRIMARY	<derived2>	ALL	NULL	NULL	NULL	NULL	6	100.00	
2	DERIVED	<derived3>	ALL	NULL	NULL	NULL	NULL	6	100.00	Using where; Using temporary; Using filesort
3	DERIVED	t1	ALL	NULL	NULL	NULL	NULL	6	100.00	Using where; Using temporary; Using filesort
Warnings:
Note	1003	select `zz`.`f1` AS `f1`,`zz`.`f11` AS `f11` from (select `tt`.`f1` AS `f1`,`tt`.`f11` AS `f11` from (select `test`.`t1`.`f1` AS `f1`,`test`.`t1`.`f11` AS `f11` from `test`.`t1` where (`test`.`t1`.`f1` < 7) group by `test`.`t1`.`f1`) `tt` where (`tt`.`f1` > 2) group by `tt`.`f1`) `zz`
SELECT * FROM (SELECT * FROM 
(SELECT * FROM t1 WHERE f1 < 7 GROUP BY f1) tt WHERE f1 > 2 GROUP BY f1) zz;
f1	f11
3	3
5	5
mat in merged derived join mat in merged derived
EXPLAIN EXTENDED  SELECT * FROM 
(SELECT * FROM (SELECT * FROM t1 WHERE f1 < 7 GROUP BY f1) tt WHERE f1 > 2) x
JOIN 
(SELECT * FROM (SELECT * FROM t1 WHERE f1 < 7 GROUP BY f1) tt WHERE f1 > 2) z
ON x.f1 = z.f1;
id	select_type	table	type	possible_keys	key	key_len	ref	rows	filtered	Extra
1	PRIMARY	<derived2>	ALL	NULL	NULL	NULL	NULL	6	100.00	Using where
1	PRIMARY	<derived4>	ref	auto_key0	auto_key0	5	x.f1	2	100.00	
4	DERIVED	<derived5>	ALL	NULL	NULL	NULL	NULL	6	100.00	Using where
5	DERIVED	t1	ALL	NULL	NULL	NULL	NULL	6	100.00	Using where; Using temporary; Using filesort
2	DERIVED	<derived3>	ALL	NULL	NULL	NULL	NULL	6	100.00	Using where
3	DERIVED	t1	ALL	NULL	NULL	NULL	NULL	6	100.00	Using where; Using temporary; Using filesort
Warnings:
Note	1003	select `x`.`f1` AS `f1`,`x`.`f11` AS `f11`,`z`.`f1` AS `f1`,`z`.`f11` AS `f11` from (select `tt`.`f1` AS `f1`,`tt`.`f11` AS `f11` from (select `test`.`t1`.`f1` AS `f1`,`test`.`t1`.`f11` AS `f11` from `test`.`t1` where (`test`.`t1`.`f1` < 7) group by `test`.`t1`.`f1`) `tt` where (`tt`.`f1` > 2)) `x` join (select `tt`.`f1` AS `f1`,`tt`.`f11` AS `f11` from (select `t1`.`f1` AS `f1`,`t1`.`f11` AS `f11` from `test`.`t1` where (`t1`.`f1` < 7) group by `t1`.`f1`) `tt` where (`tt`.`f1` > 2)) `z` where (`z`.`f1` = `x`.`f1`)
FLUSH STATUS;
SELECT * FROM 
(SELECT * FROM (SELECT * FROM t1 WHERE f1 < 7 GROUP BY f1) tt WHERE f1 > 2) x
JOIN 
(SELECT * FROM (SELECT * FROM t1 WHERE f1 < 7 GROUP BY f1) tt WHERE f1 > 2) z
ON x.f1 = z.f1;
f1	f11	f1	f11
3	3	3	3
5	5	5	5
SHOW STATUS LIKE 'Handler_read%';
Variable_name	Value
Handler_read_first	0
Handler_read_key	2
Handler_read_last	0
Handler_read_next	2
Handler_read_prev	0
Handler_read_rnd	8
Handler_read_rnd_next	37
FLUSH STATUS;
merged in merged derived join merged in merged derived
EXPLAIN EXTENDED  SELECT * FROM 
(SELECT * FROM 
(SELECT * FROM t1 WHERE f1 < 7 ) tt WHERE f1 > 2 ) x
JOIN 
(SELECT * FROM 
(SELECT * FROM t1 WHERE f1 < 7 ) tt WHERE f1 > 2 ) z
ON x.f1 = z.f1;
id	select_type	table	type	possible_keys	key	key_len	ref	rows	filtered	Extra
1	PRIMARY	<derived2>	ALL	NULL	NULL	NULL	NULL	6	100.00	Using where
1	PRIMARY	<derived4>	ref	auto_key0	auto_key0	5	x.f1	2	100.00	
4	DERIVED	<derived5>	ALL	NULL	NULL	NULL	NULL	6	100.00	Using where
5	DERIVED	t1	ALL	NULL	NULL	NULL	NULL	6	100.00	Using where
2	DERIVED	<derived3>	ALL	NULL	NULL	NULL	NULL	6	100.00	Using where
3	DERIVED	t1	ALL	NULL	NULL	NULL	NULL	6	100.00	Using where
Warnings:
Note	1003	select `x`.`f1` AS `f1`,`x`.`f11` AS `f11`,`z`.`f1` AS `f1`,`z`.`f11` AS `f11` from (select `tt`.`f1` AS `f1`,`tt`.`f11` AS `f11` from (select `test`.`t1`.`f1` AS `f1`,`test`.`t1`.`f11` AS `f11` from `test`.`t1` where (`test`.`t1`.`f1` < 7)) `tt` where (`tt`.`f1` > 2)) `x` join (select `tt`.`f1` AS `f1`,`tt`.`f11` AS `f11` from (select `t1`.`f1` AS `f1`,`t1`.`f11` AS `f11` from `test`.`t1` where (`t1`.`f1` < 7)) `tt` where (`tt`.`f1` > 2)) `z` where (`z`.`f1` = `x`.`f1`)
SELECT * FROM 
(SELECT * FROM 
(SELECT * FROM t1 WHERE f1 < 7 ) tt WHERE f1 > 2 ) x
JOIN 
(SELECT * FROM 
(SELECT * FROM t1 WHERE f1 < 7 ) tt WHERE f1 > 2 ) z
ON x.f1 = z.f1;
f1	f11	f1	f11
3	3	3	3
5	5	5	5
materialized in materialized derived join 
materialized in materialized derived
EXPLAIN EXTENDED  SELECT * FROM 
(SELECT * FROM 
(SELECT * FROM t1 WHERE f1 < 7 GROUP BY f1) tt WHERE f1 > 2 GROUP BY f1) x
JOIN 
(SELECT * FROM 
(SELECT * FROM t1 WHERE f1 < 7 GROUP BY f1) tt WHERE f1 > 2 GROUP BY f1) z
ON x.f1 = z.f1;
id	select_type	table	type	possible_keys	key	key_len	ref	rows	filtered	Extra
1	PRIMARY	<derived2>	ALL	NULL	NULL	NULL	NULL	6	100.00	Using where
1	PRIMARY	<derived4>	ref	auto_key0	auto_key0	5	x.f1	2	100.00	
4	DERIVED	<derived5>	ALL	NULL	NULL	NULL	NULL	6	100.00	Using where; Using temporary; Using filesort
5	DERIVED	t1	ALL	NULL	NULL	NULL	NULL	6	100.00	Using where; Using temporary; Using filesort
2	DERIVED	<derived3>	ALL	NULL	NULL	NULL	NULL	6	100.00	Using where; Using temporary; Using filesort
3	DERIVED	t1	ALL	NULL	NULL	NULL	NULL	6	100.00	Using where; Using temporary; Using filesort
Warnings:
Note	1003	select `x`.`f1` AS `f1`,`x`.`f11` AS `f11`,`z`.`f1` AS `f1`,`z`.`f11` AS `f11` from (select `tt`.`f1` AS `f1`,`tt`.`f11` AS `f11` from (select `test`.`t1`.`f1` AS `f1`,`test`.`t1`.`f11` AS `f11` from `test`.`t1` where (`test`.`t1`.`f1` < 7) group by `test`.`t1`.`f1`) `tt` where (`tt`.`f1` > 2) group by `tt`.`f1`) `x` join (select `tt`.`f1` AS `f1`,`tt`.`f11` AS `f11` from (select `t1`.`f1` AS `f1`,`t1`.`f11` AS `f11` from `test`.`t1` where (`t1`.`f1` < 7) group by `t1`.`f1`) `tt` where (`tt`.`f1` > 2) group by `tt`.`f1`) `z` where (`z`.`f1` = `x`.`f1`)
SELECT * FROM 
(SELECT * FROM 
(SELECT * FROM t1 WHERE f1 < 7 GROUP BY f1) tt WHERE f1 > 2 GROUP BY f1) x
JOIN 
(SELECT * FROM 
(SELECT * FROM t1 WHERE f1 < 7 GROUP BY f1) tt WHERE f1 > 2 GROUP BY f1) z
ON x.f1 = z.f1;
f1	f11	f1	f11
3	3	3	3
5	5	5	5
merged view in materialized derived
EXPLAIN EXTENDED
SELECT * FROM (SELECT * FROM v4 GROUP BY 1) tt;
id	select_type	table	type	possible_keys	key	key_len	ref	rows	filtered	Extra
1	PRIMARY	<derived2>	ALL	NULL	NULL	NULL	NULL	6	100.00	
2	DERIVED	t2	ALL	NULL	NULL	NULL	NULL	6	100.00	Using where; Using temporary; Using filesort
Warnings:
Note	1003	select `tt`.`f2` AS `f2`,`tt`.`f22` AS `f22` from (select `test`.`t2`.`f2` AS `f2`,`test`.`t2`.`f22` AS `f22` from `test`.`t2` where (`test`.`t2`.`f2` in (2,3)) group by 1) `tt`
SELECT * FROM (SELECT * FROM v4 GROUP BY 1) tt;
f2	f22
2	2
3	3
materialized view in merged derived
EXPLAIN EXTENDED 
SELECT * FROM ( SELECT * FROM v1 WHERE f1 < 7) tt;
id	select_type	table	type	possible_keys	key	key_len	ref	rows	filtered	Extra
1	PRIMARY	<derived2>	ALL	NULL	NULL	NULL	NULL	6	100.00	
2	DERIVED	<derived3>	ALL	NULL	NULL	NULL	NULL	6	100.00	Using where
3	DERIVED	t1	ALL	NULL	NULL	NULL	NULL	6	100.00	Using temporary; Using filesort
Warnings:
Note	1003	select `tt`.`f1` AS `f1`,`tt`.`f11` AS `f11` from (select `v1`.`f1` AS `f1`,`v1`.`f11` AS `f11` from `test`.`v1` where (`v1`.`f1` < 7)) `tt`
SELECT * FROM ( SELECT * FROM v1 WHERE f1 < 7) tt;
f1	f11
1	1
2	2
3	3
5	5
merged view in a merged view in a merged derived
CREATE VIEW v6 AS SELECT * FROM v4 WHERE f2 < 7;
EXPLAIN EXTENDED SELECT * FROM (SELECT * FROM v6) tt;
id	select_type	table	type	possible_keys	key	key_len	ref	rows	filtered	Extra
1	PRIMARY	<derived2>	ALL	NULL	NULL	NULL	NULL	6	100.00	
2	DERIVED	t2	ALL	NULL	NULL	NULL	NULL	6	100.00	Using where
Warnings:
Note	1003	select `tt`.`f2` AS `f2`,`tt`.`f22` AS `f22` from (select `test`.`t2`.`f2` AS `f2`,`test`.`t2`.`f22` AS `f22` from `test`.`t2` where ((`test`.`t2`.`f2` in (2,3)) and (`test`.`t2`.`f2` < 7))) `tt`
SELECT * FROM (SELECT * FROM v6) tt;
f2	f22
3	3
2	2
materialized view in a merged view in a materialized derived
CREATE VIEW v7 AS SELECT * FROM v1;
EXPLAIN EXTENDED SELECT * FROM (SELECT * FROM v7 GROUP BY 1) tt;
id	select_type	table	type	possible_keys	key	key_len	ref	rows	filtered	Extra
1	PRIMARY	<derived2>	ALL	NULL	NULL	NULL	NULL	6	100.00	
2	DERIVED	<derived4>	ALL	NULL	NULL	NULL	NULL	6	100.00	Using temporary; Using filesort
4	DERIVED	t1	ALL	NULL	NULL	NULL	NULL	6	100.00	Using temporary; Using filesort
Warnings:
Note	1003	select `tt`.`f1` AS `f1`,`tt`.`f11` AS `f11` from (select `v1`.`f1` AS `f1`,`v1`.`f11` AS `f11` from `test`.`v1` group by 1) `tt`
SELECT * FROM (SELECT * FROM v7 GROUP BY 1) tt;
f1	f11
1	1
2	2
3	3
5	5
7	7
9	9
JOIN of above two
EXPLAIN EXTENDED SELECT * FROM v6 JOIN v7 ON f2=f1;
id	select_type	table	type	possible_keys	key	key_len	ref	rows	filtered	Extra
1	PRIMARY	t2	ALL	NULL	NULL	NULL	NULL	6	100.00	Using where
1	PRIMARY	<derived5>	ref	auto_key0	auto_key0	5	test.t2.f2	2	100.00	
5	DERIVED	t1	ALL	NULL	NULL	NULL	NULL	6	100.00	Using temporary; Using filesort
Warnings:
Note	1003	select `test`.`t2`.`f2` AS `f2`,`test`.`t2`.`f22` AS `f22`,`v1`.`f1` AS `f1`,`v1`.`f11` AS `f11` from `test`.`t2` join `test`.`v1` where ((`v1`.`f1` = `test`.`t2`.`f2`) and (`test`.`t2`.`f2` in (2,3)) and (`test`.`t2`.`f2` < 7))
SELECT * FROM v6 JOIN v7 ON f2=f1;
f2	f22	f1	f11
3	3	3	3
2	2	2	2
test two keys
CREATE TABLE t3(f3 INT, f33 INT);
INSERT INTO t1 VALUES(6,6),(8,8);
INSERT INTO t3 VALUES(1,1),(2,2),(3,3),(5,5);
EXPLAIN EXTENDED SELECT * FROM t1 JOIN (SELECT * FROM t2) tt ON t1.f1=tt.f2
JOIN t3 ON tt.f22=t3.f3;
id	select_type	table	type	possible_keys	key	key_len	ref	rows	filtered	Extra
1	PRIMARY	t3	ALL	NULL	NULL	NULL	NULL	4	100.00	Using where
1	PRIMARY	<derived2>	ref	auto_key2	auto_key2	5	test.t3.f3	2	100.00	
1	PRIMARY	t1	ALL	NULL	NULL	NULL	NULL	8	100.00	Using where; Using join buffer (BNL, incremental buffers)
2	DERIVED	t2	ALL	NULL	NULL	NULL	NULL	6	100.00	
Warnings:
Note	1003	select `test`.`t1`.`f1` AS `f1`,`test`.`t1`.`f11` AS `f11`,`tt`.`f2` AS `f2`,`tt`.`f22` AS `f22`,`test`.`t3`.`f3` AS `f3`,`test`.`t3`.`f33` AS `f33` from `test`.`t1` join (select `test`.`t2`.`f2` AS `f2`,`test`.`t2`.`f22` AS `f22` from `test`.`t2`) `tt` join `test`.`t3` where ((`test`.`t1`.`f1` = `tt`.`f2`) and (`tt`.`f22` = `test`.`t3`.`f3`))
SELECT * FROM t1 JOIN (SELECT * FROM t2) tt ON t1.f1=tt.f2
JOIN t3 ON tt.f22=t3.f3;
f1	f11	f2	f22	f3	f33
1	1	1	1	1	1
2	2	2	2	2	2
3	3	3	3	3	3
DROP TABLE t1,t2,t3;
DROP VIEW v1,v2,v3,v4,v6,v7;
#
#
<<<<<<< HEAD
# BUG#11783262: CRASH IN ITEM_FIELD::ITEM_FIELD IN ITEM.CC ON SUBQUERY
#               IN FROM WITH WL5274 
#
CREATE TABLE t1 (
col_int_key INT,
col_time_key time,
col_varchar_key VARCHAR(1),
KEY col_int_key (col_int_key),
KEY col_varchar_key (col_varchar_key,col_int_key)
) ENGINE=INNODB;
SELECT alias1.col_time_key AS field1
FROM ( ( SELECT SQ1_alias1.* FROM t1 AS SQ1_alias1 ) AS alias1
INNER JOIN t1 AS alias2
ON (alias2.col_int_key = alias1.col_int_key)
)
WHERE alias1.col_int_key = 207
ORDER BY alias1.col_varchar_key, field1;
field1
DROP TABLE t1;
#
# Bug#11807437: VALGRIND WARNING IN MYSQL_DERIVED_OPTIMIZE() LINE 293
#
CREATE TABLE t1 (
f1 int(11) DEFAULT NULL
);
SELECT 1
FROM (
SELECT 1, 2 FROM DUAL
WHERE EXISTS  (
SELECT f1
FROM  t1
)) AS tt
;
1
DROP TABLE t1;
#
#
# Bug#11808582: VALGRIND ON WL#5274: INVALID WRITE IN MC_REPLACE_STRMEM.C:493) 
#
CREATE TABLE t1 (
pk INT NOT NULL AUTO_INCREMENT,
col_int_key INT,
col_time_key time,
col_varchar_key VARCHAR(1),
PRIMARY KEY (pk),
KEY col_int_key (col_int_key),
KEY col_varchar_key (col_varchar_key,col_int_key)
) ENGINE=InnoDB;
SELECT tt.col_time_key
FROM ( ( SELECT * FROM t1 ) AS tt
INNER JOIN t1
ON (t1.col_int_key = tt.col_int_key)
)
WHERE tt.col_int_key = 207
ORDER BY tt.col_varchar_key, tt.pk ASC, 1;
col_time_key
DROP TABLE t1;
#
# Bug#11791677 - ASSERTION FAILED IN JOIN_MATERIALIZE_TABLE IN
#                SQL_SELECT.CC ON NESTED SUBQUERY 
#
CREATE TABLE t1 (
pk int(11) NOT NULL AUTO_INCREMENT,
col_int_key int(11) DEFAULT NULL,
col_varchar_key varchar(1) DEFAULT NULL,
PRIMARY KEY (pk),
KEY col_varchar_key (col_varchar_key,col_int_key)
);
INSERT INTO t1 VALUES (10,8,'v'), (29,4,'c');
CREATE TABLE t2 (  
pk int(11) NOT NULL AUTO_INCREMENT,
col_int_nokey int(11) DEFAULT NULL,
col_varchar_key varchar(1) DEFAULT NULL,
PRIMARY KEY (pk)
);
INSERT INTO t2 VALUES (16,1,'c'), (20,4,'d');
CREATE TABLE t3 (
`field1` varchar(1) DEFAULT NULL,
`field2` int(11) DEFAULT NULL
);
INSERT INTO t3 VALUES ('m',6),('c',4);
SELECT *
FROM t3
WHERE (field1, field2) IN (
SELECT t1.col_varchar_key AS field1,
t1.col_int_key AS field2
FROM ( t1 INNER JOIN (
SELECT t2.*
FROM t2
WHERE t2.col_int_nokey < t2.pk ) AS alias2
ON (alias2.col_varchar_key = t1.col_varchar_key ) )
GROUP BY field1, field2
ORDER BY t1.col_int_key, t1 .pk DESC )
;
field1	field2
c	4
DROP TABLE t1,t2,t3;
#
#
# Bug#11791705 - CRASH IN JOIN_MATERIALIZE_TABLE OR ASSERTION FAIL:
#                !TAB->SAVE_READ_FIRST_RECORD
#
CREATE TABLE t1 (a INTEGER);
INSERT INTO t1 VALUES (NULL),(NULL);
SELECT * FROM t1
WHERE (a, a) NOT IN
(SELECT * FROM (SELECT 8, 4 UNION SELECT 2, 3) tt) ;
a
DROP TABLE t1;
=======
# Bug#11791649 - ASSERT: FIXED == 0, IN ITEM.CC ON EXPLAIN WITH VIEW
#                IN SUBQUERY 
#
CREATE TABLE t1 (pk int);
INSERT INTO t1 VALUES (1);
CREATE TABLE t2 (col_varchar_nokey varchar(1));
INSERT INTO t2 VALUES ('m'), ('f');
EXPLAIN SELECT pk
FROM t1
WHERE (2) IN
( SELECT *
FROM (SELECT COUNT(col_varchar_nokey) FROM t2) d
)
;
id	select_type	table	type	possible_keys	key	key_len	ref	rows	Extra
1	PRIMARY	t1	system	NULL	NULL	NULL	NULL	1	
2	DEPENDENT SUBQUERY	<derived3>	ref	auto_key0	auto_key0	8	const	0	Using where; Using index
3	DERIVED	t2	ALL	NULL	NULL	NULL	NULL	2	
DROP TABLE t1,t2;
>>>>>>> dd54df7f
#<|MERGE_RESOLUTION|>--- conflicted
+++ resolved
@@ -1329,7 +1329,6 @@
 DROP VIEW v1,v2,v3,v4,v6,v7;
 #
 #
-<<<<<<< HEAD
 # BUG#11783262: CRASH IN ITEM_FIELD::ITEM_FIELD IN ITEM.CC ON SUBQUERY
 #               IN FROM WITH WL5274 
 #
@@ -1439,7 +1438,7 @@
 (SELECT * FROM (SELECT 8, 4 UNION SELECT 2, 3) tt) ;
 a
 DROP TABLE t1;
-=======
+#
 # Bug#11791649 - ASSERT: FIXED == 0, IN ITEM.CC ON EXPLAIN WITH VIEW
 #                IN SUBQUERY 
 #
@@ -1459,5 +1458,4 @@
 2	DEPENDENT SUBQUERY	<derived3>	ref	auto_key0	auto_key0	8	const	0	Using where; Using index
 3	DERIVED	t2	ALL	NULL	NULL	NULL	NULL	2	
 DROP TABLE t1,t2;
->>>>>>> dd54df7f
 #