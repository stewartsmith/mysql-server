--- conflicted
+++ resolved
@@ -1994,20 +1994,12 @@
 {
   bool ret= false;
   DBUG_ENTER("StoredFuncObj::serialize()");
-<<<<<<< HEAD
   DBUG_PRINT("StoredProcObj::serialize", ("name: %s in %s",
               m_stored_func_name.c_ptr(), m_db_name.c_ptr()));
-  serialization->length(0);
-  ret= serialize_routine(thd, TYPE_ENUM_FUNCTION, m_db_name,
-                          m_stored_func_name, serialization);
-=======
-  DBUG_PRINT("StoredProcObj::serialize", ("name: %s in %s", 
-             m_stored_func_name.c_ptr(), m_db_name.c_ptr()));
   prepend_db(thd, serialization, &m_db_name);
   ret= serialize_routine(thd, TYPE_ENUM_FUNCTION, m_db_name,
                          m_stored_func_name, serialization);
   serialization->set_charset(system_charset_info);
->>>>>>> 7af8d051
   DBUG_RETURN(ret);
 }
 
