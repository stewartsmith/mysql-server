--- conflicted
+++ resolved
@@ -1644,7 +1644,11 @@
 a.VARIABLE_VALUE - b.VARIABLE_VALUE
 2
 drop table t0;
-<<<<<<< HEAD
+CREATE TABLE t1(a INT) KEY_BLOCK_SIZE=1;
+SELECT CREATE_OPTIONS FROM INFORMATION_SCHEMA.TABLES WHERE TABLE_NAME='t1';
+CREATE_OPTIONS
+KEY_BLOCK_SIZE=1
+DROP TABLE t1;
 End of 5.1 tests.
 create function f1 (p1 int, p2 datetime, p3 decimal(10,2))
 returns char(10) return null;
@@ -1727,12 +1731,4 @@
 unlock tables;
 # Switching to connection 'con3726_2'
 # Switching to connection 'default'
-drop tables t1, t3;
-=======
-CREATE TABLE t1(a INT) KEY_BLOCK_SIZE=1;
-SELECT CREATE_OPTIONS FROM INFORMATION_SCHEMA.TABLES WHERE TABLE_NAME='t1';
-CREATE_OPTIONS
-KEY_BLOCK_SIZE=1
-DROP TABLE t1;
-End of 5.1 tests.
->>>>>>> 5fdd9c99
+drop tables t1, t3;