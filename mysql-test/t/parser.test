#
# This file contains tests covering the parser
#

#=============================================================================
# LEXICAL PARSER (lex)
#=============================================================================

#
# Maintainer: these tests are for the lexical parser, so every character,
# even whitespace or comments, is significant here.
#

#
# Bug#26030 (Parsing fails for stored routine w/multi-statement execution
# enabled)
#

--disable_warnings
DROP PROCEDURE IF EXISTS p26030;
--enable_warnings

delimiter $$;

select "non terminated"$$
select "terminated";$$
select "non terminated, space"      $$
select "terminated, space";      $$
select "non terminated, comment" /* comment */$$
select "terminated, comment"; /* comment */$$

# Multi queries can not be used in --ps-protocol test mode
--disable_ps_protocol

select "stmt 1";select "stmt 2 non terminated"$$
select "stmt 1";select "stmt 2 terminated";$$
select "stmt 1";select "stmt 2 non terminated, space"      $$
select "stmt 1";select "stmt 2 terminated, space";      $$
select "stmt 1";select "stmt 2 non terminated, comment" /* comment */$$
select "stmt 1";select "stmt 2 terminated, comment"; /* comment */$$

select "stmt 1";             select "space, stmt 2"$$
select "stmt 1";/* comment */select "comment, stmt 2"$$

DROP PROCEDURE IF EXISTS p26030; CREATE PROCEDURE p26030() BEGIN SELECT 1; END; CALL p26030()
$$

DROP PROCEDURE IF EXISTS p26030; CREATE PROCEDURE p26030() SELECT 1; CALL p26030()
$$

--enable_ps_protocol

delimiter ;$$
DROP PROCEDURE p26030;

<<<<<<< HEAD
#
# Bug#35936 (Garbage in syntax error message)
#

# test that
# - <WITH> <END_OF_INPUT>
# - <WITH> <YYEOF>
# are parsed properly during the LALR(2) lookup

--error ER_PARSE_ERROR
SHOW NEW MASTER FOR SLAVE WITH;

--error ER_PARSE_ERROR
SHOW NEW MASTER FOR SLAVE WITH foo bar baz;

delimiter $$;

--error ER_PARSE_ERROR
SHOW NEW MASTER FOR SLAVE WITH$$

--error ER_PARSE_ERROR
SHOW NEW MASTER FOR SLAVE WITH;$$

delimiter ;$$

#============================================================================r
# SYNTACTIC PARSER (bison)
#=============================================================================

#
#
# Bug#21114 (Foreign key creation fails to table with name format)
# 

# Test coverage with edge conditions

-- error ER_WRONG_PARAMCOUNT_TO_NATIVE_FCT
select pi(3.14);

-- error ER_WRONG_PARAMCOUNT_TO_NATIVE_FCT
select tan();
-- error ER_WRONG_PARAMCOUNT_TO_NATIVE_FCT
select tan(1, 2);

-- error ER_WRONG_PARAMCOUNT_TO_NATIVE_FCT
select makedate(1);
-- error ER_WRONG_PARAMCOUNT_TO_NATIVE_FCT
select makedate(1, 2, 3);

-- error ER_WRONG_PARAMCOUNT_TO_NATIVE_FCT
select maketime();
-- error ER_WRONG_PARAMCOUNT_TO_NATIVE_FCT
select maketime(1);
-- error ER_WRONG_PARAMCOUNT_TO_NATIVE_FCT
select maketime(1, 2);
-- error ER_WRONG_PARAMCOUNT_TO_NATIVE_FCT
select maketime(1, 2, 3, 4);

-- error ER_WRONG_PARAMCOUNT_TO_NATIVE_FCT
select atan();
-- error ER_WRONG_PARAMCOUNT_TO_NATIVE_FCT
select atan2(1, 2, 3);

-- error ER_WRONG_PARAMCOUNT_TO_NATIVE_FCT
select concat();
select concat("foo");

-- error ER_WRONG_PARAMCOUNT_TO_NATIVE_FCT
select concat_ws();
-- error ER_WRONG_PARAMCOUNT_TO_NATIVE_FCT
select concat_ws("foo");

-- error ER_WRONG_PARAMCOUNT_TO_NATIVE_FCT
select encrypt();
-- error ER_WRONG_PARAMCOUNT_TO_NATIVE_FCT
select encrypt(1, 2, 3);

-- error ER_WRONG_PARAMCOUNT_TO_NATIVE_FCT
select des_encrypt("p1", "p2", "not expected");
-- error ER_WRONG_PARAMCOUNT_TO_NATIVE_FCT
select des_decrypt("p1", "p2", "not expected");

-- error ER_WRONG_PARAMCOUNT_TO_NATIVE_FCT
select elt();
-- error ER_WRONG_PARAMCOUNT_TO_NATIVE_FCT
select elt(1);

-- error ER_WRONG_PARAMCOUNT_TO_NATIVE_FCT
select export_set();
-- error ER_WRONG_PARAMCOUNT_TO_NATIVE_FCT
select export_set("p1");
-- error ER_WRONG_PARAMCOUNT_TO_NATIVE_FCT
select export_set("p1", "p2");
-- error ER_WRONG_PARAMCOUNT_TO_NATIVE_FCT
select export_set("p1", "p2", "p3", "p4", "p5", "p6");

-- error ER_WRONG_PARAMCOUNT_TO_NATIVE_FCT
select field();
-- error ER_WRONG_PARAMCOUNT_TO_NATIVE_FCT
select field("p1");

-- error ER_WRONG_PARAMCOUNT_TO_NATIVE_FCT
select from_unixtime();
-- error ER_WRONG_PARAMCOUNT_TO_NATIVE_FCT
select from_unixtime(1, 2, 3);

-- error ER_WRONG_PARAMCOUNT_TO_NATIVE_FCT
select unix_timestamp(1, 2);

-- error ER_WRONG_PARAMCOUNT_TO_NATIVE_FCT
select greatest();
-- error ER_WRONG_PARAMCOUNT_TO_NATIVE_FCT
select greatest(12);

-- error ER_WRONG_PARAMCOUNT_TO_NATIVE_FCT
select last_insert_id(1, 2);

-- error ER_WRONG_PARAMCOUNT_TO_NATIVE_FCT
select least();
-- error ER_WRONG_PARAMCOUNT_TO_NATIVE_FCT
select least(12);

-- error ER_WRONG_PARAMCOUNT_TO_NATIVE_FCT
select locate();
-- error ER_WRONG_PARAMCOUNT_TO_NATIVE_FCT
select locate(1);
-- error ER_WRONG_PARAMCOUNT_TO_NATIVE_FCT
select locate(1, 2, 3, 4);

-- error ER_WRONG_PARAMCOUNT_TO_NATIVE_FCT
select log();
-- error ER_WRONG_PARAMCOUNT_TO_NATIVE_FCT
select log(1, 2, 3);

-- error ER_WRONG_PARAMCOUNT_TO_NATIVE_FCT
select make_set();
-- error ER_WRONG_PARAMCOUNT_TO_NATIVE_FCT
select make_set(1);

-- error ER_WRONG_PARAMCOUNT_TO_NATIVE_FCT
select master_pos_wait();
-- error ER_WRONG_PARAMCOUNT_TO_NATIVE_FCT
select master_pos_wait(1);
-- error ER_WRONG_PARAMCOUNT_TO_NATIVE_FCT
select master_pos_wait(1, 2, 3, 4);

-- error ER_WRONG_PARAMCOUNT_TO_NATIVE_FCT
select rand(1, 2, 3);

-- error ER_WRONG_PARAMCOUNT_TO_NATIVE_FCT
select round(1, 2, 3);

-- error ER_WRONG_PARAMCOUNT_TO_NATIVE_FCT
select yearweek();
-- error ER_WRONG_PARAMCOUNT_TO_NATIVE_FCT
select yearweek(1, 2, 3);

#
# Bug#24736: UDF functions parsed as Stored Functions
#

# Verify that the syntax for calling UDF : foo(expr AS param, ...)
# can not be used when calling native functions

# Native function with 1 argument

select abs(3);
-- error ER_WRONG_PARAMETERS_TO_NATIVE_FCT
select abs(3 AS three);
-- error ER_WRONG_PARAMETERS_TO_NATIVE_FCT
select abs(3 three);
-- error ER_WRONG_PARAMETERS_TO_NATIVE_FCT
select abs(3 AS "three");
-- error ER_WRONG_PARAMETERS_TO_NATIVE_FCT
select abs(3 "three");

# Native function with 2 arguments

set @bar="bar";
set @foobar="foobar";

select instr("foobar", "bar");
-- error ER_WRONG_PARAMETERS_TO_NATIVE_FCT
select instr("foobar" AS p1, "bar");
-- error ER_WRONG_PARAMETERS_TO_NATIVE_FCT
select instr("foobar" p1, "bar");
-- error ER_WRONG_PARAMETERS_TO_NATIVE_FCT
select instr("foobar" AS "p1", "bar");
## String concatenation, valid syntax
select instr("foobar" "p1", "bar");
-- error ER_WRONG_PARAMETERS_TO_NATIVE_FCT
select instr(@foobar "p1", "bar");
-- error ER_WRONG_PARAMETERS_TO_NATIVE_FCT
select instr("foobar", "bar" AS p2);
-- error ER_WRONG_PARAMETERS_TO_NATIVE_FCT
select instr("foobar", "bar" p2);
-- error ER_WRONG_PARAMETERS_TO_NATIVE_FCT
select instr("foobar", "bar" AS "p2");
## String concatenation, valid syntax
select instr("foobar", "bar" "p2");
-- error ER_WRONG_PARAMETERS_TO_NATIVE_FCT
select instr("foobar", @bar "p2");
-- error ER_WRONG_PARAMETERS_TO_NATIVE_FCT
select instr("foobar" AS p1, "bar" AS p2);

# Native function with 3 arguments

select conv(255, 10, 16);
-- error ER_WRONG_PARAMETERS_TO_NATIVE_FCT
select conv(255 AS p1, 10, 16);
-- error ER_WRONG_PARAMETERS_TO_NATIVE_FCT
select conv(255 p1, 10, 16);
-- error ER_WRONG_PARAMETERS_TO_NATIVE_FCT
select conv(255 AS "p1", 10, 16);
-- error ER_WRONG_PARAMETERS_TO_NATIVE_FCT
select conv(255 "p1", 10, 16);
-- error ER_WRONG_PARAMETERS_TO_NATIVE_FCT
select conv(255, 10 AS p2, 16);
-- error ER_WRONG_PARAMETERS_TO_NATIVE_FCT
select conv(255, 10 p2, 16);
-- error ER_WRONG_PARAMETERS_TO_NATIVE_FCT
select conv(255, 10 AS "p2", 16);
-- error ER_WRONG_PARAMETERS_TO_NATIVE_FCT
select conv(255, 10 "p2", 16);
-- error ER_WRONG_PARAMETERS_TO_NATIVE_FCT
select conv(255, 10, 16 AS p3);
-- error ER_WRONG_PARAMETERS_TO_NATIVE_FCT
select conv(255, 10, 16 p3);
-- error ER_WRONG_PARAMETERS_TO_NATIVE_FCT
select conv(255, 10, 16 AS "p3");
-- error ER_WRONG_PARAMETERS_TO_NATIVE_FCT
select conv(255, 10, 16 "p3");
-- error ER_WRONG_PARAMETERS_TO_NATIVE_FCT
select conv(255 AS p1, 10 AS p2, 16 AS p3);

# Native function with a variable number of arguments

# Bug in libm.so on Solaris:
#   atan(10) from 32-bit version returns 1.4711276743037347
#   atan(10) from 64-bit version returns 1.4711276743037345
--replace_result 1.4711276743037345 1.4711276743037347
select atan(10);
-- error ER_WRONG_PARAMETERS_TO_NATIVE_FCT
select atan(10 AS p1);
-- error ER_WRONG_PARAMETERS_TO_NATIVE_FCT
select atan(10 p1);
-- error ER_WRONG_PARAMETERS_TO_NATIVE_FCT
select atan(10 AS "p1");
-- error ER_WRONG_PARAMETERS_TO_NATIVE_FCT
select atan(10 "p1");

select atan(10, 20);
-- error ER_WRONG_PARAMETERS_TO_NATIVE_FCT
select atan(10 AS p1, 20);
-- error ER_WRONG_PARAMETERS_TO_NATIVE_FCT
select atan(10 p1, 20);
-- error ER_WRONG_PARAMETERS_TO_NATIVE_FCT
select atan(10 AS "p1", 20);
-- error ER_WRONG_PARAMETERS_TO_NATIVE_FCT
select atan(10 "p1", 20);
-- error ER_WRONG_PARAMETERS_TO_NATIVE_FCT
select atan(10, 20 AS p2);
-- error ER_WRONG_PARAMETERS_TO_NATIVE_FCT
select atan(10, 20 p2);
-- error ER_WRONG_PARAMETERS_TO_NATIVE_FCT
select atan(10, 20 AS "p2");
-- error ER_WRONG_PARAMETERS_TO_NATIVE_FCT
select atan(10, 20 "p2");
-- error ER_WRONG_PARAMETERS_TO_NATIVE_FCT
select atan(10 AS p1, 20 AS p2);

#
# Bug#22312 Syntax error in expression with INTERVAL()
#

--disable_warnings
DROP TABLE IF EXISTS t1;
--enable_warnings

SELECT STR_TO_DATE('10:00 PM', '%h:%i %p') + INTERVAL 10 MINUTE;
SELECT STR_TO_DATE('10:00 PM', '%h:%i %p') + INTERVAL (INTERVAL(1,2,3) + 1) MINUTE;
SELECT "1997-12-31 23:59:59" + INTERVAL 1 SECOND;
SELECT 1 + INTERVAL(1,0,1,2) + 1;
SELECT INTERVAL(1^1,0,1,2) + 1;
SELECT INTERVAL(1,0+1,2,3) * 5.5;
SELECT INTERVAL(3,3,1+3,4+4) / 0.5;
SELECT (INTERVAL(1,0,1,2) + 5) * 7 + INTERVAL(1,0,1,2) / 2;
SELECT INTERVAL(1,0,1,2) + 1, 5 * INTERVAL(1,0,1,2);
SELECT INTERVAL(0,(1*5)/2) + INTERVAL(5,4,3);

--disable_warnings
SELECT 1^1 + INTERVAL 1+1 SECOND & 1 + INTERVAL 1+1 SECOND;
SELECT 1%2 - INTERVAL 1^1 SECOND | 1%2 - INTERVAL 1^1 SECOND;
--enable_warnings

CREATE TABLE t1 (a INT, b DATETIME);
INSERT INTO t1 VALUES (INTERVAL(3,2,1) + 1, "1997-12-31 23:59:59" + INTERVAL 1 SECOND);
SELECT * FROM t1 WHERE a = INTERVAL(3,2,1) + 1;
DROP TABLE t1;

#
# Bug#28317 Left Outer Join with {oj outer-join}
#

--disable_warnings
DROP TABLE IF EXISTS t1,t2,t3;
--enable_warnings
CREATE TABLE t1 (a1 INT, a2 INT, a3 INT, a4 DATETIME);
CREATE TABLE t2 LIKE t1;
CREATE TABLE t3 LIKE t1;
SELECT t1.* FROM t1 AS t0, { OJ t2 INNER JOIN t1 ON (t1.a1=t2.a1) } WHERE t0.a3=2;
SELECT t1.*,t2.* FROM { OJ ((t1 INNER JOIN t2 ON (t1.a1=t2.a2)) LEFT OUTER JOIN t3 ON t3.a3=t2.a1)};
SELECT t1.*,t2.* FROM { OJ ((t1 LEFT OUTER JOIN t2 ON t1.a3=t2.a2) INNER JOIN t3 ON (t3.a1=t2.a2))};
SELECT t1.*,t2.* FROM { OJ (t1 LEFT OUTER JOIN t2 ON t1.a1=t2.a2) CROSS JOIN t3 ON (t3.a2=t2.a3)};
SELECT * FROM {oj t1 LEFT OUTER JOIN t2 ON t1.a1=t2.a3} WHERE t1.a2 > 10;
SELECT {fn CONCAT(a1,a2)} FROM t1;
UPDATE t3 SET a4={d '1789-07-14'} WHERE a1=0;
SELECT a1, a4 FROM t2 WHERE a4 LIKE {fn UCASE('1789-07-14')};
DROP TABLE t1, t2, t3;

#
# Bug#31765 (BACKUP DATABASE broken syntax)
#

--error ER_PARSE_ERROR
BACKUP DATABASE *, test to 'broken.bak';

--error ER_PARSE_ERROR
BACKUP DATABASE *, db1, db2, db3 to 'broken.bak';
=======
#============================================================================r
# SYNTACTIC PARSER (bison)
#=============================================================================
>>>>>>> e8e7fdb7
<|MERGE_RESOLUTION|>--- conflicted
+++ resolved
@@ -53,338 +53,6 @@
 delimiter ;$$
 DROP PROCEDURE p26030;
 
-<<<<<<< HEAD
-#
-# Bug#35936 (Garbage in syntax error message)
-#
-
-# test that
-# - <WITH> <END_OF_INPUT>
-# - <WITH> <YYEOF>
-# are parsed properly during the LALR(2) lookup
-
---error ER_PARSE_ERROR
-SHOW NEW MASTER FOR SLAVE WITH;
-
---error ER_PARSE_ERROR
-SHOW NEW MASTER FOR SLAVE WITH foo bar baz;
-
-delimiter $$;
-
---error ER_PARSE_ERROR
-SHOW NEW MASTER FOR SLAVE WITH$$
-
---error ER_PARSE_ERROR
-SHOW NEW MASTER FOR SLAVE WITH;$$
-
-delimiter ;$$
-
 #============================================================================r
 # SYNTACTIC PARSER (bison)
 #=============================================================================
-
-#
-#
-# Bug#21114 (Foreign key creation fails to table with name format)
-# 
-
-# Test coverage with edge conditions
-
--- error ER_WRONG_PARAMCOUNT_TO_NATIVE_FCT
-select pi(3.14);
-
--- error ER_WRONG_PARAMCOUNT_TO_NATIVE_FCT
-select tan();
--- error ER_WRONG_PARAMCOUNT_TO_NATIVE_FCT
-select tan(1, 2);
-
--- error ER_WRONG_PARAMCOUNT_TO_NATIVE_FCT
-select makedate(1);
--- error ER_WRONG_PARAMCOUNT_TO_NATIVE_FCT
-select makedate(1, 2, 3);
-
--- error ER_WRONG_PARAMCOUNT_TO_NATIVE_FCT
-select maketime();
--- error ER_WRONG_PARAMCOUNT_TO_NATIVE_FCT
-select maketime(1);
--- error ER_WRONG_PARAMCOUNT_TO_NATIVE_FCT
-select maketime(1, 2);
--- error ER_WRONG_PARAMCOUNT_TO_NATIVE_FCT
-select maketime(1, 2, 3, 4);
-
--- error ER_WRONG_PARAMCOUNT_TO_NATIVE_FCT
-select atan();
--- error ER_WRONG_PARAMCOUNT_TO_NATIVE_FCT
-select atan2(1, 2, 3);
-
--- error ER_WRONG_PARAMCOUNT_TO_NATIVE_FCT
-select concat();
-select concat("foo");
-
--- error ER_WRONG_PARAMCOUNT_TO_NATIVE_FCT
-select concat_ws();
--- error ER_WRONG_PARAMCOUNT_TO_NATIVE_FCT
-select concat_ws("foo");
-
--- error ER_WRONG_PARAMCOUNT_TO_NATIVE_FCT
-select encrypt();
--- error ER_WRONG_PARAMCOUNT_TO_NATIVE_FCT
-select encrypt(1, 2, 3);
-
--- error ER_WRONG_PARAMCOUNT_TO_NATIVE_FCT
-select des_encrypt("p1", "p2", "not expected");
--- error ER_WRONG_PARAMCOUNT_TO_NATIVE_FCT
-select des_decrypt("p1", "p2", "not expected");
-
--- error ER_WRONG_PARAMCOUNT_TO_NATIVE_FCT
-select elt();
--- error ER_WRONG_PARAMCOUNT_TO_NATIVE_FCT
-select elt(1);
-
--- error ER_WRONG_PARAMCOUNT_TO_NATIVE_FCT
-select export_set();
--- error ER_WRONG_PARAMCOUNT_TO_NATIVE_FCT
-select export_set("p1");
--- error ER_WRONG_PARAMCOUNT_TO_NATIVE_FCT
-select export_set("p1", "p2");
--- error ER_WRONG_PARAMCOUNT_TO_NATIVE_FCT
-select export_set("p1", "p2", "p3", "p4", "p5", "p6");
-
--- error ER_WRONG_PARAMCOUNT_TO_NATIVE_FCT
-select field();
--- error ER_WRONG_PARAMCOUNT_TO_NATIVE_FCT
-select field("p1");
-
--- error ER_WRONG_PARAMCOUNT_TO_NATIVE_FCT
-select from_unixtime();
--- error ER_WRONG_PARAMCOUNT_TO_NATIVE_FCT
-select from_unixtime(1, 2, 3);
-
--- error ER_WRONG_PARAMCOUNT_TO_NATIVE_FCT
-select unix_timestamp(1, 2);
-
--- error ER_WRONG_PARAMCOUNT_TO_NATIVE_FCT
-select greatest();
--- error ER_WRONG_PARAMCOUNT_TO_NATIVE_FCT
-select greatest(12);
-
--- error ER_WRONG_PARAMCOUNT_TO_NATIVE_FCT
-select last_insert_id(1, 2);
-
--- error ER_WRONG_PARAMCOUNT_TO_NATIVE_FCT
-select least();
--- error ER_WRONG_PARAMCOUNT_TO_NATIVE_FCT
-select least(12);
-
--- error ER_WRONG_PARAMCOUNT_TO_NATIVE_FCT
-select locate();
--- error ER_WRONG_PARAMCOUNT_TO_NATIVE_FCT
-select locate(1);
--- error ER_WRONG_PARAMCOUNT_TO_NATIVE_FCT
-select locate(1, 2, 3, 4);
-
--- error ER_WRONG_PARAMCOUNT_TO_NATIVE_FCT
-select log();
--- error ER_WRONG_PARAMCOUNT_TO_NATIVE_FCT
-select log(1, 2, 3);
-
--- error ER_WRONG_PARAMCOUNT_TO_NATIVE_FCT
-select make_set();
--- error ER_WRONG_PARAMCOUNT_TO_NATIVE_FCT
-select make_set(1);
-
--- error ER_WRONG_PARAMCOUNT_TO_NATIVE_FCT
-select master_pos_wait();
--- error ER_WRONG_PARAMCOUNT_TO_NATIVE_FCT
-select master_pos_wait(1);
--- error ER_WRONG_PARAMCOUNT_TO_NATIVE_FCT
-select master_pos_wait(1, 2, 3, 4);
-
--- error ER_WRONG_PARAMCOUNT_TO_NATIVE_FCT
-select rand(1, 2, 3);
-
--- error ER_WRONG_PARAMCOUNT_TO_NATIVE_FCT
-select round(1, 2, 3);
-
--- error ER_WRONG_PARAMCOUNT_TO_NATIVE_FCT
-select yearweek();
--- error ER_WRONG_PARAMCOUNT_TO_NATIVE_FCT
-select yearweek(1, 2, 3);
-
-#
-# Bug#24736: UDF functions parsed as Stored Functions
-#
-
-# Verify that the syntax for calling UDF : foo(expr AS param, ...)
-# can not be used when calling native functions
-
-# Native function with 1 argument
-
-select abs(3);
--- error ER_WRONG_PARAMETERS_TO_NATIVE_FCT
-select abs(3 AS three);
--- error ER_WRONG_PARAMETERS_TO_NATIVE_FCT
-select abs(3 three);
--- error ER_WRONG_PARAMETERS_TO_NATIVE_FCT
-select abs(3 AS "three");
--- error ER_WRONG_PARAMETERS_TO_NATIVE_FCT
-select abs(3 "three");
-
-# Native function with 2 arguments
-
-set @bar="bar";
-set @foobar="foobar";
-
-select instr("foobar", "bar");
--- error ER_WRONG_PARAMETERS_TO_NATIVE_FCT
-select instr("foobar" AS p1, "bar");
--- error ER_WRONG_PARAMETERS_TO_NATIVE_FCT
-select instr("foobar" p1, "bar");
--- error ER_WRONG_PARAMETERS_TO_NATIVE_FCT
-select instr("foobar" AS "p1", "bar");
-## String concatenation, valid syntax
-select instr("foobar" "p1", "bar");
--- error ER_WRONG_PARAMETERS_TO_NATIVE_FCT
-select instr(@foobar "p1", "bar");
--- error ER_WRONG_PARAMETERS_TO_NATIVE_FCT
-select instr("foobar", "bar" AS p2);
--- error ER_WRONG_PARAMETERS_TO_NATIVE_FCT
-select instr("foobar", "bar" p2);
--- error ER_WRONG_PARAMETERS_TO_NATIVE_FCT
-select instr("foobar", "bar" AS "p2");
-## String concatenation, valid syntax
-select instr("foobar", "bar" "p2");
--- error ER_WRONG_PARAMETERS_TO_NATIVE_FCT
-select instr("foobar", @bar "p2");
--- error ER_WRONG_PARAMETERS_TO_NATIVE_FCT
-select instr("foobar" AS p1, "bar" AS p2);
-
-# Native function with 3 arguments
-
-select conv(255, 10, 16);
--- error ER_WRONG_PARAMETERS_TO_NATIVE_FCT
-select conv(255 AS p1, 10, 16);
--- error ER_WRONG_PARAMETERS_TO_NATIVE_FCT
-select conv(255 p1, 10, 16);
--- error ER_WRONG_PARAMETERS_TO_NATIVE_FCT
-select conv(255 AS "p1", 10, 16);
--- error ER_WRONG_PARAMETERS_TO_NATIVE_FCT
-select conv(255 "p1", 10, 16);
--- error ER_WRONG_PARAMETERS_TO_NATIVE_FCT
-select conv(255, 10 AS p2, 16);
--- error ER_WRONG_PARAMETERS_TO_NATIVE_FCT
-select conv(255, 10 p2, 16);
--- error ER_WRONG_PARAMETERS_TO_NATIVE_FCT
-select conv(255, 10 AS "p2", 16);
--- error ER_WRONG_PARAMETERS_TO_NATIVE_FCT
-select conv(255, 10 "p2", 16);
--- error ER_WRONG_PARAMETERS_TO_NATIVE_FCT
-select conv(255, 10, 16 AS p3);
--- error ER_WRONG_PARAMETERS_TO_NATIVE_FCT
-select conv(255, 10, 16 p3);
--- error ER_WRONG_PARAMETERS_TO_NATIVE_FCT
-select conv(255, 10, 16 AS "p3");
--- error ER_WRONG_PARAMETERS_TO_NATIVE_FCT
-select conv(255, 10, 16 "p3");
--- error ER_WRONG_PARAMETERS_TO_NATIVE_FCT
-select conv(255 AS p1, 10 AS p2, 16 AS p3);
-
-# Native function with a variable number of arguments
-
-# Bug in libm.so on Solaris:
-#   atan(10) from 32-bit version returns 1.4711276743037347
-#   atan(10) from 64-bit version returns 1.4711276743037345
---replace_result 1.4711276743037345 1.4711276743037347
-select atan(10);
--- error ER_WRONG_PARAMETERS_TO_NATIVE_FCT
-select atan(10 AS p1);
--- error ER_WRONG_PARAMETERS_TO_NATIVE_FCT
-select atan(10 p1);
--- error ER_WRONG_PARAMETERS_TO_NATIVE_FCT
-select atan(10 AS "p1");
--- error ER_WRONG_PARAMETERS_TO_NATIVE_FCT
-select atan(10 "p1");
-
-select atan(10, 20);
--- error ER_WRONG_PARAMETERS_TO_NATIVE_FCT
-select atan(10 AS p1, 20);
--- error ER_WRONG_PARAMETERS_TO_NATIVE_FCT
-select atan(10 p1, 20);
--- error ER_WRONG_PARAMETERS_TO_NATIVE_FCT
-select atan(10 AS "p1", 20);
--- error ER_WRONG_PARAMETERS_TO_NATIVE_FCT
-select atan(10 "p1", 20);
--- error ER_WRONG_PARAMETERS_TO_NATIVE_FCT
-select atan(10, 20 AS p2);
--- error ER_WRONG_PARAMETERS_TO_NATIVE_FCT
-select atan(10, 20 p2);
--- error ER_WRONG_PARAMETERS_TO_NATIVE_FCT
-select atan(10, 20 AS "p2");
--- error ER_WRONG_PARAMETERS_TO_NATIVE_FCT
-select atan(10, 20 "p2");
--- error ER_WRONG_PARAMETERS_TO_NATIVE_FCT
-select atan(10 AS p1, 20 AS p2);
-
-#
-# Bug#22312 Syntax error in expression with INTERVAL()
-#
-
---disable_warnings
-DROP TABLE IF EXISTS t1;
---enable_warnings
-
-SELECT STR_TO_DATE('10:00 PM', '%h:%i %p') + INTERVAL 10 MINUTE;
-SELECT STR_TO_DATE('10:00 PM', '%h:%i %p') + INTERVAL (INTERVAL(1,2,3) + 1) MINUTE;
-SELECT "1997-12-31 23:59:59" + INTERVAL 1 SECOND;
-SELECT 1 + INTERVAL(1,0,1,2) + 1;
-SELECT INTERVAL(1^1,0,1,2) + 1;
-SELECT INTERVAL(1,0+1,2,3) * 5.5;
-SELECT INTERVAL(3,3,1+3,4+4) / 0.5;
-SELECT (INTERVAL(1,0,1,2) + 5) * 7 + INTERVAL(1,0,1,2) / 2;
-SELECT INTERVAL(1,0,1,2) + 1, 5 * INTERVAL(1,0,1,2);
-SELECT INTERVAL(0,(1*5)/2) + INTERVAL(5,4,3);
-
---disable_warnings
-SELECT 1^1 + INTERVAL 1+1 SECOND & 1 + INTERVAL 1+1 SECOND;
-SELECT 1%2 - INTERVAL 1^1 SECOND | 1%2 - INTERVAL 1^1 SECOND;
---enable_warnings
-
-CREATE TABLE t1 (a INT, b DATETIME);
-INSERT INTO t1 VALUES (INTERVAL(3,2,1) + 1, "1997-12-31 23:59:59" + INTERVAL 1 SECOND);
-SELECT * FROM t1 WHERE a = INTERVAL(3,2,1) + 1;
-DROP TABLE t1;
-
-#
-# Bug#28317 Left Outer Join with {oj outer-join}
-#
-
---disable_warnings
-DROP TABLE IF EXISTS t1,t2,t3;
---enable_warnings
-CREATE TABLE t1 (a1 INT, a2 INT, a3 INT, a4 DATETIME);
-CREATE TABLE t2 LIKE t1;
-CREATE TABLE t3 LIKE t1;
-SELECT t1.* FROM t1 AS t0, { OJ t2 INNER JOIN t1 ON (t1.a1=t2.a1) } WHERE t0.a3=2;
-SELECT t1.*,t2.* FROM { OJ ((t1 INNER JOIN t2 ON (t1.a1=t2.a2)) LEFT OUTER JOIN t3 ON t3.a3=t2.a1)};
-SELECT t1.*,t2.* FROM { OJ ((t1 LEFT OUTER JOIN t2 ON t1.a3=t2.a2) INNER JOIN t3 ON (t3.a1=t2.a2))};
-SELECT t1.*,t2.* FROM { OJ (t1 LEFT OUTER JOIN t2 ON t1.a1=t2.a2) CROSS JOIN t3 ON (t3.a2=t2.a3)};
-SELECT * FROM {oj t1 LEFT OUTER JOIN t2 ON t1.a1=t2.a3} WHERE t1.a2 > 10;
-SELECT {fn CONCAT(a1,a2)} FROM t1;
-UPDATE t3 SET a4={d '1789-07-14'} WHERE a1=0;
-SELECT a1, a4 FROM t2 WHERE a4 LIKE {fn UCASE('1789-07-14')};
-DROP TABLE t1, t2, t3;
-
-#
-# Bug#31765 (BACKUP DATABASE broken syntax)
-#
-
---error ER_PARSE_ERROR
-BACKUP DATABASE *, test to 'broken.bak';
-
---error ER_PARSE_ERROR
-BACKUP DATABASE *, db1, db2, db3 to 'broken.bak';
-=======
-#============================================================================r
-# SYNTACTIC PARSER (bison)
-#=============================================================================
->>>>>>> e8e7fdb7
