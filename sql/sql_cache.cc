--- conflicted
+++ resolved
@@ -651,31 +651,31 @@
   if (query_cache_tls->first_query_block == NULL)
     DBUG_VOID_RETURN;
 
-<<<<<<< HEAD
-  STRUCT_LOCK(&query_cache.structure_guard_mutex);
+
+  STRUCT_LOCK(&structure_guard_mutex);
   bool interrupt;
-  query_cache.wait_while_table_flush_is_in_progress(&interrupt);
+  wait_while_table_flush_is_in_progress(&interrupt);
   if (interrupt)
   {
-    STRUCT_UNLOCK(&query_cache.structure_guard_mutex);
+    STRUCT_UNLOCK(&structure_guard_mutex);
     return;
   }
 
-  Query_cache_block *query_block= (Query_cache_block*)net->query_cache_query;
-  if (!query_block)
-  {
-    /*
-      We lost the writer and the currently processed query has been
-      invalidated; there is nothing left to do.
-    */
-    STRUCT_UNLOCK(&query_cache.structure_guard_mutex);
+  if (query_cache_size == 0 || flush_in_progress)
+  {
+    STRUCT_UNLOCK(&structure_guard_mutex);
     DBUG_VOID_RETURN;
   }
 
+  Query_cache_block *query_block = query_cache_tls->first_query_block;
+  if (query_block == NULL)
+  {
+    STRUCT_UNLOCK(&structure_guard_progress);
+  }
   Query_cache_query *header= query_block->query();
   Query_cache_block *result= header->result();
 
-  DUMP(&query_cache);
+  DUMP(this);
   BLOCK_LOCK_WR(query_block);
   DBUG_PRINT("qcache", ("insert packet %lu bytes long",length));
 
@@ -684,8 +684,8 @@
     still need structure_guard_mutex to free the query, and therefore unlock
     it later in this function.
   */
-  if (!query_cache.append_result_data(&result, length, (uchar*) packet,
-                                      query_block))
+  if (!append_result_data(&result, length, (uchar*) packet,
+                          query_block))
   {
     DBUG_PRINT("warning", ("Can't append data"));
     header->result(result);
@@ -693,59 +693,15 @@
     // The following call will remove the lock on query_block
     query_cache.free_query(query_block);
     // append_result_data no success => we need unlock
-    STRUCT_UNLOCK(&query_cache.structure_guard_mutex);
-    DBUG_VOID_RETURN;
-  }
-
-  header->result(result);
-  header->last_pkt_nr= net->pkt_nr;
-  BLOCK_UNLOCK_WR(query_block);
-  DBUG_EXECUTE("check_querycache",query_cache.check_integrity(0););
-
-=======
-  STRUCT_LOCK(&structure_guard_mutex);
-
-  if (query_cache_size == 0 || flush_in_progress)
-  {
     STRUCT_UNLOCK(&structure_guard_mutex);
     DBUG_VOID_RETURN;
   }
 
-  Query_cache_block *query_block = query_cache_tls->first_query_block;
-  if (query_block)
-  {
-    Query_cache_query *header = query_block->query();
-    Query_cache_block *result = header->result();
-
-    DUMP(this);
-    BLOCK_LOCK_WR(query_block);
-    DBUG_PRINT("qcache", ("insert packet %lu bytes long",length));
-
-    /*
-      On success STRUCT_UNLOCK(&query_cache.structure_guard_mutex) will be
-      done by query_cache.append_result_data if success (if not we need
-      query_cache.structure_guard_mutex locked to free query)
-    */
-    if (!append_result_data(&result, length, (uchar*) packet,
-                            query_block))
-    {
-      DBUG_PRINT("warning", ("Can't append data"));
-      header->result(result);
-      DBUG_PRINT("qcache", ("free query 0x%lx", (ulong) query_block));
-      // The following call will remove the lock on query_block
-      free_query(query_block);
-      // append_result_data no success => we need unlock
-      STRUCT_UNLOCK(&structure_guard_mutex);
-      DBUG_VOID_RETURN;
-    }
-    header->result(result);
-    header->last_pkt_nr= pkt_nr;
-    BLOCK_UNLOCK_WR(query_block);
-    DBUG_EXECUTE("check_querycache", check_integrity(0););
-  }
-  else
-    STRUCT_UNLOCK(&structure_guard_mutex);
->>>>>>> 124dcd72
+  header->result(result);
+  header->last_pkt_nr= pkt_nr;
+  BLOCK_UNLOCK_WR(query_block);
+  DBUG_EXECUTE("check_querycache",check_integrity(0););
+
   DBUG_VOID_RETURN;
 }
 
@@ -759,33 +715,21 @@
   if (query_cache_tls->first_query_block == NULL)
     DBUG_VOID_RETURN;
 
-<<<<<<< HEAD
-  STRUCT_LOCK(&query_cache.structure_guard_mutex);
+  STRUCT_LOCK(&structure_guard_mutex);
   bool interrupt;
-  query_cache.wait_while_table_flush_is_in_progress(&interrupt);
+  wait_while_table_flush_is_in_progress(&interrupt);
   if (interrupt)
-=======
-  STRUCT_LOCK(&structure_guard_mutex);
-
-  if (query_cache_size == 0 || flush_in_progress)
->>>>>>> 124dcd72
   {
     STRUCT_UNLOCK(&structure_guard_mutex);
     DBUG_VOID_RETURN;
   }
 
-<<<<<<< HEAD
   /*
     While we were waiting another thread might have changed the status
     of the writer. Make sure the writer still exists before continue.
   */
-  Query_cache_block *query_block= ((Query_cache_block*)
-                                   net->query_cache_query);
+  Query_cache_block *query_block= query_cache_tls->first_query_block;
   if (query_block)
-=======
-  Query_cache_block *query_block= query_cache_tls->first_query_block;
-  if (query_block)			// Test if changed by other thread
->>>>>>> 124dcd72
   {
     DUMP(this);
     BLOCK_LOCK_WR(query_block);
@@ -825,56 +769,33 @@
 
   STRUCT_LOCK(&structure_guard_mutex);
 
-<<<<<<< HEAD
   bool interrupt;
-  query_cache.wait_while_table_flush_is_in_progress(&interrupt);
+  wait_while_table_flush_is_in_progress(&interrupt);
   if (interrupt)
   {
-    STRUCT_UNLOCK(&query_cache.structure_guard_mutex);
+    STRUCT_UNLOCK(&structure_guard_mutex);
     DBUG_VOID_RETURN;
   }
-=======
-  if (query_cache_size == 0 || flush_in_progress)
-    goto end;
->>>>>>> 124dcd72
 
   query_block= query_cache_tls->first_query_block;
   if (query_block)
   {
-<<<<<<< HEAD
     /*
       The writer is still present; finish last result block by chopping it to 
       suitable size if needed and setting block type. Since this is the last
       block, the writer should be dropped.
     */
-    DUMP(&query_cache);
+    DUMP(this);
     BLOCK_LOCK_WR(query_block);
     Query_cache_query *header= query_block->query();
     Query_cache_block *last_result_block;
     ulong allign_size;
     ulong len;
-=======
-    DUMP(this);
-    BLOCK_LOCK_WR(query_block);
-    Query_cache_query *header= query_block->query();
-    Query_cache_block *last_result_block= header->result()->prev;
-    ulong allign_size= ALIGN_SIZE(last_result_block->used);
-    ulong len= max(min_allocation_unit, allign_size);
-    if (last_result_block->length >= min_allocation_unit + len)
-      split_block(last_result_block,len);
->>>>>>> 124dcd72
 
     if (header->result() == 0)
     {
-<<<<<<< HEAD
       DBUG_PRINT("error", ("End of data with no result blocks; "
                            "Query '%s' removed from cache.", header->query()));
-=======
-      DBUG_PRINT("error", ("end of data whith no result. query '%s'",
-                           header->query()));
-      wreck(__LINE__, "");
-
->>>>>>> 124dcd72
       /*
         Extra safety: empty result should not happen in the normal call
         to this function. In the release version that query should be ignored
@@ -885,7 +806,6 @@
       STRUCT_UNLOCK(&query_cache.structure_guard_mutex);
       DBUG_VOID_RETURN;
     }
-<<<<<<< HEAD
 
     last_result_block= header->result()->prev;
     allign_size= ALIGN_SIZE(last_result_block->used);
@@ -893,31 +813,17 @@
     if (last_result_block->length >= query_cache.min_allocation_unit + len)
       query_cache.split_block(last_result_block,len);
 
-    header->found_rows(current_thd->limit_found_rows);
-=======
-#endif
     header->found_rows(limit_found_rows);
->>>>>>> 124dcd72
     header->result()->type= Query_cache_block::RESULT;
 
     /* Drop the writer. */
     header->writer(0);
-<<<<<<< HEAD
-    thd->net.query_cache_query= 0;
-
-=======
     query_cache_tls->first_query_block= NULL;
->>>>>>> 124dcd72
     BLOCK_UNLOCK_WR(query_block);
     DBUG_EXECUTE("check_querycache", check_integrity(1););
   }
 
-<<<<<<< HEAD
-  STRUCT_UNLOCK(&query_cache.structure_guard_mutex);
-=======
-end:
   STRUCT_UNLOCK(&structure_guard_mutex);
->>>>>>> 124dcd72
   DBUG_VOID_RETURN;
 }
 
@@ -1281,16 +1187,11 @@
     goto err_unlock;
   }
 
-<<<<<<< HEAD
   /*
     Check that we haven't forgot to reset the query cache variables;
     make sure there are no attached query cache writer to this thread.
    */
-  DBUG_ASSERT(thd->net.query_cache_query == 0);
-=======
-  /* Check that we haven't forgot to reset the query cache variables */
   DBUG_ASSERT(query_cache_tls->first_query_block == NULL);
->>>>>>> 124dcd72
 
   Query_cache_block *query_block;
 
