--- conflicted
+++ resolved
@@ -321,31 +321,6 @@
   /* check if arc_dir exists: disabled unused feature (see bug #17823). */
   build_table_filename(arc_path, sizeof(arc_path) - 1, schema, "arc", "", 0);
   
-<<<<<<< HEAD
-#ifdef FRM_ARCHIVE
-  if (revision > 0 && !access(arc_path, F_OK))
-  {
-    char old_name_buf[FN_REFLEN], new_name_buf[FN_REFLEN];
-    ulonglong limit= ((revision > num_view_backups) ?
-                      revision - num_view_backups : 0);
-
-    (void) tablename_to_filename(old_name, old_name_buf, sizeof(old_name_buf));
-    (void) tablename_to_filename(new_name, new_name_buf, sizeof(new_name_buf));
-
-    for (; revision > limit ; revision--)
-    {
-      my_snprintf(old_path, FN_REFLEN, "%s/%s%s-%04lu",
-		  arc_path, old_name_buf, reg_ext, (ulong) revision);
-      (void) unpack_filename(old_path, old_path);
-      my_snprintf(new_path, FN_REFLEN, "%s/%s%s-%04lu",
-		  arc_path, new_name_buf, reg_ext, (ulong) revision);
-      (void) unpack_filename(new_path, new_path);
-      my_rename(old_path, new_path, MYF(0));
-    }
-  }
-#else//FRM_ARCHIVE
-=======
->>>>>>> fa430818
   { // remove obsolete 'arc' directory and files if any
     MY_DIR *new_dirp;
     if ((new_dirp = my_dir(arc_path, MYF(MY_DONT_SORT))))
