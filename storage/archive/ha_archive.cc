--- conflicted
+++ resolved
@@ -1131,13 +1131,8 @@
   DBUG_ENTER("ha_archive::rnd_pos");
   ha_statistic_increment(&SSV::ha_read_rnd_next_count);
   current_position= (my_off_t)my_get_ptr(pos, ref_length);
-<<<<<<< HEAD
-  (void)azseek(&archive, (size_t)current_position, SEEK_SET);
-
-=======
-  if (azseek(&archive, current_position, SEEK_SET) < 0)
+  if (azseek(&archive, (size_t)current_position, SEEK_SET) < 0)
     DBUG_RETURN(HA_ERR_CRASHED_ON_USAGE);
->>>>>>> c6429f79
   DBUG_RETURN(get_row(&archive, buf));
 }
 
