--- conflicted
+++ resolved
@@ -267,13 +267,8 @@
       }
     }
     if (check_keybuffer)
-<<<<<<< HEAD
       (void)(_ma_test_if_changed(info));
-    info->invalidator=info->s->invalidator;
-=======
-      VOID(_ma_test_if_changed(info));
     info->invalidator=share->invalidator;
->>>>>>> aff64657
   }
   else if (lock_type == F_WRLCK && info->lock_type == F_RDLCK)
   {
