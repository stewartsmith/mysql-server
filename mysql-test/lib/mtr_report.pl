--- conflicted
+++ resolved
@@ -487,7 +487,9 @@
                 # on a case sensitive file system. Bug#37402.
                 /lower_case_table_names was set to 2, even though your the file system '.*' is case sensitive.  Now setting lower_case_table_names to 0 to avoid future problems./ or
 
-<<<<<<< HEAD
+                # this test is expected to print warnings
+                ($testname eq 'main.innodb_bug39438') or
+
                 # maria-recovery.test has warning about missing log file
                 /File '.*maria_log.000.*' not found \(Errcode: 2\)/ or
                 # and about marked-corrupted table
@@ -513,11 +515,6 @@
                 /Got an error from thread_id=.*, ha_myisam.cc:/ or
                 /MySQL thread id .*, query id .* Checking table/
               )
-=======
-                # this test is expected to print warnings
-                ($testname eq 'main.innodb_bug39438')
-		)
->>>>>>> b774a8dd
             {
               next;                       # Skip these lines
             }
