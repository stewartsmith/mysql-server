--- conflicted
+++ resolved
@@ -1215,22 +1215,14 @@
 DROP VIEW v1;
 DROP TABLE t1;
 
-<<<<<<< HEAD
 #
 # Bug#37191: Failed assertion in CREATE VIEW
-=======
---echo End of 5.1 tests.
-
-#
-# Bug#36086: SELECT * from views don't check column grants
->>>>>>> a43242ea
 #
 CREATE USER mysqluser1@localhost;
 CREATE DATABASE mysqltest1;
 
 USE mysqltest1;
 
-<<<<<<< HEAD
 CREATE TABLE t1 ( a INT );
 CREATE TABLE t2 ( b INT );
 
@@ -1253,37 +1245,48 @@
 SELECT b FROM v1;
 
 --disconnect connection1
-=======
-CREATE TABLE t1 ( a INT, b INT );
-CREATE TABLE t2 ( a INT, b INT );
-
-CREATE VIEW v1 AS SELECT a, b FROM t1;
-
-GRANT SELECT( a ) ON v1 TO mysqluser1@localhost;
-GRANT UPDATE( b ) ON t2 TO mysqluser1@localhost;
-
---connect (connection1, localhost, mysqluser1, , test)
-
---error ER_TABLEACCESS_DENIED_ERROR
-SELECT * FROM mysqltest1.v1;
-
---error ER_TABLEACCESS_DENIED_ERROR
-CREATE VIEW v1 AS SELECT * FROM mysqltest1.t2;
-
---disconnect connection1
-
->>>>>>> a43242ea
 --connection default
 
 DROP TABLE t1, t2;
 DROP VIEW v1;
 DROP DATABASE mysqltest1;
 DROP USER mysqluser1@localhost;
-<<<<<<< HEAD
 USE test;
 
 --echo End of 5.1 tests.
-=======
+
+#
+# Bug#36086: SELECT * from views don't check column grants
+#
+CREATE USER mysqluser1@localhost;
+CREATE DATABASE mysqltest1;
+
+USE mysqltest1;
+
+CREATE TABLE t1 ( a INT, b INT );
+CREATE TABLE t2 ( a INT, b INT );
+
+CREATE VIEW v1 AS SELECT a, b FROM t1;
+
+GRANT SELECT( a ) ON v1 TO mysqluser1@localhost;
+GRANT UPDATE( b ) ON t2 TO mysqluser1@localhost;
+
+--connect (connection1, localhost, mysqluser1, , test)
+
+--error ER_TABLEACCESS_DENIED_ERROR
+SELECT * FROM mysqltest1.v1;
+
+--error ER_TABLEACCESS_DENIED_ERROR
+CREATE VIEW v1 AS SELECT * FROM mysqltest1.t2;
+
+--disconnect connection1
+
+--connection default
+
+DROP TABLE t1, t2;
+DROP VIEW v1;
+DROP DATABASE mysqltest1;
+DROP USER mysqluser1@localhost;
 
 #
 # Bug#35600: Security breach via view, I_S table and prepared 
@@ -1318,5 +1321,4 @@
 --connection default
 DROP VIEW v1, v2;
 DROP DATABASE mysqltest1;
-DROP USER mysqluser1@localhost;
->>>>>>> a43242ea
+DROP USER mysqluser1@localhost;