--- conflicted
+++ resolved
@@ -3146,8 +3146,6 @@
 
 drop table t1,t2;
 
-<<<<<<< HEAD
-=======
 #
 # BUG#33794 "MySQL crashes executing specific query on specific dump"
 #
@@ -3202,7 +3200,6 @@
 
 DROP TABLE t1, t2;
 
->>>>>>> 6f451bf2
 --echo End of 5.0 tests.
 
 #
