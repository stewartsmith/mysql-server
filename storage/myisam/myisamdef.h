--- conflicted
+++ resolved
@@ -203,27 +203,15 @@
   ulong min_pack_length;                /* Theese are used by packed data */
   ulong max_pack_length;
   ulong state_diff_length;
-<<<<<<< HEAD
   uint rec_reflength;                   /* rec_reflength in use now */
   uint unique_name_length;
-  uint32 ftparsers;                     /* Number of distinct ftparsers + 1 */
+  uint32 ftkeys;                        /* Number of full-text keys + 1 */
   File kfile;                           /* Shared keyfile */
   File data_file;                       /* Shared data file */
   int mode;                             /* mode of file on open */
   uint reopen;                          /* How many times reopened */
   uint w_locks, r_locks, tot_locks;     /* Number of read/write locks */
   uint blocksize;                       /* blocksize of keyfile */
-=======
-  uint	rec_reflength;			/* rec_reflength in use now */
-  uint  unique_name_length;
-  uint32 ftkeys;                        /* Number of full-text keys + 1 */
-  File	kfile;				/* Shared keyfile */
-  File	data_file;			/* Shared data file */
-  int	mode;				/* mode of file on open */
-  uint	reopen;				/* How many times reopened */
-  uint	w_locks,r_locks,tot_locks;	/* Number of read/write locks */
-  uint	blocksize;			/* blocksize of keyfile */
->>>>>>> 01511453
   myf write_flag;
   enum data_file_type data_file_type;
   /* Below flag is needed to make log tables work with concurrent insert */
