/* Copyright (C) 2000-2003 MySQL AB

   This program is free software; you can redistribute it and/or modify
   it under the terms of the GNU General Public License as published by
   the Free Software Foundation; version 2 of the License.

   This program is distributed in the hope that it will be useful,
   but WITHOUT ANY WARRANTY; without even the implied warranty of
   MERCHANTABILITY or FITNESS FOR A PARTICULAR PURPOSE.  See the
   GNU General Public License for more details.

   You should have received a copy of the GNU General Public License
   along with this program; if not, write to the Free Software
   Foundation, Inc., 59 Temple Place, Suite 330, Boston, MA  02111-1307  USA */

#ifndef SQL_ERROR_H
#define SQL_ERROR_H

#include "sql_list.h" /* Sql_alloc, MEM_ROOT */
#include "m_string.h" /* LEX_STRING */
#include "mysql_com.h" /* MYSQL_ERRMSG_SIZE */

class THD;

/**
  Stores status of the currently executed statement.
  Cleared at the beginning of the statement, and then
  can hold either OK, ERROR, or EOF status.
  Can not be assigned twice per statement.
*/

class Diagnostics_area
{
public:
  enum enum_diagnostics_status
  {
    /** The area is cleared at start of a statement. */
    DA_EMPTY= 0,
    /** Set whenever one calls my_ok(). */
    DA_OK,
    /** Set whenever one calls my_eof(). */
    DA_EOF,
    /** Set whenever one calls my_error() or my_message(). */
    DA_ERROR,
    /** Set in case of a custom response, such as one from COM_STMT_PREPARE. */
    DA_DISABLED
  };
  /** True if status information is sent to the client. */
  bool is_sent;
  /** Set to make set_error_status after set_{ok,eof}_status possible. */
  bool can_overwrite_status;

  void set_ok_status(THD *thd, ulonglong affected_rows_arg,
                     ulonglong last_insert_id_arg,
                     const char *message);
  void set_eof_status(THD *thd);
  void set_error_status(THD *thd, uint sql_errno_arg, const char *message_arg);

  void disable_status();

  void reset_diagnostics_area();

  bool is_set() const { return m_status != DA_EMPTY; }
  bool is_error() const { return m_status == DA_ERROR; }
  bool is_eof() const { return m_status == DA_EOF; }
  bool is_ok() const { return m_status == DA_OK; }
  bool is_disabled() const { return m_status == DA_DISABLED; }
  enum_diagnostics_status status() const { return m_status; }

  const char *message() const
  { DBUG_ASSERT(m_status == DA_ERROR || m_status == DA_OK); return m_message; }

  uint sql_errno() const
  { DBUG_ASSERT(m_status == DA_ERROR); return m_sql_errno; }

  uint server_status() const
  {
    DBUG_ASSERT(m_status == DA_OK || m_status == DA_EOF);
    return m_server_status;
  }

  ulonglong affected_rows() const
  { DBUG_ASSERT(m_status == DA_OK); return m_affected_rows; }

  ulonglong last_insert_id() const
  { DBUG_ASSERT(m_status == DA_OK); return m_last_insert_id; }

  uint statement_warn_count() const
  {
    DBUG_ASSERT(m_status == DA_OK || m_status == DA_EOF);
    return m_statement_warn_count;
  }

  Diagnostics_area() { reset_diagnostics_area(); }

private:
  /** Message buffer. Can be used by OK or ERROR status. */
  char m_message[MYSQL_ERRMSG_SIZE];
  /**
    SQL error number. One of ER_ codes from share/errmsg.txt.
    Set by set_error_status.
  */
  uint m_sql_errno;

  /**
    Copied from thd->server_status when the diagnostics area is assigned.
    We need this member as some places in the code use the following pattern:
    thd->server_status|= ...
    my_eof(thd);
    thd->server_status&= ~...
    Assigned by OK, EOF or ERROR.
  */
  uint m_server_status;
  /**
    The number of rows affected by the last statement. This is
    semantically close to thd->row_count_func, but has a different
    life cycle. thd->row_count_func stores the value returned by
    function ROW_COUNT() and is cleared only by statements that
    update its value, such as INSERT, UPDATE, DELETE and few others.
    This member is cleared at the beginning of the next statement.

    We could possibly merge the two, but life cycle of thd->row_count_func
    can not be changed.
  */
  ulonglong    m_affected_rows;
  /**
    Similarly to the previous member, this is a replacement of
    thd->first_successful_insert_id_in_prev_stmt, which is used
    to implement LAST_INSERT_ID().
  */
  ulonglong   m_last_insert_id;
  /**
    Number of warnings of this last statement. May differ from
    the number of warnings returned by SHOW WARNINGS e.g. in case
    the statement doesn't clear the warnings, and doesn't generate
    them.
  */
  uint	     m_statement_warn_count;
  enum_diagnostics_status m_status;
  /**
    @todo: the following THD members belong here:
    - warn_list, warn_count,
  */
};
///////////////////////////////////////////////////////////////////////////

class MYSQL_ERROR: public Sql_alloc
{
public:
  enum enum_warning_level
  { WARN_LEVEL_NOTE, WARN_LEVEL_WARN, WARN_LEVEL_ERROR, WARN_LEVEL_END};

  enum_warning_level level;
  uint code;
  char *msg;

  MYSQL_ERROR(MEM_ROOT *warn_root,
              enum_warning_level level_arg, uint code_arg, const char *msg_arg)
    :level(level_arg), code(code_arg)
  {
    if (msg_arg)
      set_msg(warn_root, msg_arg);
  }

private:
  void set_msg(MEM_ROOT *warn_root, const char *msg_arg);
};

///////////////////////////////////////////////////////////////////////////

/**
  Information about warnings of the current connection.
*/

class Warning_info
{
  /** A memory root to allocate warnings and errors */
  MEM_ROOT           m_warn_root;
  /** List of warnings of all severities (levels). */
  List <MYSQL_ERROR> m_warn_list;
  /** A break down of the number of warnings per severity (level). */
  uint	             m_warn_count[(uint) MYSQL_ERROR::WARN_LEVEL_END];
  /**
    The number of warnings of the current statement. Warning_info
    life cycle differs from statement life cycle -- it may span
    multiple statements. In that case we get
    m_statement_warn_count 0, whereas m_warn_list is not empty.
  */
  uint	             m_statement_warn_count;
  /*
    Row counter, to print in errors and warnings. Not increased in
    create_sort_index(); may differ from examined_row_count.
  */
  ulong              m_current_row_for_warning;
  /** Used to optionally clear warnings only once per statement.  */
  ulonglong          m_warn_id;

private:
  Warning_info(const Warning_info &rhs); /* Not implemented */
  Warning_info& operator=(const Warning_info &rhs); /* Not implemented */
public:

  Warning_info(ulonglong warn_id_arg);
  ~Warning_info();

  /**
    Reset the warning information. Clear all warnings,
    the number of warnings, reset current row counter
    to point to the first row.
  */
  void clear_warning_info(ulonglong warn_id_arg);
  /**
    Only clear warning info if haven't yet done that already
    for the current query. Allows to be issued at any time
    during the query, without risk of clearing some warnings
    that have been generated by the current statement.

    @todo: This is a sign of sloppy coding. Instead we need to
    designate one place in a statement life cycle where we call
    clear_warning_info().
  */
  void opt_clear_warning_info(ulonglong query_id)
  {
    if (query_id != m_warn_id)
      clear_warning_info(query_id);
  }

<<<<<<< HEAD
private:
  void set_msg(THD *thd, const char *msg_arg);
};

=======
  /**
    Reset between two COM_ commands. Warnings are preserved
    between commands, but statement_warn_count indicates
    the number of warnings of this particular statement only.
  */
  void reset_for_next_command() { m_statement_warn_count= 0; }

  /**
    Used for @@warning_count system variable, which prints
    the number of rows returned by SHOW WARNINGS.
  */
  ulong warn_count() const
  {
    /*
      This may be higher than warn_list.elements if we have
      had more warnings than thd->variables.max_error_count.
    */
    return (m_warn_count[(uint) MYSQL_ERROR::WARN_LEVEL_NOTE] +
            m_warn_count[(uint) MYSQL_ERROR::WARN_LEVEL_ERROR] +
            m_warn_count[(uint) MYSQL_ERROR::WARN_LEVEL_WARN]);
  }

  /**
    This is for iteration purposes. We return a non-constant reference
    since List doesn't have constant iterators.
  */
  List<MYSQL_ERROR> &warn_list() { return m_warn_list; }

  /**
    The number of errors, or number of rows returned by SHOW ERRORS,
    also the value of session variable @@error_count.
  */
  ulong error_count() const
  {
    return m_warn_count[(uint) MYSQL_ERROR::WARN_LEVEL_ERROR];
  }

  /** Do we have any errors and warnings that we can *show*? */
  bool is_empty() const { return m_warn_list.elements == 0; }

  /** Increment the current row counter to point at the next row. */
  void inc_current_row_for_warning() { m_current_row_for_warning++; }
  /** Reset the current row counter. Start counting from the first row. */
  void reset_current_row_for_warning() { m_current_row_for_warning= 1; }
  /** Return the current counter value. */
  ulong current_row_for_warning() const { return m_current_row_for_warning; }

  ulong statement_warn_count() const { return m_statement_warn_count; }

  /** Add a new warning to the current list. */
  void push_warning(THD *thd, MYSQL_ERROR::enum_warning_level level,
                    uint code, const char *msg);
};

///////////////////////////////////////////////////////////////////////////

>>>>>>> c64c492d
void push_warning(THD *thd, MYSQL_ERROR::enum_warning_level level,
                  uint code, const char *msg);
void push_warning_printf(THD *thd, MYSQL_ERROR::enum_warning_level level,
			 uint code, const char *format, ...);
bool mysqld_show_warnings(THD *thd, ulong levels_to_show);

extern const LEX_STRING warning_level_names[];

#endif // SQL_ERROR_H<|MERGE_RESOLUTION|>--- conflicted
+++ resolved
@@ -225,12 +225,6 @@
       clear_warning_info(query_id);
   }
 
-<<<<<<< HEAD
-private:
-  void set_msg(THD *thd, const char *msg_arg);
-};
-
-=======
   /**
     Reset between two COM_ commands. Warnings are preserved
     between commands, but statement_warn_count indicates
@@ -287,7 +281,6 @@
 
 ///////////////////////////////////////////////////////////////////////////
 
->>>>>>> c64c492d
 void push_warning(THD *thd, MYSQL_ERROR::enum_warning_level level,
                   uint code, const char *msg);
 void push_warning_printf(THD *thd, MYSQL_ERROR::enum_warning_level level,
