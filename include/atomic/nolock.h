/* Copyright (C) 2006 MySQL AB

   This program is free software; you can redistribute it and/or modify
   it under the terms of the GNU General Public License as published by
   the Free Software Foundation; version 2 of the License.

   This program is distributed in the hope that it will be useful,
   but WITHOUT ANY WARRANTY; without even the implied warranty of
   MERCHANTABILITY or FITNESS FOR A PARTICULAR PURPOSE.  See the
   GNU General Public License for more details.

   You should have received a copy of the GNU General Public License
   along with this program; if not, write to the Free Software
   Foundation, Inc., 59 Temple Place, Suite 330, Boston, MA  02111-1307  USA */

#if defined(__i386__) || defined(_MSC_VER) || defined(__x86_64__)   \
    || defined(HAVE_GCC_ATOMIC_BUILTINS)

#  ifdef MY_ATOMIC_MODE_DUMMY
#    define LOCK_prefix ""
#  else
#    define LOCK_prefix "lock"
#  endif

#  ifdef HAVE_GCC_ATOMIC_BUILTINS
#    include "gcc_builtins.h"
#  elif __GNUC__
#    include "x86-gcc.h"
#  elif defined(_MSC_VER)
#    include "generic-msvc.h"
#  endif
#endif

#ifdef make_atomic_cas_body
<<<<<<< HEAD

=======
/*
  Type not used so minimal size (emptry struct has different size between C
  and C++, zero-length array is gcc-specific).
*/
>>>>>>> 770a4e2b
typedef char my_atomic_rwlock_t __attribute__ ((unused));
#define my_atomic_rwlock_destroy(name)
#define my_atomic_rwlock_init(name)
#define my_atomic_rwlock_rdlock(name)
#define my_atomic_rwlock_wrlock(name)
#define my_atomic_rwlock_rdunlock(name)
#define my_atomic_rwlock_wrunlock(name)

#endif
<|MERGE_RESOLUTION|>--- conflicted
+++ resolved
@@ -32,14 +32,10 @@
 #endif
 
 #ifdef make_atomic_cas_body
-<<<<<<< HEAD
-
-=======
 /*
   Type not used so minimal size (emptry struct has different size between C
   and C++, zero-length array is gcc-specific).
 */
->>>>>>> 770a4e2b
 typedef char my_atomic_rwlock_t __attribute__ ((unused));
 #define my_atomic_rwlock_destroy(name)
 #define my_atomic_rwlock_init(name)
