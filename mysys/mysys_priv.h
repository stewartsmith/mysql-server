--- conflicted
+++ resolved
@@ -43,7 +43,6 @@
 #endif
 
 void my_error_unregister_all(void);
-<<<<<<< HEAD
 
 #ifdef _WIN32
 /* my_winfile.c exports, should not be used outside mysys */
@@ -68,7 +67,6 @@
 extern File     my_win_sopen(const char *path, int oflag, int shflag, int perm);
 extern File     my_open_osfhandle(HANDLE handle, int oflag);
 #endif
-=======
+
 void my_thread_destroy_mutex(void);
-my_bool my_wait_for_other_threads_to_die(uint number_of_threads);
->>>>>>> 58ad3b0b
+my_bool my_wait_for_other_threads_to_die(uint number_of_threads);