purge master logs before (select adddate(current_timestamp(), interval -4 day));
ERROR 42000: You have an error in your SQL syntax; check the manual that corresponds to your MySQL server version for the right syntax to use near 'select adddate(current_timestamp(), interval -4 day))' at line 1
purge master logs before adddate(current_timestamp(), interval -4 day);
create table t1(a int,b int,key(a),key(b));
insert into t1(a,b) values (1,2),(2,1),(2,3),(3,4),(5,4),(5,5),
(6,7),(7,4),(5,3);
<<<<<<< HEAD
select sum(a),a from t1 where a> (
select sum(a) from t1 where a> ( select sum(a) from t1 where a> (
select sum(a) from t1 where a> ( select sum(a) from t1 where a> (
select sum(a) from t1 where a> ( select sum(a) from t1 where a> (
select sum(a) from t1 where a> ( select sum(a) from t1 where a> (
select sum(a) from t1 where a> ( select sum(a) from t1 where a> (
select sum(a) from t1 where a> ( select sum(a) from t1 where a> (
select sum(a) from t1 where a> ( select sum(a) from t1 where a> (
select sum(a) from t1 where a> ( select sum(a) from t1 where a> (
select sum(a) from t1 where a> ( select sum(a) from t1 where a> (
select sum(a) from t1 where a> ( select sum(a) from t1 where a> (
select sum(a) from t1 where a> ( select sum(a) from t1 where a> (
select sum(a) from t1 where a> ( select sum(a) from t1 where a> (
select sum(a) from t1 where a> ( select sum(a) from t1 where a> (
select sum(a) from t1 where a> ( select sum(a) from t1 where a> (
select sum(a) from t1 where a> ( select sum(a) from t1 where a> (
select sum(a) from t1 
)group by b limit 1)group by b limit 1)group by b limit 1
)group by b limit 1)group by b limit 1)group by b limit 1
)group by b limit 1)group by b limit 1)group by b limit 1
)group by b limit 1)group by b limit 1)group by b limit 1
)group by b limit 1)group by b limit 1)group by b limit 1
)group by b limit 1)group by b limit 1)group by b limit 1
)group by b limit 1)group by b limit 1)group by b limit 1
)group by b limit 1)group by b limit 1)group by b limit 1
)group by b limit 1)group by b limit 1)group by b limit 1
)group by b limit 1)group by b limit 1)group by b limit 1) 
group by a;
ERROR HY000: Thread stack overrun detected
explain select sum(a),a from t1 where a> (
select sum(a) from t1 where a> ( select sum(a) from t1 where a> (
select sum(a) from t1 where a> ( select sum(a) from t1 where a> (
select sum(a) from t1 where a> ( select sum(a) from t1 where a> (
select sum(a) from t1 where a> ( select sum(a) from t1 where a> (
select sum(a) from t1 where a> ( select sum(a) from t1 where a> (
select sum(a) from t1 where a> ( select sum(a) from t1 where a> (
select sum(a) from t1 where a> ( select sum(a) from t1 where a> (
select sum(a) from t1 where a> ( select sum(a) from t1 where a> (
select sum(a) from t1 where a> ( select sum(a) from t1 where a> (
select sum(a) from t1 where a> ( select sum(a) from t1 where a> (
select sum(a) from t1 where a> ( select sum(a) from t1 where a> (
select sum(a) from t1 where a> ( select sum(a) from t1 where a> (
select sum(a) from t1 where a> ( select sum(a) from t1 where a> (
select sum(a) from t1 where a> ( select sum(a) from t1 where a> (
select sum(a) from t1 where a> ( select sum(a) from t1 where a> (
select sum(a) from t1 
)group by b limit 1)group by b limit 1)group by b limit 1
)group by b limit 1)group by b limit 1)group by b limit 1
)group by b limit 1)group by b limit 1)group by b limit 1
)group by b limit 1)group by b limit 1)group by b limit 1
)group by b limit 1)group by b limit 1)group by b limit 1
)group by b limit 1)group by b limit 1)group by b limit 1
)group by b limit 1)group by b limit 1)group by b limit 1
)group by b limit 1)group by b limit 1)group by b limit 1
)group by b limit 1)group by b limit 1)group by b limit 1
)group by b limit 1)group by b limit 1)group by b limit 1) 
group by a;
ERROR HY000: Thread stack overrun detected
drop table t1;
=======
5
4
3
2
1
26
25
24
23
22
21
20
19
18
17
16
15
14
13
12
11
10
9
8
7
6
5
4
3
2
1
drop table t1;
End of 5.1 tests
>>>>>>> 04829e09
<|MERGE_RESOLUTION|>--- conflicted
+++ resolved
@@ -4,67 +4,6 @@
 create table t1(a int,b int,key(a),key(b));
 insert into t1(a,b) values (1,2),(2,1),(2,3),(3,4),(5,4),(5,5),
 (6,7),(7,4),(5,3);
-<<<<<<< HEAD
-select sum(a),a from t1 where a> (
-select sum(a) from t1 where a> ( select sum(a) from t1 where a> (
-select sum(a) from t1 where a> ( select sum(a) from t1 where a> (
-select sum(a) from t1 where a> ( select sum(a) from t1 where a> (
-select sum(a) from t1 where a> ( select sum(a) from t1 where a> (
-select sum(a) from t1 where a> ( select sum(a) from t1 where a> (
-select sum(a) from t1 where a> ( select sum(a) from t1 where a> (
-select sum(a) from t1 where a> ( select sum(a) from t1 where a> (
-select sum(a) from t1 where a> ( select sum(a) from t1 where a> (
-select sum(a) from t1 where a> ( select sum(a) from t1 where a> (
-select sum(a) from t1 where a> ( select sum(a) from t1 where a> (
-select sum(a) from t1 where a> ( select sum(a) from t1 where a> (
-select sum(a) from t1 where a> ( select sum(a) from t1 where a> (
-select sum(a) from t1 where a> ( select sum(a) from t1 where a> (
-select sum(a) from t1 where a> ( select sum(a) from t1 where a> (
-select sum(a) from t1 where a> ( select sum(a) from t1 where a> (
-select sum(a) from t1 
-)group by b limit 1)group by b limit 1)group by b limit 1
-)group by b limit 1)group by b limit 1)group by b limit 1
-)group by b limit 1)group by b limit 1)group by b limit 1
-)group by b limit 1)group by b limit 1)group by b limit 1
-)group by b limit 1)group by b limit 1)group by b limit 1
-)group by b limit 1)group by b limit 1)group by b limit 1
-)group by b limit 1)group by b limit 1)group by b limit 1
-)group by b limit 1)group by b limit 1)group by b limit 1
-)group by b limit 1)group by b limit 1)group by b limit 1
-)group by b limit 1)group by b limit 1)group by b limit 1) 
-group by a;
-ERROR HY000: Thread stack overrun detected
-explain select sum(a),a from t1 where a> (
-select sum(a) from t1 where a> ( select sum(a) from t1 where a> (
-select sum(a) from t1 where a> ( select sum(a) from t1 where a> (
-select sum(a) from t1 where a> ( select sum(a) from t1 where a> (
-select sum(a) from t1 where a> ( select sum(a) from t1 where a> (
-select sum(a) from t1 where a> ( select sum(a) from t1 where a> (
-select sum(a) from t1 where a> ( select sum(a) from t1 where a> (
-select sum(a) from t1 where a> ( select sum(a) from t1 where a> (
-select sum(a) from t1 where a> ( select sum(a) from t1 where a> (
-select sum(a) from t1 where a> ( select sum(a) from t1 where a> (
-select sum(a) from t1 where a> ( select sum(a) from t1 where a> (
-select sum(a) from t1 where a> ( select sum(a) from t1 where a> (
-select sum(a) from t1 where a> ( select sum(a) from t1 where a> (
-select sum(a) from t1 where a> ( select sum(a) from t1 where a> (
-select sum(a) from t1 where a> ( select sum(a) from t1 where a> (
-select sum(a) from t1 where a> ( select sum(a) from t1 where a> (
-select sum(a) from t1 
-)group by b limit 1)group by b limit 1)group by b limit 1
-)group by b limit 1)group by b limit 1)group by b limit 1
-)group by b limit 1)group by b limit 1)group by b limit 1
-)group by b limit 1)group by b limit 1)group by b limit 1
-)group by b limit 1)group by b limit 1)group by b limit 1
-)group by b limit 1)group by b limit 1)group by b limit 1
-)group by b limit 1)group by b limit 1)group by b limit 1
-)group by b limit 1)group by b limit 1)group by b limit 1
-)group by b limit 1)group by b limit 1)group by b limit 1
-)group by b limit 1)group by b limit 1)group by b limit 1) 
-group by a;
-ERROR HY000: Thread stack overrun detected
-drop table t1;
-=======
 5
 4
 3
@@ -97,5 +36,4 @@
 2
 1
 drop table t1;
-End of 5.1 tests
->>>>>>> 04829e09
+End of 5.1 tests