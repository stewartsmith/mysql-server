dnl ---------------------------------------------------------------------------
dnl Macro: MYSQL_CHECK_NDBCLUSTER
dnl ---------------------------------------------------------------------------

NDB_MYSQL_VERSION_MAJOR=`echo $VERSION | cut -d. -f1`
NDB_MYSQL_VERSION_MINOR=`echo $VERSION | cut -d. -f2`
NDB_MYSQL_VERSION_BUILD=`echo $VERSION | cut -d. -f3 | cut -d- -f1`

TEST_NDBCLUSTER=""

dnl for build ndb docs

AC_PATH_PROG(DOXYGEN, doxygen, no)
AC_PATH_PROG(PDFLATEX, pdflatex, no)
AC_PATH_PROG(MAKEINDEX, makeindex, no)

AC_SUBST(DOXYGEN)
AC_SUBST(PDFLATEX)
AC_SUBST(MAKEINDEX)


AC_DEFUN([MYSQL_CHECK_NDB_OPTIONS], [
  AC_ARG_WITH([ndb-sci],
              AS_HELP_STRING([--with-ndb-sci=DIR],
                             [Provide MySQL with a custom location of
                             sci library. Given DIR, sci library is 
                             assumed to be in $DIR/lib and header files
                             in $DIR/include.]),
              [mysql_sci_dir=${withval}],
              [mysql_sci_dir=""])

  case "$mysql_sci_dir" in
    "no" )
      have_ndb_sci=no
      AC_MSG_RESULT([-- not including sci transporter])
      ;;
    * )
      if test -f "$mysql_sci_dir/lib/libsisci.a" -a \ 
              -f "$mysql_sci_dir/include/sisci_api.h"; then
        NDB_SCI_INCLUDES="-I$mysql_sci_dir/include"
        NDB_SCI_LIBS="$mysql_sci_dir/lib/libsisci.a"
        AC_MSG_RESULT([-- including sci transporter])
        AC_DEFINE([NDB_SCI_TRANSPORTER], [1],
                  [Including Ndb Cluster DB sci transporter])
        AC_SUBST(NDB_SCI_INCLUDES)
        AC_SUBST(NDB_SCI_LIBS)
        have_ndb_sci="yes"
        AC_MSG_RESULT([found sci transporter in $mysql_sci_dir/{include, lib}])
      else
        AC_MSG_RESULT([could not find sci transporter in $mysql_sci_dir/{include, lib}])
      fi
      ;;
  esac

  AC_ARG_WITH([ndb-test],
              [AS_HELP_STRING([--with-ndb-test],
                              [Include the NDB Cluster ndbapi test programs])],
              [ndb_test="$withval"],
              [ndb_test=no])
  AC_ARG_WITH([ndb-docs],
              [AS_HELP_STRING([--with-ndb-docs],
              [Include the NDB Cluster ndbapi and mgmapi documentation])],
              [ndb_docs="$withval"],
              [ndb_docs=no])
  AC_ARG_WITH([ndb-port],
              [AS_HELP_STRING([--with-ndb-port],
                              [Port for NDB Cluster management server])],
              [ndb_port="$withval"],
              [ndb_port="default"])
  AC_ARG_WITH([ndb-port-base],
              [AS_HELP_STRING([--with-ndb-port-base],
                              [Base port for NDB Cluster transporters])],
              [ndb_port_base="$withval"],
              [ndb_port_base="default"])
  AC_ARG_WITH([ndb-debug],
              [AS_HELP_STRING([--without-ndb-debug],
                              [Disable special ndb debug features])],
              [ndb_debug="$withval"],
              [ndb_debug="default"])
  AC_ARG_WITH([ndb-ccflags],
              [AS_HELP_STRING([--with-ndb-ccflags=CFLAGS],
                              [Extra CFLAGS for ndb compile])],
              [ndb_ccflags=${withval}],
              [ndb_ccflags=""])
  AC_ARG_WITH([ndb-binlog],
              [AS_HELP_STRING([--without-ndb-binlog],
                              [Disable ndb binlog])],
              [ndb_binlog="$withval"],
              [ndb_binlog="default"])

  case "$ndb_ccflags" in
    "yes")
        AC_MSG_RESULT([The --ndb-ccflags option requires a parameter (passed to CC for ndb compilation)])
        ;;
    *)
        ndb_cxxflags_fix="$ndb_cxxflags_fix $ndb_ccflags"
    ;;
  esac

  AC_MSG_CHECKING([for NDB Cluster options])
  AC_MSG_RESULT([])
                                                                                
  have_ndb_test=no
  case "$ndb_test" in
    yes )
      AC_MSG_RESULT([-- including ndbapi test programs])
      have_ndb_test="yes"
      ;;
    * )
      AC_MSG_RESULT([-- not including ndbapi test programs])
      ;;
  esac

  have_ndb_docs=no
  case "$ndb_docs" in
    yes )
      AC_MSG_RESULT([-- including ndbapi and mgmapi documentation])
      have_ndb_docs="yes"
      ;;
    * )
      AC_MSG_RESULT([-- not including ndbapi and mgmapi documentation])
      ;;
  esac

  case "$ndb_debug" in
    yes )
      AC_MSG_RESULT([-- including ndb extra debug options])
      have_ndb_debug="yes"
      ;;
    full )
      AC_MSG_RESULT([-- including ndb extra extra debug options])
      have_ndb_debug="full"
      ;;
    no )
      AC_MSG_RESULT([-- not including ndb extra debug options])
      have_ndb_debug="no"
      ;;
    * )
      have_ndb_debug="default"
      ;;
  esac


  AC_MSG_RESULT([done.])
])

AC_DEFUN([NDBCLUSTER_WORKAROUNDS], [
  AC_REQUIRE([AC_PROG_CC])	dnl Make sure $GCC is set if GNU C
  if test "$GCC" != "yes"
  then
    GCC=no		# Doc doesn't say what set to if not "yes"
  fi

  #workaround for Sun Forte/x86 see BUG#4681
  case $SYSTEM_TYPE-$MACHINE_TYPE-$GCC in
    *solaris*-i?86-no)
      CFLAGS="$CFLAGS -DBIG_TABLES"
      CXXFLAGS="$CXXFLAGS -DBIG_TABLES"
      ;;
    *)
      ;;
  esac

  # workaround for Sun Forte compile problem for ndb
  case $SYSTEM_TYPE-$GCC in
    *solaris*-no)
      ndb_cxxflags_fix="$ndb_cxxflags_fix -instances=static"
      ;;
    *)
      ;;
  esac

  # ndb fail for whatever strange reason to link Sun Forte/x86
  # unless using incremental linker
  case $SYSTEM_TYPE-$MACHINE_TYPE-$GCC-$have_ndbcluster in
    *solaris*-i?86-no-yes)
      CXXFLAGS="$CXXFLAGS -xildon"
      ;;
    *)
      ;;
  esac
])

AC_DEFUN([MYSQL_SETUP_NDBCLUSTER], [

  AC_MSG_RESULT([Using NDB Cluster])
  with_partition="yes"
  ndb_cxxflags_fix=""
  TEST_NDBCLUSTER="--ndbcluster"

  ndbcluster_includes="-I\$(top_builddir)/storage/ndb/include -I\$(top_srcdir)/storage/ndb/include -I\$(top_srcdir)/storage/ndb/include/ndbapi -I\$(top_srcdir)/storage/ndb/include/mgmapi"
  ndbcluster_libs="\$(top_builddir)/storage/ndb/src/.libs/libndbclient.a"
  ndbcluster_system_libs=""
  ndb_mgmclient_libs="\$(top_builddir)/storage/ndb/src/mgmclient/libndbmgmclient.la"

  MYSQL_CHECK_NDB_OPTIONS
  NDBCLUSTER_WORKAROUNDS

  MAKE_BINARY_DISTRIBUTION_OPTIONS="$MAKE_BINARY_DISTRIBUTION_OPTIONS --with-ndbcluster"

  if test "$have_ndb_debug" = "default"
  then
    have_ndb_debug=$with_debug
  fi

  if test "$have_ndb_debug" = "yes"
  then
    # Medium debug.
    NDB_DEFS="-DNDB_DEBUG -DVM_TRACE -DERROR_INSERT -DARRAY_GUARD"
  elif test "$have_ndb_debug" = "full"
  then
    NDB_DEFS="-DNDB_DEBUG_FULL -DVM_TRACE -DERROR_INSERT -DARRAY_GUARD -DAPI_TRACE"
  else
    # no extra ndb debug but still do asserts if debug version
    if test "$with_debug" = "yes" -o "$with_debug" = "full"
    then
      NDB_DEFS=""
    else
      NDB_DEFS="-DNDEBUG"
    fi
  fi

  if test X"$ndb_port" = Xdefault
  then
    ndb_port="1186"
  fi
  
  have_ndb_binlog="no"
  if test X"$ndb_binlog" = Xdefault ||
     test X"$ndb_binlog" = Xyes
  then
    have_ndb_binlog="yes"
  fi

  if test X"$have_ndb_binlog" = Xyes
  then
    AC_DEFINE([WITH_NDB_BINLOG], [1],
              [Including Ndb Cluster Binlog])
    AC_MSG_RESULT([Including Ndb Cluster Binlog])
  else
    AC_MSG_RESULT([Not including Ndb Cluster Binlog])
  fi

  ndb_transporter_opt_objs=""
  if test "$ac_cv_func_shmget" = "yes" &&
     test "$ac_cv_func_shmat" = "yes" &&
     test "$ac_cv_func_shmdt" = "yes" &&
     test "$ac_cv_func_shmctl" = "yes" &&
     test "$ac_cv_func_sigaction" = "yes" &&
     test "$ac_cv_func_sigemptyset" = "yes" &&
     test "$ac_cv_func_sigaddset" = "yes" &&
     test "$ac_cv_func_pthread_sigmask" = "yes"
  then
     AC_DEFINE([NDB_SHM_TRANSPORTER], [1],
               [Including Ndb Cluster DB shared memory transporter])
     AC_MSG_RESULT([Including ndb shared memory transporter])
     ndb_transporter_opt_objs="$ndb_transporter_opt_objs SHM_Transporter.lo SHM_Transporter.unix.lo"
  else
     AC_MSG_RESULT([Not including ndb shared memory transporter])
  fi
  
  if test X"$have_ndb_sci" = Xyes
  then
    ndb_transporter_opt_objs="$ndb_transporter_opt_objs SCI_Transporter.lo"
  fi
  
  ndb_opt_subdirs=
  ndb_bin_am_ldflags="-static"
  if test X"$have_ndb_test" = Xyes
  then
    ndb_opt_subdirs="test"
    ndb_bin_am_ldflags=""
  fi

  if test X"$have_ndb_docs" = Xyes
  then
    ndb_opt_subdirs="$ndb_opt_subdirs docs"
    ndb_bin_am_ldflags=""
  fi

  # building dynamic breaks on AIX. (If you want to try it and get unresolved
  # __vec__delete2 and some such, try linking against libhC.)
  case "$host_os" in
    aix3.* | aix4.0.* | aix4.1.*) ;;
    *) ndb_bin_am_ldflags="-static";;
  esac

  # libndbclient versioning when linked with GNU ld.
  if $LD --version 2>/dev/null|grep GNU >/dev/null 2>&1 ; then
    NDB_LD_VERSION_SCRIPT="-Wl,--version-script=\$(top_builddir)/storage/ndb/src/libndb.ver"
    AC_CONFIG_FILES(storage/ndb/src/libndb.ver)
  fi
  AC_SUBST(NDB_LD_VERSION_SCRIPT)

  AC_SUBST(NDB_SHARED_LIB_MAJOR_VERSION)
  AC_SUBST(NDB_SHARED_LIB_VERSION)


  AC_SUBST(NDB_VERSION_MAJOR)
  AC_SUBST(NDB_VERSION_MINOR)
  AC_SUBST(NDB_VERSION_BUILD)
  AC_SUBST(NDB_VERSION_STATUS)
  AC_DEFINE_UNQUOTED([NDB_VERSION_MAJOR], [$NDB_VERSION_MAJOR],
                     [NDB major version])
  AC_DEFINE_UNQUOTED([NDB_VERSION_MINOR], [$NDB_VERSION_MINOR],
                     [NDB minor version])
  AC_DEFINE_UNQUOTED([NDB_VERSION_BUILD], [$NDB_VERSION_BUILD],
                     [NDB build version])
  AC_DEFINE_UNQUOTED([NDB_VERSION_STATUS], ["$NDB_VERSION_STATUS"],
                     [NDB status version])


  AC_SUBST(NDB_MYSQL_VERSION_MAJOR)
  AC_SUBST(NDB_MYSQL_VERSION_MINOR)
  AC_SUBST(NDB_MYSQL_VERSION_BUILD)
  AC_DEFINE_UNQUOTED([NDB_MYSQL_VERSION_MAJOR], [$NDB_MYSQL_VERSION_MAJOR],
                     [MySQL major version])
  AC_DEFINE_UNQUOTED([NDB_MYSQL_VERSION_MINOR], [$NDB_MYSQL_VERSION_MINOR],
                     [MySQL minor version])
  AC_DEFINE_UNQUOTED([NDB_MYSQL_VERSION_BUILD], [$NDB_MYSQL_VERSION_BUILD],
                     [MySQL build version])

  AC_SUBST(ndbcluster_includes)
  AC_SUBST(ndbcluster_libs)
  AC_SUBST(ndbcluster_system_libs)
  AC_SUBST(ndb_mgmclient_libs)
  AC_SUBST(NDB_SCI_LIBS)

  AC_SUBST(ndb_transporter_opt_objs)
  AC_SUBST(ndb_port)
  AC_SUBST(ndb_bin_am_ldflags)
  AC_SUBST(ndb_opt_subdirs)

  AC_SUBST(NDB_DEFS)
  AC_SUBST(ndb_cxxflags_fix)

  NDB_SIZEOF_CHARP="$ac_cv_sizeof_charp"
  NDB_SIZEOF_CHAR="$ac_cv_sizeof_char"
  NDB_SIZEOF_SHORT="$ac_cv_sizeof_short"
  NDB_SIZEOF_INT="$ac_cv_sizeof_int"
  NDB_SIZEOF_LONG="$ac_cv_sizeof_long"
  NDB_SIZEOF_LONG_LONG="$ac_cv_sizeof_long_long"
  AC_SUBST([NDB_SIZEOF_CHARP])
  AC_SUBST([NDB_SIZEOF_CHAR])
  AC_SUBST([NDB_SIZEOF_SHORT])
  AC_SUBST([NDB_SIZEOF_INT])
  AC_SUBST([NDB_SIZEOF_LONG])
  AC_SUBST([NDB_SIZEOF_LONG_LONG])

<<<<<<< HEAD
  AC_CONFIG_FILES(storage/ndb/include/Makefile dnl
   storage/ndb/src/Makefile storage/ndb/src/common/Makefile dnl
   storage/ndb/docs/Makefile dnl
   storage/ndb/tools/Makefile dnl
   storage/ndb/src/common/debugger/Makefile dnl
   storage/ndb/src/common/debugger/signaldata/Makefile dnl
   storage/ndb/src/common/portlib/Makefile dnl
   storage/ndb/src/common/util/Makefile dnl
   storage/ndb/src/common/logger/Makefile dnl
   storage/ndb/src/common/transporter/Makefile dnl
   storage/ndb/src/common/mgmcommon/Makefile dnl
   storage/ndb/src/kernel/Makefile dnl
   storage/ndb/src/kernel/error/Makefile dnl
   storage/ndb/src/kernel/blocks/Makefile dnl
   storage/ndb/src/kernel/blocks/dbdict/Makefile dnl
   storage/ndb/src/kernel/blocks/dbdih/Makefile dnl
   storage/ndb/src/kernel/blocks/dblqh/Makefile dnl
   storage/ndb/src/kernel/blocks/dbtup/Makefile dnl
   storage/ndb/src/kernel/blocks/backup/Makefile dnl
   storage/ndb/src/kernel/vm/Makefile dnl
   storage/ndb/src/mgmapi/Makefile dnl
   storage/ndb/src/ndbapi/Makefile dnl
   storage/ndb/src/mgmsrv/Makefile dnl
   storage/ndb/src/mgmclient/Makefile dnl
   storage/ndb/src/cw/Makefile dnl
   storage/ndb/src/cw/cpcd/Makefile dnl
   storage/ndb/test/Makefile dnl
   storage/ndb/test/src/Makefile dnl
   storage/ndb/test/ndbapi/Makefile dnl
   storage/ndb/test/ndbapi/bank/Makefile dnl
   storage/ndb/test/tools/Makefile dnl
   storage/ndb/test/run-test/Makefile dnl
   storage/ndb/include/ndb_version.h storage/ndb/include/ndb_global.h dnl
   storage/ndb/include/ndb_types.h dnl
   storage/ndb/swig/Makefile dnl
  )
=======
  AC_CONFIG_FILES([
   storage/ndb/include/ndb_version.h
   storage/ndb/include/ndb_global.h
   storage/ndb/include/ndb_types.h
  ])
>>>>>>> c14a43cd
])

AC_SUBST(TEST_NDBCLUSTER)                                                                                
dnl ---------------------------------------------------------------------------
dnl END OF MYSQL_CHECK_NDBCLUSTER SECTION
dnl ---------------------------------------------------------------------------<|MERGE_RESOLUTION|>--- conflicted
+++ resolved
@@ -347,50 +347,11 @@
   AC_SUBST([NDB_SIZEOF_LONG])
   AC_SUBST([NDB_SIZEOF_LONG_LONG])
 
-<<<<<<< HEAD
-  AC_CONFIG_FILES(storage/ndb/include/Makefile dnl
-   storage/ndb/src/Makefile storage/ndb/src/common/Makefile dnl
-   storage/ndb/docs/Makefile dnl
-   storage/ndb/tools/Makefile dnl
-   storage/ndb/src/common/debugger/Makefile dnl
-   storage/ndb/src/common/debugger/signaldata/Makefile dnl
-   storage/ndb/src/common/portlib/Makefile dnl
-   storage/ndb/src/common/util/Makefile dnl
-   storage/ndb/src/common/logger/Makefile dnl
-   storage/ndb/src/common/transporter/Makefile dnl
-   storage/ndb/src/common/mgmcommon/Makefile dnl
-   storage/ndb/src/kernel/Makefile dnl
-   storage/ndb/src/kernel/error/Makefile dnl
-   storage/ndb/src/kernel/blocks/Makefile dnl
-   storage/ndb/src/kernel/blocks/dbdict/Makefile dnl
-   storage/ndb/src/kernel/blocks/dbdih/Makefile dnl
-   storage/ndb/src/kernel/blocks/dblqh/Makefile dnl
-   storage/ndb/src/kernel/blocks/dbtup/Makefile dnl
-   storage/ndb/src/kernel/blocks/backup/Makefile dnl
-   storage/ndb/src/kernel/vm/Makefile dnl
-   storage/ndb/src/mgmapi/Makefile dnl
-   storage/ndb/src/ndbapi/Makefile dnl
-   storage/ndb/src/mgmsrv/Makefile dnl
-   storage/ndb/src/mgmclient/Makefile dnl
-   storage/ndb/src/cw/Makefile dnl
-   storage/ndb/src/cw/cpcd/Makefile dnl
-   storage/ndb/test/Makefile dnl
-   storage/ndb/test/src/Makefile dnl
-   storage/ndb/test/ndbapi/Makefile dnl
-   storage/ndb/test/ndbapi/bank/Makefile dnl
-   storage/ndb/test/tools/Makefile dnl
-   storage/ndb/test/run-test/Makefile dnl
-   storage/ndb/include/ndb_version.h storage/ndb/include/ndb_global.h dnl
-   storage/ndb/include/ndb_types.h dnl
-   storage/ndb/swig/Makefile dnl
-  )
-=======
   AC_CONFIG_FILES([
    storage/ndb/include/ndb_version.h
    storage/ndb/include/ndb_global.h
    storage/ndb/include/ndb_types.h
   ])
->>>>>>> c14a43cd
 ])
 
 AC_SUBST(TEST_NDBCLUSTER)                                                                                
