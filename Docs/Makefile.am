--- conflicted
+++ resolved
@@ -36,11 +36,4 @@
 	else \
 	  @RM@ -f $(DESTDIR)$(infodir)/mysql.info ; \
 	  @RM@ -f $(DESTDIR)$(pkgdatadir)/ChangeLog ; \
-<<<<<<< HEAD
-	fi
-
-# Don't update the files from bitkeeper
-%::SCCS/s.%
-=======
-	fi
->>>>>>> b0218b63
+	fi