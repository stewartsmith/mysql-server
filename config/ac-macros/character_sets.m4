dnl In order to add new charset, you must add charset name to
dnl this CHARSETS_AVAILABLE list and sql/share/charsets/Index.xml.
dnl If the character set uses strcoll or other special handling,
dnl you must also create strings/ctype-$charset_name.c

AC_DIVERT_PUSH(0)

define(CHARSETS_AVAILABLE0,binary)
define(CHARSETS_AVAILABLE1,armscii8 ascii big5 cp1250 cp1251 cp1256 cp1257)
define(CHARSETS_AVAILABLE2,cp850 cp852 cp866 cp932 dec8 eucjpms euckr gb2312 gbk geostd8)
define(CHARSETS_AVAILABLE3,greek hebrew hp8 keybcs2 koi8r koi8u)
define(CHARSETS_AVAILABLE4,latin1 latin2 latin5 latin7 macce macroman)
define(CHARSETS_AVAILABLE5,sjis swe7 tis620 ucs2 ujis utf8 utf8mb3 utf16 utf32)

DEFAULT_CHARSET=latin1
CHARSETS_AVAILABLE="CHARSETS_AVAILABLE0 CHARSETS_AVAILABLE1 CHARSETS_AVAILABLE2 CHARSETS_AVAILABLE3 CHARSETS_AVAILABLE4 CHARSETS_AVAILABLE5"
CHARSETS_COMPLEX="big5 cp1250 cp932 eucjpms euckr gb2312 gbk latin1 latin2 sjis tis620 ucs2 ujis utf8 utf8mb3 utf16 utf32"

AC_DIVERT_POP

AC_ARG_WITH(charset,
   [  --with-charset=CHARSET
                          Default character set, use one of:
                          CHARSETS_AVAILABLE0
                          CHARSETS_AVAILABLE1
                          CHARSETS_AVAILABLE2
                          CHARSETS_AVAILABLE3
                          CHARSETS_AVAILABLE4
                          CHARSETS_AVAILABLE5],
   [default_charset="$withval"],
   [default_charset="$DEFAULT_CHARSET"])

AC_ARG_WITH(collation,
   [  --with-collation=COLLATION
                          Default collation],
   [default_collation="$withval"],
   [default_collation="default"])


AC_ARG_WITH(extra-charsets,
  [  --with-extra-charsets=CHARSET[,CHARSET,...]
                          Use charsets in addition to default (none, complex,
                          all, or a list selected from the above sets)],
  [extra_charsets="$withval"],
  [extra_charsets="none"])


AC_MSG_CHECKING("character sets")

CHARSETS="$default_charset latin1 utf8 utf8mb3"

if test "$extra_charsets" = no; then
  CHARSETS="$CHARSETS"
elif test "$extra_charsets" = none; then
  CHARSETS="$CHARSETS"
elif test "$extra_charsets" = complex; then
  CHARSETS="$CHARSETS $CHARSETS_COMPLEX"
  AC_DEFINE([DEFINE_ALL_CHARACTER_SETS],1,[all charsets are available])
elif test "$extra_charsets" = all; then
  CHARSETS="$CHARSETS $CHARSETS_AVAILABLE"
  AC_DEFINE([DEFINE_ALL_CHARACTER_SETS],1,[all charsets are available])
else
  EXTRA_CHARSETS=`echo $extra_charsets | sed -e 's/,/ /g'`
  CHARSETS="$CHARSETS $EXTRA_CHARSETS"
fi

for cs in $CHARSETS
do
  case $cs in 
    armscii8)
      AC_DEFINE(HAVE_CHARSET_armscii8, 1,
                [Define to enable charset armscii8])
      ;;
    ascii)
      AC_DEFINE(HAVE_CHARSET_ascii, 1,
                [Define to enable ascii character set])
      ;;
    big5)
      AC_DEFINE(HAVE_CHARSET_big5, 1, [Define to enable charset big5])
      AC_DEFINE([USE_MB], [1], [Use multi-byte character routines])
      AC_DEFINE(USE_MB_IDENT, [1], [ ])
      ;;
    binary)
      ;;
    cp1250)
      AC_DEFINE(HAVE_CHARSET_cp1250, 1, [Define to enable cp1250])
      ;;
    cp1251)
      AC_DEFINE(HAVE_CHARSET_cp1251, 1, [Define to enable charset cp1251])
      ;;
    cp1256)
      AC_DEFINE(HAVE_CHARSET_cp1256, 1, [Define to enable charset cp1256])
      ;;
    cp1257)
      AC_DEFINE(HAVE_CHARSET_cp1257, 1, [Define to enable charset cp1257])
      ;;
    cp850)
      AC_DEFINE(HAVE_CHARSET_cp850, 1, [Define to enable charset cp850])
      ;;
    cp852)
      AC_DEFINE(HAVE_CHARSET_cp852, 1, [Define to enable charset cp852])
      ;;
    cp866)
      AC_DEFINE(HAVE_CHARSET_cp866, 1, [Define to enable charset cp866])
      ;;
    cp932)
      AC_DEFINE(HAVE_CHARSET_cp932, 1, [Define to enable charset cp932])
      AC_DEFINE([USE_MB], 1, [Use multi-byte character routines])
      AC_DEFINE(USE_MB_IDENT, 1)
      ;;
    dec8)
      AC_DEFINE(HAVE_CHARSET_dec8, 1, [Define to enable charset dec8])
      ;;
    eucjpms)
      AC_DEFINE(HAVE_CHARSET_eucjpms, 1, [Define to enable charset eucjpms])
      AC_DEFINE([USE_MB], [1], [Use multi-byte character routines])
      AC_DEFINE(USE_MB_IDENT, 1)
      ;;
    euckr)
      AC_DEFINE(HAVE_CHARSET_euckr, 1, [Define to enable charset euckr])
      AC_DEFINE([USE_MB], [1], [Use multi-byte character routines])
      AC_DEFINE(USE_MB_IDENT, 1)
      ;;
    gb2312)
      AC_DEFINE(HAVE_CHARSET_gb2312, 1, [Define to enable charset gb2312])
      AC_DEFINE([USE_MB], 1, [Use multi-byte character routines])
      AC_DEFINE(USE_MB_IDENT, 1)
      ;;
    gbk)
      AC_DEFINE(HAVE_CHARSET_gbk, 1, [Define to enable charset gbk])
      AC_DEFINE([USE_MB], [1], [Use multi-byte character routines])
      AC_DEFINE(USE_MB_IDENT, 1)
      ;;
    geostd8)
      AC_DEFINE(HAVE_CHARSET_geostd8, 1, [Define to enable charset geostd8])
      ;;
    greek)
      AC_DEFINE(HAVE_CHARSET_greek, 1, [Define to enable charset greek])
      ;;
    hebrew)
      AC_DEFINE(HAVE_CHARSET_hebrew, 1, [Define to enable charset hebrew])
      ;;
    hp8)
      AC_DEFINE(HAVE_CHARSET_hp8, 1, [Define to enable charset hp8])
      ;;
    keybcs2)
      AC_DEFINE(HAVE_CHARSET_keybcs2, 1, [Define to enable charset keybcs2])
      ;;
    koi8r)
      AC_DEFINE(HAVE_CHARSET_koi8r, 1, [Define to enable charset koi8r])
      ;;
    koi8u)
      AC_DEFINE(HAVE_CHARSET_koi8u, 1, [Define to enable charset koi8u])
      ;;
    latin1)
      AC_DEFINE(HAVE_CHARSET_latin1, 1, [Define to enable charset latin1])
      ;;
    latin2)
      AC_DEFINE(HAVE_CHARSET_latin2, 1, [Define to enable charset latin2])
      ;;
    latin5)
      AC_DEFINE(HAVE_CHARSET_latin5, 1, [Define to enable charset latin5])
      ;;
    latin7)
      AC_DEFINE(HAVE_CHARSET_latin7, 1, [Define to enable charset latin7])
      ;;
    macce)
      AC_DEFINE(HAVE_CHARSET_macce, 1, [Define to enable charset macce])
      ;;
    macroman)
      AC_DEFINE(HAVE_CHARSET_macroman, 1,
                [Define to enable charset macroman])
      ;;
    sjis)
      AC_DEFINE(HAVE_CHARSET_sjis, 1, [Define to enable charset sjis])
      AC_DEFINE([USE_MB], 1, [Use multi-byte character routines])
      AC_DEFINE(USE_MB_IDENT, 1)
      ;;
    swe7)
      AC_DEFINE(HAVE_CHARSET_swe7, 1, [Define to enable charset swe7])
      ;;
    tis620)
      AC_DEFINE(HAVE_CHARSET_tis620, 1, [Define to enable charset tis620])
      ;;
    ucs2)
      AC_DEFINE(HAVE_CHARSET_ucs2, 1, [Define to enable charset ucs2])
      AC_DEFINE([USE_MB], [1], [Use multi-byte character routines])
      AC_DEFINE(USE_MB_IDENT, 1)
      ;;
    ujis)
      AC_DEFINE(HAVE_CHARSET_ujis, 1, [Define to enable charset ujis])
      AC_DEFINE([USE_MB], [1], [Use multi-byte character routines])
      AC_DEFINE(USE_MB_IDENT, 1)
      ;;
    utf8)
      AC_DEFINE(HAVE_CHARSET_utf8mb4, 1, [Define to enable ut8])
      AC_DEFINE([USE_MB], 1, [Use multi-byte character routines])
      AC_DEFINE(USE_MB_IDENT, 1)
      ;;
    utf8mb3)
      AC_DEFINE(HAVE_CHARSET_utf8mb3, 1, [Define to enable ut8])
      AC_DEFINE([USE_MB], 1, [Use multi-byte character routines])
      AC_DEFINE(USE_MB_IDENT, 1)
      ;;
    utf16)
      AC_DEFINE(HAVE_CHARSET_utf16, 1, [Define to enable utf16])
      AC_DEFINE([USE_MB], 1, [Use multi-byte character routines])
      AC_DEFINE(USE_MB_IDENT, 1)
      ;;
    utf32)
      AC_DEFINE(HAVE_CHARSET_utf32, 1, [Define to enable utf32])
      AC_DEFINE([USE_MB], 1, [Use multi-byte character routines])
      AC_DEFINE(USE_MB_IDENT, 1)
      ;;
    *)
      AC_MSG_ERROR([Charset '$cs' not available. (Available are: $CHARSETS_AVAILABLE).
      See the Installation chapter in the Reference Manual.])
  esac
done


      default_charset_collations=""

case $default_charset in 
    armscii8)
      default_charset_default_collation="armscii8_general_ci"
      default_charset_collations="armscii8_general_ci armscii8_bin"
      ;;
    ascii)
      default_charset_default_collation="ascii_general_ci"
      default_charset_collations="ascii_general_ci ascii_bin"
      ;;
    big5)
      default_charset_default_collation="big5_chinese_ci"
      default_charset_collations="big5_chinese_ci big5_bin"
      ;;
    binary)
      default_charset_default_collation="binary"
      default_charset_collations="binary"
      ;;
    cp1250)
      default_charset_default_collation="cp1250_general_ci"
      default_charset_collations="cp1250_general_ci cp1250_czech_cs cp1250_bin"
      ;;
    cp1251)
      default_charset_default_collation="cp1251_general_ci"
      default_charset_collations="cp1251_general_ci cp1251_general_cs cp1251_bin cp1251_bulgarian_ci cp1251_ukrainian_ci"
      ;;
    cp1256)
      default_charset_default_collation="cp1256_general_ci"
      default_charset_collations="cp1256_general_ci cp1256_bin"
      ;;
    cp1257)
      default_charset_default_collation="cp1257_general_ci"
      default_charset_collations="cp1257_general_ci cp1257_lithuanian_ci cp1257_bin"
      ;;
    cp850)
      default_charset_default_collation="cp850_general_ci"
      default_charset_collations="cp850_general_ci cp850_bin"
      ;;
    cp852)
      default_charset_default_collation="cp852_general_ci"
      default_charset_collations="cp852_general_ci cp852_bin"
      ;;
    cp866)
      default_charset_default_collation="cp866_general_ci"
      default_charset_collations="cp866_general_ci cp866_bin"
      ;;
    cp932)
      default_charset_default_collation="cp932_japanese_ci"
      default_charset_collations="cp932_japanese_ci cp932_bin"
      ;;
    dec8)
      default_charset_default_collation="dec8_swedish_ci"
      default_charset_collations="dec8_swedish_ci dec8_bin"
      ;;
    eucjpms)
      default_charset_default_collation="eucjpms_japanese_ci"
      default_charset_collations="eucjpms_japanese_ci ujis_bin"
      ;;
    euckr)
      default_charset_default_collation="euckr_korean_ci"
      default_charset_collations="euckr_korean_ci euckr_bin"
      ;;
    gb2312)
      default_charset_default_collation="gb2312_chinese_ci"
      default_charset_collations="gb2312_chinese_ci gb2312_bin"
      ;;
    gbk)
      default_charset_default_collation="gbk_chinese_ci"
      default_charset_collations="gbk_chinese_ci gbk_bin"
      ;;
    geostd8)
      default_charset_default_collation="geostd8_general_ci"
      default_charset_collations="geostd8_general_ci geostd8_bin"
      ;;
    greek)
      default_charset_default_collation="greek_general_ci"
      default_charset_collations="greek_general_ci greek_bin"
      ;;
    hebrew)
      default_charset_default_collation="hebrew_general_ci"
      default_charset_collations="hebrew_general_ci hebrew_bin"
      ;;
    hp8)
      default_charset_default_collation="hp8_english_ci"
      default_charset_collations="hp8_english_ci hp8_bin"
      ;;
    keybcs2)
      default_charset_default_collation="keybcs2_general_ci"
      default_charset_collations="keybcs2_general_ci keybcs2_bin"
      ;;
    koi8r)
      default_charset_default_collation="koi8r_general_ci"
      default_charset_collations="koi8r_general_ci koi8r_bin"
      ;;
    koi8u)
      default_charset_default_collation="koi8u_general_ci"
      default_charset_collations="koi8u_general_ci koi8u_bin"
      ;;
    latin1)
      default_charset_default_collation="latin1_swedish_ci"
      default_charset_collations="latin1_general_ci latin1_general_cs latin1_bin latin1_german1_ci latin1_german2_ci latin1_danish_ci latin1_spanish_ci latin1_swedish_ci"
      ;;
    latin2)
      default_charset_default_collation="latin2_general_ci"
      default_charset_collations="latin2_general_ci latin2_bin latin2_czech_cs latin2_hungarian_ci latin2_croatian_ci"
      ;;
    latin5)
      default_charset_default_collation="latin5_turkish_ci"
      default_charset_collations="latin5_turkish_ci latin5_bin"
      ;;
    latin7)
      default_charset_default_collation="latin7_general_ci"
      default_charset_collations="latin7_general_ci latin7_general_cs latin7_bin latin7_estonian_cs"
      ;;
    macce)
      default_charset_default_collation="macce_general_ci"
      default_charset_collations="macce_general_ci macce_bin"
      ;;
    macroman)
      default_charset_default_collation="macroman_general_ci"
      default_charset_collations="macroman_general_ci macroman_bin"
      ;;
    sjis)
      default_charset_default_collation="sjis_japanese_ci"
      default_charset_collations="sjis_japanese_ci sjis_bin"
      ;;
    swe7)
      default_charset_default_collation="swe7_swedish_ci"
      default_charset_collations="swe7_swedish_ci swe7_bin"
      ;;
    tis620)
      default_charset_default_collation="tis620_thai_ci"
      default_charset_collations="tis620_thai_ci tis620_bin"
      ;;
    ucs2)
      default_charset_default_collation="ucs2_general_ci"
      define(UCSC1, ucs2_general_ci ucs2_bin)
      define(UCSC2, ucs2_czech_ci ucs2_danish_ci)
      define(UCSC3, ucs2_esperanto_ci ucs2_estonian_ci ucs2_hungarian_ci)
      define(UCSC4, ucs2_icelandic_ci ucs2_latvian_ci ucs2_lithuanian_ci)
      define(UCSC5, ucs2_persian_ci ucs2_polish_ci ucs2_romanian_ci)
      define(UCSC6, ucs2_sinhala_ci ucs2_slovak_ci ucs2_slovenian_ci)
      define(UCSC7, ucs2_spanish2_ci ucs2_spanish_ci)
      define(UCSC8, ucs2_swedish_ci ucs2_turkish_ci)
      define(UCSC9, ucs2_unicode_ci)
      UCSC="UCSC1 UCSC2 UCSC3 UCSC4 UCSC5 UCSC6 UCSC7 UCSC8 UCSC9"
      default_charset_collations="$UCSC"
      ;;
    ujis)
      default_charset_default_collation="ujis_japanese_ci"
      default_charset_collations="ujis_japanese_ci ujis_bin"
      ;;
    utf8)
      default_charset_default_collation="utf8_general_ci"
      define(UTFC1, utf8_general_ci utf8_bin)
      define(UTFC2, utf8_czech_ci utf8_danish_ci)
<<<<<<< HEAD
      define(UTFC3, utf8_esperanto_ci utf8_estonian_ci utf8_icelandic_ci)
      define(UTFC4, utf8_latvian_ci utf8_lithuanian_ci)
=======
      define(UTFC3, utf8_esperanto_ci utf8_estonian_ci utf8_hungarian_ci)
      define(UTFC4, utf8_icelandic_ci utf8_latvian_ci utf8_lithuanian_ci)
>>>>>>> 770a4e2b
      define(UTFC5, utf8_persian_ci utf8_polish_ci utf8_romanian_ci)
      define(UTFC6, utf8_sinhala_ci utf8_slovak_ci utf8_slovenian_ci)
      define(UTFC7, utf8_spanish2_ci utf8_spanish_ci)
      define(UTFC8, utf8_swedish_ci utf8_turkish_ci)
      define(UTFC9, utf8_unicode_ci)
      UTFC="UTFC1 UTFC2 UTFC3 UTFC4 UTFC5 UTFC6 UTFC7 UTFC8 UTFC9"
      default_charset_collations="$UTFC"
      ;;
    utf8mb3)
      default_charset_default_collation="utf8mb3_general_ci"
      if test "$default_collation" = "utf8mb3_general_cs"; then
        # For those who explicitly desire "utf8mb3_general_cs", support it,
        # and then also set the CPP switch enabling that code.
        UTFC="utf8mb3_general_cs"
        AC_DEFINE([HAVE_UTF8_GENERAL_CS], [1], [certain Japanese customer])
      else
        define(UTFC1, utf8mb3_general_ci utf8mb3_bin)
        define(UTFC2, utf8mb3_czech_ci utf8mb3_danish_ci)
<<<<<<< HEAD
        define(UTFC3, utf8mb3_esperanto_ci utf8mb3_estonian_ci utf8mb3_icelandic_ci)
        define(UTFC4, utf8mb3_latvian_ci utf8mb3_lithuanian_ci)
=======
        define(UTFC3, utf8mb3_esperanto_ci utf8mb3_estonian_ci utf8mb3_hungarian_ci)
        define(UTFC4, utf8mb3_icelandic_ci utf8mb3_latvian_ci utf8mb3_lithuanian_ci)
>>>>>>> 770a4e2b
        define(UTFC5, utf8mb3_persian_ci utf8mb3_polish_ci utf8mb3_romanian_ci)
        define(UTFC6, utf8mb3_sinhala_ci utf8mb3_slovak_ci utf8mb3_slovenian_ci)
        define(UTFC7, utf8mb3_spanish2_ci utf8mb3_spanish_ci)
        define(UTFC8, utf8mb3_swedish_ci utf8mb3_turkish_ci)
        define(UTFC9, utf8mb3_unicode_ci)
        UTFC="UTFC1 UTFC2 UTFC3 UTFC4 UTFC5 UTFC6 UTFC7 UTFC8 UTFC9"
      fi
      default_charset_collations="$UTFC"
      ;;
    utf16)
      default_charset_default_collation="utf16_general_ci"
      define(UTFC1, utf16_general_ci utf16_bin)
      define(UTFC2, utf16_czech_ci utf16_danish_ci)
<<<<<<< HEAD
      define(UTFC3, utf16_esperanto_ci utf16_estonian_ci utf16_icelandic_ci)
      define(UTFC4, utf16_latvian_ci utf16_lithuanian_ci)
=======
      define(UTFC3, utf16_esperanto_ci utf16_estonian_ci utf16_hungarian_ci)
      define(UTFC4, utf16_icelandic_ci utf16_latvian_ci utf16_lithuanian_ci)
>>>>>>> 770a4e2b
      define(UTFC5, utf16_persian_ci utf16_polish_ci utf16_romanian_ci)
      define(UTFC6, utf16_sinhala_ci utf16_slovak_ci utf16_slovenian_ci)
      define(UTFC7, utf16_spanish2_ci utf16_spanish_ci)
      define(UTFC8, utf16_swedish_ci utf16_turkish_ci)
      define(UTFC9, utf16_unicode_ci)
      UTFC="UTFC1 UTFC2 UTFC3 UTFC4 UTFC5 UTFC6 UTFC7 UTFC8 UTFC9"
      default_charset_collations="$UTFC"
      ;;
    utf32)
      default_charset_default_collation="utf32_general_ci"
      define(UTFC1, utf32_general_ci utf32_bin)
      define(UTFC2, utf32_czech_ci utf32_danish_ci)
<<<<<<< HEAD
      define(UTFC3, utf32_esperanto_ci utf32_estonian_ci utf32_icelandic_ci)
      define(UTFC4, utf32_latvian_ci utf32_lithuanian_ci)
=======
      define(UTFC3, utf32_esperanto_ci utf32_estonian_ci utf32_hungarian_ci)
      define(UTFC4, utf32_icelandic_ci utf32_latvian_ci utf32_lithuanian_ci)
>>>>>>> 770a4e2b
      define(UTFC5, utf32_persian_ci utf32_polish_ci utf32_romanian_ci)
      define(UTFC6, utf32_sinhala_ci utf32_slovak_ci utf32_slovenian_ci)
      define(UTFC7, utf32_spanish2_ci utf32_spanish_ci)
      define(UTFC8, utf32_swedish_ci utf32_turkish_ci)
      define(UTFC9, utf32_unicode_ci)
      UTFC="UTFC1 UTFC2 UTFC3 UTFC4 UTFC5 UTFC6 UTFC7 UTFC8 UTFC9"
      default_charset_collations="$UTFC"
      ;;
    *)
      AC_MSG_ERROR([Charset $cs not available. (Available are: $CHARSETS_AVAILABLE).
      See the Installation chapter in the Reference Manual.])
esac

if test "$default_collation" = default; then
  default_collation=$default_charset_default_collation
fi

valid_default_collation=no
for cl in $default_charset_collations
do
  if test x"$cl" = x"$default_collation"
  then
    valid_default_collation=yes
    break
  fi
done

if test x$valid_default_collation = xyes
then
  AC_MSG_RESULT([default: $default_charset, collation: $default_collation; compiled in: $CHARSETS])
else
  AC_MSG_ERROR([
      Collation $default_collation is not valid for character set $default_charset.
      Valid collations are: $default_charset_collations.
      See the Installation chapter in the Reference Manual.
  ])
fi

AC_DEFINE_UNQUOTED([MYSQL_DEFAULT_CHARSET_NAME], ["$default_charset"],
                   [Define the default charset name])
AC_DEFINE_UNQUOTED([MYSQL_DEFAULT_COLLATION_NAME], ["$default_collation"],
                   [Define the default charset name])

# Shall we build the UCA-based Unicode collations
AC_ARG_WITH(uca,
    [  --without-uca           Skip building of the national Unicode collations.],
    [with_uca=$withval],
    [with_uca=yes]
)

AC_MSG_CHECKING([whether to compile national Unicode collations])

if test "$with_uca" = "yes"
then
  AC_MSG_RESULT(yes)
  AC_DEFINE([HAVE_UCA_COLLATIONS], [1], [national Unicode collations])
else
  AC_MSG_RESULT(no)
fi


# Shall we build experimental collations
AC_ARG_WITH(experimental-collations,
    [],
    [with_exp_coll=$withval],
    [with_exp_coll=no]
)

if test "$with_exp_coll" = "yes"
then
  AC_DEFINE([HAVE_UTF8_GENERAL_CS], [1], [certain Japanese customer])
fi<|MERGE_RESOLUTION|>--- conflicted
+++ resolved
@@ -376,13 +376,8 @@
       default_charset_default_collation="utf8_general_ci"
       define(UTFC1, utf8_general_ci utf8_bin)
       define(UTFC2, utf8_czech_ci utf8_danish_ci)
-<<<<<<< HEAD
-      define(UTFC3, utf8_esperanto_ci utf8_estonian_ci utf8_icelandic_ci)
-      define(UTFC4, utf8_latvian_ci utf8_lithuanian_ci)
-=======
       define(UTFC3, utf8_esperanto_ci utf8_estonian_ci utf8_hungarian_ci)
       define(UTFC4, utf8_icelandic_ci utf8_latvian_ci utf8_lithuanian_ci)
->>>>>>> 770a4e2b
       define(UTFC5, utf8_persian_ci utf8_polish_ci utf8_romanian_ci)
       define(UTFC6, utf8_sinhala_ci utf8_slovak_ci utf8_slovenian_ci)
       define(UTFC7, utf8_spanish2_ci utf8_spanish_ci)
@@ -401,13 +396,8 @@
       else
         define(UTFC1, utf8mb3_general_ci utf8mb3_bin)
         define(UTFC2, utf8mb3_czech_ci utf8mb3_danish_ci)
-<<<<<<< HEAD
-        define(UTFC3, utf8mb3_esperanto_ci utf8mb3_estonian_ci utf8mb3_icelandic_ci)
-        define(UTFC4, utf8mb3_latvian_ci utf8mb3_lithuanian_ci)
-=======
         define(UTFC3, utf8mb3_esperanto_ci utf8mb3_estonian_ci utf8mb3_hungarian_ci)
         define(UTFC4, utf8mb3_icelandic_ci utf8mb3_latvian_ci utf8mb3_lithuanian_ci)
->>>>>>> 770a4e2b
         define(UTFC5, utf8mb3_persian_ci utf8mb3_polish_ci utf8mb3_romanian_ci)
         define(UTFC6, utf8mb3_sinhala_ci utf8mb3_slovak_ci utf8mb3_slovenian_ci)
         define(UTFC7, utf8mb3_spanish2_ci utf8mb3_spanish_ci)
@@ -421,13 +411,8 @@
       default_charset_default_collation="utf16_general_ci"
       define(UTFC1, utf16_general_ci utf16_bin)
       define(UTFC2, utf16_czech_ci utf16_danish_ci)
-<<<<<<< HEAD
-      define(UTFC3, utf16_esperanto_ci utf16_estonian_ci utf16_icelandic_ci)
-      define(UTFC4, utf16_latvian_ci utf16_lithuanian_ci)
-=======
       define(UTFC3, utf16_esperanto_ci utf16_estonian_ci utf16_hungarian_ci)
       define(UTFC4, utf16_icelandic_ci utf16_latvian_ci utf16_lithuanian_ci)
->>>>>>> 770a4e2b
       define(UTFC5, utf16_persian_ci utf16_polish_ci utf16_romanian_ci)
       define(UTFC6, utf16_sinhala_ci utf16_slovak_ci utf16_slovenian_ci)
       define(UTFC7, utf16_spanish2_ci utf16_spanish_ci)
@@ -440,13 +425,8 @@
       default_charset_default_collation="utf32_general_ci"
       define(UTFC1, utf32_general_ci utf32_bin)
       define(UTFC2, utf32_czech_ci utf32_danish_ci)
-<<<<<<< HEAD
-      define(UTFC3, utf32_esperanto_ci utf32_estonian_ci utf32_icelandic_ci)
-      define(UTFC4, utf32_latvian_ci utf32_lithuanian_ci)
-=======
       define(UTFC3, utf32_esperanto_ci utf32_estonian_ci utf32_hungarian_ci)
       define(UTFC4, utf32_icelandic_ci utf32_latvian_ci utf32_lithuanian_ci)
->>>>>>> 770a4e2b
       define(UTFC5, utf32_persian_ci utf32_polish_ci utf32_romanian_ci)
       define(UTFC6, utf32_sinhala_ci utf32_slovak_ci utf32_slovenian_ci)
       define(UTFC7, utf32_spanish2_ci utf32_spanish_ci)
