#ifndef FIELD_INCLUDED
#define FIELD_INCLUDED

/* Copyright (c) 2000, 2011, Oracle and/or its affiliates. All rights reserved.

   This program is free software; you can redistribute it and/or modify
   it under the terms of the GNU General Public License as published by
   the Free Software Foundation; version 2 of the License.

   This program is distributed in the hope that it will be useful,
   but WITHOUT ANY WARRANTY; without even the implied warranty of
   MERCHANTABILITY or FITNESS FOR A PARTICULAR PURPOSE.  See the
   GNU General Public License for more details.

   You should have received a copy of the GNU General Public License
   along with this program; if not, write to the Free Software
   Foundation, Inc., 51 Franklin St, Fifth Floor, Boston, MA 02110-1301  USA */

#include "mysqld.h"                             /* system_charset_info */
#include "table.h"                              /* TABLE */
#include "sql_string.h"                         /* String */
#include "my_decimal.h"                         /* my_decimal */
#include "sql_error.h"                          /* MYSQL_ERROR */

#define DATETIME_DEC                     6

class Send_field;
class Protocol;
class Create_field;
class Relay_log_info;
class Field;

enum enum_check_fields
{
  CHECK_FIELD_IGNORE,
  CHECK_FIELD_WARN,
  CHECK_FIELD_ERROR_FOR_NULL
};


enum Derivation
{
  DERIVATION_IGNORABLE= 6,
  DERIVATION_NUMERIC= 5,
  DERIVATION_COERCIBLE= 4,
  DERIVATION_SYSCONST= 3,
  DERIVATION_IMPLICIT= 2,
  DERIVATION_NONE= 1,
  DERIVATION_EXPLICIT= 0
};

#define STORAGE_TYPE_MASK 7
#define COLUMN_FORMAT_MASK 7
#define COLUMN_FORMAT_SHIFT 3

#define my_charset_numeric      my_charset_latin1
#define MY_REPERTOIRE_NUMERIC   MY_REPERTOIRE_ASCII

struct st_cache_field;
int field_conv(Field *to,Field *from);

inline uint get_enum_pack_length(int elements)
{
  return elements < 256 ? 1 : 2;
}

inline uint get_set_pack_length(int elements)
{
  uint len= (elements + 7) / 8;
  return len > 4 ? 8 : len;
}

class Field
{
  Field(const Item &);				/* Prevent use of these */
  void operator=(Field &);
public:
  /* To do: inherit Sql_alloc and get these for free */
  static void *operator new(size_t size) throw ()
  { return sql_alloc(size); }
  static void *operator new(size_t size, MEM_ROOT *mem_root) throw () {
    return alloc_root(mem_root, size);
  }
  static void operator delete(void *ptr_arg, size_t size) { TRASH(ptr_arg, size); }

  uchar		*ptr;			// Position to field in record
  /**
     Byte where the @c NULL bit is stored inside a record. If this Field is a
     @c NOT @c NULL field, this member is @c NULL.
  */
  uchar		*null_ptr;
  /*
    Note that you can use table->in_use as replacement for current_thd member 
    only inside of val_*() and store() members (e.g. you can't use it in cons)
  */
  TABLE *table;                                 // Pointer for table
  TABLE *orig_table;                            // Pointer to original table
  const char	**table_name, *field_name;
  LEX_STRING	comment;
  /* Field is part of the following keys */
  key_map	key_start, part_of_key, part_of_key_not_clustered;
  key_map       part_of_sortkey;
  /* 
    We use three additional unireg types for TIMESTAMP to overcome limitation 
    of current binary format of .frm file. We'd like to be able to support 
    NOW() as default and on update value for such fields but unable to hold 
    this info anywhere except unireg_check field. This issue will be resolved
    in more clean way with transition to new text based .frm format.
    See also comment for Field_timestamp::Field_timestamp().
  */
  enum utype  { NONE,DATE,SHIELD,NOEMPTY,CASEUP,PNR,BGNR,PGNR,YES,NO,REL,
		CHECK,EMPTY,UNKNOWN_FIELD,CASEDN,NEXT_NUMBER,INTERVAL_FIELD,
                BIT_FIELD, TIMESTAMP_OLD_FIELD, CAPITALIZE, BLOB_FIELD,
                TIMESTAMP_DN_FIELD, TIMESTAMP_UN_FIELD, TIMESTAMP_DNUN_FIELD};
  enum geometry_type
  {
    GEOM_GEOMETRY = 0, GEOM_POINT = 1, GEOM_LINESTRING = 2, GEOM_POLYGON = 3,
    GEOM_MULTIPOINT = 4, GEOM_MULTILINESTRING = 5, GEOM_MULTIPOLYGON = 6,
    GEOM_GEOMETRYCOLLECTION = 7
  };
  enum imagetype { itRAW, itMBR};

  utype		unireg_check;
  uint32	field_length;		// Length of field
  uint32	flags;
  uint16        field_index;            // field number in fields array
  uchar		null_bit;		// Bit used to test null bit
  /**
     If true, this field was created in create_tmp_field_from_item from a NULL
     value. This means that the type of the field is just a guess, and the type
     may be freely coerced to another type.

     @see create_tmp_field_from_item
     @see Item_type_holder::get_real_type

   */
  bool is_created_from_null_item;

  Field(uchar *ptr_arg,uint32 length_arg,uchar *null_ptr_arg,
        uchar null_bit_arg, utype unireg_check_arg,
        const char *field_name_arg);
  virtual ~Field() {}
  /* Store functions returns 1 on overflow and -1 on fatal error */
  virtual int  store(const char *to, uint length,
                     const CHARSET_INFO *cs)=0;
  virtual int  store(double nr)=0;
  virtual int  store(longlong nr, bool unsigned_val)=0;
  virtual int  store_decimal(const my_decimal *d)=0;
  virtual int store_time(MYSQL_TIME *ltime, timestamp_type t_type);
  int store(const char *to, uint length, const CHARSET_INFO *cs,
            enum_check_fields check_level);
  virtual double val_real(void)=0;
  virtual longlong val_int(void)=0;
  virtual my_decimal *val_decimal(my_decimal *);
  inline String *val_str(String *str) { return val_str(str, str); }
  /*
     val_str(buf1, buf2) gets two buffers and should use them as follows:
     if it needs a temp buffer to convert result to string - use buf1
       example Field_tiny::val_str()
     if the value exists as a string already - use buf2
       example Field_string::val_str()
     consequently, buf2 may be created as 'String buf;' - no memory
     will be allocated for it. buf1 will be allocated to hold a
     value if it's too small. Using allocated buffer for buf2 may result in
     an unnecessary free (and later, may be an alloc).
     This trickery is used to decrease a number of malloc calls.
  */
  virtual String *val_str(String*,String *)=0;
  String *val_int_as_str(String *val_buffer, my_bool unsigned_flag);
  /*
   str_needs_quotes() returns TRUE if the value returned by val_str() needs
   to be quoted when used in constructing an SQL query.
  */
  virtual bool str_needs_quotes() { return FALSE; }
  virtual Item_result result_type () const=0;
  virtual Item_result cmp_type () const { return result_type(); }
  virtual Item_result cast_to_int_type () const { return result_type(); }
  static bool type_can_have_key_part(enum_field_types);
  static enum_field_types field_type_merge(enum_field_types, enum_field_types);
  static Item_result result_merge_type(enum_field_types);
  virtual bool eq(Field *field)
  {
    return (ptr == field->ptr && null_ptr == field->null_ptr &&
            null_bit == field->null_bit && field->type() == type());
  }
  virtual bool eq_def(Field *field);
  
  /*
    pack_length() returns size (in bytes) used to store field data in memory
    (i.e. it returns the maximum size of the field in a row of the table,
    which is located in RAM).
  */
  virtual uint32 pack_length() const { return (uint32) field_length; }

  /*
    pack_length_in_rec() returns size (in bytes) used to store field data on
    storage (i.e. it returns the maximal size of the field in a row of the
    table, which is located on disk).
  */
  virtual uint32 pack_length_in_rec() const { return pack_length(); }
  virtual bool compatible_field_size(uint metadata, Relay_log_info *rli,
                                     uint16 mflags, int *order);
  virtual uint pack_length_from_metadata(uint field_metadata)
  {
    DBUG_ENTER("Field::pack_length_from_metadata");
    DBUG_RETURN(field_metadata);
  }
  virtual uint row_pack_length() { return 0; }
  virtual int save_field_metadata(uchar *first_byte)
  { return do_save_field_metadata(first_byte); }

  /*
    data_length() return the "real size" of the data in memory.
  */
  virtual uint32 data_length() { return pack_length(); }
  virtual uint32 sort_length() const { return pack_length(); }

  /**
     Get the maximum size of the data in packed format.

     @return Maximum data length of the field when packed using the
     Field::pack() function.
   */
  virtual uint32 max_data_length() const {
    return pack_length();
  };

  virtual int reset(void) { memset(ptr, 0, pack_length()); return 0; }
  virtual void reset_fields() {}
  virtual void set_default()
  {
    my_ptrdiff_t l_offset= (my_ptrdiff_t) (table->s->default_values -
					  table->record[0]);
    memcpy(ptr, ptr + l_offset, pack_length());
    if (null_ptr)
      *null_ptr= ((*null_ptr & (uchar) ~null_bit) |
		  (null_ptr[l_offset] & null_bit));
  }
  virtual bool binary() const { return 1; }
  virtual bool zero_pack() const { return 1; }
  virtual enum ha_base_keytype key_type() const { return HA_KEYTYPE_BINARY; }
  virtual uint32 key_length() const { return pack_length(); }
  virtual enum_field_types type() const =0;
  virtual enum_field_types real_type() const { return type(); }
  inline  int cmp(const uchar *str) { return cmp(ptr,str); }
  virtual int cmp_max(const uchar *a, const uchar *b, uint max_len)
    { return cmp(a, b); }
  virtual int cmp(const uchar *,const uchar *)=0;
  virtual int cmp_binary(const uchar *a,const uchar *b, uint32 max_length=~0L)
  { return memcmp(a,b,pack_length()); }
  virtual int cmp_offset(uint row_offset)
  { return cmp(ptr,ptr+row_offset); }
  virtual int cmp_binary_offset(uint row_offset)
  { return cmp_binary(ptr, ptr+row_offset); };
  virtual int key_cmp(const uchar *a,const uchar *b)
  { return cmp(a, b); }
  virtual int key_cmp(const uchar *str, uint length)
  { return cmp(ptr,str); }
  virtual uint decimals() const { return 0; }
  /*
    Caller beware: sql_type can change str.Ptr, so check
    ptr() to see if it changed if you are using your own buffer
    in str and restore it with set() if needed
  */
  virtual void sql_type(String &str) const =0;
  inline bool is_null(my_ptrdiff_t row_offset= 0)
  { return null_ptr ? (null_ptr[row_offset] & null_bit ? 1 : 0) : table->null_row; }
  inline bool is_real_null(my_ptrdiff_t row_offset= 0)
    { return null_ptr ? (null_ptr[row_offset] & null_bit ? 1 : 0) : 0; }
  inline bool is_null_in_record(const uchar *record)
  {
    if (!null_ptr)
      return 0;
    return test(record[(uint) (null_ptr -table->record[0])] &
		null_bit);
  }
  inline bool is_null_in_record_with_offset(my_ptrdiff_t offset)
  {
    if (!null_ptr)
      return 0;
    return test(null_ptr[offset] & null_bit);
  }
  inline void set_null(my_ptrdiff_t row_offset= 0)
    { if (null_ptr) null_ptr[row_offset]|= null_bit; }
  inline void set_notnull(my_ptrdiff_t row_offset= 0)
    { if (null_ptr) null_ptr[row_offset]&= (uchar) ~null_bit; }
  inline bool maybe_null(void) { return null_ptr != 0 || table->maybe_null; }
  /**
     Signals that this field is NULL-able.
  */
  inline bool real_maybe_null(void) { return null_ptr != 0; }

  enum {
    LAST_NULL_BYTE_UNDEF= 0
  };

  /*
    Find the position of the last null byte for the field.

    SYNOPSIS
      last_null_byte()

    DESCRIPTION
      Return a pointer to the last byte of the null bytes where the
      field conceptually is placed.

    RETURN VALUE
      The position of the last null byte relative to the beginning of
      the record. If the field does not use any bits of the null
      bytes, the value 0 (LAST_NULL_BYTE_UNDEF) is returned.
   */
  size_t last_null_byte() const {
    size_t bytes= do_last_null_byte();
    DBUG_PRINT("debug", ("last_null_byte() ==> %ld", (long) bytes));
    DBUG_ASSERT(bytes <= table->s->null_bytes);
    return bytes;
  }

  virtual void make_field(Send_field *);
  virtual void sort_string(uchar *buff,uint length)=0;
  virtual bool optimize_range(uint idx, uint part);
  /*
    This should be true for fields which, when compared with constant
    items, can be casted to longlong. In this case we will at 'fix_fields'
    stage cast the constant items to longlongs and at the execution stage
    use field->val_int() for comparison.  Used to optimize clauses like
    'a_column BETWEEN date_const, date_const'.
  */
  virtual bool can_be_compared_as_longlong() const { return FALSE; }
  virtual void free() {}
  virtual Field *new_field(MEM_ROOT *root, TABLE *new_table,
                           bool keep_type);
  virtual Field *new_key_field(MEM_ROOT *root, TABLE *new_table,
                               uchar *new_ptr, uchar *new_null_ptr,
                               uint new_null_bit);

  /**
     Makes a shallow copy of the Field object.
     
     @note This member function must be overridden in all concrete
     subclasses. Several of the Field subclasses are concrete even though they
     are not leaf classes, so the compiler will not always catch this.

     @retval NULL If memory allocation failed.
  */ 
  virtual Field *clone() const =0;

  /**
     Makes a shallow copy of the Field object.
     
     @note This member function must be overridden in all concrete
     subclasses. Several of the Field subclasses are concrete even though they
     are not leaf classes, so the compiler will not always catch this.
     
     @param mem_root MEM_ROOT to use for memory allocation.
     @retval NULL If memory allocation failed.
   */
  virtual Field *clone(MEM_ROOT *mem_root) const =0;
  inline void move_field(uchar *ptr_arg,uchar *null_ptr_arg,uchar null_bit_arg)
  {
    ptr=ptr_arg; null_ptr=null_ptr_arg; null_bit=null_bit_arg;
  }
  inline void move_field(uchar *ptr_arg) { ptr=ptr_arg; }
  virtual void move_field_offset(my_ptrdiff_t ptr_diff)
  {
    ptr=ADD_TO_PTR(ptr,ptr_diff, uchar*);
    if (null_ptr)
      null_ptr=ADD_TO_PTR(null_ptr,ptr_diff,uchar*);
  }
  virtual void get_image(uchar *buff, uint length, const CHARSET_INFO *cs)
    { memcpy(buff,ptr,length); }
  virtual void set_image(const uchar *buff,uint length,
                         const CHARSET_INFO *cs)
    { memcpy(ptr,buff,length); }


  /*
    Copy a field part into an output buffer.

    SYNOPSIS
      Field::get_key_image()
      buff   [out] output buffer
      length       output buffer size
      type         itMBR for geometry blobs, otherwise itRAW

    DESCRIPTION
      This function makes a copy of field part of size equal to or
      less than "length" parameter value.
      For fields of string types (CHAR, VARCHAR, TEXT) the rest of buffer
      is padded by zero byte.

    NOTES
      For variable length character fields (i.e. UTF-8) the "length"
      parameter means a number of output buffer bytes as if all field
      characters have maximal possible size (mbmaxlen). In the other words,
      "length" parameter is a number of characters multiplied by
      field_charset->mbmaxlen.

    RETURN
      Number of copied bytes (excluding padded zero bytes -- see above).
  */

  virtual uint get_key_image(uchar *buff, uint length, imagetype type)
  {
    get_image(buff, length, &my_charset_bin);
    return length;
  }
  virtual void set_key_image(const uchar *buff,uint length)
    { set_image(buff,length, &my_charset_bin); }
  inline longlong val_int_offset(uint row_offset)
    {
      ptr+=row_offset;
      longlong tmp=val_int();
      ptr-=row_offset;
      return tmp;
    }
  inline longlong val_int(const uchar *new_ptr)
  {
    uchar *old_ptr= ptr;
    longlong return_value;
    ptr= (uchar*) new_ptr;
    return_value= val_int();
    ptr= old_ptr;
    return return_value;
  }
  inline String *val_str(String *str, const uchar *new_ptr)
  {
    uchar *old_ptr= ptr;
    ptr= (uchar*) new_ptr;
    val_str(str);
    ptr= old_ptr;
    return str;
  }
  virtual bool send_binary(Protocol *protocol);

  virtual uchar *pack(uchar *to, const uchar *from,
                      uint max_length, bool low_byte_first);
  /**
     @overload Field::pack(uchar*, const uchar*, uint, bool)
  */
  uchar *pack(uchar *to, const uchar *from)
  {
    DBUG_ENTER("Field::pack");
    uchar *result= this->pack(to, from, UINT_MAX, table->s->db_low_byte_first);
    DBUG_RETURN(result);
  }

  virtual const uchar *unpack(uchar* to, const uchar *from,
                              uint param_data, bool low_byte_first);
  /**
     @overload Field::unpack(uchar*, const uchar*, uint, bool)
  */
  const uchar *unpack(uchar* to, const uchar *from)
  {
    DBUG_ENTER("Field::unpack");
    const uchar *result= unpack(to, from, 0U, table->s->db_low_byte_first);
    DBUG_RETURN(result);
  }

  virtual uint packed_col_length(const uchar *to, uint length)
  { return length;}
  virtual uint max_packed_col_length(uint max_length)
  { return max_length;}

  uint offset(uchar *record)
  {
    return (uint) (ptr - record);
  }
  void copy_from_tmp(int offset);
  uint fill_cache_field(struct st_cache_field *copy);
  virtual bool get_date(MYSQL_TIME *ltime,uint fuzzydate);
  virtual bool get_time(MYSQL_TIME *ltime);
  virtual const CHARSET_INFO *charset(void) const { return &my_charset_bin; }
  virtual const CHARSET_INFO *charset_for_protocol(void) const
  { return binary() ? &my_charset_bin : charset(); }
  virtual const CHARSET_INFO *sort_charset(void) const { return charset(); }
  virtual bool has_charset(void) const { return FALSE; }
  virtual void set_charset(const CHARSET_INFO *charset_arg) { }
  virtual enum Derivation derivation(void) const
  { return DERIVATION_IMPLICIT; }
  virtual uint repertoire(void) const { return MY_REPERTOIRE_UNICODE30; }
  virtual void set_derivation(enum Derivation derivation_arg) { }
  bool set_warning(MYSQL_ERROR::enum_warning_level, unsigned int code,
                   int cuted_increment);
  void set_datetime_warning(MYSQL_ERROR::enum_warning_level, uint code, 
                            const char *str, uint str_len,
                            timestamp_type ts_type, int cuted_increment);
  void set_datetime_warning(MYSQL_ERROR::enum_warning_level, uint code, 
                            longlong nr, timestamp_type ts_type,
                            int cuted_increment);
  void set_datetime_warning(MYSQL_ERROR::enum_warning_level, const uint code, 
                            double nr, timestamp_type ts_type);
  inline bool check_overflow(int op_result)
  {
    return (op_result == E_DEC_OVERFLOW);
  }
  int warn_if_overflow(int op_result);
  void init(TABLE *table_arg)
  {
    orig_table= table= table_arg;
    table_name= &table_arg->alias;
  }

  /* maximum possible display length */
  virtual uint32 max_display_length()= 0;

  /**
    Whether a field being created is compatible with a existing one.

    Used by the ALTER TABLE code to evaluate whether the new definition
    of a table is compatible with the old definition so that it can
    determine if data needs to be copied over (table data change).
  */
  virtual uint is_equal(Create_field *new_field);
  /* convert decimal to longlong with overflow check */
  longlong convert_decimal2longlong(const my_decimal *val, bool unsigned_flag,
                                    int *err);
  /* The max. number of characters */
  virtual uint32 char_length()
  {
    return field_length / charset()->mbmaxlen;
  }

  virtual geometry_type get_geometry_type()
  {
    /* shouldn't get here. */
    DBUG_ASSERT(0);
    return GEOM_GEOMETRY;
  }
#ifndef DBUG_OFF
  /* Print field value into debug trace, in NULL-aware way. */
  void dbug_print()
  {
    if (is_real_null())
      fprintf(DBUG_FILE, "NULL");
    else
    {
      char buf[256];
      String str(buf, sizeof(buf), &my_charset_bin);
      str.length(0);
      String *pstr;
      pstr= val_str(&str);
      fprintf(DBUG_FILE, "'%s'", pstr->c_ptr_safe());
    }
  }
#endif

  /* Hash value */
  virtual void hash(ulong *nr, ulong *nr2);
  friend int cre_myisam(char * name, register TABLE *form, uint options,
			ulonglong auto_increment_value);
  friend class Copy_field;
  friend class Item_avg_field;
  friend class Item_std_field;
  friend class Item_sum_num;
  friend class Item_sum_sum;
  friend class Item_sum_str;
  friend class Item_sum_count;
  friend class Item_sum_avg;
  friend class Item_sum_std;
  friend class Item_sum_min;
  friend class Item_sum_max;
  friend class Item_func_group_concat;

private:
  /*
    Primitive for implementing last_null_byte().

    SYNOPSIS
      do_last_null_byte()

    DESCRIPTION
      Primitive for the implementation of the last_null_byte()
      function. This represents the inheritance interface and can be
      overridden by subclasses.
   */
  virtual size_t do_last_null_byte() const;

/**
   Retrieve the field metadata for fields.

   This default implementation returns 0 and saves 0 in the metadata_ptr
   value.

   @param   metadata_ptr   First byte of field metadata

   @returns 0 no bytes written.
*/
  virtual int do_save_field_metadata(uchar *metadata_ptr)
  { return 0; }

protected:
  static void handle_int16(uchar *to, const uchar *from,
                           bool low_byte_first_from, bool low_byte_first_to)
  {
    int16 val;
#ifdef WORDS_BIGENDIAN
    if (low_byte_first_from)
      val = sint2korr(from);
    else
#endif
      shortget(val, from);

#ifdef WORDS_BIGENDIAN
    if (low_byte_first_to)
      int2store(to, val);
    else
#endif
      shortstore(to, val);
  }

  static void handle_int24(uchar *to, const uchar *from,
                           bool low_byte_first_from, bool low_byte_first_to)
  {
    int32 val;
#ifdef WORDS_BIGENDIAN
    if (low_byte_first_from)
      val = sint3korr(from);
    else
#endif
      val= (from[0] << 16) + (from[1] << 8) + from[2];

#ifdef WORDS_BIGENDIAN
    if (low_byte_first_to)
      int2store(to, val);
    else
#endif
    {
      to[0]= 0xFF & (val >> 16);
      to[1]= 0xFF & (val >> 8);
      to[2]= 0xFF & val;
    }
  }

  /*
    Helper function to pack()/unpack() int32 values
  */
  static void handle_int32(uchar *to, const uchar *from,
                           bool low_byte_first_from, bool low_byte_first_to)
  {
    int32 val;
#ifdef WORDS_BIGENDIAN
    if (low_byte_first_from)
      val = sint4korr(from);
    else
#endif
      longget(val, from);

#ifdef WORDS_BIGENDIAN
    if (low_byte_first_to)
      int4store(to, val);
    else
#endif
      longstore(to, val);
  }

  /*
    Helper function to pack()/unpack() int64 values
  */
  static void handle_int64(uchar* to, const uchar *from,
                           bool low_byte_first_from, bool low_byte_first_to)
  {
    int64 val;
#ifdef WORDS_BIGENDIAN
    if (low_byte_first_from)
      val = sint8korr(from);
    else
#endif
      longlongget(val, from);

#ifdef WORDS_BIGENDIAN
    if (low_byte_first_to)
      int8store(to, val);
    else
#endif
      longlongstore(to, val);
  }

  uchar *pack_int16(uchar *to, const uchar *from, bool low_byte_first_to)
  {
    handle_int16(to, from, table->s->db_low_byte_first, low_byte_first_to);
    return to  + sizeof(int16);
  }

  const uchar *unpack_int16(uchar* to, const uchar *from,
                            bool low_byte_first_from)
  {
    handle_int16(to, from, low_byte_first_from, table->s->db_low_byte_first);
    return from + sizeof(int16);
  }

  uchar *pack_int24(uchar *to, const uchar *from, bool low_byte_first_to)
  {
    handle_int24(to, from, table->s->db_low_byte_first, low_byte_first_to);
    return to + 3;
  }

  const uchar *unpack_int24(uchar* to, const uchar *from,
                            bool low_byte_first_from)
  {
    handle_int24(to, from, low_byte_first_from, table->s->db_low_byte_first);
    return from + 3;
  }

  uchar *pack_int32(uchar *to, const uchar *from, bool low_byte_first_to)
  {
    handle_int32(to, from, table->s->db_low_byte_first, low_byte_first_to);
    return to  + sizeof(int32);
  }

  const uchar *unpack_int32(uchar* to, const uchar *from,
                            bool low_byte_first_from)
  {
    handle_int32(to, from, low_byte_first_from, table->s->db_low_byte_first);
    return from + sizeof(int32);
  }

  uchar *pack_int64(uchar* to, const uchar *from, bool low_byte_first_to)
  {
    handle_int64(to, from, table->s->db_low_byte_first, low_byte_first_to);
    return to + sizeof(int64);
  }

  const uchar *unpack_int64(uchar* to, const uchar *from,
                            bool low_byte_first_from)
  {
    handle_int64(to, from, low_byte_first_from, table->s->db_low_byte_first);
    return from + sizeof(int64);
  }

  bool field_flags_are_binary()
  {
    return (flags & (BINCMP_FLAG | BINARY_FLAG)) != 0;
  }

};


class Field_num :public Field {
public:
  const uint8 dec;
  bool zerofill,unsigned_flag;	// Purify cannot handle bit fields
  Field_num(uchar *ptr_arg,uint32 len_arg, uchar *null_ptr_arg,
	    uchar null_bit_arg, utype unireg_check_arg,
	    const char *field_name_arg,
            uint8 dec_arg, bool zero_arg, bool unsigned_arg);
  Item_result result_type () const { return REAL_RESULT; }
  enum Derivation derivation(void) const { return DERIVATION_NUMERIC; }
  uint repertoire(void) const { return MY_REPERTOIRE_NUMERIC; }
  const CHARSET_INFO *charset(void) const { return &my_charset_numeric; }
  void prepend_zeros(String *value);
  void add_zerofill_and_unsigned(String &res) const;
  friend class Create_field;
  void make_field(Send_field *);
  uint decimals() const { return (uint) dec; }
  bool eq_def(Field *field);
  int store_decimal(const my_decimal *);
  my_decimal *val_decimal(my_decimal *);
  uint is_equal(Create_field *new_field);
  uint row_pack_length() { return pack_length(); }
  uint32 pack_length_from_metadata(uint field_metadata) {
    uint32 length= pack_length();
    DBUG_PRINT("result", ("pack_length_from_metadata(%d): %u",
                          field_metadata, length));
    return length;
  }
  int check_int(const CHARSET_INFO *cs, const char *str, int length,
                const char *int_end, int error);
  bool get_int(const CHARSET_INFO *cs, const char *from, uint len, 
               longlong *rnd, ulonglong unsigned_max, 
               longlong signed_min, longlong signed_max);
};


class Field_str :public Field {
protected:
  const CHARSET_INFO *field_charset;
  enum Derivation field_derivation;
public:
  Field_str(uchar *ptr_arg,uint32 len_arg, uchar *null_ptr_arg,
	    uchar null_bit_arg, utype unireg_check_arg,
	    const char *field_name_arg, const CHARSET_INFO *charset);
  Item_result result_type () const { return STRING_RESULT; }
  /*
    match_collation_to_optimize_range() is to distinguish in
    range optimizer (see opt_range.cc) between real string types:
      CHAR, VARCHAR, TEXT
    and the other string-alike types with result_type() == STRING_RESULT:
      DATE, TIME, DATETIME, TIMESTAMP
    We need it to decide whether to test if collation of the operation
    matches collation of the field (needed only for real string types).
    QQ: shouldn't DATE/TIME types have their own XXX_RESULT types eventually?
  */
  virtual bool match_collation_to_optimize_range() const=0;
  uint decimals() const { return NOT_FIXED_DEC; }
  int  store(double nr);
  int  store(longlong nr, bool unsigned_val)=0;
  int  store_decimal(const my_decimal *);
  int  store(const char *to,uint length, const CHARSET_INFO *cs)=0;
  uint repertoire(void) const
  {
    return my_charset_repertoire(field_charset);
  }
  const CHARSET_INFO *charset(void) const { return field_charset; }
  void set_charset(const CHARSET_INFO *charset_arg)
  { field_charset= charset_arg; }
  enum Derivation derivation(void) const { return field_derivation; }
  virtual void set_derivation(enum Derivation derivation_arg)
  { field_derivation= derivation_arg; }
  bool binary() const { return field_charset == &my_charset_bin; }
  uint32 max_display_length() { return field_length; }
  friend class Create_field;
  my_decimal *val_decimal(my_decimal *);
  virtual bool str_needs_quotes() { return TRUE; }
  uint is_equal(Create_field *new_field);
};


/* base class for Field_string, Field_varstring and Field_blob */

class Field_longstr :public Field_str
{
protected:
  int report_if_important_data(const char *ptr, const char *end,
                               bool count_spaces);
public:
  Field_longstr(uchar *ptr_arg, uint32 len_arg, uchar *null_ptr_arg,
                uchar null_bit_arg, utype unireg_check_arg,
                const char *field_name_arg, const CHARSET_INFO *charset_arg)
    :Field_str(ptr_arg, len_arg, null_ptr_arg, null_bit_arg, unireg_check_arg,
               field_name_arg, charset_arg)
    {}

  int store_decimal(const my_decimal *d);
  uint32 max_data_length() const;
};

/* base class for float and double and decimal (old one) */
class Field_real :public Field_num {
public:
  my_bool not_fixed;

  Field_real(uchar *ptr_arg, uint32 len_arg, uchar *null_ptr_arg,
             uchar null_bit_arg, utype unireg_check_arg,
             const char *field_name_arg,
             uint8 dec_arg, bool zero_arg, bool unsigned_arg)
    :Field_num(ptr_arg, len_arg, null_ptr_arg, null_bit_arg, unireg_check_arg,
               field_name_arg, dec_arg, zero_arg, unsigned_arg),
    not_fixed(dec_arg >= NOT_FIXED_DEC)
    {}
  int store_decimal(const my_decimal *);
  my_decimal *val_decimal(my_decimal *);
  int truncate(double *nr, double max_length);
  uint32 max_display_length() { return field_length; }
  virtual const uchar *unpack(uchar* to, const uchar *from,
                              uint param_data, bool low_byte_first);
  virtual uchar *pack(uchar* to, const uchar *from,
                      uint max_length, bool low_byte_first);
};


class Field_decimal :public Field_real {
public:
  Field_decimal(uchar *ptr_arg, uint32 len_arg, uchar *null_ptr_arg,
		uchar null_bit_arg,
		enum utype unireg_check_arg, const char *field_name_arg,
		uint8 dec_arg,bool zero_arg,bool unsigned_arg)
    :Field_real(ptr_arg, len_arg, null_ptr_arg, null_bit_arg,
                unireg_check_arg, field_name_arg,
                dec_arg, zero_arg, unsigned_arg)
    {}
  enum_field_types type() const { return MYSQL_TYPE_DECIMAL;}
  enum ha_base_keytype key_type() const
  { return zerofill ? HA_KEYTYPE_BINARY : HA_KEYTYPE_NUM; }
  int reset(void);
  int store(const char *to,uint length, const CHARSET_INFO *charset);
  int store(double nr);
  int store(longlong nr, bool unsigned_val);
  double val_real(void);
  longlong val_int(void);
  String *val_str(String*,String *);
  int cmp(const uchar *,const uchar *);
  void sort_string(uchar *buff,uint length);
  void overflow(bool negative);
  bool zero_pack() const { return 0; }
  void sql_type(String &str) const;
  Field_decimal *clone(MEM_ROOT *mem_root) const {
    DBUG_ASSERT(type() == MYSQL_TYPE_DECIMAL);
    return new (mem_root) Field_decimal(*this);
  }
  Field_decimal *clone() const {
    DBUG_ASSERT(type() == MYSQL_TYPE_DECIMAL);
    return new Field_decimal(*this);
  }
  virtual const uchar *unpack(uchar* to, const uchar *from,
                              uint param_data, bool low_byte_first)
  {
    return Field::unpack(to, from, param_data, low_byte_first);
  }
  virtual uchar *pack(uchar* to, const uchar *from,
                      uint max_length, bool low_byte_first)
  {
    return Field::pack(to, from, max_length, low_byte_first);
  }
};


/* New decimal/numeric field which use fixed point arithmetic */
class Field_new_decimal :public Field_num {
private:
  int do_save_field_metadata(uchar *first_byte);
public:
  /* The maximum number of decimal digits can be stored */
  uint precision;
  uint bin_size;
  /*
    Constructors take max_length of the field as a parameter - not the
    precision as the number of decimal digits allowed.
    So for example we need to count length from precision handling
    CREATE TABLE ( DECIMAL(x,y)) 
  */
  Field_new_decimal(uchar *ptr_arg, uint32 len_arg, uchar *null_ptr_arg,
                    uchar null_bit_arg,
                    enum utype unireg_check_arg, const char *field_name_arg,
                    uint8 dec_arg, bool zero_arg, bool unsigned_arg);
  Field_new_decimal(uint32 len_arg, bool maybe_null_arg,
                    const char *field_name_arg, uint8 dec_arg,
                    bool unsigned_arg);
  enum_field_types type() const { return MYSQL_TYPE_NEWDECIMAL;}
  enum ha_base_keytype key_type() const { return HA_KEYTYPE_BINARY; }
  Item_result result_type () const { return DECIMAL_RESULT; }
  int  reset(void);
  bool store_value(const my_decimal *decimal_value);
  void set_value_on_overflow(my_decimal *decimal_value, bool sign);
  int  store(const char *to, uint length, const CHARSET_INFO *charset);
  int  store(double nr);
  int  store(longlong nr, bool unsigned_val);
  int store_time(MYSQL_TIME *ltime, timestamp_type t_type);
  int  store_decimal(const my_decimal *);
  double val_real(void);
  longlong val_int(void);
  my_decimal *val_decimal(my_decimal *);
  String *val_str(String*, String *);
  int cmp(const uchar *, const uchar *);
  void sort_string(uchar *buff, uint length);
  bool zero_pack() const { return 0; }
  void sql_type(String &str) const;
  uint32 max_display_length() { return field_length; }
  uint32 pack_length() const { return (uint32) bin_size; }
  uint pack_length_from_metadata(uint field_metadata);
  uint row_pack_length() { return pack_length(); }
  bool compatible_field_size(uint field_metadata, Relay_log_info *rli,
                             uint16 mflags, int *order_var);
  uint is_equal(Create_field *new_field);
  Field_new_decimal *clone(MEM_ROOT *mem_root) const { 
    DBUG_ASSERT(type() == MYSQL_TYPE_NEWDECIMAL);
    return new (mem_root) Field_new_decimal(*this);
  }
  Field_new_decimal *clone() const {
    DBUG_ASSERT(type() == MYSQL_TYPE_NEWDECIMAL);
    return new Field_new_decimal(*this);
  }
  virtual const uchar *unpack(uchar* to, const uchar *from,
                              uint param_data, bool low_byte_first);
  static Field *create_from_item (Item *);
};


class Field_tiny :public Field_num {
public:
  Field_tiny(uchar *ptr_arg, uint32 len_arg, uchar *null_ptr_arg,
	     uchar null_bit_arg,
	     enum utype unireg_check_arg, const char *field_name_arg,
	     bool zero_arg, bool unsigned_arg)
    :Field_num(ptr_arg, len_arg, null_ptr_arg, null_bit_arg,
	       unireg_check_arg, field_name_arg,
	       0, zero_arg,unsigned_arg)
    {}
  enum Item_result result_type () const { return INT_RESULT; }
  enum_field_types type() const { return MYSQL_TYPE_TINY;}
  enum ha_base_keytype key_type() const
    { return unsigned_flag ? HA_KEYTYPE_BINARY : HA_KEYTYPE_INT8; }
  int store(const char *to,uint length, const CHARSET_INFO *charset);
  int store(double nr);
  int store(longlong nr, bool unsigned_val);
  int reset(void) { ptr[0]=0; return 0; }
  double val_real(void);
  longlong val_int(void);
  String *val_str(String*,String *);
  bool send_binary(Protocol *protocol);
  int cmp(const uchar *,const uchar *);
  void sort_string(uchar *buff,uint length);
  uint32 pack_length() const { return 1; }
  void sql_type(String &str) const;
  uint32 max_display_length() { return 4; }
  Field_tiny *clone(MEM_ROOT *mem_root) const { 
    DBUG_ASSERT(type() == MYSQL_TYPE_TINY);
    return new (mem_root) Field_tiny(*this);
  }
  Field_tiny *clone() const {
    DBUG_ASSERT(type() == MYSQL_TYPE_TINY);
    return new Field_tiny(*this);
  }
  virtual uchar *pack(uchar* to, const uchar *from,
                      uint max_length, bool low_byte_first)
  {
    *to= *from;
    return to + 1;
  }

  virtual const uchar *unpack(uchar* to, const uchar *from,
                              uint param_data, bool low_byte_first)
  {
    *to= *from;
    return from + 1;
  }
};


class Field_short :public Field_num {
public:
  Field_short(uchar *ptr_arg, uint32 len_arg, uchar *null_ptr_arg,
	      uchar null_bit_arg,
	      enum utype unireg_check_arg, const char *field_name_arg,
	      bool zero_arg, bool unsigned_arg)
    :Field_num(ptr_arg, len_arg, null_ptr_arg, null_bit_arg,
	       unireg_check_arg, field_name_arg,
	       0, zero_arg,unsigned_arg)
    {}
  Field_short(uint32 len_arg,bool maybe_null_arg, const char *field_name_arg,
	      bool unsigned_arg)
    :Field_num((uchar*) 0, len_arg, maybe_null_arg ? (uchar*) "": 0,0,
	       NONE, field_name_arg, 0, 0, unsigned_arg)
    {}
  enum Item_result result_type () const { return INT_RESULT; }
  enum_field_types type() const { return MYSQL_TYPE_SHORT;}
  enum ha_base_keytype key_type() const
    { return unsigned_flag ? HA_KEYTYPE_USHORT_INT : HA_KEYTYPE_SHORT_INT;}
  int store(const char *to,uint length, const CHARSET_INFO *charset);
  int store(double nr);
  int store(longlong nr, bool unsigned_val);
  int reset(void) { ptr[0]=ptr[1]=0; return 0; }
  double val_real(void);
  longlong val_int(void);
  String *val_str(String*,String *);
  bool send_binary(Protocol *protocol);
  int cmp(const uchar *,const uchar *);
  void sort_string(uchar *buff,uint length);
  uint32 pack_length() const { return 2; }
  void sql_type(String &str) const;
  uint32 max_display_length() { return 6; }
  Field_short *clone(MEM_ROOT *mem_root) const {
    DBUG_ASSERT(type() == MYSQL_TYPE_SHORT);
    return new (mem_root) Field_short(*this);
  }
  Field_short *clone() const {
    DBUG_ASSERT(type() == MYSQL_TYPE_SHORT);
    return new Field_short(*this);
  }
  virtual uchar *pack(uchar* to, const uchar *from,
                      uint max_length, bool low_byte_first)
  {
    return pack_int16(to, from, low_byte_first);
  }

  virtual const uchar *unpack(uchar* to, const uchar *from,
                              uint param_data, bool low_byte_first)
  {
    return unpack_int16(to, from, low_byte_first);
  }
};

class Field_medium :public Field_num {
public:
  Field_medium(uchar *ptr_arg, uint32 len_arg, uchar *null_ptr_arg,
	      uchar null_bit_arg,
	      enum utype unireg_check_arg, const char *field_name_arg,
	      bool zero_arg, bool unsigned_arg)
    :Field_num(ptr_arg, len_arg, null_ptr_arg, null_bit_arg,
	       unireg_check_arg, field_name_arg,
	       0, zero_arg,unsigned_arg)
    {}
  enum Item_result result_type () const { return INT_RESULT; }
  enum_field_types type() const { return MYSQL_TYPE_INT24;}
  enum ha_base_keytype key_type() const
    { return unsigned_flag ? HA_KEYTYPE_UINT24 : HA_KEYTYPE_INT24; }
  int store(const char *to,uint length, const CHARSET_INFO *charset);
  int store(double nr);
  int store(longlong nr, bool unsigned_val);
  int reset(void) { ptr[0]=ptr[1]=ptr[2]=0; return 0; }
  double val_real(void);
  longlong val_int(void);
  String *val_str(String*,String *);
  bool send_binary(Protocol *protocol);
  int cmp(const uchar *,const uchar *);
  void sort_string(uchar *buff,uint length);
  uint32 pack_length() const { return 3; }
  void sql_type(String &str) const;
  uint32 max_display_length() { return 8; }
  Field_medium *clone(MEM_ROOT *mem_root) const {
    DBUG_ASSERT(type() == MYSQL_TYPE_INT24);
    return new (mem_root) Field_medium(*this);
  }
  Field_medium *clone() const {
    DBUG_ASSERT(type() == MYSQL_TYPE_INT24);
    return new Field_medium(*this);
  }
  virtual uchar *pack(uchar* to, const uchar *from,
                      uint max_length, bool low_byte_first)
  {
    return Field::pack(to, from, max_length, low_byte_first);
  }

  virtual const uchar *unpack(uchar* to, const uchar *from,
                              uint param_data, bool low_byte_first)
  {
    return Field::unpack(to, from, param_data, low_byte_first);
  }
};


class Field_long :public Field_num {
public:
  Field_long(uchar *ptr_arg, uint32 len_arg, uchar *null_ptr_arg,
	     uchar null_bit_arg,
	     enum utype unireg_check_arg, const char *field_name_arg,
	     bool zero_arg, bool unsigned_arg)
    :Field_num(ptr_arg, len_arg, null_ptr_arg, null_bit_arg,
	       unireg_check_arg, field_name_arg,
	       0, zero_arg,unsigned_arg)
    {}
  Field_long(uint32 len_arg,bool maybe_null_arg, const char *field_name_arg,
	     bool unsigned_arg)
    :Field_num((uchar*) 0, len_arg, maybe_null_arg ? (uchar*) "": 0,0,
	       NONE, field_name_arg,0,0,unsigned_arg)
    {}
  enum Item_result result_type () const { return INT_RESULT; }
  enum_field_types type() const { return MYSQL_TYPE_LONG;}
  enum ha_base_keytype key_type() const
    { return unsigned_flag ? HA_KEYTYPE_ULONG_INT : HA_KEYTYPE_LONG_INT; }
  int store(const char *to,uint length, const CHARSET_INFO *charset);
  int store(double nr);
  int store(longlong nr, bool unsigned_val);
  int reset(void) { ptr[0]=ptr[1]=ptr[2]=ptr[3]=0; return 0; }
  double val_real(void);
  longlong val_int(void);
  bool send_binary(Protocol *protocol);
  String *val_str(String*,String *);
  int cmp(const uchar *,const uchar *);
  void sort_string(uchar *buff,uint length);
  uint32 pack_length() const { return 4; }
  void sql_type(String &str) const;
  uint32 max_display_length() { return MY_INT32_NUM_DECIMAL_DIGITS; }
  Field_long *clone(MEM_ROOT *mem_root) const {
    DBUG_ASSERT(type() == MYSQL_TYPE_LONG);
    return new (mem_root) Field_long(*this);
  }
  Field_long *clone() const {
    DBUG_ASSERT(type() == MYSQL_TYPE_LONG);
    return new Field_long(*this);
  }
  virtual uchar *pack(uchar* to, const uchar *from,
                      uint max_length __attribute__((unused)),
                      bool low_byte_first)
  {
    return pack_int32(to, from, low_byte_first);
  }
  virtual const uchar *unpack(uchar* to, const uchar *from,
                              uint param_data __attribute__((unused)),
                              bool low_byte_first)
  {
    return unpack_int32(to, from, low_byte_first);
  }
};


#ifdef HAVE_LONG_LONG
class Field_longlong :public Field_num {
public:
  Field_longlong(uchar *ptr_arg, uint32 len_arg, uchar *null_ptr_arg,
	      uchar null_bit_arg,
	      enum utype unireg_check_arg, const char *field_name_arg,
	      bool zero_arg, bool unsigned_arg)
    :Field_num(ptr_arg, len_arg, null_ptr_arg, null_bit_arg,
	       unireg_check_arg, field_name_arg,
	       0, zero_arg,unsigned_arg)
    {}
  Field_longlong(uint32 len_arg,bool maybe_null_arg,
		 const char *field_name_arg,
		  bool unsigned_arg)
    :Field_num((uchar*) 0, len_arg, maybe_null_arg ? (uchar*) "": 0,0,
	       NONE, field_name_arg,0,0,unsigned_arg)
    {}
  enum Item_result result_type () const { return INT_RESULT; }
  enum_field_types type() const { return MYSQL_TYPE_LONGLONG;}
  enum ha_base_keytype key_type() const
    { return unsigned_flag ? HA_KEYTYPE_ULONGLONG : HA_KEYTYPE_LONGLONG; }
  int store(const char *to,uint length, const CHARSET_INFO *charset);
  int store(double nr);
  int store(longlong nr, bool unsigned_val);
  int reset(void)
  {
    ptr[0]=ptr[1]=ptr[2]=ptr[3]=ptr[4]=ptr[5]=ptr[6]=ptr[7]=0;
    return 0;
  }
  double val_real(void);
  longlong val_int(void);
  String *val_str(String*,String *);
  bool send_binary(Protocol *protocol);
  int cmp(const uchar *,const uchar *);
  void sort_string(uchar *buff,uint length);
  uint32 pack_length() const { return 8; }
  void sql_type(String &str) const;
  bool can_be_compared_as_longlong() const { return TRUE; }
  uint32 max_display_length() { return 20; }
  Field_longlong *clone(MEM_ROOT *mem_root) const { 
    DBUG_ASSERT(type() == MYSQL_TYPE_LONGLONG);
    return new (mem_root) Field_longlong(*this);
  }
  Field_longlong *clone() const {
    DBUG_ASSERT(type() == MYSQL_TYPE_LONGLONG);
    return new Field_longlong(*this);
  }
  virtual uchar *pack(uchar* to, const uchar *from,
                      uint max_length  __attribute__((unused)),
                      bool low_byte_first)
  {
    return pack_int64(to, from, low_byte_first);
  }
  virtual const uchar *unpack(uchar* to, const uchar *from,
                              uint param_data __attribute__((unused)),
                              bool low_byte_first)
  {
    return unpack_int64(to, from, low_byte_first);
  }
};
#endif


class Field_float :public Field_real {
public:
  Field_float(uchar *ptr_arg, uint32 len_arg, uchar *null_ptr_arg,
	      uchar null_bit_arg,
	      enum utype unireg_check_arg, const char *field_name_arg,
              uint8 dec_arg,bool zero_arg,bool unsigned_arg)
    :Field_real(ptr_arg, len_arg, null_ptr_arg, null_bit_arg,
                unireg_check_arg, field_name_arg,
                dec_arg, zero_arg, unsigned_arg)
    {}
  Field_float(uint32 len_arg, bool maybe_null_arg, const char *field_name_arg,
	      uint8 dec_arg)
    :Field_real((uchar*) 0, len_arg, maybe_null_arg ? (uchar*) "": 0, (uint) 0,
                NONE, field_name_arg, dec_arg, 0, 0)
    {}
  enum_field_types type() const { return MYSQL_TYPE_FLOAT;}
  enum ha_base_keytype key_type() const { return HA_KEYTYPE_FLOAT; }
  int store(const char *to,uint length, const CHARSET_INFO *charset);
  int store(double nr);
  int store(longlong nr, bool unsigned_val);
  int reset(void) { memset(ptr, 0, sizeof(float)); return 0; }
  double val_real(void);
  longlong val_int(void);
  String *val_str(String*,String *);
  bool send_binary(Protocol *protocol);
  int cmp(const uchar *,const uchar *);
  void sort_string(uchar *buff,uint length);
  uint32 pack_length() const { return sizeof(float); }
  uint row_pack_length() { return pack_length(); }
  void sql_type(String &str) const;
  Field_float *clone(MEM_ROOT *mem_root) const { 
    DBUG_ASSERT(type() == MYSQL_TYPE_FLOAT);
    return new (mem_root) Field_float(*this);
  }
  Field_float *clone() const {
    DBUG_ASSERT(type() == MYSQL_TYPE_FLOAT);
    return new Field_float(*this);
  }
private:
  int do_save_field_metadata(uchar *first_byte);
};


class Field_double :public Field_real {
public:
  Field_double(uchar *ptr_arg, uint32 len_arg, uchar *null_ptr_arg,
	       uchar null_bit_arg,
	       enum utype unireg_check_arg, const char *field_name_arg,
	       uint8 dec_arg,bool zero_arg,bool unsigned_arg)
    :Field_real(ptr_arg, len_arg, null_ptr_arg, null_bit_arg,
                unireg_check_arg, field_name_arg,
                dec_arg, zero_arg, unsigned_arg)
    {}
  Field_double(uint32 len_arg, bool maybe_null_arg, const char *field_name_arg,
	       uint8 dec_arg)
    :Field_real((uchar*) 0, len_arg, maybe_null_arg ? (uchar*) "" : 0, (uint) 0,
                NONE, field_name_arg, dec_arg, 0, 0)
    {}
  Field_double(uint32 len_arg, bool maybe_null_arg, const char *field_name_arg,
	       uint8 dec_arg, my_bool not_fixed_arg)
    :Field_real((uchar*) 0, len_arg, maybe_null_arg ? (uchar*) "" : 0, (uint) 0,
                NONE, field_name_arg, dec_arg, 0, 0)
    {not_fixed= not_fixed_arg; }
  enum_field_types type() const { return MYSQL_TYPE_DOUBLE;}
  enum ha_base_keytype key_type() const { return HA_KEYTYPE_DOUBLE; }
  int  store(const char *to,uint length, const CHARSET_INFO *charset);
  int  store(double nr);
  int  store(longlong nr, bool unsigned_val);
  int reset(void) { memset(ptr, 0, sizeof(double)); return 0; }
  double val_real(void);
  longlong val_int(void);
  String *val_str(String*,String *);
  bool send_binary(Protocol *protocol);
  int cmp(const uchar *,const uchar *);
  void sort_string(uchar *buff,uint length);
  uint32 pack_length() const { return sizeof(double); }
  uint row_pack_length() { return pack_length(); }
  void sql_type(String &str) const;
  Field_double *clone(MEM_ROOT *mem_root) const {
    DBUG_ASSERT(type() == MYSQL_TYPE_DOUBLE);
    return new (mem_root) Field_double(*this);
  }
  Field_double *clone() const {
    DBUG_ASSERT(type() == MYSQL_TYPE_DOUBLE);
    return new Field_double(*this);
  }
private:
  int do_save_field_metadata(uchar *first_byte);
};


/* Everything saved in this will disappear. It will always return NULL */

class Field_null :public Field_str {
  static uchar null[1];
public:
  Field_null(uchar *ptr_arg, uint32 len_arg,
	     enum utype unireg_check_arg, const char *field_name_arg,
	     const CHARSET_INFO *cs)
    :Field_str(ptr_arg, len_arg, null, 1,
	       unireg_check_arg, field_name_arg, cs)
    {}
  enum_field_types type() const { return MYSQL_TYPE_NULL;}
  bool match_collation_to_optimize_range() const { return FALSE; }
  int  store(const char *to, uint length, const CHARSET_INFO *cs)
  { null[0]=1; return 0; }
  int store(double nr)   { null[0]=1; return 0; }
  int store(longlong nr, bool unsigned_val) { null[0]=1; return 0; }
  int store_decimal(const my_decimal *d)  { null[0]=1; return 0; }
  int reset(void)	  { return 0; }
  double val_real(void)		{ return 0.0;}
  longlong val_int(void)	{ return 0;}
  my_decimal *val_decimal(my_decimal *) { return 0; }
  String *val_str(String *value,String *value2)
  { value2->length(0); return value2;}
  int cmp(const uchar *a, const uchar *b) { return 0;}
  void sort_string(uchar *buff, uint length)  {}
  uint32 pack_length() const { return 0; }
  void sql_type(String &str) const;
  uint32 max_display_length() { return 4; }
  Field_null *clone(MEM_ROOT *mem_root) const {
    DBUG_ASSERT(type() == MYSQL_TYPE_NULL);
    return new (mem_root) Field_null(*this);
  }
  Field_null *clone() const {
    DBUG_ASSERT(type() == MYSQL_TYPE_NULL);
    return new Field_null(*this);
  }
};


class Field_timestamp :public Field_str {
public:
  Field_timestamp(uchar *ptr_arg, uint32 len_arg,
                  uchar *null_ptr_arg, uchar null_bit_arg,
		  enum utype unireg_check_arg, const char *field_name_arg,
		  TABLE_SHARE *share, const CHARSET_INFO *cs);
  Field_timestamp(bool maybe_null_arg, const char *field_name_arg,
		  const CHARSET_INFO *cs);
  enum_field_types type() const { return MYSQL_TYPE_TIMESTAMP;}
  bool match_collation_to_optimize_range() const { return FALSE; }
  enum ha_base_keytype key_type() const { return HA_KEYTYPE_ULONG_INT; }
  enum Item_result cmp_type () const { return INT_RESULT; }
  enum Derivation derivation(void) const { return DERIVATION_NUMERIC; }
  uint repertoire(void) const { return MY_REPERTOIRE_NUMERIC; }
  const CHARSET_INFO *charset(void) const { return &my_charset_numeric; }
  bool binary() const { return 1; }
  int  store(const char *to,uint length,const CHARSET_INFO *charset);
  int  store(double nr);
  int  store(longlong nr, bool unsigned_val);
  int  reset(void) { ptr[0]=ptr[1]=ptr[2]=ptr[3]=0; return 0; }
  double val_real(void);
  longlong val_int(void);
  String *val_str(String*,String *);
  bool send_binary(Protocol *protocol);
  int cmp(const uchar *,const uchar *);
  void sort_string(uchar *buff,uint length);
  uint32 pack_length() const { return 4; }
  void sql_type(String &str) const;
  bool can_be_compared_as_longlong() const { return TRUE; }
  bool zero_pack() const { return 0; }
  void set_time();
  virtual void set_default()
  {
    if (table->timestamp_field == this &&
        unireg_check != TIMESTAMP_UN_FIELD)
      set_time();
    else
      Field::set_default();
  }
  /* Get TIMESTAMP field value as seconds since begging of Unix Epoch */
  inline long get_timestamp(my_bool *null_value)
  {
    if ((*null_value= is_null()))
      return 0;
#ifdef WORDS_BIGENDIAN
    if (table && table->s->db_low_byte_first)
      return sint4korr(ptr);
#endif
    long tmp;
    longget(tmp,ptr);
    return tmp;
  }
  inline void store_timestamp(my_time_t timestamp)
  {
#ifdef WORDS_BIGENDIAN
    if (table && table->s->db_low_byte_first)
    {
      int4store(ptr,timestamp);
    }
    else
#endif
      longstore(ptr,(uint32) timestamp);
  }
  bool get_date(MYSQL_TIME *ltime,uint fuzzydate);
  bool get_time(MYSQL_TIME *ltime);
  timestamp_auto_set_type get_auto_set_type() const;
  Field_timestamp *clone(MEM_ROOT *mem_root) const {
    DBUG_ASSERT(type() == MYSQL_TYPE_TIMESTAMP);
    return new (mem_root) Field_timestamp(*this);
  }
  Field_timestamp *clone() const {
    DBUG_ASSERT(type() == MYSQL_TYPE_TIMESTAMP);
    return new Field_timestamp(*this);
  }
  uchar *pack(uchar *to, const uchar *from,
              uint max_length __attribute__((unused)), bool low_byte_first)
  {
    return pack_int32(to, from, low_byte_first);
  }
  const uchar *unpack(uchar* to, const uchar *from,
                      uint param_data __attribute__((unused)),
                      bool low_byte_first)
  {
    return unpack_int32(to, from, low_byte_first);
  }
};


class Field_year :public Field_tiny {
public:
  Field_year(uchar *ptr_arg, uint32 len_arg, uchar *null_ptr_arg,
	     uchar null_bit_arg,
	     enum utype unireg_check_arg, const char *field_name_arg)
    :Field_tiny(ptr_arg, len_arg, null_ptr_arg, null_bit_arg,
		unireg_check_arg, field_name_arg, 1, 1)
    {}
  enum_field_types type() const { return MYSQL_TYPE_YEAR;}
  int  store(const char *to,uint length, const CHARSET_INFO *charset);
  int  store(double nr);
  int  store(longlong nr, bool unsigned_val);
  double val_real(void);
  longlong val_int(void);
  String *val_str(String*,String *);
  bool send_binary(Protocol *protocol);
  void sql_type(String &str) const;
  bool can_be_compared_as_longlong() const { return TRUE; }
  Field_year *clone(MEM_ROOT *mem_root) const {
    DBUG_ASSERT(type() == MYSQL_TYPE_YEAR);
    return new (mem_root) Field_year(*this);
  }
  Field_year *clone() const {
    DBUG_ASSERT(type() == MYSQL_TYPE_YEAR);
    return new Field_year(*this);
  }
};


class Field_date :public Field_str {
public:
  Field_date(uchar *ptr_arg, uchar *null_ptr_arg, uchar null_bit_arg,
	     enum utype unireg_check_arg, const char *field_name_arg,
	     const CHARSET_INFO *cs)
    :Field_str(ptr_arg, MAX_DATE_WIDTH, null_ptr_arg, null_bit_arg,
	       unireg_check_arg, field_name_arg, cs)
    { flags|= BINARY_FLAG; }
  Field_date(bool maybe_null_arg, const char *field_name_arg,
             const CHARSET_INFO *cs)
    :Field_str((uchar*) 0, MAX_DATE_WIDTH, maybe_null_arg ? (uchar*) "": 0,0,
	       NONE, field_name_arg, cs) { flags|= BINARY_FLAG; }
  enum_field_types type() const { return MYSQL_TYPE_DATE;}
  bool match_collation_to_optimize_range() const { return FALSE; }
  enum ha_base_keytype key_type() const { return HA_KEYTYPE_ULONG_INT; }
  enum Item_result cmp_type () const { return INT_RESULT; }
  enum Derivation derivation(void) const { return DERIVATION_NUMERIC; }
  uint repertoire(void) const { return MY_REPERTOIRE_NUMERIC; }
  const CHARSET_INFO *charset(void) const { return &my_charset_numeric; }
  bool binary() const { return 1; }
  int store(const char *to,uint length, const CHARSET_INFO *charset);
  int store(double nr);
  int store(longlong nr, bool unsigned_val);
  int reset(void) { ptr[0]=ptr[1]=ptr[2]=ptr[3]=0; return 0; }
  double val_real(void);
  longlong val_int(void);
  String *val_str(String*,String *);
  bool get_time(MYSQL_TIME *ltime);
  bool send_binary(Protocol *protocol);
  int cmp(const uchar *,const uchar *);
  void sort_string(uchar *buff,uint length);
  uint32 pack_length() const { return 4; }
  void sql_type(String &str) const;
  bool can_be_compared_as_longlong() const { return TRUE; }
  bool zero_pack() const { return 1; }
  Field_date *clone(MEM_ROOT *mem_root) const {
    DBUG_ASSERT(type() == MYSQL_TYPE_DATE);
    return new (mem_root) Field_date(*this);
  }
  Field_date *clone() const {
    DBUG_ASSERT(type() == MYSQL_TYPE_DATE);
    return new Field_date(*this);
  }
  uchar *pack(uchar* to, const uchar *from,
              uint max_length __attribute__((unused)), bool low_byte_first)
  {
    return pack_int32(to, from, low_byte_first);
  }
  const uchar *unpack(uchar* to, const uchar *from,
                      uint param_data __attribute__((unused)),
                      bool low_byte_first)
  {
    return unpack_int32(to, from, low_byte_first);
  }
};


class Field_newdate :public Field_str {
public:
  Field_newdate(uchar *ptr_arg, uchar *null_ptr_arg, uchar null_bit_arg,
		enum utype unireg_check_arg, const char *field_name_arg,
		const CHARSET_INFO *cs)
    :Field_str(ptr_arg, 10, null_ptr_arg, null_bit_arg,
	       unireg_check_arg, field_name_arg, cs)
    { flags|= BINARY_FLAG; }
  Field_newdate(bool maybe_null_arg, const char *field_name_arg,
                const CHARSET_INFO *cs)
    :Field_str((uchar*) 0,10, maybe_null_arg ? (uchar*) "": 0,0,
               NONE, field_name_arg, cs) { flags|= BINARY_FLAG; }
  enum_field_types type() const { return MYSQL_TYPE_DATE;}
  enum_field_types real_type() const { return MYSQL_TYPE_NEWDATE; }
  bool match_collation_to_optimize_range() const { return FALSE; }
  enum ha_base_keytype key_type() const { return HA_KEYTYPE_UINT24; }
  enum Item_result cmp_type () const { return INT_RESULT; }
  enum Derivation derivation(void) const { return DERIVATION_NUMERIC; }
  uint repertoire(void) const { return MY_REPERTOIRE_NUMERIC; }
  const CHARSET_INFO *charset(void) const { return &my_charset_numeric; }
  bool binary() const { return 1; }
  int  store(const char *to,uint length, const CHARSET_INFO *charset);
  int  store(double nr);
  int  store(longlong nr, bool unsigned_val);
  int store_time(MYSQL_TIME *ltime, timestamp_type type);
  int reset(void) { ptr[0]=ptr[1]=ptr[2]=0; return 0; }
  double val_real(void);
  longlong val_int(void);
  String *val_str(String*,String *);
  bool send_binary(Protocol *protocol);
  int cmp(const uchar *,const uchar *);
  void sort_string(uchar *buff,uint length);
  uint32 pack_length() const { return 3; }
  void sql_type(String &str) const;
  bool can_be_compared_as_longlong() const { return TRUE; }
  bool zero_pack() const { return 1; }
  bool get_date(MYSQL_TIME *ltime,uint fuzzydate);
  bool get_time(MYSQL_TIME *ltime);
  Field_newdate *clone(MEM_ROOT *mem_root) const {
    DBUG_ASSERT(type() == MYSQL_TYPE_DATE);
    DBUG_ASSERT(real_type() == MYSQL_TYPE_NEWDATE);
    return new (mem_root) Field_newdate(*this);
  }
  Field_newdate *clone() const {
    DBUG_ASSERT(type() == MYSQL_TYPE_DATE);
    DBUG_ASSERT(real_type() == MYSQL_TYPE_NEWDATE);
    return new Field_newdate(*this);
  }
};


class Field_time :public Field_str {
public:
  Field_time(uchar *ptr_arg, uchar *null_ptr_arg, uchar null_bit_arg,
	     enum utype unireg_check_arg, const char *field_name_arg,
	     const CHARSET_INFO *cs)
    :Field_str(ptr_arg, 8, null_ptr_arg, null_bit_arg,
	       unireg_check_arg, field_name_arg, cs)
    { flags|= BINARY_FLAG; }
  Field_time(bool maybe_null_arg, const char *field_name_arg,
             const CHARSET_INFO *cs)
    :Field_str((uchar*) 0,8, maybe_null_arg ? (uchar*) "": 0,0,
	       NONE, field_name_arg, cs) { flags|= BINARY_FLAG; }
  enum_field_types type() const { return MYSQL_TYPE_TIME;}
  bool match_collation_to_optimize_range() const { return FALSE; }
  enum ha_base_keytype key_type() const { return HA_KEYTYPE_INT24; }
  enum Item_result cmp_type () const { return INT_RESULT; }
  enum Derivation derivation(void) const { return DERIVATION_NUMERIC; }
  uint repertoire(void) const { return MY_REPERTOIRE_NUMERIC; }
  const CHARSET_INFO *charset(void) const { return &my_charset_numeric; }
  bool binary() const { return 1; }
  int store_time(MYSQL_TIME *ltime, timestamp_type type);
  int store(const char *to,uint length, const CHARSET_INFO *charset);
  int store(double nr);
  int store(longlong nr, bool unsigned_val);
  int reset(void) { ptr[0]=ptr[1]=ptr[2]=0; return 0; }
  double val_real(void);
  longlong val_int(void);
  String *val_str(String*,String *);
  bool get_date(MYSQL_TIME *ltime, uint fuzzydate);
  bool send_binary(Protocol *protocol);
  bool get_time(MYSQL_TIME *ltime);
  int cmp(const uchar *,const uchar *);
  void sort_string(uchar *buff,uint length);
  uint32 pack_length() const { return 3; }
  void sql_type(String &str) const;
  bool can_be_compared_as_longlong() const { return TRUE; }
  bool zero_pack() const { return 1; }
  Field_time *clone(MEM_ROOT *mem_root) const {
    DBUG_ASSERT(type() == MYSQL_TYPE_TIME);
    return new (mem_root) Field_time(*this);
  }
  Field_time *clone() const {
    DBUG_ASSERT(type() == MYSQL_TYPE_TIME);
    return new Field_time(*this);
  }
};


class Field_datetime :public Field_str {
public:
  Field_datetime(uchar *ptr_arg, uchar *null_ptr_arg, uchar null_bit_arg,
		 enum utype unireg_check_arg, const char *field_name_arg,
		 const CHARSET_INFO *cs)
    :Field_str(ptr_arg, MAX_DATETIME_WIDTH, null_ptr_arg, null_bit_arg,
	       unireg_check_arg, field_name_arg, cs)
    { flags|= BINARY_FLAG; }
  Field_datetime(bool maybe_null_arg, const char *field_name_arg,
		 const CHARSET_INFO *cs)
    :Field_str((uchar*) 0, MAX_DATETIME_WIDTH, maybe_null_arg ? (uchar*) "": 0,0,
	       NONE, field_name_arg, cs) { flags|= BINARY_FLAG; }
  enum_field_types type() const { return MYSQL_TYPE_DATETIME;}
  bool match_collation_to_optimize_range() const { return FALSE; }
#ifdef HAVE_LONG_LONG
  enum ha_base_keytype key_type() const { return HA_KEYTYPE_ULONGLONG; }
#endif
  enum Item_result cmp_type () const { return INT_RESULT; }
  enum Derivation derivation(void) const { return DERIVATION_NUMERIC; }
  uint repertoire(void) const { return MY_REPERTOIRE_NUMERIC; }
  const CHARSET_INFO *charset(void) const { return &my_charset_numeric; }
  bool binary() const { return 1; }
  uint decimals() const { return DATETIME_DEC; }
  int  store(const char *to,uint length, const CHARSET_INFO *charset);
  int  store(double nr);
  int  store(longlong nr, bool unsigned_val);
  int store_time(MYSQL_TIME *ltime, timestamp_type type);
  int reset(void)
  {
    ptr[0]=ptr[1]=ptr[2]=ptr[3]=ptr[4]=ptr[5]=ptr[6]=ptr[7]=0;
    return 0;
  }
  double val_real(void);
  longlong val_int(void);
  String *val_str(String*,String *);
  bool send_binary(Protocol *protocol);
  int cmp(const uchar *,const uchar *);
  void sort_string(uchar *buff,uint length);
  uint32 pack_length() const { return 8; }
  void sql_type(String &str) const;
  bool can_be_compared_as_longlong() const { return TRUE; }
  bool zero_pack() const { return 1; }
  bool get_date(MYSQL_TIME *ltime,uint fuzzydate);
  bool get_time(MYSQL_TIME *ltime);
  Field_datetime *clone(MEM_ROOT *mem_root) const {
    DBUG_ASSERT(type() == MYSQL_TYPE_DATETIME);
    return new (mem_root) Field_datetime(*this);
  }
  Field_datetime *clone() const {
    DBUG_ASSERT(type() == MYSQL_TYPE_DATETIME);
    return new Field_datetime(*this);
  }
  uchar *pack(uchar* to, const uchar *from,
              uint max_length __attribute__((unused)), bool low_byte_first)
  {
    return pack_int64(to, from, low_byte_first);
  }
  const uchar *unpack(uchar* to, const uchar *from,
                      uint param_data __attribute__((unused)),
                      bool low_byte_first)
  {
    return unpack_int64(to, from, low_byte_first);
  }
};


class Field_string :public Field_longstr {
public:
  bool can_alter_field_type;
  Field_string(uchar *ptr_arg, uint32 len_arg,uchar *null_ptr_arg,
	       uchar null_bit_arg,
	       enum utype unireg_check_arg, const char *field_name_arg,
	       const CHARSET_INFO *cs)
    :Field_longstr(ptr_arg, len_arg, null_ptr_arg, null_bit_arg,
                   unireg_check_arg, field_name_arg, cs),
     can_alter_field_type(1) {};
  Field_string(uint32 len_arg,bool maybe_null_arg, const char *field_name_arg,
               const CHARSET_INFO *cs)
    :Field_longstr((uchar*) 0, len_arg, maybe_null_arg ? (uchar*) "": 0, 0,
                   NONE, field_name_arg, cs),
     can_alter_field_type(1) {};

  enum_field_types type() const
  {
    return ((can_alter_field_type && orig_table &&
             orig_table->s->db_create_options & HA_OPTION_PACK_RECORD &&
	     field_length >= 4) &&
            orig_table->s->frm_version < FRM_VER_TRUE_VARCHAR ?
	    MYSQL_TYPE_VAR_STRING : MYSQL_TYPE_STRING);
  }
  bool match_collation_to_optimize_range() const { return TRUE; }
  enum ha_base_keytype key_type() const
    { return binary() ? HA_KEYTYPE_BINARY : HA_KEYTYPE_TEXT; }
  bool zero_pack() const { return 0; }
  int reset(void)
  {
    charset()->cset->fill(charset(),(char*) ptr, field_length,
                          (has_charset() ? ' ' : 0));
    return 0;
  }
  int store(const char *to,uint length, const CHARSET_INFO *charset);
  int store(longlong nr, bool unsigned_val);
  int store(double nr) { return Field_str::store(nr); } /* QQ: To be deleted */
  double val_real(void);
  longlong val_int(void);
  String *val_str(String*,String *);
  my_decimal *val_decimal(my_decimal *);
  int cmp(const uchar *,const uchar *);
  void sort_string(uchar *buff,uint length);
  void sql_type(String &str) const;
  virtual uchar *pack(uchar *to, const uchar *from,
                      uint max_length, bool low_byte_first);
  virtual const uchar *unpack(uchar* to, const uchar *from,
                              uint param_data, bool low_byte_first);
  uint pack_length_from_metadata(uint field_metadata)
  {
    DBUG_PRINT("debug", ("field_metadata: 0x%04x", field_metadata));
    if (field_metadata == 0)
      return row_pack_length();
    return (((field_metadata >> 4) & 0x300) ^ 0x300) + (field_metadata & 0x00ff);
  }
  bool compatible_field_size(uint field_metadata, Relay_log_info *rli,
                             uint16 mflags, int *order_var);
  uint row_pack_length() { return field_length; }
  int pack_cmp(const uchar *a,const uchar *b,uint key_length,
               my_bool insert_or_update);
  int pack_cmp(const uchar *b,uint key_length,my_bool insert_or_update);
  uint packed_col_length(const uchar *to, uint length);
  uint max_packed_col_length(uint max_length);
  enum_field_types real_type() const { return MYSQL_TYPE_STRING; }
  bool has_charset(void) const
  { return charset() == &my_charset_bin ? FALSE : TRUE; }
  Field *new_field(MEM_ROOT *root, TABLE *new_table, bool keep_type);
  Field_string *clone(MEM_ROOT *mem_root) const {
    DBUG_ASSERT(real_type() == MYSQL_TYPE_STRING);
    return new (mem_root) Field_string(*this);
  }
  Field_string *clone() const {
    DBUG_ASSERT(real_type() == MYSQL_TYPE_STRING);
    return new Field_string(*this);
  }
  virtual uint get_key_image(uchar *buff,uint length, imagetype type);
private:
  int do_save_field_metadata(uchar *first_byte);
};


class Field_varstring :public Field_longstr {
public:
  /*
    The maximum space available in a Field_varstring, in bytes. See
    length_bytes.
  */
  static const uint MAX_SIZE;
  /* Store number of bytes used to store length (1 or 2) */
  uint32 length_bytes;
  Field_varstring(uchar *ptr_arg,
                  uint32 len_arg, uint length_bytes_arg,
                  uchar *null_ptr_arg, uchar null_bit_arg,
		  enum utype unireg_check_arg, const char *field_name_arg,
		  TABLE_SHARE *share, const CHARSET_INFO *cs)
    :Field_longstr(ptr_arg, len_arg, null_ptr_arg, null_bit_arg,
                   unireg_check_arg, field_name_arg, cs),
     length_bytes(length_bytes_arg)
  {
    share->varchar_fields++;
  }
  Field_varstring(uint32 len_arg,bool maybe_null_arg,
                  const char *field_name_arg,
                  TABLE_SHARE *share, const CHARSET_INFO *cs)
    :Field_longstr((uchar*) 0,len_arg, maybe_null_arg ? (uchar*) "": 0, 0,
                   NONE, field_name_arg, cs),
     length_bytes(len_arg < 256 ? 1 :2)
  {
    share->varchar_fields++;
  }

  enum_field_types type() const { return MYSQL_TYPE_VARCHAR; }
  bool match_collation_to_optimize_range() const { return TRUE; }
  enum ha_base_keytype key_type() const;
  uint row_pack_length() { return field_length; }
  bool zero_pack() const { return 0; }
  int  reset(void) { memset(ptr, 0, field_length+length_bytes); return 0; }
  uint32 pack_length() const { return (uint32) field_length+length_bytes; }
  uint32 key_length() const { return (uint32) field_length; }
  uint32 sort_length() const
  {
    return (uint32) field_length + (field_charset == &my_charset_bin ?
                                    length_bytes : 0);
  }
  int  store(const char *to,uint length, const CHARSET_INFO *charset);
  int  store(longlong nr, bool unsigned_val);
  int  store(double nr) { return Field_str::store(nr); } /* QQ: To be deleted */
  double val_real(void);
  longlong val_int(void);
  String *val_str(String*,String *);
  my_decimal *val_decimal(my_decimal *);
  int cmp_max(const uchar *, const uchar *, uint max_length);
  int cmp(const uchar *a,const uchar *b)
  {
    return cmp_max(a, b, ~0L);
  }
  void sort_string(uchar *buff,uint length);
  uint get_key_image(uchar *buff,uint length, imagetype type);
  void set_key_image(const uchar *buff,uint length);
  void sql_type(String &str) const;
  virtual uchar *pack(uchar *to, const uchar *from,
                      uint max_length, bool low_byte_first);
  virtual const uchar *unpack(uchar* to, const uchar *from,
                              uint param_data, bool low_byte_first);
  int cmp_binary(const uchar *a,const uchar *b, uint32 max_length=~0L);
  int key_cmp(const uchar *,const uchar*);
  int key_cmp(const uchar *str, uint length);
  uint packed_col_length(const uchar *to, uint length);
  uint max_packed_col_length(uint max_length);
  uint32 data_length();
  enum_field_types real_type() const { return MYSQL_TYPE_VARCHAR; }
  bool has_charset(void) const
  { return charset() == &my_charset_bin ? FALSE : TRUE; }
  Field *new_field(MEM_ROOT *root, TABLE *new_table, bool keep_type);
  Field *new_key_field(MEM_ROOT *root, TABLE *new_table,
                       uchar *new_ptr, uchar *new_null_ptr,
                       uint new_null_bit);
  Field_varstring *clone(MEM_ROOT *mem_root) const { 
    DBUG_ASSERT(type() == MYSQL_TYPE_VARCHAR);
    DBUG_ASSERT(real_type() == MYSQL_TYPE_VARCHAR);
    return new (mem_root) Field_varstring(*this);
  }
  Field_varstring *clone() const {
    DBUG_ASSERT(type() == MYSQL_TYPE_VARCHAR);
    DBUG_ASSERT(real_type() == MYSQL_TYPE_VARCHAR);
    return new Field_varstring(*this);
  }
  uint is_equal(Create_field *new_field);
  void hash(ulong *nr, ulong *nr2);
private:
  int do_save_field_metadata(uchar *first_byte);
};


class Field_blob :public Field_longstr {
protected:
  /**
    The number of bytes used to represent the length of the blob.
  */
  uint packlength;
  
  /**
    The 'value'-object is a cache fronting the storage engine.
  */
  String value;
  
public:
  Field_blob(uchar *ptr_arg, uchar *null_ptr_arg, uchar null_bit_arg,
	     enum utype unireg_check_arg, const char *field_name_arg,
	     TABLE_SHARE *share, uint blob_pack_length, const CHARSET_INFO *cs);
  Field_blob(uint32 len_arg,bool maybe_null_arg, const char *field_name_arg,
             const CHARSET_INFO *cs)
    :Field_longstr((uchar*) 0, len_arg, maybe_null_arg ? (uchar*) "": 0, 0,
                   NONE, field_name_arg, cs),
    packlength(4)
  {
    flags|= BLOB_FLAG;
  }
  Field_blob(uint32 len_arg,bool maybe_null_arg, const char *field_name_arg,
	     const CHARSET_INFO *cs, bool set_packlength)
    :Field_longstr((uchar*) 0,len_arg, maybe_null_arg ? (uchar*) "": 0, 0,
                   NONE, field_name_arg, cs)
  {
    flags|= BLOB_FLAG;
    packlength= 4;
    if (set_packlength)
    {
      uint32 l_char_length= len_arg/cs->mbmaxlen;
      packlength= l_char_length <= 255 ? 1 :
                  l_char_length <= 65535 ? 2 :
                  l_char_length <= 16777215 ? 3 : 4;
    }
  }
  Field_blob(uint32 packlength_arg)
    :Field_longstr((uchar*) 0, 0, (uchar*) "", 0, NONE, "temp", system_charset_info),
    packlength(packlength_arg) {}
  enum_field_types type() const { return MYSQL_TYPE_BLOB;}
  bool match_collation_to_optimize_range() const { return TRUE; }
  enum ha_base_keytype key_type() const
    { return binary() ? HA_KEYTYPE_VARBINARY2 : HA_KEYTYPE_VARTEXT2; }
  int  store(const char *to,uint length, const CHARSET_INFO *charset);
  int  store(double nr);
  int  store(longlong nr, bool unsigned_val);
  double val_real(void);
  longlong val_int(void);
  String *val_str(String*,String *);
  my_decimal *val_decimal(my_decimal *);
  int cmp_max(const uchar *, const uchar *, uint max_length);
  int cmp(const uchar *a,const uchar *b)
    { return cmp_max(a, b, ~0L); }
  int cmp(const uchar *a, uint32 a_length, const uchar *b, uint32 b_length);
  int cmp_binary(const uchar *a,const uchar *b, uint32 max_length=~0L);
  int key_cmp(const uchar *,const uchar*);
  int key_cmp(const uchar *str, uint length);
  uint32 key_length() const { return 0; }
  void sort_string(uchar *buff,uint length);
  uint32 pack_length() const
  { return (uint32) (packlength+table->s->blob_ptr_size); }

  /**
     Return the packed length without the pointer size added. 

     This is used to determine the size of the actual data in the row
     buffer.

     @returns The length of the raw data itself without the pointer.
  */
  uint32 pack_length_no_ptr() const
  { return (uint32) (packlength); }
  uint row_pack_length() { return pack_length_no_ptr(); }
  uint32 sort_length() const;
  virtual uint32 max_data_length() const
  {
    return (uint32) (((ulonglong) 1 << (packlength*8)) -1);
  }
  int reset(void) { memset(ptr, 0, packlength+sizeof(uchar*)); return 0; }
  void reset_fields() { memset(&value, 0, sizeof(value)); }
  uint32 get_field_buffer_size(void) { return value.alloced_length(); }
#ifndef WORDS_BIGENDIAN
  static
#endif
  void store_length(uchar *i_ptr, uint i_packlength, uint32 i_number, bool low_byte_first);
  void store_length(uchar *i_ptr, uint i_packlength, uint32 i_number)
  {
    store_length(i_ptr, i_packlength, i_number, table->s->db_low_byte_first);
  }
  inline void store_length(uint32 number)
  {
    store_length(ptr, packlength, number);
  }

  /**
     Return the packed length plus the length of the data. 

     This is used to determine the size of the data plus the 
     packed length portion in the row data.

     @returns The length in the row plus the size of the data.
  */
  uint32 get_packed_size(const uchar *ptr_arg, bool low_byte_first)
    {return packlength + get_length(ptr_arg, packlength, low_byte_first);}

  inline uint32 get_length(uint row_offset= 0)
  { return get_length(ptr+row_offset, this->packlength, table->s->db_low_byte_first); }
  uint32 get_length(const uchar *ptr, uint packlength, bool low_byte_first);
  uint32 get_length(const uchar *ptr_arg)
  { return get_length(ptr_arg, this->packlength, table->s->db_low_byte_first); }
  void put_length(uchar *pos, uint32 length);
  inline void get_ptr(uchar **str)
    {
      memcpy(str, ptr+packlength, sizeof(uchar*));
    }
  inline void get_ptr(uchar **str, uint row_offset)
    {
      memcpy(str, ptr+packlength+row_offset, sizeof(char*));
    }
  inline void set_ptr(uchar *length, uchar *data)
    {
      memcpy(ptr,length,packlength);
      memcpy(ptr+packlength, &data,sizeof(char*));
    }
  void set_ptr_offset(my_ptrdiff_t ptr_diff, uint32 length, uchar *data)
    {
      uchar *ptr_ofs= ADD_TO_PTR(ptr,ptr_diff,uchar*);
      store_length(ptr_ofs, packlength, length);
      memcpy(ptr_ofs+packlength, &data, sizeof(char*));
    }
  inline void set_ptr(uint32 length, uchar *data)
    {
      set_ptr_offset(0, length, data);
    }
  uint get_key_image(uchar *buff,uint length, imagetype type);
  void set_key_image(const uchar *buff,uint length);
  void sql_type(String &str) const;
  inline bool copy()
  {
    uchar *tmp;
    get_ptr(&tmp);
    if (value.copy((char*) tmp, get_length(), charset()))
    {
      Field_blob::reset();
      return 1;
    }
    tmp=(uchar*) value.ptr();
    memcpy(ptr+packlength, &tmp, sizeof(char*));
    return 0;
  }
  Field_blob *clone(MEM_ROOT *mem_root) const { 
    DBUG_ASSERT(type() == MYSQL_TYPE_BLOB);
    return new (mem_root) Field_blob(*this);
  }
  Field_blob *clone() const {
    DBUG_ASSERT(type() == MYSQL_TYPE_BLOB);
    return new Field_blob(*this);
  }
  virtual uchar *pack(uchar *to, const uchar *from,
                      uint max_length, bool low_byte_first);
  virtual const uchar *unpack(uchar *to, const uchar *from,
                              uint param_data, bool low_byte_first);
  uint packed_col_length(const uchar *col_ptr, uint length);
  uint max_packed_col_length(uint max_length);
  void free() { value.free(); }
  inline void clear_temporary() { memset(&value, 0, sizeof(value)); }
  friend int field_conv(Field *to,Field *from);
  bool has_charset(void) const
  { return charset() == &my_charset_bin ? FALSE : TRUE; }
  uint32 max_display_length();
  uint32 char_length();
  uint is_equal(Create_field *new_field);
  inline bool in_read_set() { return bitmap_is_set(table->read_set, field_index); }
  inline bool in_write_set() { return bitmap_is_set(table->write_set, field_index); }
private:
  int do_save_field_metadata(uchar *first_byte);
};


#ifdef HAVE_SPATIAL
class Field_geom :public Field_blob {
public:
  enum geometry_type geom_type;

  Field_geom(uchar *ptr_arg, uchar *null_ptr_arg, uint null_bit_arg,
	     enum utype unireg_check_arg, const char *field_name_arg,
	     TABLE_SHARE *share, uint blob_pack_length,
	     enum geometry_type geom_type_arg)
     :Field_blob(ptr_arg, null_ptr_arg, null_bit_arg, unireg_check_arg, 
                 field_name_arg, share, blob_pack_length, &my_charset_bin)
  { geom_type= geom_type_arg; }
  Field_geom(uint32 len_arg,bool maybe_null_arg, const char *field_name_arg,
	     TABLE_SHARE *share, enum geometry_type geom_type_arg)
    :Field_blob(len_arg, maybe_null_arg, field_name_arg, &my_charset_bin)
  { geom_type= geom_type_arg; }
  enum ha_base_keytype key_type() const { return HA_KEYTYPE_VARBINARY2; }
  enum_field_types type() const { return MYSQL_TYPE_GEOMETRY; }
  bool match_collation_to_optimize_range() const { return FALSE; }
  void sql_type(String &str) const;
  int  store(const char *to, uint length, const CHARSET_INFO *charset);
  int  store(double nr);
  int  store(longlong nr, bool unsigned_val);
  int  store_decimal(const my_decimal *);
<<<<<<< HEAD
  int  reset(void) { return !maybe_null() || Field_blob::reset(); }
=======
  uint size_of() const { return sizeof(*this); }

  /**
    Non-nullable GEOMETRY types cannot have defaults,
    but the underlying blob must still be reset.
   */
  int reset(void) { return Field_blob::reset() || !maybe_null(); }

>>>>>>> 3d60c6c1
  geometry_type get_geometry_type() { return geom_type; };
  Field_geom *clone(MEM_ROOT *mem_root) const {
    DBUG_ASSERT(type() == MYSQL_TYPE_GEOMETRY);
    return new (mem_root) Field_geom(*this);
  }
  Field_geom *clone() const { 
    DBUG_ASSERT(type() == MYSQL_TYPE_GEOMETRY);
    return new Field_geom(*this);
  }
};
#endif /*HAVE_SPATIAL*/


class Field_enum :public Field_str {
protected:
  uint packlength;
public:
  TYPELIB *typelib;
  Field_enum(uchar *ptr_arg, uint32 len_arg, uchar *null_ptr_arg,
             uchar null_bit_arg,
             enum utype unireg_check_arg, const char *field_name_arg,
             uint packlength_arg,
             TYPELIB *typelib_arg,
             const CHARSET_INFO *charset_arg)
    :Field_str(ptr_arg, len_arg, null_ptr_arg, null_bit_arg,
	       unireg_check_arg, field_name_arg, charset_arg),
    packlength(packlength_arg),typelib(typelib_arg)
  {
      flags|=ENUM_FLAG;
  }
  Field *new_field(MEM_ROOT *root, TABLE *new_table, bool keep_type);
  enum_field_types type() const { return MYSQL_TYPE_STRING; }
  bool match_collation_to_optimize_range() const { return FALSE; }
  enum Item_result cmp_type () const { return INT_RESULT; }
  enum Item_result cast_to_int_type () const { return INT_RESULT; }
  enum ha_base_keytype key_type() const;
  int  store(const char *to,uint length, const CHARSET_INFO *charset);
  int  store(double nr);
  int  store(longlong nr, bool unsigned_val);
  double val_real(void);
  longlong val_int(void);
  String *val_str(String*,String *);
  int cmp(const uchar *,const uchar *);
  void sort_string(uchar *buff,uint length);
  uint32 pack_length() const { return (uint32) packlength; }
  void store_type(ulonglong value);
  void sql_type(String &str) const;
  enum_field_types real_type() const { return MYSQL_TYPE_ENUM; }
  uint pack_length_from_metadata(uint field_metadata)
  { return (field_metadata & 0x00ff); }
  uint row_pack_length() { return pack_length(); }
  virtual bool zero_pack() const { return 0; }
  bool optimize_range(uint idx, uint part) { return 0; }
  bool eq_def(Field *field);
  bool has_charset(void) const { return TRUE; }
  /* enum and set are sorted as integers */
  CHARSET_INFO *sort_charset(void) const { return &my_charset_bin; }
  Field_enum *clone(MEM_ROOT *mem_root) const {
    DBUG_ASSERT(real_type() == MYSQL_TYPE_ENUM);
    return new (mem_root) Field_enum(*this);
  }
  Field_enum *clone() const { 
    DBUG_ASSERT(real_type() == MYSQL_TYPE_ENUM);
    return new Field_enum(*this);
  }
  virtual uchar *pack(uchar *to, const uchar *from,
                      uint max_length, bool low_byte_first);
  virtual const uchar *unpack(uchar *to, const uchar *from,
                              uint param_data, bool low_byte_first);

private:
  int do_save_field_metadata(uchar *first_byte);
  uint is_equal(Create_field *new_field);
};


class Field_set :public Field_enum {
public:
  Field_set(uchar *ptr_arg, uint32 len_arg, uchar *null_ptr_arg,
	    uchar null_bit_arg,
	    enum utype unireg_check_arg, const char *field_name_arg,
	    uint32 packlength_arg,
	    TYPELIB *typelib_arg, const CHARSET_INFO *charset_arg)
    :Field_enum(ptr_arg, len_arg, null_ptr_arg, null_bit_arg,
		    unireg_check_arg, field_name_arg,
                packlength_arg,
                typelib_arg,charset_arg)
    {
      flags=(flags & ~ENUM_FLAG) | SET_FLAG;
    }
  int  store(const char *to,uint length, const CHARSET_INFO *charset);
  int  store(double nr) { return Field_set::store((longlong) nr, FALSE); }
  int  store(longlong nr, bool unsigned_val);
  virtual bool zero_pack() const { return 1; }
  String *val_str(String*,String *);
  void sql_type(String &str) const;
  enum_field_types real_type() const { return MYSQL_TYPE_SET; }
  bool has_charset(void) const { return TRUE; }
  Field_set *clone(MEM_ROOT *mem_root) const { 
    DBUG_ASSERT(real_type() == MYSQL_TYPE_SET);
    return new (mem_root) Field_set(*this);
  }
  Field_set *clone() const {
    DBUG_ASSERT(real_type() == MYSQL_TYPE_SET);
    return new Field_set(*this);
  }
};


/*
  Note:
    To use Field_bit::cmp_binary() you need to copy the bits stored in
    the beginning of the record (the NULL bytes) to each memory you
    want to compare (where the arguments point).

    This is the reason:
    - Field_bit::cmp_binary() is only implemented in the base class
      (Field::cmp_binary()).
    - Field::cmp_binary() currenly use pack_length() to calculate how
      long the data is.
    - pack_length() includes size of the bits stored in the NULL bytes
      of the record.
*/
class Field_bit :public Field {
public:
  uchar *bit_ptr;     // position in record where 'uneven' bits store
  uchar bit_ofs;      // offset to 'uneven' high bits
  uint bit_len;       // number of 'uneven' high bits
  uint bytes_in_rec;
  Field_bit(uchar *ptr_arg, uint32 len_arg, uchar *null_ptr_arg,
            uchar null_bit_arg, uchar *bit_ptr_arg, uchar bit_ofs_arg,
            enum utype unireg_check_arg, const char *field_name_arg);
  enum_field_types type() const { return MYSQL_TYPE_BIT; }
  enum ha_base_keytype key_type() const { return HA_KEYTYPE_BIT; }
  uint32 key_length() const { return (uint32) (field_length + 7) / 8; }
  uint32 max_data_length() const { return (field_length + 7) / 8; }
  uint32 max_display_length() { return field_length; }
  Item_result result_type () const { return INT_RESULT; }
  int reset(void) { 
    memset(ptr, 0, bytes_in_rec); 
    if (bit_ptr && (bit_len > 0))  // reset odd bits among null bits
      clr_rec_bits(bit_ptr, bit_ofs, bit_len);
    return 0; 
  }
  int store(const char *to, uint length, const CHARSET_INFO *charset);
  int store(double nr);
  int store(longlong nr, bool unsigned_val);
  int store_decimal(const my_decimal *);
  double val_real(void);
  longlong val_int(void);
  String *val_str(String*, String *);
  virtual bool str_needs_quotes() { return TRUE; }
  my_decimal *val_decimal(my_decimal *);
  int cmp(const uchar *a, const uchar *b)
  {
    DBUG_ASSERT(ptr == a || ptr == b);
    if (ptr == a)
      return Field_bit::key_cmp(b, bytes_in_rec+test(bit_len));
    else
      return Field_bit::key_cmp(a, bytes_in_rec+test(bit_len)) * -1;
  }
  int cmp_binary_offset(uint row_offset)
  { return cmp_offset(row_offset); }
  int cmp_max(const uchar *a, const uchar *b, uint max_length);
  int key_cmp(const uchar *a, const uchar *b)
  { return cmp_binary((uchar *) a, (uchar *) b); }
  int key_cmp(const uchar *str, uint length);
  int cmp_offset(uint row_offset);
  void get_image(uchar *buff, uint length, const CHARSET_INFO *cs)
  { get_key_image(buff, length, itRAW); }   
  void set_image(const uchar *buff,uint length, const CHARSET_INFO *cs)
  { Field_bit::store((char *) buff, length, cs); }
  uint get_key_image(uchar *buff, uint length, imagetype type);
  void set_key_image(const uchar *buff, uint length)
  { Field_bit::store((char*) buff, length, &my_charset_bin); }
  void sort_string(uchar *buff, uint length)
  { get_key_image(buff, length, itRAW); }
  uint32 pack_length() const { return (uint32) (field_length + 7) / 8; }
  uint32 pack_length_in_rec() const { return bytes_in_rec; }
  uint pack_length_from_metadata(uint field_metadata);
  uint row_pack_length()
  { return (bytes_in_rec + ((bit_len > 0) ? 1 : 0)); }
  bool compatible_field_size(uint metadata, Relay_log_info *rli,
                             uint16 mflags, int *order_var);
  void sql_type(String &str) const;
  virtual uchar *pack(uchar *to, const uchar *from,
                      uint max_length, bool low_byte_first);
  virtual const uchar *unpack(uchar *to, const uchar *from,
                              uint param_data, bool low_byte_first);
  virtual void set_default();

  Field *new_key_field(MEM_ROOT *root, TABLE *new_table,
                       uchar *new_ptr, uchar *new_null_ptr,
                       uint new_null_bit);
  void set_bit_ptr(uchar *bit_ptr_arg, uchar bit_ofs_arg)
  {
    bit_ptr= bit_ptr_arg;
    bit_ofs= bit_ofs_arg;
  }
  bool eq(Field *field)
  {
    return (Field::eq(field) &&
            bit_ptr == ((Field_bit *)field)->bit_ptr &&
            bit_ofs == ((Field_bit *)field)->bit_ofs);
  }
  uint is_equal(Create_field *new_field);
  void move_field_offset(my_ptrdiff_t ptr_diff)
  {
    Field::move_field_offset(ptr_diff);
    bit_ptr= ADD_TO_PTR(bit_ptr, ptr_diff, uchar*);
  }
  void hash(ulong *nr, ulong *nr2);
  Field_bit *clone(MEM_ROOT *mem_root) const { 
    DBUG_ASSERT(type() == MYSQL_TYPE_BIT);
    return new (mem_root) Field_bit(*this);
  }
  Field_bit *clone() const {
    DBUG_ASSERT(type() == MYSQL_TYPE_BIT);
    return new Field_bit(*this);
  }
private:
  virtual size_t do_last_null_byte() const;
  int do_save_field_metadata(uchar *first_byte);
};


/**
  BIT field represented as chars for non-MyISAM tables.

  @todo The inheritance relationship is backwards since Field_bit is
  an extended version of Field_bit_as_char and not the other way
  around. Hence, we should refactor it to fix the hierarchy order.
 */
class Field_bit_as_char: public Field_bit {
public:
  Field_bit_as_char(uchar *ptr_arg, uint32 len_arg, uchar *null_ptr_arg,
                    uchar null_bit_arg,
                    enum utype unireg_check_arg, const char *field_name_arg);
  enum ha_base_keytype key_type() const { return HA_KEYTYPE_BINARY; }
  int store(const char *to, uint length, const CHARSET_INFO *charset);
  int store(double nr) { return Field_bit::store(nr); }
  int store(longlong nr, bool unsigned_val)
  { return Field_bit::store(nr, unsigned_val); }
  void sql_type(String &str) const;
  Field_bit_as_char *clone(MEM_ROOT *mem_root) const { 
    return new (mem_root) Field_bit_as_char(*this);
  }
  Field_bit_as_char *clone() const { return new Field_bit_as_char(*this); }
};


/*
  Create field class for CREATE TABLE
*/

class Create_field :public Sql_alloc
{
public:
  const char *field_name;
  const char *change;			// If done with alter table
  const char *after;			// Put column after this one
  LEX_STRING comment;			// Comment for field
  Item	*def;				// Default value
  enum	enum_field_types sql_type;
  /*
    At various stages in execution this can be length of field in bytes or
    max number of characters. 
  */
  ulong length;
  /*
    The value of `length' as set by parser: is the number of characters
    for most of the types, or of bytes for BLOBs or numeric types.
  */
  uint32 char_length;
  uint  decimals, flags, pack_length, key_length;
  Field::utype unireg_check;
  TYPELIB *interval;			// Which interval to use
  TYPELIB *save_interval;               // Temporary copy for the above
                                        // Used only for UCS2 intervals
  List<String> interval_list;
  const CHARSET_INFO *charset;
  Field::geometry_type geom_type;
  Field *field;				// For alter table

  uint8 row,col,sc_length,interval_id;	// For rea_create_table
  uint	offset,pack_flag;
  Create_field() :after(0) {}
  Create_field(Field *field, Field *orig_field);
  /* Used to make a clone of this object for ALTER/CREATE TABLE */
  Create_field *clone(MEM_ROOT *mem_root) const
    { return new (mem_root) Create_field(*this); }
  void create_length_to_internal_length(void);

  /* Init for a tmp table field. To be extended if need be. */
  void init_for_tmp_table(enum_field_types sql_type_arg,
                          uint32 max_length, uint32 decimals,
                          bool maybe_null, bool is_unsigned,
                          uint pack_length = ~0U);

  bool init(THD *thd, char *field_name, enum_field_types type, char *length,
            char *decimals, uint type_modifier, Item *default_value,
            Item *on_update_value, LEX_STRING *comment, char *change,
            List<String> *interval_list, const CHARSET_INFO *cs,
            uint uint_geom_type);

  bool field_flags_are_binary()
  {
    return (flags & (BINCMP_FLAG | BINARY_FLAG)) != 0;
  }
};


/*
  A class for sending info to the client
*/

class Send_field :public Sql_alloc {
 public:
  const char *db_name;
  const char *table_name,*org_table_name;
  const char *col_name,*org_col_name;
  ulong length;
  uint charsetnr, flags, decimals;
  enum_field_types type;
  Send_field() {}
};


/*
  A class for quick copying data to fields
*/

class Copy_field :public Sql_alloc {
  /**
    Convenience definition of a copy function returned by
    get_copy_func.
  */
  typedef void Copy_func(Copy_field*);
  Copy_func *get_copy_func(Field *to, Field *from);
public:
  uchar *from_ptr,*to_ptr;
  uchar *from_null_ptr,*to_null_ptr;
  my_bool *null_row;
  uint	from_bit,to_bit;
  uint from_length,to_length;
  Field *from_field,*to_field;
  String tmp;					// For items

  Copy_field() {}
  ~Copy_field() {}
  void set(Field *to,Field *from,bool save);	// Field to field 
  void set(uchar *to,Field *from);		// Field to string
  void (*do_copy)(Copy_field *);
  void (*do_copy2)(Copy_field *);		// Used to handle null values
};


Field *make_field(TABLE_SHARE *share, uchar *ptr, uint32 field_length,
		  uchar *null_pos, uchar null_bit,
		  uint pack_flag, enum_field_types field_type,
		  const CHARSET_INFO *cs,
		  Field::geometry_type geom_type,
		  Field::utype unireg_check,
		  TYPELIB *interval, const char *field_name);
uint pack_length_to_packflag(uint type);
enum_field_types get_blob_type_from_length(ulong length);
uint32 calc_pack_length(enum_field_types type,uint32 length);
int set_field_to_null(Field *field);
int set_field_to_null_with_conversions(Field *field, bool no_conversions);

/*
  The following are for the interface with the .frm file
*/

#define FIELDFLAG_DECIMAL		1
#define FIELDFLAG_BINARY		1	// Shares same flag
#define FIELDFLAG_NUMBER		2
#define FIELDFLAG_ZEROFILL		4
#define FIELDFLAG_PACK			120	// Bits used for packing
#define FIELDFLAG_INTERVAL		256     // mangled with decimals!
#define FIELDFLAG_BITFIELD		512	// mangled with decimals!
#define FIELDFLAG_BLOB			1024	// mangled with decimals!
#define FIELDFLAG_GEOM			2048    // mangled with decimals!

#define FIELDFLAG_TREAT_BIT_AS_CHAR     4096    /* use Field_bit_as_char */

#define FIELDFLAG_LEFT_FULLSCREEN	8192
#define FIELDFLAG_RIGHT_FULLSCREEN	16384
#define FIELDFLAG_FORMAT_NUMBER		16384	// predit: ###,,## in output
#define FIELDFLAG_NO_DEFAULT		16384   /* sql */
#define FIELDFLAG_SUM			((uint) 32768)// predit: +#fieldflag
#define FIELDFLAG_MAYBE_NULL		((uint) 32768)// sql
#define FIELDFLAG_HEX_ESCAPE		((uint) 0x10000)
#define FIELDFLAG_PACK_SHIFT		3
#define FIELDFLAG_DEC_SHIFT		8
#define FIELDFLAG_MAX_DEC		31
#define FIELDFLAG_NUM_SCREEN_TYPE	0x7F01
#define FIELDFLAG_ALFA_SCREEN_TYPE	0x7800

#define MTYP_TYPENR(type) (type & 127)	/* Remove bits from type */

#define f_is_dec(x)		((x) & FIELDFLAG_DECIMAL)
#define f_is_num(x)		((x) & FIELDFLAG_NUMBER)
#define f_is_zerofill(x)	((x) & FIELDFLAG_ZEROFILL)
#define f_is_packed(x)		((x) & FIELDFLAG_PACK)
#define f_packtype(x)		(((x) >> FIELDFLAG_PACK_SHIFT) & 15)
#define f_decimals(x)		((uint8) (((x) >> FIELDFLAG_DEC_SHIFT) & FIELDFLAG_MAX_DEC))
#define f_is_alpha(x)		(!f_is_num(x))
#define f_is_binary(x)          ((x) & FIELDFLAG_BINARY) // 4.0- compatibility
#define f_is_enum(x)            (((x) & (FIELDFLAG_INTERVAL | FIELDFLAG_NUMBER)) == FIELDFLAG_INTERVAL)
#define f_is_bitfield(x)        (((x) & (FIELDFLAG_BITFIELD | FIELDFLAG_NUMBER)) == FIELDFLAG_BITFIELD)
#define f_is_blob(x)		(((x) & (FIELDFLAG_BLOB | FIELDFLAG_NUMBER)) == FIELDFLAG_BLOB)
#define f_is_geom(x)		(((x) & (FIELDFLAG_GEOM | FIELDFLAG_NUMBER)) == FIELDFLAG_GEOM)
#define f_is_equ(x)		((x) & (1+2+FIELDFLAG_PACK+31*256))
#define f_settype(x)		(((int) x) << FIELDFLAG_PACK_SHIFT)
#define f_maybe_null(x)		(x & FIELDFLAG_MAYBE_NULL)
#define f_no_default(x)		(x & FIELDFLAG_NO_DEFAULT)
#define f_bit_as_char(x)        ((x) & FIELDFLAG_TREAT_BIT_AS_CHAR)
#define f_is_hex_escape(x)      ((x) & FIELDFLAG_HEX_ESCAPE)

#endif /* FIELD_INCLUDED */<|MERGE_RESOLUTION|>--- conflicted
+++ resolved
@@ -2087,10 +2087,6 @@
   int  store(double nr);
   int  store(longlong nr, bool unsigned_val);
   int  store_decimal(const my_decimal *);
-<<<<<<< HEAD
-  int  reset(void) { return !maybe_null() || Field_blob::reset(); }
-=======
-  uint size_of() const { return sizeof(*this); }
 
   /**
     Non-nullable GEOMETRY types cannot have defaults,
@@ -2098,7 +2094,6 @@
    */
   int reset(void) { return Field_blob::reset() || !maybe_null(); }
 
->>>>>>> 3d60c6c1
   geometry_type get_geometry_type() { return geom_type; };
   Field_geom *clone(MEM_ROOT *mem_root) const {
     DBUG_ASSERT(type() == MYSQL_TYPE_GEOMETRY);
