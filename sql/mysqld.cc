--- conflicted
+++ resolved
@@ -5768,13 +5768,9 @@
 #if HAVE_POOL_OF_THREADS == 1
   OPT_POOL_OF_THREADS,
 #endif
-<<<<<<< HEAD
   OPT_DEBUG_CRC, OPT_DEBUG_ON,
-  OPT_SLAVE_EXEC_MODE
-=======
   OPT_SLAVE_EXEC_MODE,
   OPT_SYNC_RELAY_LOG
->>>>>>> 56f9442e
 };
 
 
@@ -7000,18 +6996,13 @@
   {"sync-binlog", OPT_SYNC_BINLOG,
    "Synchronously flush binary log to disk after every #th event. "
    "Use 0 (default) to disable synchronous flushing.",
-<<<<<<< HEAD
-   (uchar**) &sync_binlog_period, (uchar**) &sync_binlog_period, 0, GET_ULONG,
-   REQUIRED_ARG, 0, 0, (longlong) ULONG_MAX, 0, 1, 0},
-=======
    (uchar**) &sync_binlog_period, (uchar**) &sync_binlog_period, 0, GET_UINT,
-   REQUIRED_ARG, 0, 0, UINT_MAX, 0, 1, 0},
+   REQUIRED_ARG, 0, 0, (longlong) UINT_MAX, 0, 1, 0},
   {"sync-relay-log", OPT_SYNC_RELAY_LOG,
    "Synchronously flush relay log to disk after every #th event. "
    "Use 0 (default) to disable synchronous flushing.",
    (uchar**) &sync_relaylog_period, (uchar**) &sync_relaylog_period, 0, GET_UINT,
-   REQUIRED_ARG, 0, 0, UINT_MAX, 0, 1, 0},
->>>>>>> 56f9442e
+   REQUIRED_ARG, 0, 0, (longlong) UINT_MAX, 0, 1, 0},
   {"sync-frm", OPT_SYNC_FRM, "Sync .frm to disk on create. Enabled by default.",
    (uchar**) &opt_sync_frm, (uchar**) &opt_sync_frm, 0, GET_BOOL, NO_ARG, 1, 0,
    0, 0, 0, 0},
