--- conflicted
+++ resolved
@@ -459,11 +459,8 @@
 		return ndberror("def_label");
 	    if (code->interpret_exit_ok() < 0)
 		return ndberror("interpret_exit_ok");
-<<<<<<< HEAD
-=======
             if (code->finalise() != 0)
                 return ndberror("finalise");
->>>>>>> 2be5c81e
             if (sop->setInterpretedCode(code) != 0)
                 return ndberror("setInterpretedCode");
 	}
