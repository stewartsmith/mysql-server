/* Copyright (C) 2000-2003 MySQL AB

   This program is free software; you can redistribute it and/or modify
   it under the terms of the GNU General Public License as published by
   the Free Software Foundation; version 2 of the License.

   This program is distributed in the hope that it will be useful,
   but WITHOUT ANY WARRANTY; without even the implied warranty of
   MERCHANTABILITY or FITNESS FOR A PARTICULAR PURPOSE.  See the
   GNU General Public License for more details.

   You should have received a copy of the GNU General Public License
   along with this program; if not, write to the Free Software
   Foundation, Inc., 59 Temple Place, Suite 330, Boston, MA  02111-1307  USA */

/* This is the include file that should be included 'first' in every C file. */

#ifndef _global_h
#define _global_h

#ifndef EMBEDDED_LIBRARY
#define HAVE_REPLICATION
#define HAVE_EXTERNAL_CLIENT
#endif

/*
  InnoDB depends on some MySQL internals which other plugins should not
  need.  This is because of InnoDB's foreign key support, "safe" binlog
  truncation, and other similar legacy features.

  We define accessors for these internals unconditionally, but do not
  expose them in mysql/plugin.h.  They are declared in ha_innodb.h for
  InnoDB's use.
*/
#define INNODB_COMPATIBILITY_HOOKS

#ifdef __CYGWIN__
/* We use a Unix API, so pretend it's not Windows */
#undef WIN
#undef WIN32
#undef _WIN
#undef _WIN32
#undef _WIN64
#undef __WIN__
#undef __WIN32__
#define HAVE_ERRNO_AS_DEFINE
#endif /* __CYGWIN__ */

#if defined(__QNXNTO__) && !defined(FD_SETSIZE)
#define FD_SETSIZE 1024         /* Max number of file descriptor bits in
                                   fd_set, used when calling 'select'
                                   Must be defined before including
                                   "sys/select.h" and "sys/time.h"
                                 */
#endif


/* to make command line shorter we'll define USE_PRAGMA_INTERFACE here */
#ifdef USE_PRAGMA_IMPLEMENTATION
#define USE_PRAGMA_INTERFACE
#endif

#if defined(i386) && !defined(__i386__)
#define __i386__
#endif

/* Macros to make switching between C and C++ mode easier */
#ifdef __cplusplus
#define C_MODE_START    extern "C" {
#define C_MODE_END	}
#define STATIC_CAST(TYPE) static_cast<TYPE>
#else
#define C_MODE_START
#define C_MODE_END
#define STATIC_CAST(TYPE) (TYPE)
#endif

#if defined(_WIN32) || defined(_WIN64) || defined(__WIN32__) || defined(WIN32)
#include <config-win.h>
#elif defined(__NETWARE__)
#include <my_config.h>
#include <config-netware.h>
#if defined(__cplusplus) && defined(inline)
#undef inline				/* fix configure problem */
#endif
#else
#include <my_config.h>
#if defined(__cplusplus) && defined(inline)
#undef inline				/* fix configure problem */
#endif
#endif /* _WIN32... */

/* Make it easier to add conditionl code for windows */
#ifdef __WIN__
#define IF_WIN(A,B) (A)
#else
#define IF_WIN(A,B) (B)
#endif

#ifndef EMBEDDED_LIBRARY
#ifdef WITH_NDB_BINLOG
#define HAVE_NDB_BINLOG 1
#endif
#endif /* !EMBEDDED_LIBRARY */

/* Some defines to avoid ifdefs in the code */
#ifndef NETWARE_YIELD
#define NETWARE_YIELD
#define NETWARE_SET_SCREEN_MODE(A)
#endif

/* Workaround for _LARGE_FILES and _LARGE_FILE_API incompatibility on AIX */
#if defined(_AIX) && defined(_LARGE_FILE_API)
#undef _LARGE_FILE_API
#endif

/*
  The macros below are used to allow build of Universal/fat binaries of
  MySQL and MySQL applications under darwin. 
*/
#if defined(__APPLE__) && defined(__MACH__)
#  undef SIZEOF_CHARP 
#  undef SIZEOF_SHORT 
#  undef SIZEOF_INT 
#  undef SIZEOF_LONG 
#  undef SIZEOF_LONG_LONG 
#  undef SIZEOF_OFF_T 
#  undef WORDS_BIGENDIAN
#  define SIZEOF_SHORT 2
#  define SIZEOF_INT 4
#  define SIZEOF_LONG_LONG 8
#  define SIZEOF_OFF_T 8
#  if defined(__i386__) || defined(__ppc__)
#    define SIZEOF_CHARP 4
#    define SIZEOF_LONG 4
#  elif defined(__x86_64__) || defined(__ppc64__)
#    define SIZEOF_CHARP 8
#    define SIZEOF_LONG 8
#  else
#    error Building FAT binary for an unknown architecture.
#  endif
#  if defined(__ppc__) || defined(__ppc64__)
#    define WORDS_BIGENDIAN
#  endif
#endif /* defined(__APPLE__) && defined(__MACH__) */


/*
  The macros below are borrowed from include/linux/compiler.h in the
  Linux kernel. Use them to indicate the likelyhood of the truthfulness
  of a condition. This serves two purposes - newer versions of gcc will be
  able to optimize for branch predication, which could yield siginficant
  performance gains in frequently executed sections of the code, and the
  other reason to use them is for documentation
*/

#if !defined(__GNUC__) || (__GNUC__ == 2 && __GNUC_MINOR__ < 96)
#define __builtin_expect(x, expected_value) (x)
#endif

/**
  The semantics of builtin_expect() are that
  1) its two arguments are long
  2) it's likely that they are ==
  Those of our likely(x) are that x can be bool/int/longlong/pointer.
*/
#define likely(x)	__builtin_expect(((x) != 0),1)
#define unlikely(x)	__builtin_expect(((x) != 0),0)

/*
  The macros below are useful in optimising places where it has been
  discovered that cache misses stall the process and where a prefetch
  of the cache line can improve matters. This is available in GCC 3.1.1
  and later versions.
  PREFETCH_READ says that addr is going to be used for reading and that
  it is to be kept in caches if possible for a while
  PREFETCH_WRITE also says that the item to be cached is likely to be
  updated.
  The *LOCALITY scripts are also available for experimentation purposes
  mostly and should only be used if they are verified to improve matters.
  For more input see GCC manual (available in GCC 3.1.1 and later)
*/

#if (__GNUC__ > 3) || (__GNUC__ == 3 && __GNUC_MINOR > 10)
#define PREFETCH_READ(addr) __builtin_prefetch(addr, 0, 3)
#define PREFETCH_WRITE(addr) \
  __builtin_prefetch(addr, 1, 3)
#define PREFETCH_READ_LOCALITY(addr, locality) \
  __builtin_prefetch(addr, 0, locality)
#define PREFETCH_WRITE_LOCALITY(addr, locality) \
  __builtin_prefetch(addr, 1, locality)
#else
#define PREFETCH_READ(addr)
#define PREFETCH_READ_LOCALITY(addr, locality)
#define PREFETCH_WRITE(addr)
#define PREFETCH_WRITE_LOCALITY(addr, locality)
#endif

/*
  The following macro is used to ensure that code often used in most
  SQL statements and definitely for parts of the SQL processing are
  kept in a code segment by itself. This has the advantage that the
  risk of common code being overlapping in caches of the CPU is less.
  This can be a cause of big performance problems.
  Routines should be put in this category with care and when they are
  put there one should also strive to make as much of the error handling
  as possible (or uncommon code of the routine) to execute in a
  separate method to avoid moving to much code to this code segment.

  It is very easy to use, simply add HOT_METHOD at the end of the
  function declaration.
  For more input see GCC manual (available in GCC 2.95 and later)
*/

#if (__GNUC__ > 2) || (__GNUC__ == 2 && __GNUC_MINOR > 94)
#define HOT_METHOD \
  __attribute__ ((section ("hot_code_section")))
#else
#define HOT_METHOD
#endif

/*
  The following macro is used to ensure that popular global variables
  are located next to each other to avoid that they contend for the
  same cache lines.

  It is very easy to use, simply add HOT_DATA at the end of the declaration
  of the variable, the variable must be initialised because of the way
  that linker works so a declaration using HOT_DATA should look like:
  uint global_hot_data HOT_DATA = 0;
  For more input see GCC manual (available in GCC 2.95 and later)
*/

#if (__GNUC__ > 2) || (__GNUC__ == 2 && __GNUC_MINOR > 94)
#define HOT_DATA \
  __attribute__ ((section ("hot_data_section")))
#else
#define HOT_DATA
#endif

/*
  now let's figure out if inline functions are supported
  autoconf defines 'inline' to be empty, if not
*/
#define inline_test_1(X)        X ## 1
#define inline_test_2(X)        inline_test_1(X)
#if inline_test_2(inline) != 1
#define HAVE_INLINE
#endif
#undef inline_test_2
#undef inline_test_1
/* helper macro for "instantiating" inline functions */
#define STATIC_INLINE static inline

/*
  The following macros are used to control inlining a bit more than
  usual. These macros are used to ensure that inlining always or
  never occurs (independent of compilation mode).
  For more input see GCC manual (available in GCC 3.1.1 and later)
*/

#if (__GNUC__ > 3) || (__GNUC__ == 3 && __GNUC_MINOR > 10)
#define ALWAYS_INLINE __attribute__ ((always_inline))
#define NEVER_INLINE __attribute__ ((noinline))
#else
#define ALWAYS_INLINE
#define NEVER_INLINE
#endif


/* Fix problem with S_ISLNK() on Linux */
#if defined(TARGET_OS_LINUX) || defined(__GLIBC__)
#undef  _GNU_SOURCE
#define _GNU_SOURCE 1
#endif

/*
  Temporary solution to solve bug#7156. Include "sys/types.h" before
  the thread headers, else the function madvise() will not be defined
*/
#if defined(HAVE_SYS_TYPES_H) && ( defined(sun) || defined(__sun) )
#include <sys/types.h>
#endif

/* The client defines this to avoid all thread code */
#if defined(UNDEF_THREADS_HACK)
#undef THREAD
#undef HAVE_LINUXTHREADS
#undef HAVE_NPTL
#endif

#ifdef HAVE_THREADS_WITHOUT_SOCKETS
/* MIT pthreads does not work with unix sockets */
#undef HAVE_SYS_UN_H
#endif

#define __EXTENSIONS__ 1	/* We want some extension */
#ifndef __STDC_EXT__
#define __STDC_EXT__ 1          /* To get large file support on hpux */
#endif

/*
  Solaris 9 include file <sys/feature_tests.h> refers to X/Open document

    System Interfaces and Headers, Issue 5

  saying we should define _XOPEN_SOURCE=500 to get POSIX.1c prototypes,
  but apparently other systems (namely FreeBSD) don't agree.

  On a newer Solaris 10, the above file recognizes also _XOPEN_SOURCE=600.
  Furthermore, it tests that if a program requires older standard
  (_XOPEN_SOURCE<600 or _POSIX_C_SOURCE<200112L) it cannot be
  run on a new compiler (that defines _STDC_C99) and issues an #error.
  It's also an #error if a program requires new standard (_XOPEN_SOURCE=600
  or _POSIX_C_SOURCE=200112L) and a compiler does not define _STDC_C99.

  To add more to this mess, Sun Studio C compiler defines _STDC_C99 while
  C++ compiler does not!

  So, in a desperate attempt to get correct prototypes for both
  C and C++ code, we define either _XOPEN_SOURCE=600 or _XOPEN_SOURCE=500
  depending on the compiler's announced C standard support.

  Cleaner solutions are welcome.
*/
#ifdef __sun
#if __STDC_VERSION__ - 0 >= 199901L
#define _XOPEN_SOURCE 600
#else
#define _XOPEN_SOURCE 500
#endif
#endif

#if defined(THREAD) && !defined(__WIN__)
#ifndef _POSIX_PTHREAD_SEMANTICS
#define _POSIX_PTHREAD_SEMANTICS /* We want posix threads */
#endif

#if !defined(SCO)
#define _REENTRANT	1	/* Some thread libraries require this */
#endif
#if !defined(_THREAD_SAFE) && !defined(_AIX)
#define _THREAD_SAFE            /* Required for OSF1 */
#endif
#if defined(HPUX10) || defined(HPUX11)
C_MODE_START			/* HPUX needs this, signal.h bug */
#include <pthread.h>
C_MODE_END
#else
#include <pthread.h>		/* AIX must have this included first */
#endif
#if !defined(SCO) && !defined(_REENTRANT)
#define _REENTRANT	1	/* Threads requires reentrant code */
#endif
#endif /* THREAD */

/* Go around some bugs in different OS and compilers */
#ifdef _AIX			/* By soren@t.dk */
#define _H_STRINGS
#define _SYS_STREAM_H
/* #define _AIX32_CURSES */	/* XXX: this breaks AIX 4.3.3 (others?). */
#define ulonglong2double(A) my_ulonglong2double(A)
#define my_off_t2double(A)  my_ulonglong2double(A)
C_MODE_START
double my_ulonglong2double(unsigned long long A);
C_MODE_END
#endif /* _AIX */

#ifdef HAVE_BROKEN_SNPRINTF	/* HPUX 10.20 don't have this defined */
#undef HAVE_SNPRINTF
#endif
#ifdef HAVE_BROKEN_PREAD
/*
  pread()/pwrite() are not 64 bit safe on HP-UX 11.0 without
  installing the kernel patch PHKL_20349 or greater
*/
#undef HAVE_PREAD
#undef HAVE_PWRITE
#endif
#if defined(HAVE_BROKEN_INLINE) && !defined(__cplusplus)
#undef inline
#define inline
#endif

#ifdef UNDEF_HAVE_GETHOSTBYNAME_R		/* For OSF4.x */
#undef HAVE_GETHOSTBYNAME_R
#endif
#ifdef UNDEF_HAVE_INITGROUPS			/* For AIX 4.3 */
#undef HAVE_INITGROUPS
#endif

/* gcc/egcs issues */

#if defined(__GNUC) && defined(__EXCEPTIONS)
#error "Please add -fno-exceptions to CXXFLAGS and reconfigure/recompile"
#endif


/* Fix a bug in gcc 2.8.0 on IRIX 6.2 */
#if SIZEOF_LONG == 4 && defined(__LONG_MAX__) && (__GNUC__ == 2 && __GNUC_MINOR__ == 8)
#undef __LONG_MAX__             /* Is a longlong value in gcc 2.8.0 ??? */
#define __LONG_MAX__ 2147483647
#endif

/* egcs 1.1.2 has a problem with memcpy on Alpha */
#if defined(__GNUC__) && defined(__alpha__) && ! (__GNUC__ > 2 || (__GNUC__ == 2 &&  __GNUC_MINOR__ >= 95))
#define BAD_MEMCPY
#endif

#if defined(_lint) && !defined(lint)
#define lint
#endif
#if SIZEOF_LONG_LONG > 4 && !defined(_LONG_LONG)
#define _LONG_LONG 1		/* For AIX string library */
#endif

#ifndef stdin
#include <stdio.h>
#endif
#include <stdarg.h>
#ifdef HAVE_STDLIB_H
#include <stdlib.h>
#endif
#ifdef HAVE_STDDEF_H
#include <stddef.h>
#endif

#include <math.h>
#ifdef HAVE_LIMITS_H
#include <limits.h>
#endif
#ifdef HAVE_FLOAT_H
#include <float.h>
#endif

#ifdef HAVE_SYS_TYPES_H
#include <sys/types.h>
#endif
#ifdef HAVE_FCNTL_H
#include <fcntl.h>
#endif
#ifdef HAVE_SYS_STAT_H
#include <sys/stat.h>
#endif
#ifdef HAVE_SYS_TIMEB_H
#include <sys/timeb.h>				/* Avoid warnings on SCO */
#endif
#if TIME_WITH_SYS_TIME
# include <sys/time.h>
# include <time.h>
#else
# if HAVE_SYS_TIME_H
#  include <sys/time.h>
# else
#  include <time.h>
# endif
#endif /* TIME_WITH_SYS_TIME */
#ifdef HAVE_UNISTD_H
#include <unistd.h>
#endif
#if defined(__cplusplus) && defined(NO_CPLUSPLUS_ALLOCA)
#undef HAVE_ALLOCA
#undef HAVE_ALLOCA_H
#endif
#ifdef HAVE_ALLOCA_H
#include <alloca.h>
#endif

#include <errno.h>				/* Recommended by debian */
/* We need the following to go around a problem with openssl on solaris */
#if defined(HAVE_CRYPT_H)
#include <crypt.h>
#endif

/*
  A lot of our programs uses asserts, so better to always include it
  This also fixes a problem when people uses DBUG_ASSERT without including
  assert.h
*/
#include <assert.h>

/* an assert that works at compile-time. only for constant expression */
<<<<<<< HEAD
#if (_MSC_VER >=1400)
#define compile_time_assert(X)  do { C_ASSERT(X); } while(0)
#elif defined (___GNUC__)
=======
#ifdef _some_old_compiler_that_does_not_understand_the_construct_below_
#define compile_time_assert(X)  do { } while(0)
#else
>>>>>>> 630db463
#define compile_time_assert(X)                                  \
  do                                                            \
  {                                                             \
    typedef char compile_time_assert[(X) ? 1 : -1];             \
  } while(0)
#else
#define compile_time_assert(X)  do { } while(0)
#endif

/* Go around some bugs in different OS and compilers */
#if defined (HPUX11) && defined(_LARGEFILE_SOURCE)
#define _LARGEFILE64_SOURCE
#endif
#if defined(_HPUX_SOURCE) && defined(HAVE_SYS_STREAM_H)
#include <sys/stream.h>		/* HPUX 10.20 defines ulong here. UGLY !!! */
#define HAVE_ULONG
#endif
#if defined(HPUX10) && defined(_LARGEFILE64_SOURCE) && defined(THREAD)
/* Fix bug in setrlimit */
#undef setrlimit
#define setrlimit cma_setrlimit64
#endif
/* Declare madvise where it is not declared for C++, like Solaris */
#if HAVE_MADVISE && !HAVE_DECL_MADVISE && defined(__cplusplus)
extern "C" int madvise(void *addr, size_t len, int behav);
#endif

#ifdef __QNXNTO__
/* This has to be after include limits.h */
#define HAVE_ERRNO_AS_DEFINE
#define HAVE_FCNTL_LOCK
#undef  HAVE_FINITE
#undef  LONGLONG_MIN            /* These get wrongly defined in QNX 6.2 */
#undef  LONGLONG_MAX            /* standard system library 'limits.h' */
#ifdef __cplusplus
#ifndef HAVE_RINT
#define HAVE_RINT
#endif                          /* rint() and isnan() functions are not */
#define rint(a) std::rint(a)    /* visible in C++ scope due to an error */
#define isnan(a) std::isnan(a)  /* in the usr/include/math.h on QNX     */
#endif
#endif

/* We can not live without the following defines */

#define USE_MYFUNC 1		/* Must use syscall indirection */
#define MASTER 1		/* Compile without unireg */
#define ENGLISH 1		/* Messages in English */
#define POSIX_MISTAKE 1		/* regexp: Fix stupid spec error */
#define USE_REGEX 1		/* We want the use the regex library */
/* Do not define for ultra sparcs */
#define USE_BMOVE512 1		/* Use this unless system bmove is faster */

#define QUOTE_ARG(x)		#x	/* Quote argument (before cpp) */
#define STRINGIFY_ARG(x) QUOTE_ARG(x)	/* Quote argument, after cpp */

/* Paranoid settings. Define I_AM_PARANOID if you are paranoid */
#ifdef I_AM_PARANOID
#define DONT_ALLOW_USER_CHANGE 1
#define DONT_USE_MYSQL_PWD 1
#endif

/* Does the system remember a signal handler after a signal ? */
#ifndef HAVE_BSD_SIGNALS
#define DONT_REMEMBER_SIGNAL
#endif

#if defined(_lint) || defined(FORCE_INIT_OF_VARS)
#define LINT_INIT(var)	var=0			/* No uninitialize-warning */
#else
#define LINT_INIT(var)
#endif

#if defined(_lint) || defined(FORCE_INIT_OF_VARS) || defined(HAVE_purify)
#define PURIFY_OR_LINT_INIT(var) var=0
#else
#define PURIFY_OR_LINT_INIT(var)
#endif

#if !defined(HAVE_UINT)
#undef HAVE_UINT
#define HAVE_UINT
typedef unsigned int uint;
typedef unsigned short ushort;
#endif

#define CMP_NUM(a,b)    (((a) < (b)) ? -1 : ((a) == (b)) ? 0 : 1)
#define sgn(a)		(((a) < 0) ? -1 : ((a) > 0) ? 1 : 0)
#define swap_variables(t, a, b) { t swap_dummy; swap_dummy= a; a= b; b= swap_dummy; }
#define test(a)		((a) ? 1 : 0)
#define set_if_bigger(a,b)  do { if ((a) < (b)) (a)=(b); } while(0)
#define set_if_smaller(a,b) do { if ((a) > (b)) (a)=(b); } while(0)
#define test_all_bits(a,b) (((a) & (b)) == (b))
#define set_bits(type, bit_count) (sizeof(type)*8 <= (bit_count) ? ~(type) 0 : ((((type) 1) << (bit_count)) - (type) 1))
#define array_elements(A) ((uint) (sizeof(A)/sizeof(A[0])))

#ifndef HAVE_RINT
/**
  All integers up to this number can be represented exactly as double precision
  values (DBL_MANT_DIG == 53 for IEEE 754 hardware).
*/
#define MAX_EXACT_INTEGER ((1LL << DBL_MANT_DIG) - 1)

/**
  rint(3) implementation for platforms that do not have it.
  Always rounds to the nearest integer with ties being rounded to the nearest
  even integer to mimic glibc's rint() behavior in the "round-to-nearest"
  FPU mode. Hardware-specific optimizations are possible (frndint on x86).
  Unlike this implementation, hardware will also honor the FPU rounding mode.
*/

static inline double rint(double x)
{
  double f, i;
  f = modf(x, &i);

  /*
    All doubles with absolute values > MAX_EXACT_INTEGER are even anyway,
    no need to check it.
  */
  if (x > 0.0)
    i += (double) ((f > 0.5) || (f == 0.5 &&
                                 i <= (double) MAX_EXACT_INTEGER &&
                                 (longlong) i % 2));
  else
    i -= (double) ((f < -0.5) || (f == -0.5 &&
                                  i >= (double) -MAX_EXACT_INTEGER &&
                                  (longlong) i % 2));
  return i;
}
#endif /* HAVE_RINT */

/* Define some general constants */
#ifndef TRUE
#define TRUE		(1)	/* Logical true */
#define FALSE		(0)	/* Logical false */
#endif

#if defined(__GNUC__)
#define function_volatile	volatile
#define my_reinterpret_cast(A) reinterpret_cast<A>
#define my_const_cast(A) const_cast<A>
# ifndef GCC_VERSION
#  define GCC_VERSION (__GNUC__ * 1000 + __GNUC_MINOR__)
# endif
#elif !defined(my_reinterpret_cast)
#define my_reinterpret_cast(A) (A)
#define my_const_cast(A) (A)
#endif

#include <my_attribute.h>

/*
  Wen using the embedded library, users might run into link problems,
  duplicate declaration of __cxa_pure_virtual, solved by declaring it a
  weak symbol.
*/
#if defined(USE_MYSYS_NEW) && ! defined(DONT_DECLARE_CXA_PURE_VIRTUAL)
C_MODE_START
int __cxa_pure_virtual () __attribute__ ((weak));
C_MODE_END
#endif

/* From old s-system.h */

/*
  Support macros for non ansi & other old compilers. Since such
  things are no longer supported we do nothing. We keep then since
  some of our code may still be needed to upgrade old customers.
*/
#define _VARARGS(X) X
#define _STATIC_VARARGS(X) X
#define _PC(X)	X

/* The DBUG_ON flag always takes precedence over default DBUG_OFF */
#if defined(DBUG_ON) && defined(DBUG_OFF)
#undef DBUG_OFF
#endif

/* We might be forced to turn debug off, if not turned off already */
#if (defined(FORCE_DBUG_OFF) || defined(_lint)) && !defined(DBUG_OFF)
#  define DBUG_OFF
#  ifdef DBUG_ON
#    undef DBUG_ON
#  endif
#endif

typedef char		my_bool; /* Small bool */
#include <my_dbug.h>

#define MIN_ARRAY_SIZE	0	/* Zero or One. Gcc allows zero*/
#define ASCII_BITS_USED 8	/* Bit char used */
#define NEAR_F			/* No near function handling */

/* Some types that is different between systems */

typedef int	File;		/* File descriptor */
#ifndef Socket_defined
typedef int	my_socket;	/* File descriptor for sockets */
#define INVALID_SOCKET -1
#endif
/* Type for fuctions that handles signals */
#define sig_handler RETSIGTYPE
C_MODE_START
typedef void	(*sig_return)();/* Returns type from signal */
C_MODE_END
#if defined(__GNUC__) && !defined(_lint)
typedef char	pchar;		/* Mixed prototypes can take char */
typedef char	puchar;		/* Mixed prototypes can take char */
typedef char	pbool;		/* Mixed prototypes can take char */
typedef short	pshort;		/* Mixed prototypes can take short int */
typedef float	pfloat;		/* Mixed prototypes can take float */
#else
typedef int	pchar;		/* Mixed prototypes can't take char */
typedef uint	puchar;		/* Mixed prototypes can't take char */
typedef int	pbool;		/* Mixed prototypes can't take char */
typedef int	pshort;		/* Mixed prototypes can't take short int */
typedef double	pfloat;		/* Mixed prototypes can't take float */
#endif
C_MODE_START
typedef int	(*qsort_cmp)(const void *,const void *);
typedef int	(*qsort_cmp2)(void*, const void *,const void *);
C_MODE_END
#define qsort_t RETQSORTTYPE	/* Broken GCC cant handle typedef !!!! */
#ifdef HAVE_SYS_SOCKET_H
#include <sys/socket.h>
#endif
typedef SOCKET_SIZE_TYPE size_socket;

#ifndef SOCKOPT_OPTLEN_TYPE
#define SOCKOPT_OPTLEN_TYPE size_socket
#endif

/* file create flags */

#ifndef O_SHARE			/* Probably not windows */
#define O_SHARE		0	/* Flag to my_open for shared files */
#ifndef O_BINARY
#define O_BINARY	0	/* Flag to my_open for binary files */
#endif
#ifndef FILE_BINARY
#define FILE_BINARY	O_BINARY /* Flag to my_fopen for binary streams */
#endif
#ifdef HAVE_FCNTL
#define HAVE_FCNTL_LOCK
#define F_TO_EOF	0L	/* Param to lockf() to lock rest of file */
#endif
#endif /* O_SHARE */

#ifndef O_TEMPORARY
#define O_TEMPORARY	0
#endif
#ifndef O_SHORT_LIVED
#define O_SHORT_LIVED	0
#endif
#ifndef O_NOFOLLOW
#define O_NOFOLLOW      0
#endif

/* additional file share flags for win32 */
#ifdef __WIN__
#define _SH_DENYRWD     0x110    /* deny read/write mode & delete */
#define _SH_DENYWRD     0x120    /* deny write mode & delete      */
#define _SH_DENYRDD     0x130    /* deny read mode & delete       */
#define _SH_DENYDEL     0x140    /* deny delete only              */
#endif /* __WIN__ */


/* #define USE_RECORD_LOCK	*/

	/* Unsigned types supported by the compiler */
#define UNSINT8			/* unsigned int8 (char) */
#define UNSINT16		/* unsigned int16 */
#define UNSINT32		/* unsigned int32 */

	/* General constants */
#define SC_MAXWIDTH	256	/* Max width of screen (for error messages) */
#define FN_LEN		256	/* Max file name len */
#define FN_HEADLEN	253	/* Max length of filepart of file name */
#define FN_EXTLEN	20	/* Max length of extension (part of FN_LEN) */
#define FN_REFLEN	512	/* Max length of full path-name */
#define FN_EXTCHAR	'.'
#define FN_HOMELIB	'~'	/* ~/ is used as abbrev for home dir */
#define FN_CURLIB	'.'	/* ./ is used as abbrev for current dir */
#define FN_PARENTDIR	".."	/* Parent directory; Must be a string */

#ifndef FN_LIBCHAR
#define FN_LIBCHAR	'/'
#define FN_ROOTDIR	"/"
#endif

/* 
  MY_FILE_MIN is  Windows speciality and is used to quickly detect
  the mismatch of CRT and mysys file IO usage on Windows at runtime.
  CRT file descriptors can be in the range 0-2047, whereas descriptors returned
  by my_open() will start with 2048. If a file descriptor with value less then
  MY_FILE_MIN is passed to mysys IO function, chances are it stemms from
  open()/fileno() and not my_open()/my_fileno.

  For Posix,  mysys functions are light wrappers around libc, and MY_FILE_MIN
  is logically 0.
*/

#ifdef _WIN32
#define MY_FILE_MIN  2048
#else
#define MY_FILE_MIN  0
#endif

/* 
  MY_NFILE is the default size of my_file_info array.

  It is larger on Windows, because it all file handles are stored in my_file_info
  Default size is 16384 and this should be enough for most cases.If it is not 
  enough, --max-open-files with larger value can be used.

  For Posix , my_file_info array is only used to store filenames for
  error reporting and its size is not a limitation for number of open files.
*/ 
#ifdef _WIN32
#define MY_NFILE (16384 + MY_FILE_MIN)
#else
#define MY_NFILE 64
#endif

#ifndef OS_FILE_LIMIT
#define OS_FILE_LIMIT	65535
#endif

/* #define EXT_IN_LIBNAME     */
/* #define FN_NO_CASE_SENCE   */
/* #define FN_UPPER_CASE TRUE */

/*
  Io buffer size; Must be a power of 2 and a multiple of 512. May be
  smaller what the disk page size. This influences the speed of the
  isam btree library. eg to big to slow.
*/
#define IO_SIZE			4096
/*
  How much overhead does malloc have. The code often allocates
  something like 1024-MALLOC_OVERHEAD bytes
*/
#ifdef SAFEMALLOC
#define MALLOC_OVERHEAD (8+24+4)
#else
#define MALLOC_OVERHEAD 8
#endif
	/* get memory in huncs */
#define ONCE_ALLOC_INIT		(uint) (4096-MALLOC_OVERHEAD)
	/* Typical record cash */
#define RECORD_CACHE_SIZE	(uint) (64*1024-MALLOC_OVERHEAD)
	/* Typical key cash */
#define KEY_CACHE_SIZE		(uint) (8*1024*1024-MALLOC_OVERHEAD)
	/* Default size of a key cache block  */
#define KEY_CACHE_BLOCK_SIZE	(uint) 1024


	/* Some things that this system doesn't have */

#define NO_HASH			/* Not needed anymore */
#ifdef _WIN32
#define NO_DIR_LIBRARY		/* Not standard dir-library */
#endif

/* Some defines of functions for portability */

#undef remove		/* Crashes MySQL on SCO 5.0.0 */
#ifndef __WIN__
#define closesocket(A)	close(A)
#ifndef ulonglong2double
#define ulonglong2double(A) ((double) (ulonglong) (A))
#define my_off_t2double(A)  ((double) (my_off_t) (A))
#endif
#endif

#ifndef offsetof
#define offsetof(TYPE, MEMBER) ((size_t) &((TYPE *)0)->MEMBER)
#endif
#define ulong_to_double(X) ((double) (ulong) (X))
#define SET_STACK_SIZE(X)	/* Not needed on real machines */

#ifndef STACK_DIRECTION
#error "please add -DSTACK_DIRECTION=1 or -1 to your CPPFLAGS"
#endif

#if !defined(HAVE_STRTOK_R)
#define strtok_r(A,B,C) strtok((A),(B))
#endif

/* This is from the old m-machine.h file */

#if SIZEOF_LONG_LONG > 4
#define HAVE_LONG_LONG 1
#endif

/*
  Some pre-ANSI-C99 systems like AIX 5.1 and Linux/GCC 2.95 define
  ULONGLONG_MAX, LONGLONG_MIN, LONGLONG_MAX; we use them if they're defined.
  Also on Windows we define these constants by hand in config-win.h.
*/

#if defined(HAVE_LONG_LONG) && !defined(LONGLONG_MIN)
#define LONGLONG_MIN	((long long) 0x8000000000000000LL)
#define LONGLONG_MAX	((long long) 0x7FFFFFFFFFFFFFFFLL)
#endif

#if defined(HAVE_LONG_LONG) && !defined(ULONGLONG_MAX)
/* First check for ANSI C99 definition: */
#ifdef ULLONG_MAX
#define ULONGLONG_MAX  ULLONG_MAX
#else
#define ULONGLONG_MAX ((unsigned long long)(~0ULL))
#endif
#endif /* defined (HAVE_LONG_LONG) && !defined(ULONGLONG_MAX)*/

#define INT_MIN32       (~0x7FFFFFFFL)
#define INT_MAX32       0x7FFFFFFFL
#define UINT_MAX32      0xFFFFFFFFL
#define INT_MIN24       (~0x007FFFFF)
#define INT_MAX24       0x007FFFFF
#define UINT_MAX24      0x00FFFFFF
#define INT_MIN16       (~0x7FFF)
#define INT_MAX16       0x7FFF
#define UINT_MAX16      0xFFFF
#define INT_MIN8        (~0x7F)
#define INT_MAX8        0x7F
#define UINT_MAX8       0xFF

/* From limits.h instead */
#ifndef DBL_MIN
#define DBL_MIN		4.94065645841246544e-324
#define FLT_MIN		((float)1.40129846432481707e-45)
#endif
#ifndef DBL_MAX
#define DBL_MAX		1.79769313486231470e+308
#define FLT_MAX		((float)3.40282346638528860e+38)
#endif
#ifndef SIZE_T_MAX
#define SIZE_T_MAX ~((size_t) 0)
#endif

#ifndef isfinite
#ifdef HAVE_FINITE
#define isfinite(x) finite(x)
#else
#define finite(x) (1.0 / fabs(x) > 0.0)
#endif /* HAVE_FINITE */
#endif /* isfinite */

#ifndef HAVE_ISNAN
#define isnan(x) ((x) != (x))
#endif

#ifdef HAVE_ISINF
/* isinf() can be used in both C and C++ code */
#define my_isinf(X) isinf(X)
#else
#define my_isinf(X) (!isfinite(X) && !isnan(X))
#endif

/* Define missing math constants. */
#ifndef M_PI
#define M_PI 3.14159265358979323846
#endif
#ifndef M_E
#define M_E 2.7182818284590452354
#endif
#ifndef M_LN2
#define M_LN2 0.69314718055994530942
#endif

/*
  Max size that must be added to a so that we know Size to make
  adressable obj.
*/
#if SIZEOF_CHARP == 4
typedef long		my_ptrdiff_t;
#else
typedef long long	my_ptrdiff_t;
#endif

#define MY_ALIGN(A,L)	(((A) + (L) - 1) & ~((L) - 1))
#define ALIGN_SIZE(A)	MY_ALIGN((A),sizeof(double))
/* Size to make adressable obj. */
#define ALIGN_PTR(A, t) ((t*) MY_ALIGN((A),sizeof(t)))
			 /* Offset of field f in structure t */
#define OFFSET(t, f)	((size_t)(char *)&((t *)0)->f)
#define ADD_TO_PTR(ptr,size,type) (type) ((uchar*) (ptr)+size)
#define PTR_BYTE_DIFF(A,B) (my_ptrdiff_t) ((uchar*) (A) - (uchar*) (B))

#define MY_DIV_UP(A, B) (((A) + (B) - 1) / (B))
#define MY_ALIGNED_BYTE_ARRAY(N, S, T) T N[MY_DIV_UP(S, sizeof(T))]

/*
  Custom version of standard offsetof() macro which can be used to get
  offsets of members in class for non-POD types (according to the current
  version of C++ standard offsetof() macro can't be used in such cases and
  attempt to do so causes warnings to be emitted, OTOH in many cases it is
  still OK to assume that all instances of the class has the same offsets
  for the same members).

  This is temporary solution which should be removed once File_parser class
  and related routines are refactored.
*/

#define my_offsetof(TYPE, MEMBER) \
        ((size_t)((char *)&(((TYPE *)0x10)->MEMBER) - (char*)0x10))

#define NullS		STATIC_CAST(char *)(0)
/* Nowdays we do not support MessyDos */
#ifndef NEAR
#define NEAR				/* Who needs segments ? */
#define FAR				/* On a good machine */
#ifndef HUGE_PTR
#define HUGE_PTR
#endif
#endif
#if defined(__IBMC__) || defined(__IBMCPP__)
/* This was  _System _Export but caused a lot of warnings on _AIX43 */
#define STDCALL
#elif !defined( STDCALL)
#define STDCALL
#endif

/* Typdefs for easyier portability */

#ifndef HAVE_UCHAR
typedef unsigned char	uchar;	/* Short for unsigned char */
#endif

#ifndef HAVE_INT8
typedef signed char int8;       /* Signed integer >= 8  bits */
#endif
#ifndef HAVE_UINT8
typedef unsigned char uint8;    /* Unsigned integer >= 8  bits */
#endif
#ifndef HAVE_INT16
typedef short int16;
#endif
#ifndef HAVE_UINT16
typedef unsigned short uint16;
#endif
#if SIZEOF_INT == 4
#ifndef HAVE_INT32
typedef int int32;
#endif
#ifndef HAVE_UINT32
typedef unsigned int uint32;
#endif
#elif SIZEOF_LONG == 4
#ifndef HAVE_INT32
typedef long int32;
#endif
#ifndef HAVE_UINT32
typedef unsigned long uint32;
#endif
#else
#error Neither int or long is of 4 bytes width
#endif

#if !defined(HAVE_ULONG) && !defined(__USE_MISC)
typedef unsigned long	ulong;		  /* Short for unsigned long */
#endif
#ifndef longlong_defined
/* 
  Using [unsigned] long long is preferable as [u]longlong because we use 
  [unsigned] long long unconditionally in many places, 
  for example in constants with [U]LL suffix.
*/
#if defined(HAVE_LONG_LONG) && SIZEOF_LONG_LONG == 8
typedef unsigned long long int ulonglong; /* ulong or unsigned long long */
typedef long long int	longlong;
#else
typedef unsigned long	ulonglong;	  /* ulong or unsigned long long */
typedef long		longlong;
#endif
#endif
#ifndef HAVE_INT64
typedef longlong int64;
#endif
#ifndef HAVE_UINT64
typedef ulonglong uint64;
#endif

#if defined(NO_CLIENT_LONG_LONG)
typedef unsigned long my_ulonglong;
#elif defined (__WIN__)
typedef unsigned __int64 my_ulonglong;
#else
typedef unsigned long long my_ulonglong;
#endif

#if SIZEOF_CHARP == SIZEOF_INT
typedef int intptr;
#elif SIZEOF_CHARP == SIZEOF_LONG
typedef long intptr;
#elif SIZEOF_CHARP == SIZEOF_LONG_LONG
typedef long long intptr;
#else
#error sizeof(void *) is neither sizeof(int) nor sizeof(long) nor sizeof(long long)
#endif

#define MY_ERRPTR ((void*)(intptr)1)

#ifdef USE_RAID
/*
  The following is done with a if to not get problems with pre-processors
  with late define evaluation
*/
#if SIZEOF_OFF_T == 4
#define SYSTEM_SIZEOF_OFF_T 4
#else
#define SYSTEM_SIZEOF_OFF_T 8
#endif
#undef  SIZEOF_OFF_T
#define SIZEOF_OFF_T	    8
#else
#define SYSTEM_SIZEOF_OFF_T SIZEOF_OFF_T
#endif /* USE_RAID */

#if SIZEOF_OFF_T > 4
typedef ulonglong my_off_t;
#else
typedef unsigned long my_off_t;
#endif
#define MY_FILEPOS_ERROR	(~STATIC_CAST(my_off_t)(0))
#if !defined(__WIN__)
typedef off_t os_off_t;
#endif

#if defined(__WIN__)
#define socket_errno	WSAGetLastError()
#define SOCKET_EINTR	WSAEINTR
#define SOCKET_EAGAIN	WSAEINPROGRESS
#define SOCKET_ETIMEDOUT WSAETIMEDOUT
#define SOCKET_EWOULDBLOCK WSAEWOULDBLOCK
#define SOCKET_EADDRINUSE WSAEADDRINUSE
#define SOCKET_ENFILE	ENFILE
#define SOCKET_EMFILE	EMFILE
#else /* Unix */
#define socket_errno	errno
#define closesocket(A)	close(A)
#define SOCKET_EINTR	EINTR
#define SOCKET_EAGAIN	EAGAIN
#define SOCKET_ETIMEDOUT SOCKET_EINTR
#define SOCKET_EWOULDBLOCK EWOULDBLOCK
#define SOCKET_EADDRINUSE EADDRINUSE
#define SOCKET_ENFILE	ENFILE
#define SOCKET_EMFILE	EMFILE
#endif

typedef uint8		int7;	/* Most effective integer 0 <= x <= 127 */
typedef short		int15;	/* Most effective integer 0 <= x <= 32767 */
typedef int		myf;	/* Type of MyFlags in my_funcs */
#if !defined(bool) && (!defined(HAVE_BOOL) || !defined(__cplusplus))
typedef char		bool;	/* Ordinary boolean values 0 1 */
#endif
	/* Macros for converting *constants* to the right type */
#define INT8(v)		(int8) (v)
#define INT16(v)	(int16) (v)
#define INT32(v)	(int32) (v)
#define MYF(v)		STATIC_CAST(myf)(v)

#ifndef LL
#ifdef HAVE_LONG_LONG
#define LL(A) A ## LL
#else
#define LL(A) A ## L
#endif
#endif

#ifndef ULL
#ifdef HAVE_LONG_LONG
#define ULL(A) A ## ULL
#else
#define ULL(A) A ## UL
#endif
#endif

/*
  Defines to make it possible to prioritize register assignments. No
  longer that important with modern compilers.
*/
#ifndef USING_X
#define reg1 register
#define reg2 register
#define reg3 register
#define reg4 register
#define reg5 register
#define reg6 register
#define reg7 register
#define reg8 register
#define reg9 register
#define reg10 register
#define reg11 register
#define reg12 register
#define reg13 register
#define reg14 register
#define reg15 register
#define reg16 register
#endif

/*
  Sometimes we want to make sure that the variable is not put into
  a register in debugging mode so we can see its value in the core
*/

#ifndef DBUG_OFF
#define dbug_volatile volatile
#else
#define dbug_volatile
#endif

/* Defines for time function */
#define SCALE_SEC	100
#define SCALE_USEC	10000
#define MY_HOW_OFTEN_TO_ALARM	2	/* How often we want info on screen */
#define MY_HOW_OFTEN_TO_WRITE	10000	/* How often we want info on screen */

/*
  Define-funktions for reading and storing in machine independent format
  (low byte first)
*/

/* Optimized store functions for Intel x86 */
#if defined(__i386__) || defined(_WIN32)
#define sint2korr(A)	(*((const int16 *) (A)))
#define sint3korr(A)	((int32) ((((uchar) (A)[2]) & 128) ? \
				  (((uint32) 255L << 24) | \
				   (((uint32) (uchar) (A)[2]) << 16) |\
				   (((uint32) (uchar) (A)[1]) << 8) | \
				   ((uint32) (uchar) (A)[0])) : \
				  (((uint32) (uchar) (A)[2]) << 16) |\
				  (((uint32) (uchar) (A)[1]) << 8) | \
				  ((uint32) (uchar) (A)[0])))
#define sint4korr(A)	(*((const long *) (A)))
#define uint2korr(A)	(*((const uint16 *) (A)))
#if defined(HAVE_purify) && !defined(_WIN32)
#define uint3korr(A)	(uint32) (((uint32) ((uchar) (A)[0])) +\
				  (((uint32) ((uchar) (A)[1])) << 8) +\
				  (((uint32) ((uchar) (A)[2])) << 16))
#else
/*
   ATTENTION !
   
    Please, note, uint3korr reads 4 bytes (not 3) !
    It means, that you have to provide enough allocated space !
*/
#define uint3korr(A)	(long) (*((const unsigned int *) (A)) & 0xFFFFFF)
#endif /* HAVE_purify && !_WIN32 */
#define uint4korr(A)	(*((const uint32 *) (A)))
#define uint5korr(A)	((ulonglong)(((uint32) ((uchar) (A)[0])) +\
				    (((uint32) ((uchar) (A)[1])) << 8) +\
				    (((uint32) ((uchar) (A)[2])) << 16) +\
				    (((uint32) ((uchar) (A)[3])) << 24)) +\
				    (((ulonglong) ((uchar) (A)[4])) << 32))
#define uint6korr(A)	((ulonglong)(((uint32)    ((uchar) (A)[0]))          + \
                                     (((uint32)    ((uchar) (A)[1])) << 8)   + \
                                     (((uint32)    ((uchar) (A)[2])) << 16)  + \
                                     (((uint32)    ((uchar) (A)[3])) << 24)) + \
                         (((ulonglong) ((uchar) (A)[4])) << 32) +       \
                         (((ulonglong) ((uchar) (A)[5])) << 40))
#define uint8korr(A)	(*((const ulonglong *) (A)))
#define sint8korr(A)	(*((const longlong *) (A)))
#define int2store(T,A)	*((uint16*) (T))= (uint16) (A)
#define int3store(T,A)  do { *(T)=  (uchar) ((A));\
                            *(T+1)=(uchar) (((uint) (A) >> 8));\
                            *(T+2)=(uchar) (((A) >> 16)); } while (0)
#define int4store(T,A)	*((long *) (T))= (long) (A)
#define int5store(T,A)  do { *(T)= (uchar)((A));\
                             *((T)+1)=(uchar) (((A) >> 8));\
                             *((T)+2)=(uchar) (((A) >> 16));\
                             *((T)+3)=(uchar) (((A) >> 24)); \
                             *((T)+4)=(uchar) (((A) >> 32)); } while(0)
#define int6store(T,A)  do { *(T)=    (uchar)((A));          \
                             *((T)+1)=(uchar) (((A) >> 8));  \
                             *((T)+2)=(uchar) (((A) >> 16)); \
                             *((T)+3)=(uchar) (((A) >> 24)); \
                             *((T)+4)=(uchar) (((A) >> 32)); \
                             *((T)+5)=(uchar) (((A) >> 40)); } while(0)
#define int8store(T,A)	*((ulonglong *) (T))= (ulonglong) (A)

typedef union {
  double v;
  long m[2];
} doubleget_union;
#define doubleget(V,M)	\
do { doubleget_union _tmp; \
     _tmp.m[0] = *((const long*)(M)); \
     _tmp.m[1] = *(((const long*) (M))+1); \
     (V) = _tmp.v; } while(0)
#define doublestore(T,V) do { *((long *) T) = ((const doubleget_union *)&V)->m[0]; \
			     *(((long *) T)+1) = ((const doubleget_union *)&V)->m[1]; \
                         } while (0)
#define float4get(V,M)   do { *((float *) &(V)) = *((const float*) (M)); } while(0)
#define float8get(V,M)   doubleget((V),(M))
#define float4store(V,M) memcpy((uchar*) V,(const uchar*) (&M),sizeof(float))
#define floatstore(T,V)  memcpy((uchar*)(T), (const uchar*)(&V),sizeof(float))
#define floatget(V,M)    memcpy((uchar*) &V,(const uchar*) (M),sizeof(float))
#define float8store(V,M) doublestore((V),(M))
#else

/*
  We're here if it's not a IA-32 architecture (Win32 and UNIX IA-32 defines
  were done before)
*/
#define sint2korr(A)	(int16) (((int16) ((uchar) (A)[0])) +\
				 ((int16) ((int16) (A)[1]) << 8))
#define sint3korr(A)	((int32) ((((uchar) (A)[2]) & 128) ? \
				  (((uint32) 255L << 24) | \
				   (((uint32) (uchar) (A)[2]) << 16) |\
				   (((uint32) (uchar) (A)[1]) << 8) | \
				   ((uint32) (uchar) (A)[0])) : \
				  (((uint32) (uchar) (A)[2]) << 16) |\
				  (((uint32) (uchar) (A)[1]) << 8) | \
				  ((uint32) (uchar) (A)[0])))
#define sint4korr(A)	(int32) (((int32) ((uchar) (A)[0])) +\
				(((int32) ((uchar) (A)[1]) << 8)) +\
				(((int32) ((uchar) (A)[2]) << 16)) +\
				(((int32) ((int16) (A)[3]) << 24)))
#define sint8korr(A)	(longlong) uint8korr(A)
#define uint2korr(A)	(uint16) (((uint16) ((uchar) (A)[0])) +\
				  ((uint16) ((uchar) (A)[1]) << 8))
#define uint3korr(A)	(uint32) (((uint32) ((uchar) (A)[0])) +\
				  (((uint32) ((uchar) (A)[1])) << 8) +\
				  (((uint32) ((uchar) (A)[2])) << 16))
#define uint4korr(A)	(uint32) (((uint32) ((uchar) (A)[0])) +\
				  (((uint32) ((uchar) (A)[1])) << 8) +\
				  (((uint32) ((uchar) (A)[2])) << 16) +\
				  (((uint32) ((uchar) (A)[3])) << 24))
#define uint5korr(A)	((ulonglong)(((uint32) ((uchar) (A)[0])) +\
				    (((uint32) ((uchar) (A)[1])) << 8) +\
				    (((uint32) ((uchar) (A)[2])) << 16) +\
				    (((uint32) ((uchar) (A)[3])) << 24)) +\
				    (((ulonglong) ((uchar) (A)[4])) << 32))
#define uint6korr(A)	((ulonglong)(((uint32)    ((uchar) (A)[0]))          + \
                                     (((uint32)    ((uchar) (A)[1])) << 8)   + \
                                     (((uint32)    ((uchar) (A)[2])) << 16)  + \
                                     (((uint32)    ((uchar) (A)[3])) << 24)) + \
                         (((ulonglong) ((uchar) (A)[4])) << 32) +       \
                         (((ulonglong) ((uchar) (A)[5])) << 40))
#define uint8korr(A)	((ulonglong)(((uint32) ((uchar) (A)[0])) +\
				    (((uint32) ((uchar) (A)[1])) << 8) +\
				    (((uint32) ((uchar) (A)[2])) << 16) +\
				    (((uint32) ((uchar) (A)[3])) << 24)) +\
			(((ulonglong) (((uint32) ((uchar) (A)[4])) +\
				    (((uint32) ((uchar) (A)[5])) << 8) +\
				    (((uint32) ((uchar) (A)[6])) << 16) +\
				    (((uint32) ((uchar) (A)[7])) << 24))) <<\
				    32))
#define int2store(T,A)       do { uint def_temp= (uint) (A) ;\
                                  *((uchar*) (T))=  (uchar)(def_temp); \
                                   *((uchar*) (T)+1)=(uchar)((def_temp >> 8)); \
                             } while(0)
#define int3store(T,A)       do { /*lint -save -e734 */\
                                  *((uchar*)(T))=(uchar) ((A));\
                                  *((uchar*) (T)+1)=(uchar) (((A) >> 8));\
                                  *((uchar*)(T)+2)=(uchar) (((A) >> 16)); \
                                  /*lint -restore */} while(0)
#define int4store(T,A)       do { *((char *)(T))=(char) ((A));\
                                  *(((char *)(T))+1)=(char) (((A) >> 8));\
                                  *(((char *)(T))+2)=(char) (((A) >> 16));\
                                  *(((char *)(T))+3)=(char) (((A) >> 24)); } while(0)
#define int5store(T,A)       do { *((char *)(T))=     (char)((A));  \
                                  *(((char *)(T))+1)= (char)(((A) >> 8)); \
                                  *(((char *)(T))+2)= (char)(((A) >> 16)); \
                                  *(((char *)(T))+3)= (char)(((A) >> 24)); \
                                  *(((char *)(T))+4)= (char)(((A) >> 32)); \
		                } while(0)
#define int6store(T,A)       do { *((char *)(T))=     (char)((A)); \
                                  *(((char *)(T))+1)= (char)(((A) >> 8)); \
                                  *(((char *)(T))+2)= (char)(((A) >> 16)); \
                                  *(((char *)(T))+3)= (char)(((A) >> 24)); \
                                  *(((char *)(T))+4)= (char)(((A) >> 32)); \
                                  *(((char *)(T))+5)= (char)(((A) >> 40)); \
                                } while(0)
#define int8store(T,A)       do { uint def_temp= (uint) (A), def_temp2= (uint) ((A) >> 32); \
                                  int4store((T),def_temp); \
                                  int4store((T+4),def_temp2); } while(0)
#ifdef WORDS_BIGENDIAN
#define float4store(T,A) do { *(T)= ((uchar *) &A)[3];\
                              *((T)+1)=(char) ((uchar *) &A)[2];\
                              *((T)+2)=(char) ((uchar *) &A)[1];\
                              *((T)+3)=(char) ((uchar *) &A)[0]; } while(0)

#define float4get(V,M)   do { float def_temp;\
                              ((uchar*) &def_temp)[0]=(M)[3];\
                              ((uchar*) &def_temp)[1]=(M)[2];\
                              ((uchar*) &def_temp)[2]=(M)[1];\
                              ((uchar*) &def_temp)[3]=(M)[0];\
                              (V)=def_temp; } while(0)
#define float8store(T,V) do { *(T)= ((uchar *) &V)[7];\
                              *((T)+1)=(char) ((uchar *) &V)[6];\
                              *((T)+2)=(char) ((uchar *) &V)[5];\
                              *((T)+3)=(char) ((uchar *) &V)[4];\
                              *((T)+4)=(char) ((uchar *) &V)[3];\
                              *((T)+5)=(char) ((uchar *) &V)[2];\
                              *((T)+6)=(char) ((uchar *) &V)[1];\
                              *((T)+7)=(char) ((uchar *) &V)[0]; } while(0)

#define float8get(V,M)   do { double def_temp;\
                              ((uchar*) &def_temp)[0]=(M)[7];\
                              ((uchar*) &def_temp)[1]=(M)[6];\
                              ((uchar*) &def_temp)[2]=(M)[5];\
                              ((uchar*) &def_temp)[3]=(M)[4];\
                              ((uchar*) &def_temp)[4]=(M)[3];\
                              ((uchar*) &def_temp)[5]=(M)[2];\
                              ((uchar*) &def_temp)[6]=(M)[1];\
                              ((uchar*) &def_temp)[7]=(M)[0];\
                              (V) = def_temp; } while(0)
#else
#define float4get(V,M)   memcpy_fixed((uchar*) &V,(uchar*) (M),sizeof(float))
#define float4store(V,M) memcpy_fixed((uchar*) V,(uchar*) (&M),sizeof(float))

#if defined(__FLOAT_WORD_ORDER) && (__FLOAT_WORD_ORDER == __BIG_ENDIAN)
#define doublestore(T,V) do { *(((char*)T)+0)=(char) ((uchar *) &V)[4];\
                              *(((char*)T)+1)=(char) ((uchar *) &V)[5];\
                              *(((char*)T)+2)=(char) ((uchar *) &V)[6];\
                              *(((char*)T)+3)=(char) ((uchar *) &V)[7];\
                              *(((char*)T)+4)=(char) ((uchar *) &V)[0];\
                              *(((char*)T)+5)=(char) ((uchar *) &V)[1];\
                              *(((char*)T)+6)=(char) ((uchar *) &V)[2];\
                              *(((char*)T)+7)=(char) ((uchar *) &V)[3]; }\
                         while(0)
#define doubleget(V,M)   do { double def_temp;\
                              ((uchar*) &def_temp)[0]=(M)[4];\
                              ((uchar*) &def_temp)[1]=(M)[5];\
                              ((uchar*) &def_temp)[2]=(M)[6];\
                              ((uchar*) &def_temp)[3]=(M)[7];\
                              ((uchar*) &def_temp)[4]=(M)[0];\
                              ((uchar*) &def_temp)[5]=(M)[1];\
                              ((uchar*) &def_temp)[6]=(M)[2];\
                              ((uchar*) &def_temp)[7]=(M)[3];\
                              (V) = def_temp; } while(0)
#endif /* __FLOAT_WORD_ORDER */

#define float8get(V,M)   doubleget((V),(M))
#define float8store(V,M) doublestore((V),(M))
#endif /* WORDS_BIGENDIAN */

#endif /* __i386__ OR _WIN32 */

/*
  Macro for reading 32-bit integer from network byte order (big-endian)
  from unaligned memory location.
*/
#define int4net(A)        (int32) (((uint32) ((uchar) (A)[3]))        |\
				  (((uint32) ((uchar) (A)[2])) << 8)  |\
				  (((uint32) ((uchar) (A)[1])) << 16) |\
				  (((uint32) ((uchar) (A)[0])) << 24))
/*
  Define-funktions for reading and storing in machine format from/to
  short/long to/from some place in memory V should be a (not
  register) variable, M is a pointer to byte
*/

#ifdef WORDS_BIGENDIAN

#define ushortget(V,M)  do { V = (uint16) (((uint16) ((uchar) (M)[1]))+\
                                 ((uint16) ((uint16) (M)[0]) << 8)); } while(0)
#define shortget(V,M)   do { V = (short) (((short) ((uchar) (M)[1]))+\
                                 ((short) ((short) (M)[0]) << 8)); } while(0)
#define longget(V,M)    do { int32 def_temp;\
                             ((uchar*) &def_temp)[0]=(M)[0];\
                             ((uchar*) &def_temp)[1]=(M)[1];\
                             ((uchar*) &def_temp)[2]=(M)[2];\
                             ((uchar*) &def_temp)[3]=(M)[3];\
                             (V)=def_temp; } while(0)
#define ulongget(V,M)   do { uint32 def_temp;\
                            ((uchar*) &def_temp)[0]=(M)[0];\
                            ((uchar*) &def_temp)[1]=(M)[1];\
                            ((uchar*) &def_temp)[2]=(M)[2];\
                            ((uchar*) &def_temp)[3]=(M)[3];\
                            (V)=def_temp; } while(0)
#define shortstore(T,A) do { uint def_temp=(uint) (A) ;\
                             *(((char*)T)+1)=(char)(def_temp); \
                             *(((char*)T)+0)=(char)(def_temp >> 8); } while(0)
#define longstore(T,A)  do { *(((char*)T)+3)=((A));\
                             *(((char*)T)+2)=(((A) >> 8));\
                             *(((char*)T)+1)=(((A) >> 16));\
                             *(((char*)T)+0)=(((A) >> 24)); } while(0)

#define floatget(V,M)    memcpy_fixed((uchar*) &V,(uchar*) (M),sizeof(float))
#define floatstore(T,V)  memcpy_fixed((uchar*) (T),(uchar*)(&V),sizeof(float))
#define doubleget(V,M)	 memcpy_fixed((uchar*) &V,(uchar*) (M),sizeof(double))
#define doublestore(T,V) memcpy_fixed((uchar*) (T),(uchar*) &V,sizeof(double))
#define longlongget(V,M) memcpy_fixed((uchar*) &V,(uchar*) (M),sizeof(ulonglong))
#define longlongstore(T,V) memcpy_fixed((uchar*) (T),(uchar*) &V,sizeof(ulonglong))

#else

#define ushortget(V,M)	do { V = uint2korr(M); } while(0)
#define shortget(V,M)	do { V = sint2korr(M); } while(0)
#define longget(V,M)	do { V = sint4korr(M); } while(0)
#define ulongget(V,M)   do { V = uint4korr(M); } while(0)
#define shortstore(T,V) int2store(T,V)
#define longstore(T,V)	int4store(T,V)
#ifndef floatstore
#define floatstore(T,V)  memcpy_fixed((uchar*) (T),(uchar*) (&V),sizeof(float))
#define floatget(V,M)    memcpy_fixed((uchar*) &V, (uchar*) (M), sizeof(float))
#endif
#ifndef doubleget
#define doubleget(V,M)	 memcpy_fixed((uchar*) &V,(uchar*) (M),sizeof(double))
#define doublestore(T,V) memcpy_fixed((uchar*) (T),(uchar*) &V,sizeof(double))
#endif /* doubleget */
#define longlongget(V,M) memcpy_fixed((uchar*) &V,(uchar*) (M),sizeof(ulonglong))
#define longlongstore(T,V) memcpy_fixed((uchar*) (T),(uchar*) &V,sizeof(ulonglong))

#endif /* WORDS_BIGENDIAN */

/* sprintf does not always return the number of bytes :- */
#ifdef SPRINTF_RETURNS_INT
#define my_sprintf(buff,args) sprintf args
#else
#ifdef SPRINTF_RETURNS_PTR
#define my_sprintf(buff,args) ((int)(sprintf args - buff))
#else
#define my_sprintf(buff,args) ((ulong) sprintf args, (ulong) strlen(buff))
#endif
#endif

#ifndef THREAD
#define thread_safe_increment(V,L) (V)++
#define thread_safe_decrement(V,L) (V)--
#define thread_safe_add(V,C,L)     (V)+=(C)
#define thread_safe_sub(V,C,L)     (V)-=(C)
#define statistic_increment(V,L)   (V)++
#define statistic_decrement(V,L)   (V)--
#define statistic_add(V,C,L)       (V)+=(C)
#define statistic_sub(V,C,L)       (V)-=(C)
#endif

#if defined(HAVE_CHARSET_utf8mb3) || defined(HAVE_CHARSET_utf8mb4)
#define MYSQL_UNIVERSAL_CLIENT_CHARSET "utf8"
#else
#define MYSQL_UNIVERSAL_CLIENT_CHARSET MYSQL_DEFAULT_CHARSET_NAME
#endif

#if defined(EMBEDDED_LIBRARY) && !defined(HAVE_EMBEDDED_PRIVILEGE_CONTROL)
#define NO_EMBEDDED_ACCESS_CHECKS
#endif

#ifdef HAVE_DLOPEN
#if defined(__WIN__)
#define dlsym(lib, name) GetProcAddress((HMODULE)lib, name)
#define dlopen(libname, unused) LoadLibraryEx(libname, NULL, 0)
#define dlclose(lib) FreeLibrary((HMODULE)lib)
#elif defined(HAVE_DLFCN_H)
#include <dlfcn.h>
#endif
#endif

/* FreeBSD 2.2.2 does not define RTLD_NOW) */
#ifndef RTLD_NOW
#define RTLD_NOW 1
#endif

#ifndef HAVE_DLERROR
#define dlerror() ""
#endif


#ifndef __NETWARE__
/*
 *  Include standard definitions of operator new and delete.
 */
#ifdef __cplusplus
#include <new>
#endif
#else
/*
 *  Define placement versions of operator new and operator delete since
 *  we don't have <new> when building for Netware.
 */
#ifdef __cplusplus
inline void *operator new(size_t, void *ptr) { return ptr; }
inline void *operator new[](size_t, void *ptr) { return ptr; }
inline void  operator delete(void*, void*) { /* Do nothing */ }
inline void  operator delete[](void*, void*) { /* Do nothing */ }
#endif
#endif

/* Length of decimal number represented by INT32. */
#define MY_INT32_NUM_DECIMAL_DIGITS 11

/* Length of decimal number represented by INT64. */
#define MY_INT64_NUM_DECIMAL_DIGITS 21

/* Define some useful general macros (should be done after all headers). */
#if !defined(max)
#define max(a, b)	((a) > (b) ? (a) : (b))
#define min(a, b)	((a) < (b) ? (a) : (b))
#endif
/*
  Only Linux is known to need an explicit sync of the directory to make sure a
  file creation/deletion/renaming in(from,to) this directory durable.
*/
#ifdef TARGET_OS_LINUX
#define NEED_EXPLICIT_SYNC_DIR 1
#else
/*
  On linux default rwlock scheduling policy is good enough for
  waiting_threads.c, on other systems use our special implementation
  (which is slower).

  QQ perhaps this should be tested in configure ? how ?
*/
#define WT_RWLOCKS_USE_MUTEXES 1
#endif

#if !defined(__cplusplus) && !defined(bool)
#define bool In_C_you_should_use_my_bool_instead()
#endif

/* Provide __func__ macro definition for platforms that miss it. */
<<<<<<< HEAD
#if __STDC_VERSION__ < 199901L && !defined(__func__)
=======
#if __STDC_VERSION__ < 199901L
>>>>>>> 630db463
#  if __GNUC__ >= 2
#    define __func__ __FUNCTION__
#  else
#    define __func__ "<unknown>"
#  endif
#elif defined(_MSC_VER)
#  if _MSC_VER < 1300
#    define __func__ "<unknown>"
#  else
#    define __func__ __FUNCTION__
#  endif
#elif defined(__BORLANDC__)
#  define __func__ __FUNC__
#else
#  define __func__ "<unknown>"
#endif

#endif /* my_global_h */<|MERGE_RESOLUTION|>--- conflicted
+++ resolved
@@ -480,22 +480,14 @@
 #include <assert.h>
 
 /* an assert that works at compile-time. only for constant expression */
-<<<<<<< HEAD
-#if (_MSC_VER >=1400)
-#define compile_time_assert(X)  do { C_ASSERT(X); } while(0)
-#elif defined (___GNUC__)
-=======
 #ifdef _some_old_compiler_that_does_not_understand_the_construct_below_
 #define compile_time_assert(X)  do { } while(0)
 #else
->>>>>>> 630db463
 #define compile_time_assert(X)                                  \
   do                                                            \
   {                                                             \
     typedef char compile_time_assert[(X) ? 1 : -1];             \
   } while(0)
-#else
-#define compile_time_assert(X)  do { } while(0)
 #endif
 
 /* Go around some bugs in different OS and compilers */
@@ -1605,11 +1597,7 @@
 #endif
 
 /* Provide __func__ macro definition for platforms that miss it. */
-<<<<<<< HEAD
-#if __STDC_VERSION__ < 199901L && !defined(__func__)
-=======
 #if __STDC_VERSION__ < 199901L
->>>>>>> 630db463
 #  if __GNUC__ >= 2
 #    define __func__ __FUNCTION__
 #  else
