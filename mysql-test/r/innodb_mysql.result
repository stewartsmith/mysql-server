set global innodb_support_xa=default;
set session innodb_support_xa=default;
SET SESSION STORAGE_ENGINE = InnoDB;
drop table if exists t1,t2,t3,t1m,t1i,t2m,t2i,t4;
drop procedure if exists p1;
create table t1 (
c_id int(11) not null default '0',
org_id int(11) default null,
unique key contacts$c_id (c_id),
key contacts$org_id (org_id)
);
insert into t1 values
(2,null),(120,null),(141,null),(218,7), (128,1),
(151,2),(234,2),(236,2),(243,2),(255,2),(259,2),(232,3),(235,3),(238,3),
(246,3),(253,3),(269,3),(285,3),(291,3),(293,3),(131,4),(230,4),(231,4);
create table t2 (
slai_id int(11) not null default '0',
owner_tbl int(11) default null,
owner_id int(11) default null,
sla_id int(11) default null,
inc_web int(11) default null,
inc_email int(11) default null,
inc_chat int(11) default null,
inc_csr int(11) default null,
inc_total int(11) default null,
time_billed int(11) default null,
activedate timestamp null default null,
expiredate timestamp null default null,
state int(11) default null,
sla_set int(11) default null,
unique key t2$slai_id (slai_id),
key t2$owner_id (owner_id),
key t2$sla_id (sla_id)
);
insert into t2(slai_id, owner_tbl, owner_id, sla_id) values
(1,3,1,1), (3,3,10,2), (4,3,3,6), (5,3,2,5), (6,3,8,3), (7,3,9,7),
(8,3,6,8), (9,3,4,9), (10,3,5,10), (11,3,11,11), (12,3,7,12);
flush tables;
select si.slai_id
from t1 c join t2 si on
((si.owner_tbl = 3 and si.owner_id = c.org_id) or
( si.owner_tbl = 2 and si.owner_id = c.c_id))
where
c.c_id = 218 and expiredate is null;
slai_id
12
select * from t1 where org_id is null;
c_id	org_id
2	NULL
120	NULL
141	NULL
select si.slai_id
from t1 c join t2 si on
((si.owner_tbl = 3 and si.owner_id = c.org_id) or
( si.owner_tbl = 2 and si.owner_id = c.c_id))
where
c.c_id = 218 and expiredate is null;
slai_id
12
drop table t1, t2;
CREATE TABLE t1 (a int, b int, KEY b (b));
CREATE TABLE t2 (a int, b int, PRIMARY KEY  (a,b));
CREATE TABLE t3 (a int, b int, c int, PRIMARY KEY  (a),
UNIQUE KEY b (b,c), KEY a (a,b,c));
INSERT INTO t1 VALUES (1, 1);
INSERT INTO t1 SELECT a + 1, b + 1 FROM t1;
INSERT INTO t1 SELECT a + 2, b + 2 FROM t1;
INSERT INTO t2 VALUES (1,1),(1,2),(1,3),(1,4),(1,5),(1,6),(1,7),(1,8);
INSERT INTO t2 SELECT a + 1, b FROM t2;
DELETE FROM t2 WHERE a = 1 AND b < 2;
INSERT INTO t3 VALUES (1,1,1),(2,1,2);
INSERT INTO t3 SELECT a + 2, a + 2, 3 FROM t3;
INSERT INTO t3 SELECT a + 4, a + 4, 3 FROM t3;
SELECT STRAIGHT_JOIN SQL_NO_CACHE t1.b, t1.a FROM t1, t3, t2 WHERE
t3.a = t2.a AND t2.b = t1.a AND t3.b = 1 AND t3.c IN (1, 2)
ORDER BY t1.b LIMIT 2;
b	a
1	1
2	2
SELECT STRAIGHT_JOIN SQL_NO_CACHE t1.b, t1.a FROM t1, t3, t2 WHERE
t3.a = t2.a AND t2.b = t1.a AND t3.b = 1 AND t3.c IN (1, 2)
ORDER BY t1.b LIMIT 5;
b	a
1	1
2	2
2	2
3	3
3	3
DROP TABLE t1, t2, t3;
CREATE TABLE `t1` (`id1` INT) ;
INSERT INTO `t1` (`id1`) VALUES (1),(5),(2);
CREATE TABLE `t2` (
`id1` INT,
`id2` INT NOT NULL,
`id3` INT,
`id4` INT NOT NULL,
UNIQUE (`id2`,`id4`),
KEY (`id1`)
);
INSERT INTO `t2`(`id1`,`id2`,`id3`,`id4`) VALUES
(1,1,1,0),
(1,1,2,1),
(5,1,2,2),
(6,1,2,3),
(1,2,2,2),
(1,2,1,1);
SELECT `id1` FROM `t1` WHERE `id1` NOT IN (SELECT `id1` FROM `t2` WHERE `id2` = 1 AND `id3` = 2);
id1
2
DROP TABLE t1, t2;
create table t1 (c1 int) engine=innodb;
handler t1 open;
handler t1 read first;
c1
Before and after comparison
0
drop table t1;
CREATE TABLE t1(c1 TEXT, UNIQUE (c1(1)), cnt INT DEFAULT 1)
ENGINE=INNODB CHARACTER SET UTF8;
INSERT INTO t1 (c1) VALUES ('1a');
SELECT * FROM t1;
c1	cnt
1a	1
INSERT INTO t1 (c1) VALUES ('1b') ON DUPLICATE KEY UPDATE cnt=cnt+1;
SELECT * FROM t1;
c1	cnt
1a	2
DROP TABLE t1;
CREATE TABLE t1(c1 VARCHAR(2), UNIQUE (c1(1)), cnt INT DEFAULT 1)
ENGINE=INNODB CHARACTER SET UTF8;
INSERT INTO t1 (c1) VALUES ('1a');
SELECT * FROM t1;
c1	cnt
1a	1
INSERT INTO t1 (c1) VALUES ('1b') ON DUPLICATE KEY UPDATE cnt=cnt+1;
SELECT * FROM t1;
c1	cnt
1a	2
DROP TABLE t1;
CREATE TABLE t1(c1 CHAR(2), UNIQUE (c1(1)), cnt INT DEFAULT 1)
ENGINE=INNODB CHARACTER SET UTF8;
INSERT INTO t1 (c1) VALUES ('1a');
SELECT * FROM t1;
c1	cnt
1a	1
INSERT INTO t1 (c1) VALUES ('1b') ON DUPLICATE KEY UPDATE cnt=cnt+1;
SELECT * FROM t1;
c1	cnt
1a	2
DROP TABLE t1;
CREATE TABLE t1 (
a1 decimal(10,0) DEFAULT NULL,
a2 blob,
a3 time DEFAULT NULL,
a4 blob,
a5 char(175) DEFAULT NULL,
a6 timestamp NOT NULL DEFAULT '0000-00-00 00:00:00',
a7 tinyblob,
INDEX idx (a6,a7(239),a5)
) ENGINE=InnoDB;
EXPLAIN SELECT a4 FROM t1 WHERE
a6=NULL AND
a4='UNcT5pIde4I6c2SheTo4gt92OV1jgJCVkXmzyf325R1DwLURkbYHwhydANIZMbKTgdcR5xS';
id	select_type	table	type	possible_keys	key	key_len	ref	rows	Extra
1	SIMPLE	NULL	NULL	NULL	NULL	NULL	NULL	NULL	Impossible WHERE noticed after reading const tables
EXPLAIN SELECT t1.a4 FROM t1, t1 t WHERE
t.a6=t.a6 AND t1.a6=NULL AND
t1.a4='UNcT5pIde4I6c2SheTo4gt92OV1jgJCVkXmzyf325R1DwLURkbYHwhydANIZMbKTgdcR5xS';
id	select_type	table	type	possible_keys	key	key_len	ref	rows	Extra
1	SIMPLE	NULL	NULL	NULL	NULL	NULL	NULL	NULL	Impossible WHERE noticed after reading const tables
DROP TABLE t1;
create table t1m (a int) engine = MEMORY;
create table t1i (a int);
create table t2m (a int) engine = MEMORY;
create table t2i (a int);
insert into t2m values (5);
insert into t2i values (5);
select min(a) from t1i;
min(a)
NULL
select min(7) from t1i;
min(7)
NULL
select min(7) from DUAL;
min(7)
7
explain select min(7) from t2i join t1i;
id	select_type	table	type	possible_keys	key	key_len	ref	rows	Extra
1	SIMPLE	t2i	ALL	NULL	NULL	NULL	NULL	1	
1	SIMPLE	t1i	ALL	NULL	NULL	NULL	NULL	1	Using join buffer
select min(7) from t2i join t1i;
min(7)
NULL
select max(a) from t1i;
max(a)
NULL
select max(7) from t1i;
max(7)
NULL
select max(7) from DUAL;
max(7)
7
explain select max(7) from t2i join t1i;
id	select_type	table	type	possible_keys	key	key_len	ref	rows	Extra
1	SIMPLE	t2i	ALL	NULL	NULL	NULL	NULL	1	
1	SIMPLE	t1i	ALL	NULL	NULL	NULL	NULL	1	Using join buffer
select max(7) from t2i join t1i;
max(7)
NULL
select 1, min(a) from t1i where a=99;
1	min(a)
1	NULL
select 1, min(a) from t1i where 1=99;
1	min(a)
1	NULL
select 1, min(1) from t1i where a=99;
1	min(1)
1	NULL
select 1, min(1) from t1i where 1=99;
1	min(1)
1	NULL
select 1, max(a) from t1i where a=99;
1	max(a)
1	NULL
select 1, max(a) from t1i where 1=99;
1	max(a)
1	NULL
select 1, max(1) from t1i where a=99;
1	max(1)
1	NULL
select 1, max(1) from t1i where 1=99;
1	max(1)
1	NULL
explain select count(*), min(7), max(7) from t1m, t1i;
id	select_type	table	type	possible_keys	key	key_len	ref	rows	Extra
1	SIMPLE	t1m	system	NULL	NULL	NULL	NULL	0	const row not found
1	SIMPLE	t1i	ALL	NULL	NULL	NULL	NULL	1	
select count(*), min(7), max(7) from t1m, t1i;
count(*)	min(7)	max(7)
0	NULL	NULL
explain select count(*), min(7), max(7) from t1m, t2i;
id	select_type	table	type	possible_keys	key	key_len	ref	rows	Extra
1	SIMPLE	t1m	system	NULL	NULL	NULL	NULL	0	const row not found
1	SIMPLE	t2i	ALL	NULL	NULL	NULL	NULL	1	
select count(*), min(7), max(7) from t1m, t2i;
count(*)	min(7)	max(7)
0	NULL	NULL
explain select count(*), min(7), max(7) from t2m, t1i;
id	select_type	table	type	possible_keys	key	key_len	ref	rows	Extra
1	SIMPLE	t2m	system	NULL	NULL	NULL	NULL	1	
1	SIMPLE	t1i	ALL	NULL	NULL	NULL	NULL	1	
select count(*), min(7), max(7) from t2m, t1i;
count(*)	min(7)	max(7)
0	NULL	NULL
drop table t1m, t1i, t2m, t2i;
create table t1 (
a1 char(64), a2 char(64), b char(16), c char(16) not null, d char(16), dummy char(64) default ' '
) ENGINE = MEMORY;
insert into t1 (a1, a2, b, c, d) values
('a','a','a','a111','xy1'),('a','a','a','b111','xy2'),('a','a','a','c111','xy3'),('a','a','a','d111','xy4'),
('a','a','b','e112','xy1'),('a','a','b','f112','xy2'),('a','a','b','g112','xy3'),('a','a','b','h112','xy4'),
('a','b','a','i121','xy1'),('a','b','a','j121','xy2'),('a','b','a','k121','xy3'),('a','b','a','l121','xy4'),
('a','b','b','m122','xy1'),('a','b','b','n122','xy2'),('a','b','b','o122','xy3'),('a','b','b','p122','xy4'),
('b','a','a','a211','xy1'),('b','a','a','b211','xy2'),('b','a','a','c211','xy3'),('b','a','a','d211','xy4'),
('b','a','b','e212','xy1'),('b','a','b','f212','xy2'),('b','a','b','g212','xy3'),('b','a','b','h212','xy4'),
('b','b','a','i221','xy1'),('b','b','a','j221','xy2'),('b','b','a','k221','xy3'),('b','b','a','l221','xy4'),
('b','b','b','m222','xy1'),('b','b','b','n222','xy2'),('b','b','b','o222','xy3'),('b','b','b','p222','xy4'),
('c','a','a','a311','xy1'),('c','a','a','b311','xy2'),('c','a','a','c311','xy3'),('c','a','a','d311','xy4'),
('c','a','b','e312','xy1'),('c','a','b','f312','xy2'),('c','a','b','g312','xy3'),('c','a','b','h312','xy4'),
('c','b','a','i321','xy1'),('c','b','a','j321','xy2'),('c','b','a','k321','xy3'),('c','b','a','l321','xy4'),
('c','b','b','m322','xy1'),('c','b','b','n322','xy2'),('c','b','b','o322','xy3'),('c','b','b','p322','xy4'),
('d','a','a','a411','xy1'),('d','a','a','b411','xy2'),('d','a','a','c411','xy3'),('d','a','a','d411','xy4'),
('d','a','b','e412','xy1'),('d','a','b','f412','xy2'),('d','a','b','g412','xy3'),('d','a','b','h412','xy4'),
('d','b','a','i421','xy1'),('d','b','a','j421','xy2'),('d','b','a','k421','xy3'),('d','b','a','l421','xy4'),
('d','b','b','m422','xy1'),('d','b','b','n422','xy2'),('d','b','b','o422','xy3'),('d','b','b','p422','xy4'),
('a','a','a','a111','xy1'),('a','a','a','b111','xy2'),('a','a','a','c111','xy3'),('a','a','a','d111','xy4'),
('a','a','b','e112','xy1'),('a','a','b','f112','xy2'),('a','a','b','g112','xy3'),('a','a','b','h112','xy4'),
('a','b','a','i121','xy1'),('a','b','a','j121','xy2'),('a','b','a','k121','xy3'),('a','b','a','l121','xy4'),
('a','b','b','m122','xy1'),('a','b','b','n122','xy2'),('a','b','b','o122','xy3'),('a','b','b','p122','xy4'),
('b','a','a','a211','xy1'),('b','a','a','b211','xy2'),('b','a','a','c211','xy3'),('b','a','a','d211','xy4'),
('b','a','b','e212','xy1'),('b','a','b','f212','xy2'),('b','a','b','g212','xy3'),('b','a','b','h212','xy4'),
('b','b','a','i221','xy1'),('b','b','a','j221','xy2'),('b','b','a','k221','xy3'),('b','b','a','l221','xy4'),
('b','b','b','m222','xy1'),('b','b','b','n222','xy2'),('b','b','b','o222','xy3'),('b','b','b','p222','xy4'),
('c','a','a','a311','xy1'),('c','a','a','b311','xy2'),('c','a','a','c311','xy3'),('c','a','a','d311','xy4'),
('c','a','b','e312','xy1'),('c','a','b','f312','xy2'),('c','a','b','g312','xy3'),('c','a','b','h312','xy4'),
('c','b','a','i321','xy1'),('c','b','a','j321','xy2'),('c','b','a','k321','xy3'),('c','b','a','l321','xy4'),
('c','b','b','m322','xy1'),('c','b','b','n322','xy2'),('c','b','b','o322','xy3'),('c','b','b','p322','xy4'),
('d','a','a','a411','xy1'),('d','a','a','b411','xy2'),('d','a','a','c411','xy3'),('d','a','a','d411','xy4'),
('d','a','b','e412','xy1'),('d','a','b','f412','xy2'),('d','a','b','g412','xy3'),('d','a','b','h412','xy4'),
('d','b','a','i421','xy1'),('d','b','a','j421','xy2'),('d','b','a','k421','xy3'),('d','b','a','l421','xy4'),
('d','b','b','m422','xy1'),('d','b','b','n422','xy2'),('d','b','b','o422','xy3'),('d','b','b','p422','xy4');
create table t4 (
pk_col int auto_increment primary key, a1 char(64), a2 char(64), b char(16), c char(16) not null, d char(16), dummy char(64) default ' '
);
insert into t4 (a1, a2, b, c, d, dummy) select * from t1;
create index idx12672_0 on t4 (a1);
create index idx12672_1 on t4 (a1,a2,b,c);
create index idx12672_2 on t4 (a1,a2,b);
analyze table t4;
Table	Op	Msg_type	Msg_text
test.t4	analyze	status	OK
select distinct a1 from t4 where pk_col not in (1,2,3,4);
a1
a
b
c
d
drop table t1,t4;
DROP TABLE IF EXISTS t2, t1;
CREATE TABLE t1 (i INT NOT NULL PRIMARY KEY) ENGINE= InnoDB;
CREATE TABLE t2 (
i INT NOT NULL,
FOREIGN KEY (i) REFERENCES t1 (i) ON DELETE NO ACTION
) ENGINE= InnoDB;
INSERT INTO t1 VALUES (1);
INSERT INTO t2 VALUES (1);
DELETE IGNORE FROM t1 WHERE i = 1;
Warnings:
Error	1451	Cannot delete or update a parent row: a foreign key constraint fails (`test`.`t2`, CONSTRAINT `t2_ibfk_1` FOREIGN KEY (`i`) REFERENCES `t1` (`i`) ON DELETE NO ACTION)
SELECT * FROM t1, t2;
i	i
1	1
DROP TABLE t2, t1;
End of 4.1 tests.
create table t1 (
a varchar(30), b varchar(30), primary key(a), key(b)
);
select distinct a from t1;
a
drop table t1;
create table t1(a int, key(a));
insert into t1 values(1);
select a, count(a) from t1 group by a with rollup;
a	count(a)
1	1
NULL	1
drop table t1;
create table t1 (f1 int, f2 char(1), primary key(f1,f2));
insert into t1 values ( 1,"e"),(2,"a"),( 3,"c"),(4,"d");
alter table t1 drop primary key, add primary key (f2, f1);
explain select distinct f1 a, f1 b from t1;
id	select_type	table	type	possible_keys	key	key_len	ref	rows	Extra
1	SIMPLE	t1	index	NULL	PRIMARY	5	NULL	4	Using index; Using temporary
explain select distinct f1, f2 from t1;
id	select_type	table	type	possible_keys	key	key_len	ref	rows	Extra
1	SIMPLE	t1	range	NULL	PRIMARY	5	NULL	3	Using index for group-by; Using temporary
drop table t1;
CREATE TABLE t1 (id int(11) NOT NULL PRIMARY KEY, name varchar(20),
INDEX (name));
CREATE TABLE t2 (id int(11) NOT NULL PRIMARY KEY, fkey int(11));
ALTER TABLE t2 ADD FOREIGN KEY (fkey) REFERENCES t2(id);
INSERT INTO t1 VALUES (1,'A1'),(2,'A2'),(3,'B');
INSERT INTO t2 VALUES (1,1),(2,2),(3,2),(4,3),(5,3);
EXPLAIN
SELECT COUNT(*) FROM t2 LEFT JOIN t1 ON t2.fkey = t1.id
WHERE t1.name LIKE 'A%';
id	select_type	table	type	possible_keys	key	key_len	ref	rows	Extra
1	SIMPLE	t1	index	PRIMARY,name	name	23	NULL	3	Using where; Using index
1	SIMPLE	t2	ref	fkey	fkey	5	test.t1.id	1	Using index
EXPLAIN
SELECT COUNT(*) FROM t2 LEFT JOIN t1 ON t2.fkey = t1.id
WHERE t1.name LIKE 'A%' OR FALSE;
id	select_type	table	type	possible_keys	key	key_len	ref	rows	Extra
1	SIMPLE	t2	index	NULL	fkey	5	NULL	5	Using index
1	SIMPLE	t1	eq_ref	PRIMARY	PRIMARY	4	test.t2.fkey	1	Using where
DROP TABLE t1,t2;
CREATE TABLE t1 (
id int NOT NULL,
name varchar(20) NOT NULL,
dept varchar(20) NOT NULL,
age tinyint(3) unsigned NOT NULL,
PRIMARY KEY (id),
INDEX (name,dept)
) ENGINE=InnoDB;
INSERT INTO t1(id, dept, age, name) VALUES
(3987, 'cs1', 10, 'rs1'), (3988, 'cs2', 20, 'rs1'), (3995, 'cs3', 10, 'rs2'),
(3996, 'cs4', 20, 'rs2'), (4003, 'cs5', 10, 'rs3'), (4004, 'cs6', 20, 'rs3'),
(4011, 'cs7', 10, 'rs4'), (4012, 'cs8', 20, 'rs4'), (4019, 'cs9', 10, 'rs5'),
(4020, 'cs10', 20, 'rs5'),(4027, 'cs11', 10, 'rs6'),(4028, 'cs12', 20, 'rs6');
EXPLAIN SELECT DISTINCT t1.name, t1.dept FROM t1 WHERE t1.name='rs5';
id	select_type	table	type	possible_keys	key	key_len	ref	rows	Extra
1	SIMPLE	t1	range	name	name	44	NULL	2	Using where; Using index for group-by
SELECT DISTINCT t1.name, t1.dept FROM t1 WHERE t1.name='rs5';
name	dept
rs5	cs10
rs5	cs9
DELETE FROM t1;
EXPLAIN SELECT DISTINCT t1.name, t1.dept FROM t1 WHERE t1.name='rs5';
id	select_type	table	type	possible_keys	key	key_len	ref	rows	Extra
1	SIMPLE	t1	range	name	name	44	NULL	2	Using where; Using index for group-by
SELECT DISTINCT t1.name, t1.dept FROM t1 WHERE t1.name='rs5';
name	dept
DROP TABLE t1;
drop table if exists t1;
show variables like 'innodb_rollback_on_timeout';
Variable_name	Value
innodb_rollback_on_timeout	OFF
create table t1 (a int unsigned not null primary key) engine = innodb;
insert into t1 values (1);
commit;
begin work;
insert into t1 values (2);
select * from t1;
a
1
2
begin work;
insert into t1 values (5);
select * from t1;
a
1
5
insert into t1 values (2);
ERROR HY000: Lock wait timeout exceeded; try restarting transaction
select * from t1;
a
1
5
commit;
select * from t1;
a
1
2
commit;
select * from t1;
a
1
2
5
drop table t1;
set @save_qcache_size=@@global.query_cache_size;
set @save_qcache_type=@@global.query_cache_type;
set global query_cache_size=10*1024*1024;
set global query_cache_type=1;
drop table if exists `test`;
Warnings:
Note	1051	Unknown table 'test'
CREATE TABLE `test` (`test1` varchar(3) NOT NULL,
`test2` varchar(4) NOT NULL,PRIMARY KEY  (`test1`))
ENGINE=InnoDB DEFAULT CHARSET=latin1;
INSERT INTO `test` (`test1`, `test2`) VALUES ('tes', '5678');
select * from test;
test1	test2
tes	5678
INSERT INTO `test` (`test1`, `test2`) VALUES ('tes', '1234')
ON DUPLICATE KEY UPDATE `test2` = '1234';
select * from test;
test1	test2
tes	1234
flush tables;
select * from test;
test1	test2
tes	1234
drop table test;
set global query_cache_type=@save_qcache_type;
set global query_cache_size=@save_qcache_size;
drop table if exists t1;
show variables like 'innodb_rollback_on_timeout';
Variable_name	Value
innodb_rollback_on_timeout	OFF
create table t1 (a int unsigned not null primary key) engine = innodb;
insert into t1 values (1);
commit;
begin work;
insert into t1 values (2);
select * from t1;
a
1
2
begin work;
insert into t1 values (5);
select * from t1;
a
1
5
insert into t1 values (2);
ERROR HY000: Lock wait timeout exceeded; try restarting transaction
select * from t1;
a
1
5
commit;
select * from t1;
a
1
2
commit;
select * from t1;
a
1
2
5
drop table t1;
create table t1(
id int auto_increment,
c char(1) not null,
counter int not null default 1,
primary key (id),
unique key (c)
) engine=innodb;
insert into t1 (id, c) values
(NULL, 'a'),
(NULL, 'a')
on duplicate key update id = values(id), counter = counter + 1;
select * from t1;
id	c	counter
2	a	2
insert into t1 (id, c) values
(NULL, 'b')
on duplicate key update id = values(id), counter = counter + 1;
select * from t1;
id	c	counter
2	a	2
3	b	1
truncate table t1;
insert into t1 (id, c) values (NULL, 'a');
select * from t1;
id	c	counter
1	a	1
insert into t1 (id, c) values (NULL, 'b'), (NULL, 'b')
on duplicate key update id = values(id), c = values(c), counter = counter + 1;
select * from t1;
id	c	counter
1	a	1
3	b	2
insert into t1 (id, c) values (NULL, 'a')
on duplicate key update id = values(id), c = values(c), counter = counter + 1;
select * from t1;
id	c	counter
3	b	2
4	a	2
drop table t1;
CREATE TABLE t1(
id int AUTO_INCREMENT PRIMARY KEY,
stat_id int NOT NULL,
acct_id int DEFAULT NULL,
INDEX idx1 (stat_id, acct_id),
INDEX idx2 (acct_id)
) ENGINE=MyISAM;
CREATE TABLE t2(
id int AUTO_INCREMENT PRIMARY KEY,
stat_id int NOT NULL,
acct_id int DEFAULT NULL,
INDEX idx1 (stat_id, acct_id),
INDEX idx2 (acct_id)
) ENGINE=InnoDB;
INSERT INTO t1(stat_id,acct_id) VALUES
(1,759), (2,831), (3,785), (4,854), (1,921),
(1,553), (2,589), (3,743), (2,827), (2,545),
(4,779), (4,783), (1,597), (1,785), (4,832),
(1,741), (1,833), (3,788), (2,973), (1,907);
INSERT INTO t1(stat_id,acct_id) SELECT stat_id, mod(id+100000, acct_id) FROM t1;
INSERT INTO t1(stat_id,acct_id) SELECT stat_id, mod(id+100000, acct_id) FROM t1;
INSERT INTO t1(stat_id,acct_id) SELECT stat_id, mod(id+100000, acct_id) FROM t1;
INSERT INTO t1(stat_id,acct_id) SELECT stat_id, mod(id+100000, acct_id) FROM t1;
INSERT INTO t1(stat_id,acct_id) SELECT stat_id, mod(id+100000, acct_id) FROM t1;
INSERT INTO t1(stat_id,acct_id) SELECT stat_id, mod(id+100000, acct_id) FROM t1;
INSERT INTO t1(stat_id,acct_id) SELECT stat_id, mod(id+100000, acct_id) FROM t1;
INSERT INTO t1(stat_id,acct_id) SELECT stat_id, mod(id+100000, acct_id) FROM t1;
INSERT INTO t1(stat_id,acct_id) SELECT stat_id, mod(id+100000, acct_id) FROM t1;
INSERT INTO t1(stat_id,acct_id) SELECT stat_id, mod(id+100000, acct_id) FROM t1;
INSERT INTO t1(stat_id,acct_id) SELECT stat_id, mod(id+100000, acct_id) FROM t1;
UPDATE t1 SET acct_id=785 
WHERE MOD(stat_id,2)=0 AND MOD(id,stat_id)=MOD(acct_id,stat_id);
OPTIMIZE TABLE t1;
Table	Op	Msg_type	Msg_text
test.t1	optimize	status	OK
SELECT COUNT(*) FROM t1;
COUNT(*)
40960
SELECT COUNT(*) FROM t1 WHERE acct_id=785;
COUNT(*)
8702
EXPLAIN SELECT COUNT(*) FROM t1 WHERE stat_id IN (1,3) AND acct_id=785;
id	select_type	table	type	possible_keys	key	key_len	ref	rows	Extra
1	SIMPLE	t1	range	idx1,idx2	idx1	9	NULL	2	Using where; Using index
INSERT INTO t2 SELECT * FROM t1;
OPTIMIZE TABLE t2;
Table	Op	Msg_type	Msg_text
test.t2	optimize	note	Table does not support optimize, doing recreate + analyze instead
test.t2	optimize	status	OK
EXPLAIN SELECT COUNT(*) FROM t2 WHERE stat_id IN (1,3) AND acct_id=785;
id	select_type	table	type	possible_keys	key	key_len	ref	rows	Extra
1	SIMPLE	t2	range	idx1,idx2	idx1	9	NULL	2	Using where; Using index
DROP TABLE t1,t2;
create table t1(a int) engine=innodb;
alter table t1 comment '123';
show create table t1;
Table	Create Table
t1	CREATE TABLE `t1` (
  `a` int(11) DEFAULT NULL
) ENGINE=InnoDB DEFAULT CHARSET=latin1 COMMENT='123'
drop table t1;
CREATE TABLE t1 (a CHAR(2), KEY (a)) ENGINE = InnoDB DEFAULT CHARSET=UTF8;
INSERT INTO t1 VALUES ('uk'),('bg');
SELECT * FROM t1 WHERE a = 'uk';
a
uk
DELETE FROM t1 WHERE a = 'uk';
SELECT * FROM t1 WHERE a = 'uk';
a
UPDATE t1 SET a = 'us' WHERE a = 'uk';
SELECT * FROM t1 WHERE a = 'uk';
a
CREATE TABLE t2 (a CHAR(2), KEY (a)) ENGINE = InnoDB;
INSERT INTO t2 VALUES ('uk'),('bg');
SELECT * FROM t2 WHERE a = 'uk';
a
uk
DELETE FROM t2 WHERE a = 'uk';
SELECT * FROM t2 WHERE a = 'uk';
a
INSERT INTO t2 VALUES ('uk');
UPDATE t2 SET a = 'us' WHERE a = 'uk';
SELECT * FROM t2 WHERE a = 'uk';
a
CREATE TABLE t3 (a CHAR(2), KEY (a)) ENGINE = MyISAM;
INSERT INTO t3 VALUES ('uk'),('bg');
SELECT * FROM t3 WHERE a = 'uk';
a
uk
DELETE FROM t3 WHERE a = 'uk';
SELECT * FROM t3 WHERE a = 'uk';
a
INSERT INTO t3 VALUES ('uk');
UPDATE t3 SET a = 'us' WHERE a = 'uk';
SELECT * FROM t3 WHERE a = 'uk';
a
DROP TABLE t1,t2,t3;
create table t1 (a int) engine=innodb;
select * from bug29807;
ERROR 42S02: Table 'test.bug29807' doesn't exist
drop table t1;
drop table bug29807;
ERROR 42S02: Unknown table 'bug29807'
create table bug29807 (a int);
drop table bug29807;
CREATE TABLE t1 (a INT) ENGINE=InnoDB;
CREATE TABLE t2 (a INT) ENGINE=InnoDB;
switch to connection c1
SET AUTOCOMMIT=0;
INSERT INTO t2 VALUES (1);
switch to connection c2
SET AUTOCOMMIT=0;
LOCK TABLES t1 READ, t2 READ;
ERROR HY000: Lock wait timeout exceeded; try restarting transaction
switch to connection c1
COMMIT;
INSERT INTO t1 VALUES (1);
switch to connection default
SET AUTOCOMMIT=default;
DROP TABLE t1,t2;
CREATE TABLE t1 (
id int NOT NULL auto_increment PRIMARY KEY,
b int NOT NULL,
c datetime NOT NULL,
INDEX idx_b(b),
INDEX idx_c(c)
) ENGINE=InnoDB;
CREATE TABLE t2 (
b int NOT NULL auto_increment PRIMARY KEY,
c datetime NOT NULL
) ENGINE= MyISAM;
INSERT INTO t2(c) VALUES ('2007-01-01');
INSERT INTO t2(c) SELECT c FROM t2;
INSERT INTO t2(c) SELECT c FROM t2;
INSERT INTO t2(c) SELECT c FROM t2;
INSERT INTO t2(c) SELECT c FROM t2;
INSERT INTO t2(c) SELECT c FROM t2;
INSERT INTO t2(c) SELECT c FROM t2;
INSERT INTO t2(c) SELECT c FROM t2;
INSERT INTO t2(c) SELECT c FROM t2;
INSERT INTO t2(c) SELECT c FROM t2;
INSERT INTO t2(c) SELECT c FROM t2;
INSERT INTO t1(b,c) SELECT b,c FROM t2;
UPDATE t2 SET c='2007-01-02';
INSERT INTO t1(b,c) SELECT b,c FROM t2;
UPDATE t2 SET c='2007-01-03';
INSERT INTO t1(b,c) SELECT b,c FROM t2;
set @@sort_buffer_size=8192;
Warnings:
Warning	1292	Truncated incorrect sort_buffer_size value: '8192'
SELECT COUNT(*) FROM t1;
COUNT(*)
3072
EXPLAIN 
SELECT COUNT(*) FROM t1 
WHERE (c >= '2007-01-02' AND c <= '2007-01-03') OR b >= 1;
id	select_type	table	type	possible_keys	key	key_len	ref	rows	Extra
1	SIMPLE	t1	ALL	idx_b,idx_c	NULL	NULL	NULL	#	Using where
SELECT COUNT(*) FROM t1 
WHERE (c >= '2007-01-02' AND c <= '2007-01-03') OR b >= 1;
COUNT(*)
3072
EXPLAIN 
SELECT COUNT(*) FROM t1 FORCE INDEX(idx_b, idx_c) 
WHERE (c >= '2007-01-02' AND c <= '2007-01-03') OR b >= 1;
id	select_type	table	type	possible_keys	key	key_len	ref	rows	Extra
1	SIMPLE	t1	index_merge	idx_b,idx_c	idx_c,idx_b	8,4	NULL	#	Using sort_union(idx_c,idx_b); Using where
SELECT COUNT(*) FROM t1 FORCE INDEX(idx_b, idx_c)
WHERE (c >= '2007-01-02' AND c <= '2007-01-03') OR b >= 1;
COUNT(*)
3072
set @@sort_buffer_size=default;
DROP TABLE t1,t2;
CREATE TABLE t1 (a int, b int);
insert into t1 values (1,1),(1,2);
CREATE TABLE t2 (primary key (a)) select * from t1;
ERROR 23000: Duplicate entry '1' for key 'PRIMARY'
drop table if exists t2;
Warnings:
Note	1051	Unknown table 't2'
CREATE TEMPORARY TABLE t2 (primary key (a)) select * from t1;
ERROR 23000: Duplicate entry '1' for key 'PRIMARY'
drop table if exists t2;
Warnings:
Note	1051	Unknown table 't2'
CREATE TABLE t2 (a int, b int, primary key (a));
BEGIN;
INSERT INTO t2 values(100,100);
CREATE TABLE IF NOT EXISTS t2 (primary key (a)) select * from t1;
ERROR 23000: Duplicate entry '1' for key 'PRIMARY'
SELECT * from t2;
a	b
100	100
ROLLBACK;
SELECT * from t2;
a	b
100	100
TRUNCATE table t2;
INSERT INTO t2 select * from t1;
ERROR 23000: Duplicate entry '1' for key 'PRIMARY'
SELECT * from t2;
a	b
drop table t2;
CREATE TEMPORARY TABLE t2 (a int, b int, primary key (a));
BEGIN;
INSERT INTO t2 values(100,100);
CREATE TEMPORARY TABLE IF NOT EXISTS t2 (primary key (a)) select * from t1;
ERROR 23000: Duplicate entry '1' for key 'PRIMARY'
SELECT * from t2;
a	b
100	100
COMMIT;
BEGIN;
INSERT INTO t2 values(101,101);
CREATE TEMPORARY TABLE IF NOT EXISTS t2 (primary key (a)) select * from t1;
ERROR 23000: Duplicate entry '1' for key 'PRIMARY'
SELECT * from t2;
a	b
100	100
101	101
ROLLBACK;
SELECT * from t2;
a	b
100	100
TRUNCATE table t2;
INSERT INTO t2 select * from t1;
ERROR 23000: Duplicate entry '1' for key 'PRIMARY'
SELECT * from t2;
a	b
drop table t1,t2;
create table t1(f1 varchar(800) binary not null, key(f1))
character set utf8 collate utf8_general_ci;
Warnings:
Warning	1071	Specified key was too long; max key length is 767 bytes
insert into t1 values('aaa');
drop table t1;
CREATE TABLE t1 (a INT PRIMARY KEY, b INT, c FLOAT, KEY b(b)) ENGINE = INNODB;
INSERT INTO t1 VALUES (    1 , 1              , 1);
INSERT INTO t1 SELECT  a + 1 , MOD(a + 1 , 20), 1 FROM t1;
INSERT INTO t1 SELECT  a + 2 , MOD(a + 2 , 20), 1 FROM t1;
INSERT INTO t1 SELECT  a + 4 , MOD(a + 4 , 20), 1 FROM t1;
INSERT INTO t1 SELECT  a + 8 , MOD(a + 8 , 20), 1 FROM t1;
INSERT INTO t1 SELECT  a + 16, MOD(a + 16, 20), 1 FROM t1;
INSERT INTO t1 SELECT  a + 32, MOD(a + 32, 20), 1 FROM t1;
INSERT INTO t1 SELECT  a + 64, MOD(a + 64, 20), 1 FROM t1;
EXPLAIN SELECT b, SUM(c) FROM t1 GROUP BY b;
id	select_type	table	type	possible_keys	key	key_len	ref	rows	Extra
1	SIMPLE	t1	index	NULL	b	5	NULL	128	
EXPLAIN SELECT SQL_BIG_RESULT b, SUM(c) FROM t1 GROUP BY b;
id	select_type	table	type	possible_keys	key	key_len	ref	rows	Extra
1	SIMPLE	t1	ALL	NULL	NULL	NULL	NULL	128	Using filesort
DROP TABLE t1;
drop table if exists t1;
show variables like 'innodb_rollback_on_timeout';
Variable_name	Value
innodb_rollback_on_timeout	OFF
create table t1 (a int unsigned not null primary key) engine = innodb;
insert into t1 values (1);
commit;
begin work;
insert into t1 values (2);
select * from t1;
a
1
2
begin work;
insert into t1 values (5);
select * from t1;
a
1
5
insert into t1 values (2);
ERROR HY000: Lock wait timeout exceeded; try restarting transaction
select * from t1;
a
1
5
commit;
select * from t1;
a
1
2
commit;
select * from t1;
a
1
2
5
drop table t1;
drop table if exists t1;
create table t1 (a int) engine=innodb;
alter table t1 alter a set default 1;
drop table t1;

Bug#24918 drop table and lock / inconsistent between 
perm and temp tables

Check transactional tables under LOCK TABLES

drop table if exists t24918, t24918_tmp, t24918_trans, t24918_trans_tmp, 
t24918_access;
create table t24918_access (id int);
create table t24918 (id int) engine=myisam;
create temporary table t24918_tmp (id int) engine=myisam;
create table t24918_trans (id int) engine=innodb;
create temporary table t24918_trans_tmp (id int) engine=innodb;
lock table t24918 write, t24918_tmp write, t24918_trans write, t24918_trans_tmp write;
drop table t24918;
select * from t24918_access;
ERROR HY000: Table 't24918_access' was not locked with LOCK TABLES
drop table t24918_trans;
select * from t24918_access;
ERROR HY000: Table 't24918_access' was not locked with LOCK TABLES
drop table t24918_trans_tmp;
select * from t24918_access;
ERROR HY000: Table 't24918_access' was not locked with LOCK TABLES
drop table t24918_tmp;
select * from t24918_access;
ERROR HY000: Table 't24918_access' was not locked with LOCK TABLES
unlock tables;
drop table t24918_access;
CREATE TABLE t1 (a int, b int, PRIMARY KEY (a), KEY bkey (b)) ENGINE=InnoDB;
INSERT INTO t1 VALUES (1,2),(3,2),(2,2),(4,2),(5,2),(6,2),(7,2),(8,2);
INSERT INTO t1 SELECT a + 8, 2 FROM t1;
INSERT INTO t1 SELECT a + 16, 1 FROM t1;
EXPLAIN SELECT * FROM t1 WHERE b=2 ORDER BY a;
id	1
select_type	SIMPLE
table	t1
type	ref
possible_keys	bkey
key	bkey
key_len	5
ref	const
rows	16
Extra	Using where; Using index
SELECT * FROM t1 WHERE b=2 ORDER BY a;
a	b
1	2
2	2
3	2
4	2
5	2
6	2
7	2
8	2
9	2
10	2
11	2
12	2
13	2
14	2
15	2
16	2
EXPLAIN SELECT * FROM t1 WHERE b BETWEEN 1 AND 2 ORDER BY a;
id	1
select_type	SIMPLE
table	t1
type	range
possible_keys	bkey
key	bkey
key_len	5
ref	NULL
rows	16
Extra	Using where; Using index; Using filesort
SELECT * FROM t1 WHERE b BETWEEN 1 AND 2 ORDER BY a;
a	b
1	2
2	2
3	2
4	2
5	2
6	2
7	2
8	2
9	2
10	2
11	2
12	2
13	2
14	2
15	2
16	2
17	1
18	1
19	1
20	1
21	1
22	1
23	1
24	1
25	1
26	1
27	1
28	1
29	1
30	1
31	1
32	1
EXPLAIN SELECT * FROM t1 WHERE b BETWEEN 1 AND 2 ORDER BY b,a;
id	1
select_type	SIMPLE
table	t1
type	range
possible_keys	bkey
key	bkey
key_len	5
ref	NULL
rows	16
Extra	Using where; Using index
SELECT * FROM t1 WHERE b BETWEEN 1 AND 2 ORDER BY b,a;
a	b
17	1
18	1
19	1
20	1
21	1
22	1
23	1
24	1
25	1
26	1
27	1
28	1
29	1
30	1
31	1
32	1
1	2
2	2
3	2
4	2
5	2
6	2
7	2
8	2
9	2
10	2
11	2
12	2
13	2
14	2
15	2
16	2
CREATE TABLE t2 (a int, b int, c int, PRIMARY KEY (a), KEY bkey (b,c))
ENGINE=InnoDB;
INSERT INTO t2 VALUES (1,1,1),(3,1,1),(2,1,1),(4,1,1);
INSERT INTO t2 SELECT a + 4, 1, 1 FROM t2;
INSERT INTO t2 SELECT a + 8, 1, 1 FROM t2;
EXPLAIN SELECT * FROM t2 WHERE b=1 ORDER BY a;
id	1
select_type	SIMPLE
table	t2
type	ref
possible_keys	bkey
key	bkey
key_len	5
ref	const
rows	8
Extra	Using where; Using index; Using filesort
SELECT * FROM t2 WHERE b=1 ORDER BY a;
a	b	c
1	1	1
2	1	1
3	1	1
4	1	1
5	1	1
6	1	1
7	1	1
8	1	1
9	1	1
10	1	1
11	1	1
12	1	1
13	1	1
14	1	1
15	1	1
16	1	1
EXPLAIN SELECT * FROM t2 WHERE b=1 AND c=1 ORDER BY a;
id	1
select_type	SIMPLE
table	t2
type	ref
possible_keys	bkey
key	bkey
key_len	10
ref	const,const
rows	8
Extra	Using where; Using index
SELECT * FROM t2 WHERE b=1 AND c=1 ORDER BY a;
a	b	c
1	1	1
2	1	1
3	1	1
4	1	1
5	1	1
6	1	1
7	1	1
8	1	1
9	1	1
10	1	1
11	1	1
12	1	1
13	1	1
14	1	1
15	1	1
16	1	1
EXPLAIN SELECT * FROM t2 WHERE b=1 AND c=1 ORDER BY b,c,a;
id	1
select_type	SIMPLE
table	t2
type	ref
possible_keys	bkey
key	bkey
key_len	10
ref	const,const
rows	8
Extra	Using where; Using index
SELECT * FROM t2 WHERE b=1 AND c=1 ORDER BY b,c,a;
a	b	c
1	1	1
2	1	1
3	1	1
4	1	1
5	1	1
6	1	1
7	1	1
8	1	1
9	1	1
10	1	1
11	1	1
12	1	1
13	1	1
14	1	1
15	1	1
16	1	1
EXPLAIN SELECT * FROM t2 WHERE b=1 AND c=1 ORDER BY c,a;
id	1
select_type	SIMPLE
table	t2
type	ref
possible_keys	bkey
key	bkey
key_len	10
ref	const,const
rows	8
Extra	Using where; Using index
SELECT * FROM t2 WHERE b=1 AND c=1 ORDER BY c,a;
a	b	c
1	1	1
2	1	1
3	1	1
4	1	1
5	1	1
6	1	1
7	1	1
8	1	1
9	1	1
10	1	1
11	1	1
12	1	1
13	1	1
14	1	1
15	1	1
16	1	1
DROP TABLE t1,t2;
CREATE TABLE t1 (a INT, PRIMARY KEY (a)) ENGINE=InnoDB;
INSERT INTO t1 VALUES (1),(2),(3),(4),(5),(6),(7),(8);
INSERT INTO t1 SELECT a + 8  FROM t1;
INSERT INTO t1 SELECT a + 16 FROM t1;
CREATE PROCEDURE p1 ()
BEGIN
DECLARE i INT DEFAULT 50;
DECLARE cnt INT;
START TRANSACTION;
ALTER TABLE t1 ENGINE=InnoDB;
COMMIT;
START TRANSACTION;
WHILE (i > 0) DO
SET i = i - 1;
SELECT COUNT(*) INTO cnt FROM t1 LOCK IN SHARE MODE;
END WHILE;
COMMIT;
END;|
CALL p1();
CALL p1();
CALL p1();
DROP PROCEDURE p1;
DROP TABLE t1;
create table t1(a text) engine=innodb default charset=utf8;
insert into t1 values('aaa');
alter table t1 add index(a(1024));
Warnings:
Warning	1071	Specified key was too long; max key length is 767 bytes
Warning	1071	Specified key was too long; max key length is 767 bytes
Warning	1071	Specified key was too long; max key length is 767 bytes
show create table t1;
Table	Create Table
t1	CREATE TABLE `t1` (
  `a` text,
  KEY `a` (`a`(191))
) ENGINE=InnoDB DEFAULT CHARSET=utf8
drop table t1;
CREATE TABLE t1 (
a INT,
b INT,
KEY (b)
) ENGINE=InnoDB;
INSERT INTO t1 VALUES (1,10), (2,10), (2,20), (3,30);
START TRANSACTION;
SELECT * FROM t1 WHERE b=20 FOR UPDATE;
a	b
2	20
START TRANSACTION;
SELECT * FROM t1 WHERE b=10 ORDER BY A FOR UPDATE;
a	b
1	10
2	10
ROLLBACK;
ROLLBACK;
DROP TABLE t1;
CREATE TABLE t1(
a INT, 
b INT NOT NULL, 
c INT NOT NULL, 
d INT, 
UNIQUE KEY (c,b)
) engine=innodb;
INSERT INTO t1 VALUES (1,1,1,50), (1,2,3,40), (2,1,3,4);
EXPLAIN SELECT c,b,d FROM t1 GROUP BY c,b,d;
id	select_type	table	type	possible_keys	key	key_len	ref	rows	Extra
1	SIMPLE	t1	ALL	NULL	NULL	NULL	NULL	3	Using filesort
SELECT c,b,d FROM t1 GROUP BY c,b,d;
c	b	d
1	1	50
3	1	4
3	2	40
EXPLAIN SELECT c,b,d FROM t1 GROUP BY c,b,d ORDER BY NULL;
id	select_type	table	type	possible_keys	key	key_len	ref	rows	Extra
1	SIMPLE	t1	ALL	NULL	NULL	NULL	NULL	3	
SELECT c,b,d FROM t1 GROUP BY c,b,d ORDER BY NULL;
c	b	d
1	1	50
3	1	4
3	2	40
EXPLAIN SELECT c,b,d FROM t1 ORDER BY c,b,d;
id	select_type	table	type	possible_keys	key	key_len	ref	rows	Extra
1	SIMPLE	t1	ALL	NULL	NULL	NULL	NULL	3	Using filesort
SELECT c,b,d FROM t1 ORDER BY c,b,d;
c	b	d
1	1	50
3	1	4
3	2	40
EXPLAIN SELECT c,b,d FROM t1 GROUP BY c,b;
id	select_type	table	type	possible_keys	key	key_len	ref	rows	Extra
1	SIMPLE	t1	index	NULL	c	8	NULL	3	
SELECT c,b,d FROM t1 GROUP BY c,b;
c	b	d
1	1	50
3	1	4
3	2	40
EXPLAIN SELECT c,b   FROM t1 GROUP BY c,b;
id	select_type	table	type	possible_keys	key	key_len	ref	rows	Extra
1	SIMPLE	t1	index	NULL	c	8	NULL	3	Using index
SELECT c,b   FROM t1 GROUP BY c,b;
c	b
1	1
3	1
3	2
DROP TABLE t1;
CREATE TABLE t1 (a INT, b INT, PRIMARY KEY (a), INDEX b (b)) ENGINE=InnoDB;
INSERT INTO t1(a,b) VALUES (1,1), (2,2), (3,2);
EXPLAIN SELECT * FROM t1 WHERE b=2 ORDER BY a ASC;
id	1
select_type	SIMPLE
table	t1
type	ref
possible_keys	b
key	b
key_len	5
ref	const
rows	1
Extra	Using where; Using index
SELECT * FROM t1 WHERE b=2 ORDER BY a ASC;
a	b
2	2
3	2
EXPLAIN SELECT * FROM t1 WHERE b=2 ORDER BY a DESC;
id	1
select_type	SIMPLE
table	t1
type	ref
possible_keys	b
key	b
key_len	5
ref	const
rows	1
Extra	Using where; Using index
SELECT * FROM t1 WHERE b=2 ORDER BY a DESC;
a	b
3	2
2	2
EXPLAIN SELECT * FROM t1 ORDER BY b ASC, a ASC;
id	1
select_type	SIMPLE
table	t1
type	index
possible_keys	NULL
key	b
key_len	5
ref	NULL
rows	3
Extra	Using index
SELECT * FROM t1 ORDER BY b ASC, a ASC;
a	b
1	1
2	2
3	2
EXPLAIN SELECT * FROM t1 ORDER BY b DESC, a DESC;
id	1
select_type	SIMPLE
table	t1
type	index
possible_keys	NULL
key	b
key_len	5
ref	NULL
rows	3
Extra	Using index
SELECT * FROM t1 ORDER BY b DESC, a DESC;
a	b
3	2
2	2
1	1
EXPLAIN SELECT * FROM t1 ORDER BY b ASC, a DESC;
id	1
select_type	SIMPLE
table	t1
type	index
possible_keys	NULL
key	b
key_len	5
ref	NULL
rows	3
Extra	Using index; Using filesort
SELECT * FROM t1 ORDER BY b ASC, a DESC;
a	b
1	1
3	2
2	2
EXPLAIN SELECT * FROM t1 ORDER BY b DESC, a ASC;
id	1
select_type	SIMPLE
table	t1
type	index
possible_keys	NULL
key	b
key_len	5
ref	NULL
rows	3
Extra	Using index; Using filesort
SELECT * FROM t1 ORDER BY b DESC, a ASC;
a	b
2	2
3	2
1	1
DROP TABLE t1;

#
# Bug#27610: ALTER TABLE ROW_FORMAT=... does not rebuild the table.
#

# - prepare;

DROP TABLE IF EXISTS t1;

CREATE TABLE t1(c INT)
ENGINE = InnoDB
ROW_FORMAT = COMPACT;

# - initial check;

SELECT table_schema, table_name, row_format
FROM INFORMATION_SCHEMA.TABLES
WHERE table_schema = DATABASE() AND table_name = 't1';
table_schema	table_name	row_format
test	t1	Compact

# - change ROW_FORMAT and check;

ALTER TABLE t1 ROW_FORMAT = REDUNDANT;

SELECT table_schema, table_name, row_format
FROM INFORMATION_SCHEMA.TABLES
WHERE table_schema = DATABASE() AND table_name = 't1';
table_schema	table_name	row_format
test	t1	Redundant

# - that's it, cleanup.

DROP TABLE t1;
create table t1(a char(10) not null, unique key aa(a(1)),
b char(4) not null, unique key bb(b(4))) engine=innodb;
desc t1;
Field	Type	Null	Key	Default	Extra
a	char(10)	NO	UNI	NULL	
b	char(4)	NO	PRI	NULL	
show create table t1;
Table	Create Table
t1	CREATE TABLE `t1` (
  `a` char(10) NOT NULL,
  `b` char(4) NOT NULL,
  UNIQUE KEY `bb` (`b`),
  UNIQUE KEY `aa` (`a`(1))
) ENGINE=InnoDB DEFAULT CHARSET=latin1
drop table t1;
CREATE TABLE t1 (id int, type char(6), d int, INDEX idx(id,d)) ENGINE=InnoDB;
INSERT INTO t1 VALUES 
(191, 'member', 1), (NULL, 'member', 3), (NULL, 'member', 4), (201, 'member', 2);
EXPLAIN SELECT * FROM t1 WHERE id=191 OR id IS NULL ORDER BY d;
id	select_type	table	type	possible_keys	key	key_len	ref	rows	Extra
1	SIMPLE	t1	ALL	idx	NULL	NULL	NULL	4	Using where; Using filesort
SELECT * FROM t1 WHERE id=191 OR id IS NULL ORDER BY d;
id	type	d
191	member	1
NULL	member	3
NULL	member	4
DROP TABLE t1;
set @my_innodb_autoextend_increment=@@global.innodb_autoextend_increment;
set global innodb_autoextend_increment=8;
set global innodb_autoextend_increment=@my_innodb_autoextend_increment;
set @my_innodb_commit_concurrency=@@global.innodb_commit_concurrency;
set global innodb_commit_concurrency=0;
set global innodb_commit_concurrency=@my_innodb_commit_concurrency;
CREATE TABLE t1 (a int, b int, c int, PRIMARY KEY (a), KEY t1_b (b))
ENGINE=InnoDB;
INSERT INTO t1 (a,b,c) VALUES (1,1,1), (2,1,1), (3,1,1), (4,1,1);
INSERT INTO t1 (a,b,c) SELECT a+4,b,c FROM t1;
EXPLAIN SELECT a, b, c FROM t1 WHERE b = 1 ORDER BY a DESC LIMIT 5;
id	select_type	table	type	possible_keys	key	key_len	ref	rows	Extra
1	SIMPLE	t1	index	t1_b	PRIMARY	4	NULL	8	Using where
SELECT a, b, c FROM t1 WHERE b = 1 ORDER BY a DESC LIMIT 5;
a	b	c
8	1	1
7	1	1
6	1	1
5	1	1
4	1	1
DROP TABLE t1;
DROP TABLE IF EXISTS t1;
CREATE TABLE t1 (a char(50)) ENGINE=InnoDB;
CREATE INDEX i1 on t1 (a(3));
SELECT * FROM t1 WHERE a = 'abcde';
a
DROP TABLE t1;
#
# BUG #26288: savepoint are not deleted on comit, if the transaction 
# was otherwise empty
#
BEGIN;
SAVEPOINT s1;
COMMIT;
RELEASE SAVEPOINT s1;
ERROR 42000: SAVEPOINT s1 does not exist
BEGIN;
SAVEPOINT s2;
COMMIT;
ROLLBACK TO SAVEPOINT s2;
ERROR 42000: SAVEPOINT s2 does not exist
BEGIN;
SAVEPOINT s3;
ROLLBACK;
RELEASE SAVEPOINT s3;
ERROR 42000: SAVEPOINT s3 does not exist
BEGIN;
SAVEPOINT s4;
ROLLBACK;
ROLLBACK TO SAVEPOINT s4;
ERROR 42000: SAVEPOINT s4 does not exist
End of 5.0 tests
CREATE TABLE `t2` (
`k` int(11) NOT NULL auto_increment,
`a` int(11) default NULL,
`c` int(11) default NULL,
PRIMARY KEY  (`k`),
UNIQUE KEY `idx_1` (`a`)
);
insert into t2 ( a ) values ( 6 ) on duplicate key update c =
ifnull( c,
0 ) + 1;
insert into t2 ( a ) values ( 7 ) on duplicate key update c =
ifnull( c,
0 ) + 1;
select last_insert_id();
last_insert_id()
2
select * from t2;
k	a	c
1	6	NULL
2	7	NULL
insert into t2 ( a ) values ( 6 ) on duplicate key update c =
ifnull( c,
0 ) + 1;
select last_insert_id();
last_insert_id()
2
select last_insert_id(0);
last_insert_id(0)
0
insert into t2 ( a ) values ( 6 ) on duplicate key update c =
ifnull( c,
0 ) + 1;
select last_insert_id();
last_insert_id()
0
select * from t2;
k	a	c
1	6	2
2	7	NULL
insert ignore into t2 values (null,6,1),(10,8,1);
select last_insert_id();
last_insert_id()
0
insert ignore into t2 values (null,6,1),(null,8,1),(null,15,1),(null,20,1);
select last_insert_id();
last_insert_id()
11
select * from t2;
k	a	c
1	6	2
2	7	NULL
10	8	1
11	15	1
12	20	1
insert into t2 ( a ) values ( 6 ) on duplicate key update c =
ifnull( c,
0 ) + 1, k=last_insert_id(k);
select last_insert_id();
last_insert_id()
1
select * from t2;
k	a	c
1	6	3
2	7	NULL
10	8	1
11	15	1
12	20	1
drop table t2;
drop table if exists t1, t2;
create table t1 (i int);
alter table t1 modify i int default 1;
alter table t1 modify i int default 2, rename t2;
lock table t2 write;
alter table t2 modify i int default 3;
unlock tables;
lock table t2 write;
alter table t2 modify i int default 4, rename t1;
unlock tables;
drop table t1;
drop table if exists t1;
create table t1 (i int);
insert into t1 values ();
lock table t1 write;
alter table t1 modify i int default 1;
insert into t1 values ();
select * from t1;
i
NULL
1
alter table t1 change i c char(10) default "Two";
insert into t1 values ();
select * from t1;
c
NULL
1
Two
unlock tables;
select * from t1;
c
NULL
1
Two
drop tables t1;
create table t1(f1 varchar(5) unique, f2 timestamp NOT NULL DEFAULT
CURRENT_TIMESTAMP ON UPDATE CURRENT_TIMESTAMP);
insert into t1(f1) values(1);
select @a:=f2 from t1;
@a:=f2
#
update t1 set f1=1;
select @b:=f2 from t1;
@b:=f2
#
select if(@a=@b,"ok","wrong");
if(@a=@b,"ok","wrong")
ok
insert into t1(f1) values (1) on duplicate key update f1="1";
select @b:=f2 from t1;
@b:=f2
#
select if(@a=@b,"ok","wrong");
if(@a=@b,"ok","wrong")
ok
insert into t1(f1) select f1 from t1 on duplicate key update f1="1";
select @b:=f2 from t1;
@b:=f2
#
select if(@a=@b,"ok","wrong");
if(@a=@b,"ok","wrong")
ok
drop table t1;
SET SESSION AUTOCOMMIT = 0;
SET SESSION TRANSACTION ISOLATION LEVEL READ COMMITTED;
set binlog_format=mixed;
# Switch to connection con1
CREATE TABLE t1 (a INT PRIMARY KEY, b VARCHAR(256))
ENGINE = InnoDB;
INSERT INTO t1 VALUES (1,2);
# 1. test for locking:
BEGIN;
UPDATE t1 SET b = 12 WHERE a = 1;
affected rows: 1
info: Rows matched: 1  Changed: 1  Warnings: 0
SELECT * FROM t1;
a	b
1	12
# Switch to connection con2
UPDATE t1 SET b = 21 WHERE a = 1;
ERROR HY000: Lock wait timeout exceeded; try restarting transaction
# Switch to connection con1
SELECT * FROM t1;
a	b
1	12
ROLLBACK;
# 2. test for serialized update:
CREATE TABLE t2 (a INT);
TRUNCATE t1;
INSERT INTO t1 VALUES (1,'init');
CREATE PROCEDURE p1()
BEGIN
UPDATE t1 SET b = CONCAT(b, '+con2')  WHERE a = 1;
INSERT INTO t2 VALUES ();
END|
BEGIN;
UPDATE t1 SET b = CONCAT(b, '+con1') WHERE a = 1;
affected rows: 1
info: Rows matched: 1  Changed: 1  Warnings: 0
SELECT * FROM t1;
a	b
1	init+con1
# Switch to connection con2
CALL p1;;
# Switch to connection con1
SELECT * FROM t1;
a	b
1	init+con1
COMMIT;
SELECT * FROM t1;
a	b
1	init+con1
# Switch to connection con2
SELECT * FROM t1;
a	b
1	init+con1+con2
# Switch to connection con1
# 3. test for updated key column:
TRUNCATE t1;
TRUNCATE t2;
INSERT INTO t1 VALUES (1,'init');
BEGIN;
UPDATE t1 SET a = 2, b = CONCAT(b, '+con1') WHERE a = 1;
affected rows: 1
info: Rows matched: 1  Changed: 1  Warnings: 0
SELECT * FROM t1;
a	b
2	init+con1
# Switch to connection con2
CALL p1;;
# Switch to connection con1
SELECT * FROM t1;
a	b
2	init+con1
COMMIT;
SELECT * FROM t1;
a	b
2	init+con1
# Switch to connection con2
SELECT * FROM t1;
a	b
2	init+con1
DROP PROCEDURE p1;
DROP TABLE t1, t2;
CREATE TABLE t1 (a INT NOT NULL, b INT NOT NULL, PRIMARY KEY (a,b)) engine=innodb;
CREATE TABLE t2 (c INT NOT NULL, d INT NOT NULL, PRIMARY KEY (c,d),
CONSTRAINT c2 FOREIGN KEY f2 (c) REFERENCES t1 (a,b) ON UPDATE NO ACTION) engine=innodb;
ERROR 42000: Incorrect foreign key definition for 'f2': Key reference and table reference don't match
CREATE TABLE t2 (c INT NOT NULL, d INT NOT NULL, PRIMARY KEY (c,d),
CONSTRAINT c2 FOREIGN KEY (c) REFERENCES t1 (a,b) ON UPDATE NO ACTION) engine=innodb;
ERROR 42000: Incorrect foreign key definition for 'c2': Key reference and table reference don't match
CREATE TABLE t2 (c INT NOT NULL, d INT NOT NULL, PRIMARY KEY (c,d),
CONSTRAINT c1 FOREIGN KEY c2 (c) REFERENCES t1 (a) ON DELETE NO ACTION,
CONSTRAINT c2 FOREIGN KEY (c) REFERENCES t1 (a) ON UPDATE NO ACTION) engine=innodb;
ALTER TABLE t2 DROP FOREIGN KEY c2;
DROP TABLE t2;
CREATE TABLE t2 (c INT NOT NULL, d INT NOT NULL, PRIMARY KEY (c,d),
FOREIGN KEY (c) REFERENCES t1 (a,k) ON UPDATE NO ACTION) engine=innodb;
ERROR 42000: Incorrect foreign key definition for 'foreign key without name': Key reference and table reference don't match
CREATE TABLE t2 (c INT NOT NULL, d INT NOT NULL, PRIMARY KEY (c,d),
FOREIGN KEY f1 (c) REFERENCES t1 (a,k) ON UPDATE NO ACTION) engine=innodb;
ERROR 42000: Incorrect foreign key definition for 'f1': Key reference and table reference don't match
CREATE TABLE t2 (c INT NOT NULL, d INT NOT NULL, PRIMARY KEY (c,d),
CONSTRAINT c1 FOREIGN KEY f1 (c) REFERENCES t1 (a) ON DELETE NO ACTION,
CONSTRAINT c2 FOREIGN KEY (c) REFERENCES t1 (a) ON UPDATE NO ACTION,
FOREIGN KEY f3 (c) REFERENCES t1 (a) ON UPDATE NO ACTION,
FOREIGN KEY (c) REFERENCES t1 (a) ON UPDATE NO ACTION) engine=innodb;
SHOW CREATE TABLE t2;
Table	Create Table
t2	CREATE TABLE `t2` (
  `c` int(11) NOT NULL,
  `d` int(11) NOT NULL,
  PRIMARY KEY (`c`,`d`),
  CONSTRAINT `c1` FOREIGN KEY (`c`) REFERENCES `t1` (`a`) ON DELETE NO ACTION,
  CONSTRAINT `c2` FOREIGN KEY (`c`) REFERENCES `t1` (`a`) ON UPDATE NO ACTION,
  CONSTRAINT `t2_ibfk_1` FOREIGN KEY (`c`) REFERENCES `t1` (`a`) ON UPDATE NO ACTION,
  CONSTRAINT `t2_ibfk_2` FOREIGN KEY (`c`) REFERENCES `t1` (`a`) ON UPDATE NO ACTION
) ENGINE=InnoDB DEFAULT CHARSET=latin1
DROP TABLE t2;
DROP TABLE t1;
create table t1 (a int auto_increment primary key) engine=innodb;
alter table t1 order by a;
Warnings:
Warning	1105	ORDER BY ignored as there is a user-defined clustered index in the table 't1'
drop table t1;
CREATE TABLE t1
(vid integer NOT NULL,
tid integer NOT NULL,
idx integer NOT NULL,
name varchar(128) NOT NULL,
type varchar(128) NULL,
PRIMARY KEY(idx, vid, tid),
UNIQUE(vid, tid, name)
) ENGINE=InnoDB;
INSERT INTO t1 VALUES
(1,1,1,'pk',NULL),(2,1,1,'pk',NULL),(3,1,1,'pk',NULL),(4,1,1,'c1',NULL),
(5,1,1,'pk',NULL),(1,1,2,'c1',NULL),(2,1,2,'c1',NULL),(3,1,2,'c1',NULL),
(4,1,2,'c2',NULL),(5,1,2,'c1',NULL),(2,1,3,'c2',NULL),(3,1,3,'c2',NULL),
(4,1,3,'pk',NULL),(5,1,3,'c2',NULL),
(2,1,4,'c_extra',NULL),(3,1,4,'c_extra',NULL);
EXPLAIN SELECT * FROM t1 WHERE tid = 1 AND vid = 3 ORDER BY idx DESC;
id	select_type	table	type	possible_keys	key	key_len	ref	rows	Extra
1	SIMPLE	t1	index	vid	PRIMARY	12	NULL	16	Using where
SELECT * FROM t1 WHERE tid = 1 AND vid = 3 ORDER BY idx DESC;
vid	tid	idx	name	type
3	1	4	c_extra	NULL
3	1	3	c2	NULL
3	1	2	c1	NULL
3	1	1	pk	NULL
DROP TABLE t1;
End of 5.1 tests
drop table if exists t1, t2, t3;
create table t1(a int);
insert into t1 values (0),(1),(2),(3),(4),(5),(6),(7),(8),(9);
create table t2 (a int, b int, pk int, key(a,b), primary key(pk)) engine=innodb;
insert into t2 select @a:=A.a+10*(B.a + 10*C.a),@a, @a from t1 A, t1 B, t1 C;
this must use key 'a', not PRIMARY:
explain select a from t2 where a=b;
id	select_type	table	type	possible_keys	key	key_len	ref	rows	Extra
1	SIMPLE	t2	index	NULL	a	10	NULL	#	Using where; Using index
drop table t1, t2;
SET SESSION BINLOG_FORMAT=STATEMENT;
SET SESSION TRANSACTION ISOLATION LEVEL READ COMMITTED;
select @@session.sql_log_bin, @@session.binlog_format, @@session.tx_isolation;
@@session.sql_log_bin	1
@@session.binlog_format	STATEMENT
@@session.tx_isolation	READ-COMMITTED
CREATE TABLE t1 ( a INT ) ENGINE=InnoDB;
INSERT INTO t1 VALUES(1);
DROP TABLE t1;
DROP TABLE IF EXISTS t1;
CREATE TABLE t1 (a char(50)) ENGINE=InnoDB;
CREATE INDEX i1 on t1 (a(3));
SELECT * FROM t1 WHERE a = 'abcde';
a
DROP TABLE t1;
CREATE TABLE foo (a int, b int, c char(10),
PRIMARY KEY (c(3)),
KEY b (b)
) engine=innodb;
CREATE TABLE foo2 (a int, b int, c char(10),
PRIMARY KEY (c),
KEY b (b)
) engine=innodb;
CREATE TABLE bar (a int, b int, c char(10),
PRIMARY KEY (c(3)),
KEY b (b)
) engine=myisam;
INSERT INTO foo VALUES
(1,2,'abcdefghij'), (2,3,''), (3,4,'klmnopqrst'),
(4,5,'uvwxyz'), (5,6,'meotnsyglt'), (4,5,'asfdewe');
INSERT INTO bar SELECT * FROM foo;
INSERT INTO foo2 SELECT * FROM foo;
EXPLAIN SELECT c FROM bar WHERE b>2;;
id	1
select_type	SIMPLE
table	bar
type	ALL
possible_keys	b
key	NULL
key_len	NULL
ref	NULL
rows	6
Extra	Using where
EXPLAIN SELECT c FROM foo WHERE b>2;;
id	1
select_type	SIMPLE
table	foo
type	ALL
possible_keys	b
key	NULL
key_len	NULL
ref	NULL
rows	6
Extra	Using where
EXPLAIN SELECT c FROM foo2 WHERE b>2;;
id	1
select_type	SIMPLE
table	foo2
type	range
possible_keys	b
key	b
key_len	5
ref	NULL
rows	3
Extra	Using where; Using index
EXPLAIN SELECT c FROM bar WHERE c>2;;
id	1
select_type	SIMPLE
table	bar
type	ALL
possible_keys	PRIMARY
key	NULL
key_len	NULL
ref	NULL
rows	6
Extra	Using where
EXPLAIN SELECT c FROM foo WHERE c>2;;
id	1
select_type	SIMPLE
table	foo
type	ALL
possible_keys	PRIMARY
key	NULL
key_len	NULL
ref	NULL
rows	6
Extra	Using where
EXPLAIN SELECT c FROM foo2 WHERE c>2;;
id	1
select_type	SIMPLE
table	foo2
type	index
possible_keys	PRIMARY
key	b
key_len	5
ref	NULL
rows	6
Extra	Using where; Using index
DROP TABLE foo, bar, foo2;
DROP TABLE IF EXISTS t1,t3,t2;
DROP FUNCTION IF EXISTS f1;
CREATE FUNCTION f1() RETURNS VARCHAR(250)
BEGIN
return 'hhhhhhh' ;
END|
CREATE TABLE t1 (a VARCHAR(20), b VARCHAR(20), c VARCHAR(20)) ENGINE=INNODB;
BEGIN WORK;
CREATE TEMPORARY TABLE t2 (a VARCHAR(20), b VARCHAR(20), c varchar(20)) ENGINE=INNODB;
CREATE TEMPORARY TABLE t3 LIKE t2;
INSERT INTO t1 VALUES ('a','b',NULL),('c','d',NULL),('e','f',NULL);
SET @stmt := CONCAT('INSERT INTO t2 SELECT tbl.a, tbl.b, f1()',' FROM t1 tbl');
PREPARE stmt1 FROM @stmt;
SET @stmt := CONCAT('INSERT INTO t3', ' SELECT * FROM t2');
PREPARE stmt3 FROM @stmt;
EXECUTE stmt1;
COMMIT;
DEALLOCATE PREPARE stmt1;
DEALLOCATE PREPARE stmt3;
DROP TABLE t1,t3,t2;
DROP FUNCTION f1;
DROP TABLE IF EXISTS t1,t2;
CREATE TABLE t1 (id INT NOT NULL, PRIMARY KEY (id)) ENGINE=INNODB;
CREATE TABLE t2 (id INT PRIMARY KEY,
t1_id INT, INDEX par_ind (t1_id),
FOREIGN KEY (t1_id) REFERENCES t1(id)) ENGINE=INNODB;
INSERT INTO t1 VALUES (1),(2);
INSERT INTO t2 VALUES (3,2);
SET AUTOCOMMIT = 0;
START TRANSACTION;
TRUNCATE TABLE t1;
ERROR 23000: Cannot delete or update a parent row: a foreign key constraint fails (`test`.`t2`, CONSTRAINT `t2_ibfk_1` FOREIGN KEY (`t1_id`) REFERENCES `t1` (`id`))
SELECT * FROM t1;
id
1
2
COMMIT;
SELECT * FROM t1;
id
1
2
START TRANSACTION;
TRUNCATE TABLE t1;
ERROR 23000: Cannot delete or update a parent row: a foreign key constraint fails (`test`.`t2`, CONSTRAINT `t2_ibfk_1` FOREIGN KEY (`t1_id`) REFERENCES `t1` (`id`))
SELECT * FROM t1;
id
1
2
ROLLBACK;
SELECT * FROM t1;
id
1
2
SET AUTOCOMMIT = 1;
START TRANSACTION;
SELECT * FROM t1;
id
1
2
COMMIT;
TRUNCATE TABLE t1;
ERROR 23000: Cannot delete or update a parent row: a foreign key constraint fails (`test`.`t2`, CONSTRAINT `t2_ibfk_1` FOREIGN KEY (`t1_id`) REFERENCES `t1` (`id`))
SELECT * FROM t1;
id
1
2
DELETE FROM t2 WHERE id = 3;
START TRANSACTION;
SELECT * FROM t1;
id
1
2
TRUNCATE TABLE t1;
ROLLBACK;
SELECT * FROM t1;
id
TRUNCATE TABLE t2;
DROP TABLE t2;
DROP TABLE t1;
<<<<<<< HEAD
End of 5.1 tests
#
# BUG#42744: Crash when using a join buffer to join a table with a blob
# column and an additional column used for duplicate elimination.
#
CREATE TABLE t1 (a tinyblob) ENGINE=InnoDB;
CREATE TABLE t2 (a int PRIMARY KEY,  b tinyblob) ENGINE=InnoDB;
INSERT INTO t1 VALUES ('1'), (NULL);
INSERT INTO t2 VALUES (1, '1');
set join_cache_level=1;
EXPLAIN
SELECT t2.b FROM t1,t2 WHERE t1.a IN (SELECT 1 FROM t2);
id	select_type	table	type	possible_keys	key	key_len	ref	rows	Extra
1	PRIMARY	t2	ALL	NULL	NULL	NULL	NULL	1	Start temporary
1	PRIMARY	t2	index	NULL	PRIMARY	4	NULL	1	Using index; Using join buffer
1	PRIMARY	t1	ALL	NULL	NULL	NULL	NULL	2	Using where; End temporary; Using join buffer
SELECT t2.b FROM t1,t2 WHERE t1.a IN (SELECT 1 FROM t2);
b
1
set join_cache_level=default;
DROP TABLE t1,t2;
End of 6.0 tests
=======
#
# Bug#40127 Multiple table DELETE IGNORE hangs on foreign key constraint violation on 5.0
#
CREATE TABLE t1 (
id INT UNSIGNED NOT NULL AUTO_INCREMENT,
PRIMARY KEY (id)
) ENGINE=InnoDB;
CREATE TABLE t2 (
id INT UNSIGNED NOT NULL AUTO_INCREMENT,
aid INT UNSIGNED NOT NULL,
PRIMARY KEY (id),
FOREIGN KEY (aid) REFERENCES t1 (id)
) ENGINE=InnoDB;
CREATE TABLE t3 (
bid INT UNSIGNED NOT NULL,
FOREIGN KEY (bid) REFERENCES t2 (id)
) ENGINE=InnoDB;
CREATE TABLE t4 (
a INT
) ENGINE=InnoDB;
CREATE TABLE t5 (
a INT
) ENGINE=InnoDB;
INSERT INTO t1 (id) VALUES (1);
INSERT INTO t2 (id, aid) VALUES (1, 1),(2,1),(3,1),(4,1);
INSERT INTO t3 (bid) VALUES (1);
INSERT INTO t4 VALUES (1),(2),(3),(4),(5);
INSERT INTO t5 VALUES (1);
DELETE t5 FROM t4 LEFT JOIN t5 ON t4.a= t5.a;
DELETE t2, t1 FROM t2 INNER JOIN t1 ON (t2.aid = t1.id) WHERE t2.id = 1;
ERROR 23000: Cannot delete or update a parent row: a foreign key constraint fails (`test`.`t3`, CONSTRAINT `t3_ibfk_1` FOREIGN KEY (`bid`) REFERENCES `t2` (`id`))
DELETE t2, t1 FROM t2 INNER JOIN t1 ON (t2.aid = t1.id) WHERE t2.id = 1;
ERROR 23000: Cannot delete or update a parent row: a foreign key constraint fails (`test`.`t3`, CONSTRAINT `t3_ibfk_1` FOREIGN KEY (`bid`) REFERENCES `t2` (`id`))
DELETE IGNORE t2, t1 FROM t2 INNER JOIN t1 ON (t2.aid = t1.id) WHERE t2.id = 1;
DROP TABLE t3;
DROP TABLE t2;
DROP TABLE t1;
DROP TABLES t4,t5;
# Bug#40127 Multiple table DELETE IGNORE hangs on foreign key constraint violation on 5.0
# Testing for any side effects of IGNORE on AFTER DELETE triggers used with
# transactional tables.
#
CREATE TABLE t1 (i INT NOT NULL PRIMARY KEY) ENGINE=InnoDB;
CREATE TABLE t2 (a VARCHAR(100)) ENGINE=InnoDB;
CREATE TABLE t3 (i INT NOT NULL PRIMARY KEY) ENGINE=InnoDB;
CREATE TABLE t4 (i INT NOT NULL PRIMARY KEY, t1i INT, 
FOREIGN KEY (t1i) REFERENCES t1(i))
ENGINE=InnoDB;
CREATE TRIGGER trg AFTER DELETE ON t1 FOR EACH ROW
BEGIN
SET @b:='EXECUTED TRIGGER';
INSERT INTO t2 VALUES (@b);
SET @a:= error_happens_here;
END||
SET @b:="";
SET @a:="";
INSERT INTO t1 VALUES (1),(2),(3),(4);
INSERT INTO t3 SELECT * FROM t1;
** An error in a trigger causes rollback of the statement.
DELETE t1 FROM t3 LEFT JOIN t1 ON t1.i=t3.i;
ERROR 42S22: Unknown column 'error_happens_here' in 'field list'
SELECT @a,@b;
@a	@b
	EXECUTED TRIGGER
SELECT * FROM t2;
a
SELECT * FROM t1 LEFT JOIN t3 ON t1.i=t3.i;
i	i
1	1
2	2
3	3
4	4
** Same happens with the IGNORE option
DELETE IGNORE t1 FROM t3 LEFT JOIN t1 ON t1.i=t3.i;
ERROR 42S22: Unknown column 'error_happens_here' in 'field list'
SELECT * FROM t2;
a
SELECT * FROM t1 LEFT JOIN t3 ON t1.i=t3.i;
i	i
1	1
2	2
3	3
4	4
**
** The following is an attempt to demonstrate
** error handling inside a row iteration.
**
DROP TRIGGER trg;
TRUNCATE TABLE t1;
TRUNCATE TABLE t2;
TRUNCATE TABLE t3;
INSERT INTO t1 VALUES (1),(2),(3),(4);
INSERT INTO t3 VALUES (1),(2),(3),(4);
INSERT INTO t4 VALUES (3,3),(4,4);
CREATE TRIGGER trg AFTER DELETE ON t1 FOR EACH ROW
BEGIN
SET @b:= CONCAT('EXECUTED TRIGGER FOR ROW ',CAST(OLD.i AS CHAR));
INSERT INTO t2 VALUES (@b);
END||
** DELETE is prevented by foreign key constrains but errors are silenced.
** The AFTER trigger isn't fired.
DELETE IGNORE t1 FROM t3 LEFT JOIN t1 ON t1.i=t3.i;
** Tables are modified by best effort:
SELECT * FROM t1 LEFT JOIN t3 ON t1.i=t3.i;
i	i
3	3
4	4
** The AFTER trigger was only executed on successful rows:
SELECT * FROM t2;
a
EXECUTED TRIGGER FOR ROW 1
EXECUTED TRIGGER FOR ROW 2
DROP TRIGGER trg;
**
** Induce an error midway through an AFTER-trigger
**
TRUNCATE TABLE t4;
TRUNCATE TABLE t1;
TRUNCATE TABLE t3;
INSERT INTO t1 VALUES (1),(2),(3),(4);
INSERT INTO t3 VALUES (1),(2),(3),(4);
CREATE TRIGGER trg AFTER DELETE ON t1 FOR EACH ROW
BEGIN
SET @a:= @a+1;
IF @a > 2 THEN
INSERT INTO t4 VALUES (5,5);
END IF;
END||
SET @a:=0;
** Errors in the trigger causes the statement to abort.
DELETE IGNORE t1 FROM t3 LEFT JOIN t1 ON t1.i=t3.i;
ERROR 23000: Cannot add or update a child row: a foreign key constraint fails (`test`.`t4`, CONSTRAINT `t4_ibfk_1` FOREIGN KEY (`t1i`) REFERENCES `t1` (`i`))
SELECT * FROM t1 LEFT JOIN t3 ON t1.i=t3.i;
i	i
1	1
2	2
3	3
4	4
SELECT * FROM t4;
i	t1i
DROP TRIGGER trg;
DROP TABLE t4;
DROP TABLE t1;
DROP TABLE t2;
DROP TABLE t3;
End of 5.1 tests
>>>>>>> 598b11a3
<|MERGE_RESOLUTION|>--- conflicted
+++ resolved
@@ -1877,30 +1877,6 @@
 TRUNCATE TABLE t2;
 DROP TABLE t2;
 DROP TABLE t1;
-<<<<<<< HEAD
-End of 5.1 tests
-#
-# BUG#42744: Crash when using a join buffer to join a table with a blob
-# column and an additional column used for duplicate elimination.
-#
-CREATE TABLE t1 (a tinyblob) ENGINE=InnoDB;
-CREATE TABLE t2 (a int PRIMARY KEY,  b tinyblob) ENGINE=InnoDB;
-INSERT INTO t1 VALUES ('1'), (NULL);
-INSERT INTO t2 VALUES (1, '1');
-set join_cache_level=1;
-EXPLAIN
-SELECT t2.b FROM t1,t2 WHERE t1.a IN (SELECT 1 FROM t2);
-id	select_type	table	type	possible_keys	key	key_len	ref	rows	Extra
-1	PRIMARY	t2	ALL	NULL	NULL	NULL	NULL	1	Start temporary
-1	PRIMARY	t2	index	NULL	PRIMARY	4	NULL	1	Using index; Using join buffer
-1	PRIMARY	t1	ALL	NULL	NULL	NULL	NULL	2	Using where; End temporary; Using join buffer
-SELECT t2.b FROM t1,t2 WHERE t1.a IN (SELECT 1 FROM t2);
-b
-1
-set join_cache_level=default;
-DROP TABLE t1,t2;
-End of 6.0 tests
-=======
 #
 # Bug#40127 Multiple table DELETE IGNORE hangs on foreign key constraint violation on 5.0
 #
@@ -2047,4 +2023,24 @@
 DROP TABLE t2;
 DROP TABLE t3;
 End of 5.1 tests
->>>>>>> 598b11a3
+#
+# BUG#42744: Crash when using a join buffer to join a table with a blob
+# column and an additional column used for duplicate elimination.
+#
+CREATE TABLE t1 (a tinyblob) ENGINE=InnoDB;
+CREATE TABLE t2 (a int PRIMARY KEY,  b tinyblob) ENGINE=InnoDB;
+INSERT INTO t1 VALUES ('1'), (NULL);
+INSERT INTO t2 VALUES (1, '1');
+set join_cache_level=1;
+EXPLAIN
+SELECT t2.b FROM t1,t2 WHERE t1.a IN (SELECT 1 FROM t2);
+id	select_type	table	type	possible_keys	key	key_len	ref	rows	Extra
+1	PRIMARY	t2	ALL	NULL	NULL	NULL	NULL	1	Start temporary
+1	PRIMARY	t2	index	NULL	PRIMARY	4	NULL	1	Using index; Using join buffer
+1	PRIMARY	t1	ALL	NULL	NULL	NULL	NULL	2	Using where; End temporary; Using join buffer
+SELECT t2.b FROM t1,t2 WHERE t1.a IN (SELECT 1 FROM t2);
+b
+1
+set join_cache_level=default;
+DROP TABLE t1,t2;
+End of 6.0 tests