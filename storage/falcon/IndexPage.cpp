/* Copyright (C) 2006 MySQL AB

   This program is free software; you can redistribute it and/or modify
   it under the terms of the GNU General Public License as published by
   the Free Software Foundation; version 2 of the License.

   This program is distributed in the hope that it will be useful,
   but WITHOUT ANY WARRANTY; without even the implied warranty of
   MERCHANTABILITY or FITNESS FOR A PARTICULAR PURPOSE.  See the
   GNU General Public License for more details.

   You should have received a copy of the GNU General Public License
   along with this program; if not, write to the Free Software
   Foundation, Inc., 59 Temple Place, Suite 330, Boston, MA  02111-1307  USA */

// IndexPage.cpp: implementation of the IndexPage class.
//
//////////////////////////////////////////////////////////////////////

#include <memory.h>
#include <string.h>
#include <stdio.h>
#include "Engine.h"
#include "IndexPage.h"
#include "Dbb.h"
#include "BDB.h"
#include "Validation.h"
#include "InversionPage.h"
#include "IndexNode.h"
#include "Log.h"
#include "LogLock.h"
#include "Debug.h"
#include "IndexKey.h"
#include "SerialLog.h"
#include "SerialLogControl.h"
#include "SQLError.h"
#include "Index.h"

#ifdef _DEBUG
#undef THIS_FILE
static const char THIS_FILE[]=__FILE__;
#endif

// Do not make supernode, if there is too much loss for prefix compression
#define SUPERNODE_COMPRESSION_LOSS_LIMIT(pageSize) (pageSize)/(SUPERNODES+1)/2

//////////////////////////////////////////////////////////////////////
// Construction/Destruction
//////////////////////////////////////////////////////////////////////

AddNodeResult IndexPage::addNode(Dbb *dbb, IndexKey *indexKey, int32 recordNumber)
{


	// Find the insertion point.  In the process, compute the prior key
	UCHAR *key = indexKey->key;
	IndexKey priorKey;

	IndexNode node(findInsertionPoint(indexKey, recordNumber, &priorKey));

	if (node.getNumber() == recordNumber && 
		 indexKey->keyLength == node.offset + node.length &&
		 memcmp (priorKey.key, key, node.offset) == 0 &&
		 memcmp (node.key, key + node.offset, node.length) == 0)
		return Duplicate;

	// We got the prior key value.  Get key value for insertion point

	IndexKey nextKey (priorKey);
	return addNode(dbb, indexKey, recordNumber, &node, &priorKey, &nextKey);
}

// Add node (with already known insertion point)
AddNodeResult IndexPage::addNode (Dbb *dbb, IndexKey *indexKey, int32 recordNumber, IndexNode *node, IndexKey *priorKey, IndexKey *nextKey)
{

	UCHAR *key = indexKey->key;

	if (dbb->debug & (DEBUG_KEYS | DEBUG_NODES_ADDED | DEBUG_PAGE_LEVEL))
		{
		Log::debug("\n***** addNode(%d) - ", recordNumber);
		Btn::printKey ("New key", indexKey, 0, false);
		}
		
	if (dbb->debug & (DEBUG_PAGES | DEBUG_NODES_ADDED))
		printPage (this, 0, false);
	//validate(NULL);

	// Compute delta size of new node
	int offset1 = computePrefix (priorKey, indexKey);

	// Check whether inserted node shall be supernode. If yes, does not compress the prefix.
	bool makeNextSuper;
	bool makeSuper = checkAddSuperNode(dbb->pageSize, node, indexKey, recordNumber, offset1, &makeNextSuper);
	if (makeSuper)
		offset1 = 0;

	int length1 = indexKey->keyLength - offset1;
	int delta = IndexNode::nodeLength(offset1, length1, recordNumber);
	int32 nextNumber;
	int offset2;
	
	if ((UCHAR*) node->node == (UCHAR*) this + length)
		{
		offset2 = -1;
		nextNumber = 0;
		}
	else
		{
		node->expandKey (nextKey);
		offset2 = computePrefix(indexKey, nextKey);

		if (offset2 > SUPERNODE_COMPRESSION_LOSS_LIMIT(dbb->pageSize))
			makeNextSuper = false; // compresses well, no supenode
		else if (makeNextSuper)
			offset2 = 0; // we'll make supernode, so don't prefix compress

		int deltaOffset = offset2 - node->offset;
		
		if (node->length >= 128 && (node->length - deltaOffset) < 128)
			--delta;

		if (node->offset < 128 && (node->offset + deltaOffset) >= 128)
			++delta;
			
		delta -= deltaOffset;
		nextNumber = node->getNumber();
		}

	// If new node doesn't fit on page, split the page now

	if (length + delta > dbb->pageSize)
		{
		if ((char*) node->nextNode < (char*) this + length)
			return SplitMiddle;

		if (node->getNumber() == END_LEVEL)
			return SplitEnd;

		if (offset2 == -1 || nextKey->compare(indexKey) >= 0)
			return NextPage;

		return SplitEnd;
		}

	/***
	Log::debug ("insert index %d, record %d, page offset %d\n",
			index, recordNumber, (CHAR*) node - (CHAR*) page);
	***/

	// Delete supernode at the insertion point, if there was one
	// It might be reinstalled later
	deleteSupernode(node->node);

	// Slide tail of bucket forward to make room

	if (offset2 >= 0)
		{
		UCHAR *tail = (UCHAR*) node->nextNode;
		int tailLength = (int) ((UCHAR*) this + length - tail);
		ASSERT (tailLength >= 0);
		
		if (tailLength > 0)
			moveMemory(tail + delta, tail);
		}

	// Insert new node

	IndexNode newNode;

	if (makeSuper)
		addSupernode(node->node);

	newNode.insert (node->node, offset1, length1, key, recordNumber);

	// If necessary, rebuild next node
	if (makeNextSuper)
		addSupernode(newNode.nextNode);

	if (offset2 >= 0)
		newNode.insert (newNode.nextNode, offset2, nextKey->keyLength - offset2, nextKey->key, nextNumber);




	length += delta;
	//validate(NULL);

	if (dbb->debug & (DEBUG_PAGES | DEBUG_NODES_ADDED))
		printPage (this, 0, false);
	return NodeAdded;
}

/**
@brief		Find the first duplicate of an indexKey in a leaf node.
**/
Btn* IndexPage::findNodeInLeaf(IndexKey *indexKey, IndexKey *foundKey)
{
	ASSERT(level == 0);
	ASSERT(indexKey->recordNumber == 0);

	uint offset = 0;
	uint priorLength = 0;
	UCHAR *key = indexKey->key;
	UCHAR *keyEnd = key + indexKey->keyLength;
	Btn *bucketEnd = getEnd();
	Btn *super;


	if (indexKey->keyLength == 0)
		{
		if (foundKey)
			foundKey->keyLength = 0;

		return nodes;
		}

	bool hitSupernode;
	super = findSupernode(level, key, keyEnd-key, 0, 0, &hitSupernode);

	IndexNode node(super);

	if (hitSupernode)
		goto exit;

	for (;; node.getNext(bucketEnd))
		{
		if (node.node >= bucketEnd)
			{
			if (node.node != bucketEnd)
				FATAL ("Index findNodeInLeaf: trashed btree page");
				
			if (foundKey)
				foundKey->keyLength = priorLength;
				
			return bucketEnd;
			}
		
		int32 number = node.getNumber();
		
		if (number == END_LEVEL)
			break;
			
		if (node.offset < offset)
			break;
			
		if (node.offset > offset || node.length == 0)
			continue;
			
		UCHAR *p = key + node.offset;
		UCHAR *q = node.key;
		UCHAR *nodeEnd = q + node.length;
		
		for (;;)
			{
			if (p == keyEnd)
				goto exit;
				
			if (q == nodeEnd)
				{
				if (indexKey->checkTail(p) < 0)
					goto exit;
				break;
				}
				
			if (*p > *q)
				break;
				
			if (*p++ < *q++)
				goto exit;
			}
			
		offset = (int) (p - key);
		
		if (foundKey)
			{
			node.expandKey (foundKey);
			priorLength = node.offset + node.length;
			}
		}

	exit:

	if (foundKey)
		{
		if (hitSupernode) /* hit on left supernode, find prior key*/
			findPriorNodeForSupernode(node.node,foundKey);
		else
			foundKey->keyLength = priorLength;
		}

	return node.node;
}

int IndexPage::computePrefix(IndexKey *key1, IndexKey *key2)
{
	int len1 = key1->keyLength;
	if (key1->recordNumber)
		len1 -= key1->getAppendedRecordNumberLength();

	int len2 = key2->keyLength;
	if (key2->recordNumber)
		len2 -= key2->getAppendedRecordNumberLength();

	int max = MIN(len1, len2);
	int n;
	UCHAR *v1 = key1->key;
	UCHAR *v2 = key2->key;

	for (n = 0; n < max; ++n)
		if (*v1++ != *v2++)
			return n;

	return n;
}

Bdb* IndexPage::splitIndexPageMiddle(Dbb * dbb, Bdb *bdb, IndexKey *splitKey, TransId transId)
{
	if (dbb->debug & (DEBUG_PAGES | DEBUG_SPLIT_PAGE))
		printPage (this, 0, false);

	// Fudge page end to handle the all-duplicates problem

	UCHAR *key = splitKey->key;
	Btn *pageEnd = (Btn*) ((char*) this + dbb->pageSize - sizeof(Btn) - 256);
	Btn *midpoint = (Btn*) ((UCHAR*) nodes + 
					  (length - OFFSET (IndexPage*, nodes)) / 2);

	/* Find midpoint.  Don't worry about duplicates.
	   Use the node that crosses the midpoint of what is 
	   currently on the page.*/

	IndexNode node (this);
	IndexNode prevNode = node;
	Btn *chain = node.node;
	Btn *bucketEnd = getEnd();
	
	for (; node.node < pageEnd; node.getNext(bucketEnd))
		{
		//int l = 
		node.expandKey(key);

		if (node.offset || node.length)
			{
			if (node.nextNode > midpoint)
				break;

			chain = node.node;
			}
		}

	// The split node should never be the last node on the page
	
	if ((UCHAR*) node.nextNode > (UCHAR*) this + length)
		node = prevNode;

	int tailLength = (int) (((UCHAR*) this + length) - (UCHAR*) node.nextNode);
	
	int delta = (int)(node.nextNode - nodes);
	if (tailLength < 0)
		{
		node.parseNode(nodes);
		tailLength = (int) (((UCHAR*) this + length) - (UCHAR*) node.nextNode);
		delta = (int) (node.nextNode - nodes);
		}

	// If we didn't find a break, use the last one.  This may be the first node

	int kLength = splitKey->keyLength = node.offset + node.length;

	// Allocate and format new page.  Link forward and backward to siblings.

	Bdb *splitBdb = splitPage(dbb, bdb, transId);
	IndexPage *split = (IndexPage*) splitBdb->buffer;

	/* Copy midpoint node to new page.  Compute length, then
	   copy tail of page to new page */

	int32 recordNumber = node.getNumber();
	IndexNode newNode;
	newNode.insert(split->nodes, 0, kLength, key, recordNumber);
	int newNodeSize = IndexNode::nodeLength(0, kLength, recordNumber);

	memcpy(newNode.nextNode, node.nextNode, tailLength);

	/* Now we get tricky.  We need to add a "end bucket" marker with the value
	 * of the next bucket.  So copy a little more (it's already compressed)
	 * and zap the node "number" to "END_BUCKET" */

	node.insert(node.node, node.offset, node.length, key, END_BUCKET);
	length = (int) ((UCHAR*) node.nextNode - (UCHAR*) this);

	//validate(split);
	split->length = (int) (((UCHAR*) newNode.nextNode + tailLength) - (UCHAR*) split);
	//split->validate(this);

	if (level == 0)
		splitKey->appendRecordNumber(recordNumber);

	// Split supernodes
	memset(split->superNodes,0, sizeof(split->superNodes));
	int i = 0;
	for (i = 0; i < SUPERNODES && superNodes[i]; i++) 
 		if(nodes + superNodes[i] >= node.node)
			break;

	int j = 0;
	for (; i < SUPERNODES && superNodes[i]; i++)
		{
		short newVal = superNodes[i] - delta + newNodeSize;
		ASSERT(newVal >=0);
		if(newVal == 0)
			continue;
		split->superNodes[j++] = newVal;
		superNodes[i] = 0;
		}

	//validate(NULL);
	//split->validate(NULL);

	if (dbb->debug & (DEBUG_PAGES | DEBUG_SPLIT_PAGE))
		{
		printPage (this, 0, false);
		printPage (splitBdb, false);
		}

	logIndexPage(splitBdb, transId);

	return splitBdb;
}

Btn* IndexPage::findNodeInBranch(IndexKey *searchKey, int32 searchRecordNumber)
{
	ASSERT(level > 0);

	uint matchedOffset = 0;
	UCHAR *keyEnd = searchKey->keyEnd();
	if (searchKey->recordNumber)
		keyEnd -= searchKey->getAppendedRecordNumberLength();

	Btn *bucketEnd = (Btn*) ((UCHAR*) this + length);
	UCHAR *key = searchKey->key;

	bool hitSupernode;
	Btn *super = findSupernode(level, key, keyEnd - key , searchRecordNumber, 0, &hitSupernode);

	if(hitSupernode)
		return super;

	Btn *prior = super;

	for (IndexNode node(super) ; node.node < bucketEnd ; prior = node.node, node.getNext(bucketEnd))
		{
		if (node.offset < matchedOffset)
			return prior;

		if (node.getNumber() == END_LEVEL)
			return prior;

		if (node.offset > matchedOffset || node.length == 0)
			continue;

		UCHAR *q = node.key;
		UCHAR *p = key + node.offset;
		UCHAR *nodeEnd = q + node.length - node.getAppendedRecordNumberLength();

		// Compare the main part of the key
		for (;;)
			{
			if (p >= keyEnd)
				{
				// return the prior node if this node is longer or
				// we are not comparing the record number.

				if ((q < nodeEnd) || (searchRecordNumber == 0) || (node.length == 0))
					return prior;

				// Compare the record number.

				if (searchRecordNumber < node.getAppendedRecordNumber(nodeEnd))
					return prior;
				}

			if (q >= nodeEnd || *p > *q)
				break;						// searchKey > node, keep looking

			if (*p++ < *q++)
				return prior;
			}

		matchedOffset = (int) (p - key);
		}

	return prior;
}

void IndexPage::validate(void *before)
{
	Btn *bucketEnd = getEnd();
	UCHAR key [MAX_PHYSICAL_KEY_LENGTH];
	int priorKeyLength = 0;
	int keyLength;
	int recordNumber;
	int priorRecordNumber=0;
	int superIdx = 0;
	int supernodeCount = 0;


	for (int i=0; i< SUPERNODES; i++)
	{
		if(superNodes[i] ==0)
			{
			for(;i<SUPERNODES;i++)
				if(superNodes[i] != 0)
					FATAL("Index validate: unexpected non-zero supernode index");
			break;
			}
		if (superNodes[i] < 0)
			FATAL ("Index validate: negative supernode");

		if (i> 0 && superNodes[i-1] >= superNodes[i])
			FATAL ("Index validate: entries in supernode array not increasing");

		if (nodes + superNodes[i] > bucketEnd)
			FATAL ("Index validate: superNodes behind the end of page");

		supernodeCount++;
	}


	for (IndexNode node (this);; node.getNext(bucketEnd))
		{
		if (node.node >= bucketEnd)
			{
			if (node.node != bucketEnd)
				{
				if (before)
					printPage ((IndexPage*) before, 0, false);
					
				printPage (this, 0, false);
				FATAL ("Index validate: trashed btree page");
				}
				
			break;
			}

		bool isSuper = false;
		if (superIdx < SUPERNODES && superNodes[superIdx])
		{
			int delta = superNodes[superIdx] - (short) (node.node - nodes);
			if(delta == 0)
				{
				superIdx++;
				isSuper=true;
				if(node.offset != 0)
					FATAL ("Non-zero offset in supernode");
				}
			else if( delta < 0)
				FATAL ("Index validate: next supernode offset < current offset");
		}

		keyLength = node.keyLength();
		if (level > 0)
			keyLength -= node.getAppendedRecordNumberLength();

		if(isSuper && keyLength==0)
			FATAL("Supernode with 0 key length");

		int l = MIN(priorKeyLength, keyLength);
		if  (level == 0)
			recordNumber = node.getNumber();
		else
			recordNumber = node.getAppendedRecordNumber();

		if (node.number == END_BUCKET)
			{
			ASSERT(nextPage != 0);
			break;
			}

		if (node.number == END_LEVEL)
			break;

		if (node.node != nodes && l>0 && node.length > 0)
			{
			if(node.offset == 0 && node.key[0] == key[0] && !isSuper)
				FATAL("node not correctly prefix-compressed");
			}

		if(node.length == 0 && recordNumber < priorRecordNumber)
			FATAL ("Index validate:  record numbers out of order");

<<<<<<< HEAD
		bool equalKeys = (priorKeyLength == keyLength);
=======

>>>>>>> 55d04e6a
		for (UCHAR *p = node.key, *q = key + node.offset, *end = key + l; q < end; p++, q++)
			{
			if (*p > *q)		// current > previous, good
				break;
			else if (*p == *q)	// current == previous, good so far
				continue;
			else if (*p < *q)	// current < previous, bad
				{
				if (before)
					printPage ((IndexPage*) before, 0, false);
					
				printPage(this, 0, false);
				FATAL("Mal-formed index page");
				}
			}

			node.expandKey(key);
			priorKeyLength = keyLength;
			priorRecordNumber = recordNumber;
		}
		
	if (superIdx != supernodeCount)
		FATAL("lost supernodes");
}

void IndexPage::printPage(Bdb * bdb, bool inversion)
{
	printPage ((IndexPage*) bdb->buffer, bdb->pageNumber, inversion);
}

Bdb* IndexPage::createNewLevel(Dbb* dbb, int level, int version, TransId transId)
{
	Bdb *bdb = dbb->allocPage (PAGE_btree, transId);
	BDB_HISTORY(bdb);
	IndexPage *page = (IndexPage*) bdb->buffer;
	page->level = level;
	page->version = version;
	IndexKey dummy;
	page->length = OFFSET (IndexPage*, nodes);
	//page->addNode (dbb, &dummy, END_LEVEL);
	IndexNode node;
	node.insert(page->nodes, 0, 0, dummy.key, END_LEVEL);
	page->length += IndexNode::nodeLength(0, 0, END_LEVEL);
	
	return bdb;
}

Bdb* IndexPage::createNewLevel(Dbb * dbb, int level, int version, int32 page1, int32 page2, IndexKey* key2, TransId transId)
{
	Bdb *parentBdb = createNewLevel(dbb, level, version, transId);
	BDB_HISTORY(parentBdb);
	IndexPage *parentPage = (IndexPage*) parentBdb->buffer;
	IndexKey dummy(key2->index);
	parentPage->addNode (dbb, &dummy, page1);
	parentPage->addNode (dbb, key2, page2);
	//parentPage->validate(NULL);

	return parentBdb;
}

Bdb* IndexPage::findLevel(Dbb * dbb, int32 indexId, Bdb *bdb, int level, IndexKey *indexKey, int32 recordNumber)
{
	IndexPage *page = (IndexPage*) bdb->buffer;
	
	while (page->level > level)
		{
		IndexNode node (page->findNodeInBranch(indexKey, recordNumber));

		int32 pageNumber = node.getNumber();
		int32 parentPageNumber = bdb->pageNumber;
		
		if (pageNumber == END_BUCKET)
			{
			if (dbb->debug & (DEBUG_PAGES | DEBUG_FIND_LEVEL))
				{
				Log::debug("\n***** findLevel(%d, %d) - node.number = %d\n", recordNumber, indexId, pageNumber);
				page->printPage(page, 0, true, false);
				}
			pageNumber = page->nextPage;
			}
			
		if (pageNumber == 0)
			{
			page->printPage (bdb, false);
			//node.parseNode(page->findNodeInBranch (indexKey, recordNumber));	// try again for debugging
			bdb->release(REL_HISTORY);
			throw SQLError (DATABASE_CORRUPTION, "index %d damaged", indexId);
			}
		
		bdb = dbb->handoffPage (bdb, pageNumber, PAGE_btree, Exclusive);
		BDB_HISTORY(bdb);
		page = (IndexPage*) bdb->buffer;

		if (dbb->debug & (DEBUG_PAGES | DEBUG_FIND_LEVEL))
			page->printPage (bdb, false);
		
		page->parentPage = parentPageNumber;
		}

	return bdb;
}

int IndexPage::deleteNode(Dbb * dbb, IndexKey *indexKey, int32 recordNumber)
{
	ASSERT(level == 0);

	UCHAR *key = indexKey->key;
	uint keyLength = indexKey->keyLength;

	if (dbb->debug & (DEBUG_KEYS | DEBUG_NODES_DELETED))
		Btn::printKey ("delete key: ", indexKey, 0, false);
	if (dbb->debug & (DEBUG_PAGES | DEBUG_NODES_DELETED))
		printPage (this, 0, false);

	IndexKey nextKey;
	IndexKey priorKey;
	Btn *bucketEnd = getEnd();
	IndexNode node (findNodeInLeaf (indexKey, &priorKey), bucketEnd);
	int offset = (int) ((char*) node.node - (char*) this);

	// Make sure we've got an exact hit on key

	if (node.offset + node.length != keyLength || 
		memcmp (priorKey.key, key, node.offset) != 0 ||
		memcmp (node.key, key + node.offset, node.length))
		return -1;

	// We've got the start of the duplicate chain.  Find specific node

	for (bool first = true; node.node < bucketEnd; node.getNext(bucketEnd), first = false)
		{
		offset = (int) ((char*) node.node - (char*) this);
		
		if (!first && (node.offset != keyLength || node.length != 0))
			return -1;
			
		int32 number = node.getNumber();
		
		if (number == recordNumber)
			{
			IndexNode next (node.nextNode);
			
			deleteSupernode(node.node);

			if (next.node >= bucketEnd)
				length = (int) ((char*) node.node - (char*) this);
			else
				{
				// Reconstruct following key for recompression

				memcpy(nextKey.key, key, next.offset);
				memcpy(nextKey.key + next.offset, next.key, next.length);
				nextKey.keyLength = next.offset + next.length;

				Btn *tail = next.nextNode;
				int tailLength = (int) ((char*) bucketEnd - (char*) tail);

				// Compute new prefix length; rebuild node

				int prefix = computePrefix(&priorKey, &nextKey);
				
				// Check whether next node is a supernode.
				// If yes, delete it for now. Supernode will be reinstalled
				// at current position, if it makes sense.

				Btn *supernodePosition = 0;

				if(deleteSupernode(node.nextNode))
					{
					if (checkAddSuperNode(dbb->pageSize, &node, &nextKey, next.getNumber(), prefix, 0))
						{
						prefix = 0;
						supernodePosition = node.node;
						}
					}

				int32 num = next.getNumber();
				node.insert(node.node, prefix, nextKey.keyLength - prefix, nextKey.key, num);

				// Compute length of remainder of bucket (no compression issues)

				Btn *newTail = node.nextNode;
				
				if (tailLength > 0)
					moveMemory(newTail, tail);

				if (supernodePosition)
					addSupernode(supernodePosition);

				length = (int) ((char*) newTail + tailLength - (char*) this);
				//validate(NULL);
				}
				
			if (dbb->debug & (DEBUG_PAGES | DEBUG_NODES_DELETED))
				printPage(this, 0, false);
				
			return 1;
			}
			
		node.expandKey(&priorKey);
		}

	return 0;
}

void IndexPage::printPage(IndexPage * page, int32 pageNumber, bool inversion)
{
	LogLock logLock;
	UCHAR	key [MAX_PHYSICAL_KEY_LENGTH];
	int		length;

	Log::debug ("Btree Page %d, level %d, length %d, prior %d, next %d, parent %d\n", 
			pageNumber,
			page->level,
			page->length,
			page->priorPage,
			page->nextPage,
			page->parentPage);

	Btn *end = (Btn*) ((UCHAR*) page + page->length);
	IndexNode node (page);

	Log::debug("Supernodes:");
	for (int i=0; i < SUPERNODES && page->superNodes[i]; i++)
		Log::debug("%d ",page->superNodes[i]);
	Log::debug("\n");

	int superIdx = 0;

	for (; node.node < end; node.getNext(end))
		{
		bool isSuper = false;
		if (superIdx < SUPERNODES && (node.node - page->nodes == page->superNodes[superIdx]) )
				{
				superIdx++;
				isSuper = true;
				}
		Log::debug ("   %d%s. offset %d, length %d, %d: ",
			(char*) node.node - (char*) page, (isSuper ? "(super)" : ""),
			node.offset, node.length, node.getNumber());
		node.expandKey (key);
		node.printKey ("", key, inversion);
		}

	length = (int) ((UCHAR*) node.node - (UCHAR*) page);

	if (length != page->length)
		Log::debug ("**** bad bucket length -- should be %d ***\n", length);
}

void IndexPage::printPage(IndexPage *page, int32 pageNum, bool printDetail, bool inversion)
{
	LogLock logLock;
#ifdef DEBUG_INDEX_PAGE
	int32	pageNumber = page->pageNumber;
#else
	int32	pageNumber = pageNum;
#endif	

	Log::debug ("Page: %d  level: %d  length: %d  prior: %d  next: %d  parent: %d BEGIN\n", 
			pageNumber,
			page->level,
			page->length,
			page->priorPage,
			page->nextPage,
			page->parentPage);

	Btn *end = (Btn*) ((UCHAR*) page + page->length);
	IndexNode node (page);
	IndexNode lastNode1;
	IndexNode lastNode2;

	for (int i = 0; node.node < end; node.getNext(end), i++)
		{
		if (i < 3 || printDetail)
			printNode(i, page, pageNumber, node, inversion);
		else if (node.getNumber() < 0)
			{
			if (i > 3)
				Log::debug("       ...\n");
			if (i > 4)
				printNode(i - 2, page, pageNumber, lastNode2, inversion);
			if (i > 3)
				printNode(i - 1, page, pageNumber, lastNode1, inversion);
			printNode(i, page, pageNumber, node, inversion);
			}
			
		lastNode2 = lastNode1;
		lastNode1 = node;
		}

//	if (printDetail)
		Log::debug ("Page: %d  level: %d  length: %d  prior: %d  next: %d  parent: %d END\n", 
				pageNumber,
				page->level,
				page->length,
				page->priorPage,
				page->nextPage,
				page->parentPage);

	int length = (int)((UCHAR*) node.node - (UCHAR*) page);

	if (length != page->length)
		Log::debug ("**** bad bucket length -- should be %d ***\n", length);
}

void IndexPage::printNode(int i, IndexPage * page, int32 pageNumber, IndexNode & node, bool inversion)
{
	UCHAR key[MAX_PHYSICAL_KEY_LENGTH];

	//LogLock logLock;
	node.expandKey(key);
	
	if (page->level == 0)
		Log::debug("%4d:  record: %6d,  ofs: %4d,  len: %4d,  pgofs: %4d | %6d ",
				i,						     	   // node count
				node.getNumber(),                  // record number
				node.offset,                       // key offset
				node.length,                       // stored length of key
				(char*) node.node - (char*) page,  // physical offset into page
				pageNumber);
	else
		Log::debug("%4d:  page:   %6d,  ofs: %4d,  len: %4d,  pgofs: %4d, record: %6d | %6d ",
				i,	                               // node count
				node.getNumber(),                  // page number
				node.offset,                       // key offset
				node.length,                       // stored length of key
				(char*) node.node - (char*) page,  // offset into page
				node.getAppendedRecordNumber(),    // appended record number
				pageNumber);
				
	node.printKey("", key, inversion);
}

void IndexPage::printNode(IndexPage *page, int32 pageNumber, Btn *node, bool inversion)
{
	Btn *end = (Btn*) ((UCHAR*) page + page->length);
	IndexNode tmp(page);
	int i;
	
	for (i = 0; tmp.node < end; tmp.getNext(end), i++)
		{
		if (tmp.node == node)
			break;
		}
		
	{
	//LogLock logLock;
	Log::debug("Page: %d  level: %d  length: %d  prior: %d  next: %d  parent: %d\n", 
			pageNumber,
			page->level,
			page->length,
			page->priorPage,
			page->nextPage,
			page->parentPage);
		
	printNode(i, page, pageNumber, tmp, inversion);
	}
}

void IndexPage::validate(Dbb *dbb, Validation *validation, Bitmap *pages, int32 parentPageNumber)
{
	if (pageType == PAGE_inversion)
		{
		((InversionPage*) this)->validate (dbb, validation, pages);
		return;
		}

	// Take care of earlier level first

	Bitmap children;

	if (level)
		{
		Btn *end = (Btn*) ((UCHAR*) this + length);
		
		if (nodes < end)
			{
			IndexNode node(this);
			int32 pageNumber = node.getNumber();
			
			if (pageNumber > 0)
				{
				Bdb *bdb = dbb->fetchPage (pageNumber, PAGE_any, Shared);
				BDB_HISTORY(bdb);
				
				if (level == 1 && bdb->buffer->pageType == PAGE_inversion)
					{
					children.set (pageNumber);
					validation->inUse (pageNumber, "InversionPage");
					InversionPage *inversionPage = (InversionPage*) bdb->buffer;
					inversionPage->validate (dbb, validation, &children);
					}
				else if (validation->isPageType (bdb, PAGE_btree, "intermediate index page a, index id %d", validation->indexId))
					{
					children.set (pageNumber);
					validation->inUse (pageNumber, "IndexPage");
					IndexPage *indexPage = (IndexPage*) bdb->buffer;
					indexPage->validate (dbb, validation, &children, pageNumber);
					}
					
				bdb->release(REL_HISTORY);
				}
			}
		}

	if (level)
		validateNodes (dbb, validation, &children, parentPageNumber);

	// Next, loop through siblings

	for (int32 pageNumber = nextPage; pageNumber;)
		{
		Bdb *bdb = dbb->fetchPage (pageNumber, PAGE_any, Shared);
		BDB_HISTORY(bdb);
		
		if (validation->isPageType (bdb, PAGE_btree, "intermediate index page b, index id %d", validation->indexId))
			{
			pages->set (pageNumber);
			validation->inUse (pageNumber, "IndexPage");
			IndexPage *indexPage = (IndexPage*) bdb->buffer;
			
			if (indexPage->level)
				indexPage->validateNodes(dbb, validation, &children, pageNumber);
				
			pageNumber = indexPage->nextPage;
			}
		else
			pageNumber = 0;
			
		bdb->release(REL_HISTORY);
		}
}


void IndexPage::validateNodes(Dbb *dbb, Validation *validation, Bitmap *children, int32 parentPageNumber)
{
	Btn *bucketEnd = getEnd();

	for (IndexNode node (this); node.node < bucketEnd; node.getNext(bucketEnd))
		{
		int32 pageNumber = node.getNumber();
		
		if (pageNumber == END_LEVEL || pageNumber == END_BUCKET)
			{
			if (node.nextNode != bucketEnd)
				validation->error ("bucket end not last node");
				
			break;
			}
			
		if (!children->isSet (pageNumber))
			{
			validation->error ("lost index child page %d, index id %d", pageNumber, validation->indexId);
			printPage (this, parentPageNumber, false);
			Bdb *bdb = dbb->fetchPage (pageNumber, PAGE_any, Shared);
			BDB_HISTORY(bdb);
			
			if (level == 1 && bdb->buffer->pageType == PAGE_inversion)
				{
				InversionPage *inversionPage = (InversionPage*) bdb->buffer;
				inversionPage->validate (dbb, validation, children);
				}
			else if (validation->isPageType (bdb, PAGE_btree, "IndexPage"))
				{
				IndexPage *indexPage = (IndexPage*) bdb->buffer;
				
				if (indexPage->parentPage == parentPageNumber)
					indexPage->validate (dbb, validation, children, bdb->pageNumber);
				else
					validation->error ("lost index child page %d, index id %d has wrong parent", pageNumber, validation->indexId);
				}
				
			bdb->release(REL_HISTORY);
			}
		}
}

/***
void IndexPage::validateInsertion(int keyLength, UCHAR *key, int32 recordNumber)
{
	Btn *bucketEnd = getEnd();
	IndexNode node (this);

	for (; node.node < bucketEnd; node.getNext())
		{
		int32 number = node.getNumber();
		if (number == recordNumber)
			return;
		if (number == END_LEVEL || number == END_BUCKET)
			break;
		}

	Log::log ("IndexPage::validateInsertion insert of record %d failed\n", recordNumber);
	Btn::printKey ("insert key: ", keyLength, key, 0, false);
	printPage (this, 0, false);
	//ASSERT (false);
}
***/

void IndexPage::analyze(int pageNumber)
{
	Btn *bucketEnd = getEnd();
	int count = 0;
	int prefixTotal = 0;
	int lengthTotal = 0;

	for (IndexNode node (this); node.node < bucketEnd; node.getNext(bucketEnd))
		{
		++count;
		prefixTotal += node.length;
		lengthTotal += node.length + node.offset;
		}
	
	Log::debug ("Index page %d, level %d, %d nodes, %d byte compressed, %d bytes uncompressed\n",
				pageNumber, level, count, prefixTotal, lengthTotal);
}

bool IndexPage::isLastNode(Btn *indexNode)
{
	IndexNode node (indexNode);

	return (char*) node.nextNode == (char*) this + length;
}

Bdb* IndexPage::splitIndexPageEnd(Dbb *dbb, Bdb *bdb, TransId transId, IndexKey *insertKey, int recordNumber)
{
	if (dbb->debug & (DEBUG_KEYS | DEBUG_SPLIT_PAGE))
		Btn::printKey("insert key", insertKey, 0, false);
	if (dbb->debug & (DEBUG_PAGES | DEBUG_SPLIT_PAGE))
		printPage (this, 0, false);

	Btn *pageEnd = getEnd();
	IndexNode node (this);
	Btn *chain = node.node;
	uint priorLength = 0;
	IndexKey tempKey(insertKey->index);
	Btn *priorNode = NULL;

	// Lets start by finding a place to split the buck near the end

	for (; node.nextNode < pageEnd; node.getNext(pageEnd))
		{
		priorNode = node.node;
		node.expandKey (&tempKey);

		if (node.offset != priorLength || node.length)
			{
			chain = node.node;
			priorLength = node.length;
			}
		}

	// Allocate and format new page.  Link forward and backward to siblings.

	Bdb *splitBdb = splitPage(dbb, bdb, transId);
	IndexPage *split = (IndexPage*) splitBdb->buffer;

	// Build new page from what's left over from last page

	IndexKey rolloverKey(&tempKey);
	node.expandKey(&rolloverKey);
	int rolloverNumber = node.getNumber();
	int offset = computePrefix(insertKey, &tempKey);

	// nodeOverhead assumes END_BUCKET is the recordNumber.
	int nodeOverhead = 3 + (offset >= 128) + (insertKey->keyLength - offset >= 128);
	char *nextNextNode = (char*) node.nextNode - node.length + insertKey->keyLength - offset + nodeOverhead;

	Btn *splitPos;
	if (nextNextNode >= (char*) this + dbb->pageSize)
		{
		splitPos = priorNode;
		node.parseNode(priorNode);
		int number = node.getNumber();
		//node.setNumber(END_BUCKET);
		node.insert(node.node, node.offset, node.length, tempKey.key, END_BUCKET);
		length = (int) ((char*) node.nextNode - (char*) this);
		split->appendNode(&tempKey, number, dbb->pageSize);
		}
	else
		{
		splitPos = node.node;
		int offset = computePrefix(&tempKey, insertKey);
		deleteSupernode(node.node);
		node.insert(node.node, offset, insertKey->keyLength - offset, insertKey->key, END_BUCKET);
		length = (int) ((char*)(node.nextNode) - (char*) this);
		}

	for(int i=0; i< SUPERNODES; i++)
		if(nodes + superNodes[i] >= splitPos)
			superNodes[i]=0;

	//validate(NULL);
	split->appendNode(insertKey, recordNumber, dbb->pageSize);
	split->appendNode(&rolloverKey, rolloverNumber, dbb->pageSize);
	//split->validate(NULL);
	
	if (dbb->debug & (DEBUG_PAGES | DEBUG_SPLIT_PAGE))
		{
		printPage (this, 0, false);
		printPage (splitBdb, false);
		}

	logIndexPage(splitBdb, transId);

	return splitBdb;
}

Btn* IndexPage::appendNode(IndexKey *newKey, int32 recordNumber, int pageSize)
{
	IndexKey key(newKey->index);
	key.keyLength = 0;
	Btn *end = (Btn*)((char*) this + length);
	IndexNode node(this);

	for (; node.node < end; node.getNext(end))
		node.expandKey(&key);
		
	int offset = computePrefix(newKey, &key);

	if (length + (int) newKey->keyLength - offset >= pageSize)
		throw SQLError (INDEX_OVERFLOW, "Cannot split page; expanded key will not fit");

	node.insert(node.node, offset, newKey->keyLength - offset, newKey->key, recordNumber);
	length = (int) ((char*)(node.nextNode) - (char*) this);

	return node.node;
}

Bdb* IndexPage::splitPage(Dbb *dbb, Bdb *bdb, TransId transId)
{
	Bdb *splitBdb = dbb->allocPage (PAGE_btree, transId);
	BDB_HISTORY(splitBdb);
	IndexPage *split = (IndexPage*) splitBdb->buffer;

	split->level = level;
	split->version = version;
	split->priorPage = bdb->pageNumber;
	split->parentPage = parentPage;
	split->length = OFFSET(IndexPage*, nodes);
	
	// Link page into right sibling

	if ((split->nextPage = nextPage))
		{
		Bdb *nextBdb = dbb->fetchPage (split->nextPage, PAGE_btree, Exclusive);
		BDB_HISTORY(bdb);
		IndexPage *next = (IndexPage*) nextBdb->buffer;
		dbb->setPrecedence(bdb, splitBdb->pageNumber);
		nextBdb->mark(transId);
		next->priorPage = splitBdb->pageNumber;
		nextBdb->release(REL_HISTORY);
		}

	nextPage = splitBdb->pageNumber;

	return splitBdb;
}

Btn* IndexPage::findInsertionPoint(IndexKey *indexKey, int32 recordNumber, IndexKey *expandedKey)
{
	Btn *bucketEnd = getEnd();

	return findInsertionPoint(level, indexKey, recordNumber, expandedKey, nodes, bucketEnd);
}

void IndexPage::logIndexPage(Bdb *bdb, TransId transId)
{
	Dbb *dbb = bdb->dbb;

	if (dbb->serialLog->recovering)
		return;

	ASSERT(bdb->useCount > 0);
	IndexPage *indexPage = (IndexPage*) bdb->buffer;
	
	/**** Debugging only -- can deadlock
	if (indexPage->parentPage)
		{
		Bdb *parentBdb = dbb->fetchPage(indexPage->parentPage, PAGE_btree, Shared);
		BDB_HISTORY(bdb);
		IndexPage *parentPage = (IndexPage*) parentBdb->buffer;
		ASSERT(parentPage->level == indexPage->level + 1);
		parentBdb->release();
		}
	***/
	
	dbb->serialLog->logControl->indexPage.append(dbb, transId, INDEX_VERSION_1, bdb->pageNumber, indexPage->level, 
												 indexPage->parentPage, indexPage->priorPage, indexPage->nextPage,  
												 indexPage->length - OFFSET (IndexPage*, superNodes), 
												 (const UCHAR*) indexPage->superNodes);
}
 
Btn* IndexPage::findInsertionPoint(int level, IndexKey* indexKey, int32 recordNumber, IndexKey* expandedKey, Btn* from, Btn* bucketEnd)
{
	UCHAR *key = indexKey->key;
	const UCHAR *keyEnd = key + indexKey->keyLength;
	uint matchedOffset = 0;
	uint priorLength = 0;
	IndexNode node;
	bool hitSupernode;

	if (level && indexKey->recordNumber)
		keyEnd -= indexKey->getAppendedRecordNumberLength();

	Btn *super = findSupernode(level, key, keyEnd - key,
		(level > 0)?indexKey->recordNumber:recordNumber ,from, &hitSupernode);

	if (hitSupernode)
		{
		node.parseNode(super);
		goto exit;
		}

	if (super > from)
		node.parseNode(super);
	else
		node.parseNode(from);

	if (node.node != nodes)
		{
		node.expandKey (expandedKey);
		priorLength = expandedKey->keyLength;
		if (level)
			expandedKey->recordNumber = node.getAppendedRecordNumber();
		}

	if (node.offset)
		{
		while ((matchedOffset < node.offset) && 
		       (indexKey->key[matchedOffset] == expandedKey->key[matchedOffset]))
			{
			matchedOffset++;
			}
		
		priorLength = expandedKey->keyLength;
		}

	for (;; node.getNext(bucketEnd))
		{
		if (node.node >= bucketEnd)
			{
			if (node.node != bucketEnd)
				{
				Btn::printKey ("indexKey: ", indexKey, 0, false);
				Btn::printKey ("expandedKey: ", expandedKey, 0, false);
				FATAL ("Index findInsertionPoint: trashed btree page");
				}
				
			expandedKey->keyLength = priorLength;
				
			return bucketEnd;
			}
			
		int32 number = node.getNumber();
		
		if (number == END_LEVEL || number == END_BUCKET)
			break;
			
		if (node.offset < matchedOffset)
			break;
		
		if (node.offset > matchedOffset)
			continue;
		
		const UCHAR *p = key + node.offset;
		const UCHAR *q = node.key;
		const UCHAR *nodeEnd = q + node.length;
		if (level)
			nodeEnd -= node.getAppendedRecordNumberLength();
		
		for (;;)
			{
			if (p >= keyEnd)
				{
				if (q < nodeEnd)
					goto exit;		// key < node, use this node.

				// Key values are equal, so test the record numbers.
				// Record numbers are embedded for level 0, appended for level > 0.

				if (level)
					{
					if (node.length == 0)
						goto exit;  // node length of 0 is valid for null keys on level 0
					else if (indexKey->recordNumber > node.getAppendedRecordNumber())
						break;		// keep looking
					}
				else
					{
					if (recordNumber > node.number)
						break;		// keep looking.
					}

				goto exit;			// key record number <= node record number, use this node.
				}
				
			if (q >= nodeEnd || *p > *q)
				break;			// key > node, keep looking.
				
			if (*p++ < *q++)
				goto exit;		// key < node, use this node.
			}
			
		matchedOffset = (int) (p - key);
		node.expandKey (expandedKey);

		if (level)
			expandedKey->recordNumber = node.getAppendedRecordNumber();

		priorLength = node.offset + node.length;
		}

	exit:

	expandedKey->keyLength = priorLength;

	if (expandedKey && hitSupernode)
		{
		/* hit on start supernode, find prior key */
		findPriorNodeForSupernode(node.node,expandedKey);
		}

	return node.node;
}

Btn* IndexPage::getEnd(void)
{
	return (Btn*) ((UCHAR*) this + length);
}

/* During node insertion, check whether supernode should be added at insertion point */
bool IndexPage::checkAddSuperNode(int pageSize, IndexNode* node, IndexKey *indexKey,
				int recordNumber, int offset, bool *makeNextSuper)
{


	Btn *insertionPoint = node->node;

	if (makeNextSuper)
		*makeNextSuper = false;

	if (insertionPoint == nodes) 
		{

		// Make supernode at the following node, if the
		// gap from the start of the page to the first supernode is too large.
		if (makeNextSuper && superNodes[0] > pageSize/(SUPERNODES+1) && !superNodes[SUPERNODES-1])
			*makeNextSuper = true;

		return false; // no supernode at the start of the page
		}

	if (offset >= SUPERNODE_COMPRESSION_LOSS_LIMIT(pageSize)) //compression is too good, no super
		return false;

	if (superNodes[SUPERNODES-1]) // supernode array is full
		return false;

	int keyLen = indexKey->keyLength;

	if (level)
		keyLen -= indexKey->getAppendedRecordNumberLength();

	if (keyLen == 0)
		return false;

	int position = (int)(insertionPoint - nodes);

	int i;
	// Find superNodes corresponding to insertion point
	for(i = 0; i< SUPERNODES;i++)
		{
		if (!superNodes[i])
			break;
		if (nodes + superNodes[i] >= insertionPoint)
			break;
		}

	// Avoid 2 superNodes adjacent to each other
	if (nodes + superNodes[i] == insertionPoint)
		{
		// Retain existing supernode
		if (makeNextSuper)
			*makeNextSuper = true;
		return false;
		}

	int nodeLen =
		IndexNode::nodeLength(offset, indexKey->keyLength - offset, recordNumber);
	
	/* Ideal distance between supernodes*/
	int idealDistance = pageSize/(SUPERNODES+1);

	
	int distLeft, distRight;

	distLeft = position;

	if (i > 0)
		distLeft -= superNodes[i-1];

	// last node, make supernode, if distance from prior >= idealDistance
	if(superNodes[i] == 0)
		{
		if (distLeft >= idealDistance)
			return true;
		return false;
		}

	// between two supernodes, make new one , if distance 
	// from both neighbours is at least idealSize*0.5

	distRight = 
		superNodes[i] + nodeLen - position;
	ASSERT(distRight >=0 );

	// Distance between existing supernodes
	int d= (i > 0)? superNodes[i] - superNodes[i-1] + nodeLen :superNodes[0] + nodeLen;

	if ( d >= idealDistance*3/2 && distLeft >= idealDistance/2 && distRight >= idealDistance/2 )
		return true;

	return false;
}

// Helper routine, used with findNodeInLeaf/Branch and findInsertionPoint
Btn* 	IndexPage::findPriorNodeForSupernode(Btn *where,IndexKey *priorKey)
{
	Btn *prior = nodes;
	bool found = false;


	// Scan supernode array for prior super
	for(int i=0; i < SUPERNODES && superNodes[i]; i++)
		{
		Btn* current = nodes + superNodes[i];
		if(current == where)
			{
			found = true;
			break;
			}
		prior = current;
		}

	ASSERT(found);

	IndexNode priorNode(prior);
	for (;; priorNode.getNext(where))
		{
		ASSERT(priorNode.nextNode <= where);
		priorNode.expandKey(priorKey);
		if (priorNode.nextNode == where)
			return priorNode.node;
		}

	ASSERT(false);
}


// Move nodes, adjust supernode array
void IndexPage::moveMemory(void *dst,void *src)
{
	UCHAR* end = (UCHAR *)getEnd();
	size_t size = (dst > src)?(end - (UCHAR *)src) : (end-(UCHAR *)dst);

	memmove(dst, src, size);

	short delta = (short)((UCHAR *)dst - (UCHAR *)src);

	for(int i=0; i< SUPERNODES && superNodes[i]; i++)
		if(nodes + superNodes[i] >= src)
			superNodes[i] += delta;
}

// Add entry to supernode array
void IndexPage::addSupernode(Btn *where)
{
	int i;
	short offset = (short)((UCHAR *)where - (UCHAR *)nodes);
	for (i=0; i< SUPERNODES && superNodes[i] ;i++)
		{
		ASSERT(superNodes[i] != offset);
		if(superNodes[i] > offset)
			{
			if(i != SUPERNODES -1)
				memmove(&superNodes[i+1],&superNodes[i], (SUPERNODES-i-1)*sizeof(superNodes[0]));
			break;
			}
		}
	ASSERT(i < SUPERNODES);
	superNodes[i] = (short)((UCHAR *)where - (UCHAR*)nodes);
}


// Delete entry from supernode array.
// Returns true if supernode was present at given position and false otherwise
bool IndexPage::deleteSupernode(Btn *where)
{
	short offset = (short)((UCHAR *)where - (UCHAR *)nodes);
	ASSERT(where > 0);
	for (int i=0; i< SUPERNODES && superNodes[i];i++)
		{
		if(superNodes[i] == offset)
			{
			if (i !=  SUPERNODES -1)
				memmove(&superNodes[i],&superNodes[i+1], (SUPERNODES-i-1)*sizeof(superNodes[0]));
			superNodes[SUPERNODES-1] = 0;
			return true;
			}
		}
	return false;
}


/* compare supernode to given key. Helper function, used for binary search in findSupernode*/

static int compareSuper(IndexNode *node, UCHAR *key, size_t keylen, int recordNumber, int level)
{
	int result;

	int len = node->keyLength();
	if (level)
		len -= node->getAppendedRecordNumberLength();
	ASSERT(len >= 0);

	result = memcmp(node->key, key, MIN((int)keylen,len));

	if (result == 0)
		result = len - (int)keylen;

	if (result == 0)
		{
		int number= (level == 0)? node->number : node->getAppendedRecordNumber();
		if ( number < 0 || recordNumber == 0)
			result = 1;
		else
			result = number - recordNumber;
		}
	return result;
}

// Given a key, find the maximum supernode smaller or equal to the search key
// Optional parameter "after" tells to skip supernodes smaller than its value
// Binary search is used for better speed
Btn * IndexPage::findSupernode(int level, UCHAR *key, size_t keylen, int32 recordNumber, Btn *after, bool *found)
{

	*found = false;
	if (superNodes[0] == 0)
		return nodes;

	int low = 0;
	int high = SUPERNODES;
	while (low < high)
		{
		int mid = (low + high)/2;

		int result;
		if (superNodes[mid] == 0)
			result = 1; // after last supernode
		else
			{
			Btn *pos = nodes +superNodes[mid];
			if (after && (pos < after))
				result = -1;
			else 
				{
				IndexNode node(pos);
				result = compareSuper(&node, key, keylen, recordNumber, level);
				}
			}

		if (result == 0)
			{
			low = mid;
			*found = true;
			break;
			}
		else if (result < 0)
			low = mid + 1; 
		else
			high = mid; 
		}

	if (low == SUPERNODES)
		return nodes + superNodes[SUPERNODES-1];

	if (!(*found))
		{	
		IndexNode node(nodes + superNodes[low]);
		*found = (compareSuper(&node, key, keylen, recordNumber, level) == 0);
		}

	if (*found)
		return nodes + superNodes[low];

	if (low == 0)
		return nodes;
	
	return nodes + superNodes[low-1];
}

<|MERGE_RESOLUTION|>--- conflicted
+++ resolved
@@ -590,11 +590,6 @@
 		if(node.length == 0 && recordNumber < priorRecordNumber)
 			FATAL ("Index validate:  record numbers out of order");
 
-<<<<<<< HEAD
-		bool equalKeys = (priorKeyLength == keyLength);
-=======
-
->>>>>>> 55d04e6a
 		for (UCHAR *p = node.key, *q = key + node.offset, *end = key + l; q < end; p++, q++)
 			{
 			if (*p > *q)		// current > previous, good
