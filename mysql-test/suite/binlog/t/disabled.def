--- conflicted
+++ resolved
@@ -10,9 +10,6 @@
 #
 ##############################################################################
 binlog_multi_engine  : Bug#29829 2007-07-16 ingo reports to error log
-<<<<<<< HEAD
+binlog_row_ctype_cp932 : Bug #33376 2007-12-19 mats Write set for table not set correctly when inserting an empty set
 binlog_multi_engine      : Bug#32663 binlog_multi_engine.test fails randomly
-binlog_base64_flag : BUG#33247 2007-12-14 Sven: mysqlbinlog does not clean up after itself on termination. When compiled in debug mode, this test generates lots of warnings for memory leaks.
-=======
-binlog_row_ctype_cp932 : Bug #33376 2007-12-19 mats Write set for table not set correctly when inserting an empty set
->>>>>>> 28b10fa8
+binlog_base64_flag : BUG#33247 2007-12-14 Sven: mysqlbinlog does not clean up after itself on termination. When compiled in debug mode, this test generates lots of warnings for memory leaks.