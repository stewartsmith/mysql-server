--- conflicted
+++ resolved
@@ -162,11 +162,7 @@
   pthread_mutex_unlock(&share->intern_lock);
   if (share_can_be_freed)
   {
-<<<<<<< HEAD
     (void)(pthread_mutex_destroy(&share->intern_lock));
-=======
-    (void) pthread_mutex_destroy(&share->intern_lock);
->>>>>>> 58ad3b0b
     my_free((uchar *)share, MYF(0));
   }
   my_free(info->ftparser_param, MYF(MY_ALLOW_ZERO_PTR));
