/*
   Copyright (c) 2003, 2011, Oracle and/or its affiliates. All rights reserved.

   This program is free software; you can redistribute it and/or modify
   it under the terms of the GNU General Public License as published by
   the Free Software Foundation; version 2 of the License.

   This program is distributed in the hope that it will be useful,
   but WITHOUT ANY WARRANTY; without even the implied warranty of
   MERCHANTABILITY or FITNESS FOR A PARTICULAR PURPOSE.  See the
   GNU General Public License for more details.

   You should have received a copy of the GNU General Public License
   along with this program; if not, write to the Free Software
   Foundation, Inc., 51 Franklin St, Fifth Floor, Boston, MA 02110-1301  USA
*/

#include <NDBT.hpp>
#include <NDBT_Test.hpp>
#include <HugoTransactions.hpp>
#include <UtilTransactions.hpp>
#include <NdbRestarter.hpp>
#include <Vector.hpp>
#include "ScanFunctions.hpp"
#include <random.h>
#include <signaldata/DumpStateOrd.hpp>

const NdbDictionary::Table *
getTable(Ndb* pNdb, int i){
  const NdbDictionary::Table* t = NDBT_Tables::getTable(i);
  if (t == NULL){
    return 0;
  }
  return pNdb->getDictionary()->getTable(t->getName());
}


int runLoadTable(NDBT_Context* ctx, NDBT_Step* step){
  
  int records = ctx->getProperty("Rows", ctx->getNumRecords());

  HugoTransactions hugoTrans(*ctx->getTab());
  if (hugoTrans.loadTable(GETNDB(step), records) != 0){
    return NDBT_FAILED;
  }
  return NDBT_OK;
}


int runCreateAllTables(NDBT_Context* ctx, NDBT_Step* step){

  int a = NDBT_Tables::createAllTables(GETNDB(step), false, true); 
  return a;
}

int runDropAllTablesExceptTestTable(NDBT_Context* ctx, NDBT_Step* step){

  for (int i=0; i < NDBT_Tables::getNumTables(); i++){

    const NdbDictionary::Table* tab = NDBT_Tables::getTable(i);
    if (tab == NULL){
      return NDBT_ProgramExit(NDBT_FAILED);
    }

    GETNDB(step)->getDictionary()->dropTable(tab->getName());
  }
  return NDBT_OK;
}

int runLoadAllTables(NDBT_Context* ctx, NDBT_Step* step){
  
  int records = ctx->getNumRecords();
  for (int i=0; i < NDBT_Tables::getNumTables(); i++){

    const NdbDictionary::Table* tab = getTable(GETNDB(step), i);
    if (tab == NULL){ 
      return NDBT_FAILED;
    }
    
    HugoTransactions hugoTrans(*tab);
    if (hugoTrans.loadTable(GETNDB(step), records) != 0){
      return NDBT_FAILED;
    }    
  }
  return NDBT_OK;
}

char orderedPkIdxName[255];

int createOrderedPkIndex(NDBT_Context* ctx, NDBT_Step* step){

  const NdbDictionary::Table* pTab = ctx->getTab();
  Ndb* pNdb = GETNDB(step);
  
  // Create index    
  BaseString::snprintf(orderedPkIdxName, sizeof(orderedPkIdxName), 
		       "IDC_O_PK_%s", pTab->getName());
  NdbDictionary::Index pIdx(orderedPkIdxName);
  pIdx.setTable(pTab->getName());
  pIdx.setType(NdbDictionary::Index::OrderedIndex);
  pIdx.setLogging(false);

  for (int c = 0; c< pTab->getNoOfColumns(); c++){
    const NdbDictionary::Column * col = pTab->getColumn(c);
    if(col->getPrimaryKey()){
      pIdx.addIndexColumn(col->getName());
    }
  }
  
  if (pNdb->getDictionary()->createIndex(pIdx) != 0){
    ndbout << "FAILED! to create index" << endl;
    const NdbError err = pNdb->getDictionary()->getNdbError();
    ERR(err);
    return NDBT_FAILED;
  }
  
  return NDBT_OK;
}

int createOrderedPkIndex_Drop(NDBT_Context* ctx, NDBT_Step* step){
  const NdbDictionary::Table* pTab = ctx->getTab();
  Ndb* pNdb = GETNDB(step);
  
  // Drop index
  if (pNdb->getDictionary()->dropIndex(orderedPkIdxName, 
				       pTab->getName()) != 0){
    ndbout << "FAILED! to drop index" << endl;
    ERR(pNdb->getDictionary()->getNdbError());
    return NDBT_FAILED;
  }
  
  return NDBT_OK;
}


int runScanReadRandomTable(NDBT_Context* ctx, NDBT_Step* step){
  int loops = ctx->getNumLoops();
  int records = ctx->getNumRecords();
  int parallelism = ctx->getProperty("Parallelism", 240);
  int abort = ctx->getProperty("AbortProb", 5);
  
  int i = 0;
  while (i<loops) {
    
    int tabNum = myRandom48(NDBT_Tables::getNumTables());
    const NdbDictionary::Table* tab = getTable(GETNDB(step), tabNum);
    if (tab == NULL){
      g_info << "tab == NULL" << endl;
      return NDBT_FAILED;
    }
    
    g_info << "Scan reading from table " << tab->getName() << endl;
    HugoTransactions hugoTrans(*tab);
    
    g_info << i << ": ";
    if (hugoTrans.scanReadRecords(GETNDB(step), records, abort, parallelism) != 0){
      return NDBT_FAILED;
    }
    i++;
  }
  return NDBT_OK;
}

int runScanReadRandomTableExceptTestTable(NDBT_Context* ctx, NDBT_Step* step){
  int loops = ctx->getNumLoops();
  int records = ctx->getNumRecords();
  int parallelism = ctx->getProperty("Parallelism", 240);
  int abort = ctx->getProperty("AbortProb", 5);
  
  int i = 0;
  while (i<loops) {
    const NdbDictionary::Table* tab= NULL;
    bool chosenTable=false;
    while (!chosenTable)
    {
      int tabNum = myRandom48(NDBT_Tables::getNumTables());
      tab = getTable(GETNDB(step), tabNum);
      if (tab == NULL){
        g_info << "tab == NULL" << endl;
        return NDBT_FAILED;
      }
      // Skip test table
      chosenTable= (strcmp(tab->getName(), ctx->getTab()->getName()));
    }
    
    g_info << "Scan reading from table " << tab->getName() << endl;
    HugoTransactions hugoTrans(*tab);
    
    g_info << i << ": ";
    if (hugoTrans.scanReadRecords(GETNDB(step), records, abort, parallelism) != 0){
      return NDBT_FAILED;
    }
    i++;
  }
  return NDBT_OK;
}

int runInsertUntilStopped(NDBT_Context* ctx, NDBT_Step* step){
  int records = ctx->getNumRecords();
  int i = 0;
  HugoTransactions hugoTrans(*ctx->getTab());
  while (ctx->isTestStopped() == false) {
    g_info << i << ": ";    
    if (hugoTrans.loadTable(GETNDB(step), records, 1) != 0){
      return NDBT_FAILED;
    }
    i++;
  }
  return NDBT_OK;
}

int runInsertDelete(NDBT_Context* ctx, NDBT_Step* step){
  int result = NDBT_OK;
  int records = ctx->getNumRecords();
  int loops = ctx->getNumLoops();
  int i = 0;
  HugoTransactions hugoTrans(*ctx->getTab());
  UtilTransactions utilTrans(*ctx->getTab());
  while (i<loops) {
    g_info << i << ": ";    
    if (hugoTrans.loadTable(GETNDB(step), records, 1) != 0){
      result = NDBT_FAILED;
      break;
    }
    if (utilTrans.clearTable(GETNDB(step),  records) != 0){
      result = NDBT_FAILED;
      break;
    }
    i++;
  }

  ctx->stopTest();

  return result;
}

int runClearTable(NDBT_Context* ctx, NDBT_Step* step){
  int records = ctx->getNumRecords();
  
  UtilTransactions utilTrans(*ctx->getTab());
  if (utilTrans.clearTable2(GETNDB(step),  records) != 0){
    return NDBT_FAILED;
  }
  return NDBT_OK;
}

int runScanDelete(NDBT_Context* ctx, NDBT_Step* step){
  int loops = ctx->getNumLoops();
  int records = ctx->getNumRecords();

  int i = 0;
  UtilTransactions utilTrans(*ctx->getTab());
  HugoTransactions hugoTrans(*ctx->getTab());
  while (i<loops) {
    g_info << i << ": ";
    if (utilTrans.clearTable(GETNDB(step), records) != 0){
      return NDBT_FAILED;
    }
    // Load table, don't allow any primary key violations
    if (hugoTrans.loadTable(GETNDB(step), records, 512, false) != 0){
      return NDBT_FAILED;
    }
    i++;
  }  
  return NDBT_OK;
}

int runScanDelete2(NDBT_Context* ctx, NDBT_Step* step){
  int loops = ctx->getNumLoops();
  int records = ctx->getNumRecords();
  
  int i = 0;
  UtilTransactions utilTrans(*ctx->getTab());
  HugoTransactions hugoTrans(*ctx->getTab());

  while (i<loops) {
    g_info << i << ": ";
    if (utilTrans.clearTable2(GETNDB(step),  records) != 0){
      return NDBT_FAILED;
    }
    // Load table, don't allow any primary key violations
    if (hugoTrans.loadTable(GETNDB(step), records, 512, false) != 0){
      return NDBT_FAILED;
    }
    i++;
  }
  return NDBT_OK;
}

int runVerifyTable(NDBT_Context* ctx, NDBT_Step* step){
  return NDBT_OK;
}

int runScanRead(NDBT_Context* ctx, NDBT_Step* step){
  int loops = ctx->getNumLoops();
  int records = ctx->getProperty("Rows", ctx->getNumRecords());
  int parallelism = ctx->getProperty("Parallelism", 240);
  int abort = ctx->getProperty("AbortProb", 5);
  int tupscan = ctx->getProperty("TupScan", (Uint32)0);
  int lockmode = ctx->getProperty("LockMode", NdbOperation::LM_CommittedRead);

  int i = 0;
  HugoTransactions hugoTrans(*ctx->getTab());
  while (i<loops && !ctx->isTestStopped()) {
    g_info << i << ": ";

    int scan_flags = 0;
    if (tupscan == 1)
    {
      scan_flags |= NdbScanOperation::SF_TupScan;
      if (hugoTrans.scanReadRecords(GETNDB(step), records, abort, parallelism,
                                    NdbOperation::LockMode(lockmode),
                                    scan_flags) != 0)
        return NDBT_FAILED;
    }
    else if (hugoTrans.scanReadRecords(GETNDB(step), records, abort,
                                       parallelism,
                                       NdbOperation::LockMode(lockmode)) != 0)
    {
      return NDBT_FAILED;
    }
    i++;
  }
  return NDBT_OK;
}

int runRandScanRead(NDBT_Context* ctx, NDBT_Step* step){
  int loops = ctx->getNumLoops();
  int records = ctx->getNumRecords();
  int parallelism = ctx->getProperty("Parallelism", 240);
  int abort = ctx->getProperty("AbortProb", 5);
  int tupscan = ctx->getProperty("TupScan", (Uint32)0);
  int lmarg = ctx->getProperty("LockMode", ~Uint32(0));
  int nocount = ctx->getProperty("NoCount", Uint32(0));

  if (nocount)
    records = 0;

  int i = 0;
  HugoTransactions hugoTrans(*ctx->getTab());
  while (i<loops && !ctx->isTestStopped()) {
    g_info << i << ": ";
    NdbOperation::LockMode lm = (NdbOperation::LockMode)(rand() % 3);
    if (lmarg != ~0)
      lm = (NdbOperation::LockMode)lmarg;
    int scan_flags = 0;
  
    if (tupscan == 1)
      scan_flags |= NdbScanOperation::SF_TupScan;
    else if (tupscan == 2 && ((rand() & 0x800)))
    {
      scan_flags |= NdbScanOperation::SF_TupScan;
    }

    if (hugoTrans.scanReadRecords(GETNDB(step),
				  records, abort, parallelism,
				  lm,
				  scan_flags) != 0){
      return NDBT_FAILED;
    }
    i++;
  }
  return NDBT_OK;
}

int runScanReadIndex(NDBT_Context* ctx, NDBT_Step* step){
  int loops = ctx->getNumLoops();
  int records = ctx->getProperty("Rows", ctx->getNumRecords());
  int parallelism = ctx->getProperty("Parallelism", 240);
  int abort = ctx->getProperty("AbortProb", 5);
  int lockmode = ctx->getProperty("LockMode", NdbOperation::LM_CommittedRead);
  int rand_mode = ctx->getProperty("RandScanOptions", Uint32(1));
  const NdbDictionary::Index * pIdx =
    GETNDB(step)->getDictionary()->getIndex(orderedPkIdxName,
					    ctx->getTab()->getName());

  int i = 0;
  HugoTransactions hugoTrans(*ctx->getTab());
  while (pIdx && i<loops && !ctx->isTestStopped()) {
    g_info << i << ": ";
    bool sort = (rand() % 100) > 50 ? true : false;
    bool desc = (rand() % 100) > 50 ? true : false;
    NdbOperation::LockMode lm = (NdbOperation::LockMode)(rand() % 3);
    desc = false;       // random causes too many deadlocks
    if (rand_mode == 0)
    {
      sort = false;
      desc = false;
      lm = (NdbOperation::LockMode)lockmode;
    }
    int scan_flags =
      (NdbScanOperation::SF_OrderBy & -(int)sort) |
      (NdbScanOperation::SF_Descending & -(int)desc);
    if (hugoTrans.scanReadRecords(GETNDB(step), pIdx,
				  records, abort, parallelism,
				  lm,
				  scan_flags) != 0){
      return NDBT_FAILED;
    }
    i++;
  }
  return NDBT_OK;
}

int runScanReadCommitted(NDBT_Context* ctx, NDBT_Step* step){
  int loops = ctx->getNumLoops();
  int records = ctx->getNumRecords();
  int parallelism = ctx->getProperty("Parallelism", 240);
  int abort = ctx->getProperty("AbortProb", 5);
  bool tupScan = ctx->getProperty("TupScan");
  int scan_flags = (NdbScanOperation::SF_TupScan & -(int)tupScan);

  int i = 0;
  HugoTransactions hugoTrans(*ctx->getTab());
  while (i<loops && !ctx->isTestStopped()) {
    g_info << i << ": ";
    if (hugoTrans.scanReadRecords(GETNDB(step), records, 
				  abort, parallelism, 
				  NdbOperation::LM_CommittedRead,
                                  scan_flags) != 0){
      return NDBT_FAILED;
    }
    i++;
  }
  return NDBT_OK;
}

int runScanReadError(NDBT_Context* ctx, NDBT_Step* step){
  int result = NDBT_OK;
  int loops = ctx->getNumLoops();
  int records = ctx->getNumRecords();
  int parallelism = 240; // Max parallelism
  int error = ctx->getProperty("ErrorCode");
  NdbRestarter restarter;
  
  int i = 0;
  HugoTransactions hugoTrans(*ctx->getTab());
  while (i<loops && !ctx->isTestStopped()) {
    g_info << i << ": ";
    
    ndbout << "insertErrorInAllNodes("<<error<<")"<<endl;
    if (restarter.insertErrorInAllNodes(error) != 0){
      ndbout << "Could not insert error in all nodes "<<endl;
      return NDBT_FAILED;
    }
    
    if (hugoTrans.scanReadRecords(GETNDB(step), records, 0, parallelism) != 0){
      result = NDBT_FAILED;
    }
    i++;
  }
  
  restarter.insertErrorInAllNodes(0);
  return result;
}

int runScanReadExhaust(NDBT_Context* ctx, NDBT_Step* step)
{
  int result = NDBT_OK;
  int loops = ctx->getNumLoops();
  int records = ctx->getNumRecords();
  int parallelism = 240; // Max parallelism
  int error = 8093;
  NdbRestarter restarter;
  
  /* First take a TC resource snapshot */
  int savesnapshot= DumpStateOrd::TcResourceSnapshot;
  int checksnapshot= DumpStateOrd::TcResourceCheckLeak;
  
  restarter.dumpStateAllNodes(&savesnapshot, 1);
  int i = 0;
  HugoTransactions hugoTrans(*ctx->getTab());
  hugoTrans.setRetryMax(1);
  while (i<loops && !ctx->isTestStopped()) {
    g_info << i << ": ";
    
    ndbout << "insertErrorInAllNodes("<<error<<")"<<endl;
    if (restarter.insertErrorInAllNodes(error) != 0){
      ndbout << "Could not insert error in all nodes "<<endl;
      return NDBT_FAILED;
    }
    
    if (hugoTrans.scanReadRecords(GETNDB(step), records, 0, parallelism) == 0)
    {
      /* Expect error 291 */
      result = NDBT_FAILED;
      break;
    }
    i++;
  }
  
  restarter.insertErrorInAllNodes(0);

  restarter.dumpStateAllNodes(&checksnapshot, 1);
  return result;
}

int
runInsertError(NDBT_Context* ctx, NDBT_Step* step){
  int error = ctx->getProperty("ErrorCode");
  NdbRestarter restarter;

  ctx->setProperty("ErrorCode", (Uint32)0);
  if (restarter.insertErrorInAllNodes(error) != 0){
    ndbout << "Could not insert error in all nodes "<<endl;
    return NDBT_FAILED;
  }
  return NDBT_OK;
}     

int runScanReadErrorOneNode(NDBT_Context* ctx, NDBT_Step* step){
  int result = NDBT_OK;
  int loops = ctx->getNumLoops();
  int records = ctx->getNumRecords();
  int parallelism = 240; // Max parallelism
  int error = ctx->getProperty("ErrorCode");
  NdbRestarter restarter;
  int lastId = 0;

  if (restarter.getNumDbNodes() < 2){
      ctx->stopTest();
      return NDBT_OK;
  }

  int i = 0;
  HugoTransactions hugoTrans(*ctx->getTab());
  while (i<loops && result == NDBT_OK) {
    g_info << i << ": ";
        
    int nodeId = restarter.getDbNodeId(lastId);
    lastId = (lastId + 1) % restarter.getNumDbNodes();
    ndbout << "insertErrorInNode("<<nodeId<<", "<<error<<")"<<endl;
    if (restarter.insertErrorInNode(nodeId, error) != 0){
      ndbout << "Could not insert error in node="<<nodeId<<endl;
      return NDBT_FAILED;
    }
    
    for (int j=0; j<10; j++){
      if (hugoTrans.scanReadRecords(GETNDB(step), 
				    records, 0, parallelism) != 0)
	result = NDBT_FAILED;
    }
	

    if(restarter.waitClusterStarted(120) != 0){
      g_err << "Cluster failed to restart" << endl;
      result = NDBT_FAILED;
    }
    restarter.insertErrorInAllNodes(0);
    
    i++;
  }
  restarter.insertErrorInAllNodes(0);
  return result;
}

int runRestartAll(NDBT_Context* ctx, NDBT_Step* step){

  NdbRestarter restarter;

  if (restarter.restartAll() != 0){
    ndbout << "Could not restart all nodes"<<endl;
    return NDBT_FAILED;
  }

  if (restarter.waitClusterStarted(120) != 0){
    ndbout << "Could not restarted" << endl;
    return NDBT_FAILED;
  }
      
  return NDBT_OK;
}

static int RANDOM_PARALLELISM = 9999;

int runScanReadUntilStopped(NDBT_Context* ctx, NDBT_Step* step){
  int records = ctx->getNumRecords();
  int i = 0;

  int parallelism = ctx->getProperty("Parallelism", 240);
  int para = parallelism;

  HugoTransactions hugoTrans(*ctx->getTab());
  while (ctx->isTestStopped() == false) {
    if (parallelism == RANDOM_PARALLELISM)
      para = myRandom48(239)+1;

    g_info << i << ": ";
    if (hugoTrans.scanReadRecords(GETNDB(step), records, 0, para) != 0){
      return NDBT_FAILED;
    }
    i++;
  }
  return NDBT_OK;
}

int runScanReadUntilStoppedNoCount(NDBT_Context* ctx, NDBT_Step* step){
  int i = 0;
  HugoTransactions hugoTrans(*ctx->getTab());
  while (ctx->isTestStopped() == false) {
    g_info << i << ": ";
    if (hugoTrans.scanReadRecords(GETNDB(step), 0) != 0){
      return NDBT_FAILED;
    }
    i++;
  }
  return NDBT_OK;
}

int runScanReadUntilStoppedPrintTime(NDBT_Context* ctx, NDBT_Step* step){
  int records = ctx->getNumRecords();
  int i = 0;
  int parallelism = ctx->getProperty("Parallelism", 240);
  NdbTimer timer;
  Ndb* ndb = GETNDB(step);


  HugoTransactions hugoTrans(*ctx->getTab());
  while (ctx->isTestStopped() == false) {
    timer.doReset();
    timer.doStart();
    g_info << i << ": ";
    if (ndb->waitUntilReady() != 0)
      return NDBT_FAILED;      
    if (hugoTrans.scanReadRecords(GETNDB(step), records, 0, parallelism) != 0)
      return NDBT_FAILED;
    timer.doStop();
    if ((timer.elapsedTime()/1000) > 1)
      timer.printTotalTime();
    i++;
  }
  return NDBT_OK;
}


int runPkRead(NDBT_Context* ctx, NDBT_Step* step){
  int loops = ctx->getNumLoops();
  int records = ctx->getNumRecords();
  int i = 0;
  HugoTransactions hugoTrans(*ctx->getTab());
  while (i<loops) {
    g_info << i << ": ";
    if (hugoTrans.pkReadRecords(GETNDB(step), records) != 0){
      return NDBT_FAILED;
    }
    i++;
  }
  return NDBT_OK;
}

int runScanUpdate(NDBT_Context* ctx, NDBT_Step* step){
  int loops = ctx->getNumLoops();
  int records = ctx->getNumRecords();
  int parallelism = ctx->getProperty("Parallelism", 1);
  int abort = ctx->getProperty("AbortProb", 5);
  int i = 0;
  HugoTransactions hugoTrans(*ctx->getTab());
  while (i<loops) {
    g_info << i << ": ";

    if (hugoTrans.scanUpdateRecords(GETNDB(step), records, abort, parallelism) != 0){
      return NDBT_FAILED;
    }
    i++;
  }
  return NDBT_OK;
}

int runScanUpdateUntilStopped(NDBT_Context* ctx, NDBT_Step* step){
  //int records = ctx->getNumRecords();
  int i = 0;

  int parallelism = ctx->getProperty("Parallelism", 240);
  int para = parallelism;

  HugoTransactions hugoTrans(*ctx->getTab());
  while (ctx->isTestStopped() == false) {
    if (parallelism == RANDOM_PARALLELISM)
      para = myRandom48(239)+1;

    g_info << i << ": ";
    if (hugoTrans.scanUpdateRecords(GETNDB(step), 0, 0, para) == NDBT_FAILED){
      return NDBT_FAILED;
    }
    i++;
  }
  return NDBT_OK;
}


int runScanUpdate2(NDBT_Context* ctx, NDBT_Step* step){
  int loops = ctx->getNumLoops();
  int records = ctx->getNumRecords();
  int parallelism = ctx->getProperty("Parallelism", 240);
  int abort = ctx->getProperty("AbortProb", 5);
  int i = 0;
  HugoTransactions hugoTrans(*ctx->getTab());
  while (i<loops) {
    g_info << i << ": ";
    if (hugoTrans.scanUpdateRecords2(GETNDB(step), records, abort, parallelism) != 0){
      return NDBT_FAILED;
    }
    i++;
  }
  return NDBT_OK;
}

int runLocker(NDBT_Context* ctx, NDBT_Step* step){
  int result = NDBT_OK;
  int records = ctx->getNumRecords();
  HugoTransactions hugoTrans(*ctx->getTab());
  
  if (hugoTrans.lockRecords(GETNDB(step), records, 5, 500) != 0){
    result = NDBT_FAILED;
  }
  ctx->stopTest();
  
  return result;
}

int runRestarter(NDBT_Context* ctx, NDBT_Step* step){
  int result = NDBT_OK;
  int loops = ctx->getNumLoops();
  NdbRestarter restarter;
  int i = 0;
  int lastId = 0;
  int timeout = 240;

  if (restarter.getNumDbNodes() < 2){
      ctx->stopTest();
      return NDBT_OK;
  }
  while(i<loops && result != NDBT_FAILED){
    if(restarter.waitClusterStarted(timeout) != 0){
      g_err << "Cluster failed to start 1" << endl;
      result = NDBT_FAILED;
      break;
    }
    NdbSleep_SecSleep(10);
    
    int nodeId = restarter.getDbNodeId(lastId);
    lastId = (lastId + 1) % restarter.getNumDbNodes();
    if(restarter.restartOneDbNode(nodeId, false, false, true) != 0){
      g_err << "Failed to restartNextDbNode" << endl;
      result = NDBT_FAILED;
      break;
    }    
    i++;
  }
  if(restarter.waitClusterStarted(timeout) != 0){
    g_err << "Cluster failed to start 2" << endl;
    result = NDBT_FAILED;
  }

  ctx->stopTest();
  
  return result;
}


int runStopAndStartNode(NDBT_Context* ctx, NDBT_Step* step){
  int result = NDBT_OK;
  int loops = ctx->getNumLoops();
  NdbRestarter restarter;
  int i = 0;
  int lastId = 0;
  int timeout = 240;

  if (restarter.getNumDbNodes() < 2){
      ctx->stopTest();
      return NDBT_OK;
  }
  while(i<loops && result != NDBT_FAILED){
    if(restarter.waitClusterStarted(timeout) != 0){
      g_err << "Cluster failed to start 1" << endl;
      result = NDBT_FAILED;
      break;
    }
    NdbSleep_SecSleep(1);
    int nodeId = restarter.getDbNodeId(lastId);
    lastId = (lastId + 1) % restarter.getNumDbNodes();
    g_err << "Stopping node " << nodeId << endl;

    if(restarter.restartOneDbNode(nodeId, false, true) != 0){
      g_err << "Failed to restartOneDbNode" << endl;
      result = NDBT_FAILED;
      break;
    }
 
    if(restarter.waitNodesNoStart(&nodeId, 1, timeout) != 0){
      g_err << "Node failed to reach NoStart" << endl;
      result = NDBT_FAILED;
      break;
    }   

    g_info << "Sleeping for 10 secs" << endl;
    NdbSleep_SecSleep(10);
    
    g_err << "Starting node " << nodeId << endl;
    if(restarter.startNodes(&nodeId, 1) != 0){
      g_err << "Failed to start the node" << endl;
      result = NDBT_FAILED;
      break;
    }    

    i++;
  }
  if(restarter.waitClusterStarted(timeout) != 0){
    g_err << "Cluster failed to start 2" << endl;
    result = NDBT_FAILED;
  }

  ctx->stopTest();
  
  return result;
}

int runRestarter9999(NDBT_Context* ctx, NDBT_Step* step){
  int result = NDBT_OK;
  int loops = ctx->getNumLoops();
  NdbRestarter restarter;
  int i = 0;
  int lastId = 0;

  if (restarter.getNumDbNodes() < 2){
      ctx->stopTest();
      return NDBT_OK;
  }
  while(i<loops && result != NDBT_FAILED){
    if(restarter.waitClusterStarted(120) != 0){
      g_err << "Cluster failed to start" << endl;
      result = NDBT_FAILED;
      break;
    }
    NdbSleep_SecSleep(10);
    
    int nodeId = restarter.getDbNodeId(lastId);
    lastId = (lastId + 1) % restarter.getNumDbNodes();
    if(restarter.insertErrorInNode(nodeId, 9999) != 0){
      g_err << "Failed to insertErrorInNode="<<nodeId << endl;
      result = NDBT_FAILED;
      break;
    }    
    NdbSleep_SecSleep(10);
    i++;
  }
  if(restarter.waitClusterStarted(120) != 0){
    g_err << "Cluster failed to start" << endl;
    result = NDBT_FAILED;
  }

  ctx->stopTest();
  
  return result;
}


int runCheckGetValue(NDBT_Context* ctx, NDBT_Step* step){
  const NdbDictionary::Table*  pTab = ctx->getTab();
  int parallelism = ctx->getProperty("Parallelism", 1);
  int records = ctx->getNumRecords();
  int numFailed = 0;
  AttribList alist; 
  alist.buildAttribList(pTab);
  UtilTransactions utilTrans(*pTab);  
  for(size_t i = 0; i < alist.attriblist.size(); i++){
    g_info << (unsigned)i << endl;
    if(utilTrans.scanReadRecords(GETNDB(step), 
				 parallelism,
				 NdbOperation::LM_Read,
				 records,
				 alist.attriblist[i]->numAttribs,
				 alist.attriblist[i]->attribs) != 0){
      numFailed++;
    }
    if(utilTrans.scanReadRecords(GETNDB(step), 
				 parallelism,
				 NdbOperation::LM_Read,
				 records,
				 alist.attriblist[i]->numAttribs,
				 alist.attriblist[i]->attribs) != 0){
      numFailed++;
    }
  }
  
  if(numFailed > 0)
    return NDBT_FAILED;
  else
    return NDBT_OK;
}

int runCloseWithoutStop(NDBT_Context* ctx, NDBT_Step* step){
  const NdbDictionary::Table*  pTab = ctx->getTab();
  int records = ctx->getNumRecords();
  int numFailed = 0;
  ScanFunctions scanF(*pTab);
  // Iterate over all possible parallelism valuse
  for (int p = 1; p<240; p++){
    g_info << p << " CloseWithoutStop openScan" << endl;
    if (scanF.scanReadFunctions(GETNDB(step), 
				records, 
				p,
				ScanFunctions::CloseWithoutStop,
				false) != 0){
      numFailed++;
    }
    g_info << p << " CloseWithoutStop openScanExclusive" << endl;
    if (scanF.scanReadFunctions(GETNDB(step), 
				records, 
				p,
				ScanFunctions::CloseWithoutStop,
				true) != 0){
      numFailed++;
    }
  }
    
  if(numFailed > 0)
    return NDBT_FAILED;
  else
    return NDBT_OK;
}

int runNextScanWhenNoMore(NDBT_Context* ctx, NDBT_Step* step){
  const NdbDictionary::Table*  pTab = ctx->getTab();
  int records = ctx->getNumRecords();
  int numFailed = 0;
  ScanFunctions scanF(*pTab);
  if (scanF.scanReadFunctions(GETNDB(step), 
			      records, 
			      6,
			      ScanFunctions::NextScanWhenNoMore,
			      false) != 0){
    numFailed++;
  }
  if (scanF.scanReadFunctions(GETNDB(step), 
			      records, 
			      6,
			      ScanFunctions::NextScanWhenNoMore,
			      true) != 0){
    numFailed++;
  }
  
  
  if(numFailed > 0)
    return NDBT_FAILED;
  else
    return NDBT_OK;
}

int runEqualAfterOpenScan(NDBT_Context* ctx, NDBT_Step* step){
  const NdbDictionary::Table*  pTab = ctx->getTab();
  int records = ctx->getNumRecords();
  int numFailed = 0;
  ScanFunctions scanF(*pTab);
  if (scanF.scanReadFunctions(GETNDB(step), 
			      records, 
			      6,
			      ScanFunctions::EqualAfterOpenScan,
			      false) == NDBT_OK){
    numFailed++;
  }
  if (scanF.scanReadFunctions(GETNDB(step), 
			      records, 
			      6,
			      ScanFunctions::EqualAfterOpenScan,
			      true) == NDBT_OK){
    numFailed++;
  }
  
  
  if(numFailed > 0)
    return NDBT_FAILED;
  else
    return NDBT_OK;
}

int runOnlyOpenScanOnce(NDBT_Context* ctx, NDBT_Step* step){
  const NdbDictionary::Table*  pTab = ctx->getTab();
  int records = ctx->getNumRecords();
  int numFailed = 0;
  ScanFunctions scanF(*pTab);
  g_info << "OnlyOpenScanOnce openScanRead" << endl;
  if (scanF.scanReadFunctions(GETNDB(step), 
			      records, 
			      6,
			      ScanFunctions::OnlyOpenScanOnce,
			      false) == 0){
    numFailed++;
  }
  g_info << "OnlyOpenScanOnce openScanExclusive" << endl;
  if (scanF.scanReadFunctions(GETNDB(step), 
			      records, 
			      6,
			      ScanFunctions::OnlyOpenScanOnce,
			      true) == 0){
    numFailed++;
  }
  
  
  if(numFailed > 0)
    return NDBT_FAILED;
  else
    return NDBT_OK;
}

int runOnlyOneOpInScanTrans(NDBT_Context* ctx, NDBT_Step* step){
  return NDBT_OK;
}

int runExecuteScanWithoutOpenScan(NDBT_Context* ctx, NDBT_Step* step){
  return NDBT_OK;
}

int runOnlyOneOpBeforeOpenScan(NDBT_Context* ctx, NDBT_Step* step){
    return NDBT_OK;
}

int runOnlyOneScanPerTrans(NDBT_Context* ctx, NDBT_Step* step){
  return NDBT_OK;
}

int runNoCloseTransaction(NDBT_Context* ctx, NDBT_Step* step){
  const NdbDictionary::Table*  pTab = ctx->getTab();
  int loops = ctx->getNumLoops();
  int records = ctx->getNumRecords();
  int numFailed = 0;

  ScanFunctions scanF(*pTab);
  int l = 0;
  while(l < loops){
    if (scanF.scanReadFunctions(GETNDB(step), 
				records, 
				6,
				ScanFunctions::NoCloseTransaction,
				false) != 0){
      numFailed++;
    }
    if (scanF.scanReadFunctions(GETNDB(step), 
				records, 
				6,
				ScanFunctions::NoCloseTransaction,
				true) != 0){
      numFailed++;
    }
    l++;
  }
  
  
  if(numFailed > 0)
    return NDBT_FAILED;
  else
    return NDBT_OK;

}

int runCheckInactivityTimeOut(NDBT_Context* ctx, NDBT_Step* step){
  const NdbDictionary::Table*  pTab = ctx->getTab();
  int records = ctx->getNumRecords();
  int numFailed = 0;

  ScanFunctions scanF(*pTab);
  if (scanF.scanReadFunctions(GETNDB(step), 
			      records, 
			      1,
			      ScanFunctions::CheckInactivityTimeOut,
			      false) != NDBT_OK){
    numFailed++;
  }
  if (scanF.scanReadFunctions(GETNDB(step), 
			      records, 
			      240,
			      ScanFunctions::CheckInactivityTimeOut,
			      true) != NDBT_OK){
    numFailed++;
  }
  
  if(numFailed > 0)
    return NDBT_FAILED;
  else
    return NDBT_OK;

}

int runCheckInactivityBeforeClose(NDBT_Context* ctx, NDBT_Step* step){
  const NdbDictionary::Table*  pTab = ctx->getTab();
  int records = ctx->getNumRecords();
  int numFailed = 0;

  ScanFunctions scanF(*pTab);
  if (scanF.scanReadFunctions(GETNDB(step), 
			      records, 
			      16,
			      ScanFunctions::CheckInactivityBeforeClose,
			      false) != 0){
    numFailed++;
  }
  if (scanF.scanReadFunctions(GETNDB(step), 
			      records, 
			      240,
			      ScanFunctions::CheckInactivityBeforeClose,
			      true) != 0){
    numFailed++;
  }
  
  if(numFailed > 0)
    return NDBT_FAILED;
  else
    return NDBT_OK;

}

int 
runScanParallelism(NDBT_Context* ctx, NDBT_Step* step){
  int loops = ctx->getNumLoops() + 3;
  int records = ctx->getNumRecords();
  int abort = ctx->getProperty("AbortProb", 15);
  
  Uint32 fib[] = { 1, 2 };
  Uint32 parallelism = 0; // start with 0
  int i = 0;
  HugoTransactions hugoTrans(*ctx->getTab());
  while (i<loops && !ctx->isTestStopped()) {
    g_info << i << ": ";

    if (hugoTrans.scanReadRecords(GETNDB(step), records, abort, parallelism,
				  NdbOperation::LM_Read) != 0){
      return NDBT_FAILED;
    }
    if (hugoTrans.scanReadRecords(GETNDB(step), records, abort, parallelism,
				  NdbOperation::LM_Exclusive) != 0){
      return NDBT_FAILED;
    }
    if (hugoTrans.scanReadRecords(GETNDB(step), records, abort, parallelism,
				  NdbOperation::LM_CommittedRead) != 0){
      return NDBT_FAILED;
    }
    if (hugoTrans.scanUpdateRecords(GETNDB(step), records, abort, parallelism)
	!= 0){
      return NDBT_FAILED;
    }
    i++;
    parallelism = fib[0];
    Uint32 next = fib[0] + fib[1];
    fib[0] = fib[1];
    fib[1] = next;
  }
  return NDBT_OK;
}

int
runScanVariants(NDBT_Context* ctx, NDBT_Step* step)
{
  //int loops = ctx->getNumLoops();
  //int records = ctx->getNumRecords();
  Ndb * pNdb = GETNDB(step);
  const NdbDictionary::Table*  pTab = ctx->getTab();
  
  HugoCalculator calc(* pTab);
  NDBT_ResultRow tmpRow(* pTab);

  for(int lm = 0; lm <= NdbOperation::LM_CommittedRead; lm++)
  {
    for(int flags = 0; flags < 4; flags++)
    {
      for (int batch = 0; batch < 100; batch += (1 + batch + (batch >> 3)))
      {
	for (int par = 0; par < 16; par += 1 + (rand() % 3))
	{
	  bool disk = flags & 1;
	  bool tups = flags & 2;
	  g_info << "lm: " << lm 
		 << " disk: " << disk 
		 << " tup scan: " << tups 
		 << " par: " << par 
		 << " batch: " << batch 
		 << endl;
	  
	  NdbConnection* pCon = pNdb->startTransaction();
	  NdbScanOperation* pOp = pCon->getNdbScanOperation(pTab->getName());
	  if (pOp == NULL) {
	    ERR(pCon->getNdbError());
	    return NDBT_FAILED;
	  }
	  
	  if( pOp->readTuples((NdbOperation::LockMode)lm,
			      tups ? NdbScanOperation::SF_TupScan : 0,
			      par,
			      batch) != 0) 
	  {
	    ERR(pCon->getNdbError());
	    return NDBT_FAILED;
	  }
	  
	  // Define attributes to read  
	  bool found_disk = false;
	  for(int a = 0; a<pTab->getNoOfColumns(); a++){
	    if (pTab->getColumn(a)->getStorageType() == 
		NdbDictionary::Column::StorageTypeDisk)
	    {
	      found_disk = true;
	      if (!disk)
		continue;
	    }
	    
	    if((pOp->getValue(pTab->getColumn(a)->getName())) == 0) {
	      ERR(pCon->getNdbError());
	      return NDBT_FAILED;
	    }
	  } 
	  
	  if (! (disk && !found_disk))
	  {
	    int check = pCon->execute(NoCommit);
	    if( check == -1 ) {
	      ERR(pCon->getNdbError());
	      return NDBT_FAILED;
	    }
	    
	    int res;
	    //int row = 0;
	    while((res = pOp->nextResult()) == 0);
	  }
	  pCon->close();
	}
      }
    }
  }
  return NDBT_OK;
}

int
runBug36124(NDBT_Context* ctx, NDBT_Step* step){
  Ndb * pNdb = GETNDB(step);
  const NdbDictionary::Table*  pTab = ctx->getTab();

  NdbTransaction* pCon = pNdb->startTransaction();
  NdbScanOperation* pOp = pCon->getNdbScanOperation(pTab->getName());
  if (pOp == NULL) {
    ERR(pCon->getNdbError());
    return NDBT_FAILED;
  }
  
  if( pOp->readTuples(NdbOperation::LM_Read) != 0) 
  {
    ERR(pCon->getNdbError());
    return NDBT_FAILED;
  }

  if( pOp->getValue(NdbDictionary::Column::ROW_COUNT) == 0)
  {
    ERR(pCon->getNdbError());
    return NDBT_FAILED;
  }

  /* Old style interpreted code api should fail when 
   * we try to use it 
   */
  if( pOp->interpret_exit_last_row() == 0)
  {
    return NDBT_FAILED;
  }

  pOp->close();

  pCon->close();

  return NDBT_OK;
}

int
runBug24447(NDBT_Context* ctx, NDBT_Step* step){
  int loops = 1; //ctx->getNumLoops();
  int records = ctx->getNumRecords();
  int abort = ctx->getProperty("AbortProb", 15);
  NdbRestarter restarter;
  HugoTransactions hugoTrans(*ctx->getTab());
  int i = 0;
  while (i<loops && !ctx->isTestStopped()) 
  {
    g_info << i++ << ": ";

    int nodeId = restarter.getRandomNotMasterNodeId(rand());
    if (nodeId == -1)
      nodeId = restarter.getMasterNodeId();
    if (restarter.insertErrorInNode(nodeId, 8038) != 0)
    {
      ndbout << "Could not insert error in node="<<nodeId<<endl;
      return NDBT_FAILED;
    }

    for (Uint32 j = 0; j<10; j++)
    {
      hugoTrans.scanReadRecords(GETNDB(step), records, abort, 0, 
				NdbOperation::LM_CommittedRead);
    }

  }
  restarter.insertErrorInAllNodes(0);
  
  return NDBT_OK;
}

int runBug42545(NDBT_Context* ctx, NDBT_Step* step){

  int loops = ctx->getNumLoops();

  Ndb* pNdb = GETNDB(step);
  NdbRestarter res;

  if (res.getNumDbNodes() < 2)
  {
    ctx->stopTest();
    return NDBT_OK;
  }

  const NdbDictionary::Index * pIdx = 
    GETNDB(step)->getDictionary()->getIndex(orderedPkIdxName, 
					    ctx->getTab()->getName());
  

  int i = 0;
  while (pIdx && i++ < loops && !ctx->isTestStopped()) 
  {
    g_info << i << ": ";
    NdbTransaction* pTrans = pNdb->startTransaction();
    int nodeId = pTrans->getConnectedNodeId();
    
    {
      Uint32 cnt = 0;
      Vector<NdbTransaction*> translist;
      while (cnt < 3)
      {
        NdbTransaction* p2 = pNdb->startTransaction();
        translist.push_back(p2);
        if (p2->getConnectedNodeId() == (Uint32)nodeId)
          cnt++;
      }
      
      for (size_t t = 0; t < translist.size(); t++)
        translist[t]->close();
      translist.clear();
    }

    NdbIndexScanOperation* 
      pOp = pTrans->getNdbIndexScanOperation(pIdx, ctx->getTab());
    
    int r0 = pOp->readTuples(NdbOperation::LM_CommittedRead,
                             NdbScanOperation::SF_OrderBy);

    ndbout << "Restart node " << nodeId << endl; 
    res.restartOneDbNode(nodeId,
                         /** initial */ false, 
                         /** nostart */ true,
                         /** abort   */ true);
    
    res.waitNodesNoStart(&nodeId, 1);
    res.startNodes(&nodeId, 1);
    res.waitNodesStarted(&nodeId, 1);

    int r1 = pTrans->execute(NdbTransaction::NoCommit);

    int r2;
    while ((r2 = pOp->nextResult()) == 0);

    ndbout_c("r0: %d r1: %d r2: %d", r0, r1, r2);

    pTrans->close();
  }
  
  return NDBT_OK;
}

int
initBug42559(NDBT_Context* ctx, NDBT_Step* step){
  
  int dump[] = { 7017  }; // Max LCP speed
  NdbRestarter res;
  res.dumpStateAllNodes(dump, 1);

  return NDBT_OK;
}
int
finalizeBug42559(NDBT_Context* ctx, NDBT_Step* step){
  
  int dump[] = { 7017, 1  }; // Restore config value
  NdbRestarter res;
  res.dumpStateAllNodes(dump, 2);

  return NDBT_OK;
}


int
runBug54945(NDBT_Context* ctx, NDBT_Step* step)
{

  int loops = ctx->getNumLoops();
  const NdbDictionary::Table*  pTab = ctx->getTab();

  Ndb* pNdb = GETNDB(step);
  NdbRestarter res;

  if (res.getNumDbNodes() < 2)
  {
    ctx->stopTest();
    return NDBT_OK;
  }

  while (loops--)
  {
    int node = res.getNode(NdbRestarter::NS_RANDOM);
    int err = 0;
    printf("node: %u ", node);
    switch(loops % 2){
    case 0:
      if (res.getNumDbNodes() >= 2)
      {
        err = 8088;
        int val[] = { DumpStateOrd::CmvmiSetRestartOnErrorInsert, 1 };
        res.dumpStateOneNode(node, val, 2);
        res.insertErrorInNode(node, 8088);
        ndbout_c("error 8088");
        break;
      }
      // fall through
    case 1:
      err = 5057;
      res.insertErrorInNode(node, 5057);
      ndbout_c("error 5057");
      break;
    }

    for (int i = 0; i< 25; i++)
    {
      NdbTransaction* pCon = pNdb->startTransaction();
      NdbScanOperation* pOp = pCon->getNdbScanOperation(pTab->getName());
      if (pOp == NULL) {
        ERR(pCon->getNdbError());
        return NDBT_FAILED;
      }
      
      if( pOp->readTuples(NdbOperation::LM_Read) != 0) 
      {
        ERR(pCon->getNdbError());
        return NDBT_FAILED;
      }
      
      if( pOp->getValue(NdbDictionary::Column::ROW_COUNT) == 0)
      {
        ERR(pCon->getNdbError());
        return NDBT_FAILED;
      }
      
      pCon->execute(NoCommit);
      pCon->close();
    } 
    if (err == 8088)
    {
      res.waitNodesNoStart(&node, 1);
      res.startAll();
      res.waitClusterStarted();
    }
  }

  return NDBT_OK;
}

int
runCloseRefresh(NDBT_Context* ctx, NDBT_Step* step)
{
  Ndb * pNdb = GETNDB(step);

  const Uint32 codeWords= 1;
  Uint32 codeSpace[ codeWords ];
  NdbInterpretedCode code(NULL, // Table is irrelevant
                          &codeSpace[0],
                          codeWords);
  if ((code.interpret_exit_last_row() != 0) ||
      (code.finalise() != 0))
  {
    ERR(code.getNdbError());
    return NDBT_FAILED;
  }

  const NdbDictionary::Table*  pTab = ctx->getTab();
  NdbTransaction* pTrans = pNdb->startTransaction();
  NdbScanOperation* pOp = pTrans->getNdbScanOperation(pTab->getName());
  if (pOp == NULL)
  {
    ERR(pTrans->getNdbError());
    return NDBT_FAILED;
  }

  if (pOp->readTuples(NdbOperation::LM_CommittedRead) != 0)
  {
    ERR(pTrans->getNdbError());
    return NDBT_FAILED;
  }

  if (pOp->setInterpretedCode(&code) == -1 )
  {
    ERR(pTrans->getNdbError());
    pNdb->closeTransaction(pTrans);
    return NDBT_FAILED;
  }

  if (pOp->getValue(NdbDictionary::Column::ROW_COUNT) == 0)
  {
    ERR(pTrans->getNdbError());
    return NDBT_FAILED;
  }

  pTrans->execute(NdbTransaction::NoCommit);
  pOp->close(); // close this

  pOp = pTrans->getNdbScanOperation(pTab->getName());
  if (pOp == NULL)
  {
    ERR(pTrans->getNdbError());
    return NDBT_FAILED;
  }

  if (pOp->readTuples(NdbOperation::LM_CommittedRead) != 0)
  {
    ERR(pTrans->getNdbError());
    return NDBT_FAILED;
  }

  if (pOp->setInterpretedCode(&code) == -1 )
  {
    ERR(pTrans->getNdbError());
    pNdb->closeTransaction(pTrans);
    return NDBT_FAILED;
  }

  if (pOp->getValue(NdbDictionary::Column::ROW_COUNT) == 0)
  {
    ERR(pTrans->getNdbError());
    return NDBT_FAILED;
  }

  pTrans->execute(NdbTransaction::NoCommit);
  pTrans->refresh();
  pTrans->close();
  return NDBT_OK;
}

#define CHK_RET_FAILED(x) if (!(x)) { ndbout_c("Failed on line: %u", __LINE__); return NDBT_FAILED; }

int
runMixedDML(NDBT_Context* ctx, NDBT_Step* step)
{
  Ndb* pNdb = GETNDB(step);
  const NdbDictionary::Table* pTab = ctx->getTab();

  unsigned seed = (unsigned)NdbTick_CurrentMillisecond();

  const int rows = ctx->getNumRecords();
  const int loops = 10 * ctx->getNumLoops();
  const int until_stopped = ctx->getProperty("UntilStopped");
  const int batch = ctx->getProperty("Batch", Uint32(50));

  const NdbRecord * pRowRecord = pTab->getDefaultRecord();
  CHK_RET_FAILED(pRowRecord != 0);

  const Uint32 len = NdbDictionary::getRecordRowLength(pRowRecord);
  Uint8 * pRow = new Uint8[len];

  int count_ok = 0;
  int count_failed = 0;
  for (int i = 0; i < loops || (until_stopped && !ctx->isTestStopped()); i++)
  {
    NdbTransaction* pTrans = pNdb->startTransaction();
    CHK_RET_FAILED(pTrans != 0);

    int lastrow = 0;
    int result = 0;
    for (int rowNo = 0; rowNo < batch; rowNo++)
    {
      int left = rows - lastrow;
      int rowId = lastrow;
      if (left)
      {
        rowId += ndb_rand_r(&seed) % (left / 10 + 1);
      }
      else
      {
        break;
      }
      lastrow = rowId;

      bzero(pRow, len);

      HugoCalculator calc(* pTab);
      calc.setValues(pRow, pRowRecord, rowId, rand());

      NdbOperation::OperationOptions opts;
      bzero(&opts, sizeof(opts));

      const NdbOperation* pOp = 0;
      switch(ndb_rand_r(&seed) % 3){
      case 0:
        pOp = pTrans->writeTuple(pRowRecord, (char*)pRow,
                                 pRowRecord, (char*)pRow,
                                 0,
                                 &opts,
                                 sizeof(opts));
        break;
      case 1:
        pOp = pTrans->deleteTuple(pRowRecord, (char*)pRow,
                                  pRowRecord, (char*)pRow,
                                  0,
                                  &opts,
                                  sizeof(opts));
        break;
      case 2:
        pOp = pTrans->updateTuple(pRowRecord, (char*)pRow,
                                  pRowRecord, (char*)pRow,
                                  0,
                                  &opts,
                                  sizeof(opts));
        break;
      }
      CHK_RET_FAILED(pOp != 0);
      result = pTrans->execute(NoCommit, AO_IgnoreError);
      if (result != 0)
      {
        goto found_error;
      }
    }

    result = pTrans->execute(Commit, AO_IgnoreError);
    if (result != 0)
    {
  found_error:
      count_failed++;
      NdbError err = pTrans->getNdbError();
      ndbout << err << endl;
      CHK_RET_FAILED(err.status == NdbError::TemporaryError ||
                     err.classification == NdbError::NoDataFound ||
                     err.classification == NdbError::ConstraintViolation);
    }
    else
    {
      count_ok++;
    }
    pTrans->close();
  }

  ndbout_c("count_ok: %d count_failed: %d",
           count_ok, count_failed);
  delete [] pRow;

  return NDBT_OK;
}

int
runBug13394788(NDBT_Context* ctx, NDBT_Step* step)
{
  const int loops = ctx->getNumLoops();
  const int records = ctx->getNumRecords();
  const NdbDictionary::Index * pIdx =
    GETNDB(step)->getDictionary()->getIndex(orderedPkIdxName,
					    ctx->getTab()->getName());
  HugoTransactions hugoTrans(*ctx->getTab(), pIdx);

  NdbRestarter res;
  for (int i = 0; i < loops; i++)
  {
    res.insertErrorInAllNodes(5074);
    // this will actually be a mrr scan...
    int batch = 1 + (rand() % records);
    // this should be error...
    hugoTrans.pkReadRecords(GETNDB(step), records, batch);

    // make it should work again...
    res.insertErrorInAllNodes(0);
    if (hugoTrans.pkReadRecords(GETNDB(step), records, batch) != 0)
      return NDBT_FAILED;
  }

  return NDBT_OK;
}

NDBT_TESTSUITE(testScan);
TESTCASE("ScanRead", 
	 "Verify scan requirement: It should be possible "\
	 "to read all records in a table without knowing their "\
	 "primary key."){
  INITIALIZER(runLoadTable);
  TC_PROPERTY("Parallelism", 1);
  STEP(runScanRead);
  FINALIZER(runClearTable);
}
TESTCASE("ScanRead16", 
	 "Verify scan requirement: It should be possible to scan read "\
	 "with parallelism, test with parallelism 16"){
  INITIALIZER(runLoadTable);
  TC_PROPERTY("Parallelism", 16);
  STEP(runScanRead);
  FINALIZER(runClearTable);
}
TESTCASE("ScanRead240", 
	 "Verify scan requirement: It should be possible to scan read with "\
	 "parallelism, test with parallelism 240(240 would automatically be "\
	 "downgraded to the maximum parallelism value for the current config)"){
  INITIALIZER(runLoadTable);
  TC_PROPERTY("Parallelism", 240);
  STEP(runScanRead);
  FINALIZER(runClearTable);
}
TESTCASE("ScanReadCommitted240", 
	 "Verify scan requirement: It should be possible to scan read committed with "\
	 "parallelism, test with parallelism 240(240 would automatically be "\
	 "downgraded to the maximum parallelism value for the current config)"){
  INITIALIZER(runLoadTable);
  TC_PROPERTY("Parallelism", 240);
  TC_PROPERTY("TupScan", (Uint32)0);
  STEP(runScanReadCommitted);
  FINALIZER(runClearTable);
}
TESTCASE("ScanUpdate", 
	 "Verify scan requirement: It should be possible "\
	 "to update all records in a table without knowing their"\
	 " primary key."){
  INITIALIZER(runLoadTable);
  STEP(runScanUpdate);
  FINALIZER(runClearTable);
}
TESTCASE("ScanUpdate2", 
	 "Verify scan requirement: It should be possible "\
	 "to update all records in a table without knowing their"\
	 " primary key. Do this efficently by calling nextScanResult(false) "\
	 "in order to update the records already fetched to the api in one batch."){
  INITIALIZER(runLoadTable);
  TC_PROPERTY("Parallelism", 240);
  STEP(runScanUpdate2);
  FINALIZER(runClearTable);
}
TESTCASE("ScanDelete", 
	 "Verify scan requirement: It should be possible "\
	 "to delete all records in a table without knowing their"\
	 " primary key."){
  INITIALIZER(runLoadTable);
  STEP(runScanDelete);
  FINALIZER(runClearTable);
}
TESTCASE("ScanDelete2", 
	 "Verify scan requirement: It should be possible "\
	 "to delete all records in a table without knowing their"\
	 " primary key. Do this efficently by calling nextScanResult(false) "\
	 "in order to delete the records already fetched to the api in one batch."){
  INITIALIZER(runLoadTable);
  TC_PROPERTY("Parallelism", 240);
  STEP(runScanDelete2);
  FINALIZER(runClearTable);
}
TESTCASE("ScanUpdateAndScanRead", 
	 "Verify scan requirement: It should be possible to run "\
	 "scan read and scan update at the same time"){
  INITIALIZER(runLoadTable);
  TC_PROPERTY("Parallelism", 16);
  STEP(runScanRead);
  STEP(runScanUpdate);
  FINALIZER(runClearTable);
}
TESTCASE("ScanReadAndLocker", 
	 "Verify scan requirement: The locks are not kept throughout "\
	 "the entire scan operation. This means that a scan does not "\
	 "lock the entire table, only the records it's currently "\
	 "operating on. This will test how scan performs when there are "\
	 " a number of 1 second locks in the table"){
  INITIALIZER(runLoadTable);
  STEP(runScanReadUntilStopped);
  STEP(runLocker);
  FINALIZER(runClearTable);
}
TESTCASE("ScanReadAndPkRead", 
	 "Verify scan requirement: The locks are not kept throughout "\
	 "the entire scan operation. This means that a scan does not "\
	 "lock the entire table, only the records it's currently "\
	 "operating on. This will test how scan performs when there are "\
	 " a pk reads "){
  INITIALIZER(runLoadTable);
  STEPS(runScanRead, 2);
  STEPS(runPkRead, 2);
  FINALIZER(runClearTable);
}
TESTCASE("ScanRead488", 
	 "Verify scan requirement: It's only possible to have 11 concurrent "\
	 "scans per fragment running in Ndb kernel at the same time. "\
	 "When this limit is exceeded the scan will be aborted with errorcode "\
	 "488."){
  INITIALIZER(runLoadTable);
  STEPS(runRandScanRead, 70);
  FINALIZER(runClearTable);
}
TESTCASE("ScanRead488T", 
	 "Verify scan requirement: It's only possible to have 11 concurrent "\
	 "scans per fragment running in Ndb kernel at the same time. "\
	 "When this limit is exceeded the scan will be aborted with errorcode "\
	 "488."){
  TC_PROPERTY("TupScan", 1);
  INITIALIZER(runLoadTable);
  STEPS(runRandScanRead, 70);
  FINALIZER(runClearTable);
}
TESTCASE("ScanRead488O", 
	 "Verify scan requirement: It's only possible to have 11 concurrent "\
	 "scans per fragment running in Ndb kernel at the same time. "\
	 "When this limit is exceeded the scan will be aborted with errorcode "\
	 "488."){
  INITIALIZER(createOrderedPkIndex);
  INITIALIZER(runLoadTable);
  STEPS(runScanReadIndex, 70);
  FINALIZER(createOrderedPkIndex_Drop);
  FINALIZER(runClearTable);
}
TESTCASE("ScanRead488_Mixed", 
	 "Verify scan requirement: It's only possible to have 11 concurrent "\
	 "scans per fragment running in Ndb kernel at the same time. "\
	 "When this limit is exceeded the scan will be aborted with errorcode "\
	 "488."){
  TC_PROPERTY("TupScan", 2);
  INITIALIZER(createOrderedPkIndex);
  INITIALIZER(runLoadTable);
  STEPS(runRandScanRead, 50);
  STEPS(runScanReadIndex, 50);
  FINALIZER(createOrderedPkIndex_Drop);
  FINALIZER(runClearTable);
}
TESTCASE("ScanRead488Timeout", 
	 ""){
  INITIALIZER(runLoadTable);
  TC_PROPERTY("ErrorCode", 5034);
  STEPS(runScanRead, 30);
  STEP(runScanReadError);
  FINALIZER(runClearTable);
}
TESTCASE("ScanRead40", 
	 "Verify scan requirement: Scan with 40 simultaneous threads"){
  INITIALIZER(runLoadTable);
  STEPS(runScanRead, 40);
  FINALIZER(runClearTable);
}
TESTCASE("ScanRead100", 
	 "Verify scan requirement: Scan with 100 simultaneous threads"){
  INITIALIZER(runLoadTable);
  STEPS(runScanRead, 100);
  FINALIZER(runClearTable);
}
TESTCASE("TupScanRead100",
	 "Verify scan requirement: Scan with 100 simultaneous threads"){
  TC_PROPERTY("TupScan", 1);
  INITIALIZER(runLoadTable);
  STEPS(runScanRead, 100);
  FINALIZER(runClearTable);
}
TESTCASE("Scan-bug8262", 
	 ""){
  TC_PROPERTY("Rows", 1);
  TC_PROPERTY("ErrorCode", 8035);
  INITIALIZER(runLoadTable);
  INITIALIZER(runInsertError); // Will reset error code
  STEPS(runScanRead, 25);
  FINALIZER(runInsertError);
  FINALIZER(runClearTable);
}
TESTCASE("ScanRead40RandomTable", 
	 "Verify scan requirement: Scan with 40 simultaneous threads. "\
	 "Use random table for the scan"){
  INITIALIZER(runCreateAllTables);
  INITIALIZER(runLoadAllTables);
  STEPS(runScanReadRandomTable, 40);
  FINALIZER(runDropAllTablesExceptTestTable);
}
TESTCASE("ScanRead100RandomTable", 
	 "Verify scan requirement: Scan with 100 simultaneous threads. "\
	 "Use random table for the scan"){
  INITIALIZER(runCreateAllTables);
  INITIALIZER(runLoadAllTables);
  STEPS(runScanReadRandomTable, 100);
  FINALIZER(runDropAllTablesExceptTestTable);
}
TESTCASE("ScanReadRandomPrepare",
	 "Create and load tables for ScanRead40RandomNoTableCreate."){
  INITIALIZER(runCreateAllTables);
  INITIALIZER(runLoadAllTables);
}
TESTCASE("ScanRead40RandomNoTableCreate", 
	 "Verify scan requirement: Scan with 40 simultaneous threads. "\
	 "Use random table for the scan. Dont create or load the tables."){
  STEPS(runScanReadRandomTableExceptTestTable, 40);
}
TESTCASE("ScanRead100RandomNoTableCreate", 
	 "Verify scan requirement: Scan with 100 simultaneous threads. "\
	 "Use random table for the scan. Dont create or load the tables."){
  STEPS(runScanReadRandomTableExceptTestTable, 100);
}
TESTCASE("ScanWithLocksAndInserts", 
	 "TR457: This test is added to verify that an insert of a records "\
	 "that is already in the database does not delete the record"){  
  INITIALIZER(runLoadTable);
  STEPS(runScanReadUntilStopped, 2);
  STEP(runLocker);
  STEP(runInsertUntilStopped);
  FINALIZER(runClearTable);
}
TESTCASE("ScanReadAbort", 
	 "Scan requirement: A scan may be aborted by the application "\
	 "at any time. This can be performed even if there are more "\
	 "tuples to scan."){  
  INITIALIZER(runLoadTable);
  TC_PROPERTY("AbortProb", 90);
  STEPS(runScanRead, 3);
  FINALIZER(runClearTable);
}
TESTCASE("ScanReadAbort15", 
	 "Scan requirement: A scan may be aborted by the application "\
	 "at any time. This can be performed even if there are more "\
	 "tuples to scan. Use parallelism 15"){  
  INITIALIZER(runLoadTable);
  TC_PROPERTY("Parallelism", 15);
  TC_PROPERTY("AbortProb", 90);
  STEPS(runScanRead, 3);
  FINALIZER(runClearTable);
}
TESTCASE("ScanReadAbort240", 
	 "Scan requirement: A scan may be aborted by the application "\
	 "at any time. This can be performed even if there are more "\
	 "tuples to scan. Use parallelism 240(it will be downgraded to max para for this config)"){  
  INITIALIZER(runLoadTable);
  TC_PROPERTY("Parallelism", 240);
  TC_PROPERTY("AbortProb", 90);
  STEPS(runScanRead, 3);
  FINALIZER(runClearTable);
}
TESTCASE("ScanUpdateAbort16", 
	 "Scan requirement: A scan may be aborted by the application "\
	 "at any time. This can be performed even if there are more "\
	 "tuples to scan. Use parallelism 16"){  
  INITIALIZER(runLoadTable);
  TC_PROPERTY("Parallelism", 16);
  TC_PROPERTY("AbortProb", 90);
  STEPS(runScanUpdate, 3);
  FINALIZER(runClearTable);
}
TESTCASE("ScanUpdateAbort240", 
	 "Scan requirement: A scan may be aborted by the application "\
	 "at any time. This can be performed even if there are more "\
	 "tuples to scan. Use parallelism 240(it will be downgraded to max para for this config)"){  
  INITIALIZER(runLoadTable);
  TC_PROPERTY("Parallelism", 240);
  TC_PROPERTY("AbortProb", 90);
  STEPS(runScanUpdate, 3);
  FINALIZER(runClearTable);
}
TESTCASE("CheckGetValue", 
	 "Check that we can call getValue to read attributes"\
	 "Especially interesting to see if we can read only the"\
	 " first, last or any two attributes from the table"){
  INITIALIZER(runLoadTable);
  STEP(runCheckGetValue);
  VERIFIER(runScanRead);
  FINALIZER(runClearTable);
}
TESTCASE("CloseWithoutStop", 
	 "Check that we can close the scanning transaction without calling "\
	 "stopScan"){
  INITIALIZER(runLoadTable);
  STEP(runCloseWithoutStop);
  VERIFIER(runScanRead);
  FINALIZER(runClearTable);
}
TESTCASE("NextScanWhenNoMore", 
	 "Check that we can call nextScanResult when there are no more "\
	 "records, and that it returns a valid value"){
  INITIALIZER(runLoadTable);
  STEP(runNextScanWhenNoMore);
  VERIFIER(runScanRead);
  FINALIZER(runClearTable);
}
TESTCASE("EqualAfterOpenScan", 
	 "Check that we can't call equal after openScan"){
  STEP(runEqualAfterOpenScan);
}
TESTCASE("ExecuteScanWithoutOpenScan", 
	 "Check that we can't call executeScan without defining a scan "\
         "with openScan"){
  INITIALIZER(runLoadTable);
  STEP(runExecuteScanWithoutOpenScan);
  VERIFIER(runScanRead);
  FINALIZER(runClearTable);
}
TESTCASE("OnlyOpenScanOnce", 
	 "Check that we may only call openScan once in the same trans"){
  INITIALIZER(runLoadTable);
  STEP(runOnlyOpenScanOnce);
  VERIFIER(runScanRead);
  FINALIZER(runClearTable);
}
TESTCASE("OnlyOneOpInScanTrans", 
	 "Check that we can have only one operation in a scan trans"){
  INITIALIZER(runLoadTable);
  STEP(runOnlyOneOpInScanTrans);
  VERIFIER(runScanRead);
  FINALIZER(runClearTable);
}
TESTCASE("OnlyOneOpBeforeOpenScan", 
	 "Check that we can have only one operation in a trans defined "\
	 "when calling openScan "){
  INITIALIZER(runLoadTable);
  STEP(runOnlyOneOpBeforeOpenScan);
  VERIFIER(runScanRead);
  FINALIZER(runClearTable);
}
TESTCASE("OnlyOneScanPerTrans", 
	 "Check that we can have only one scan operation in a trans"){
  INITIALIZER(runLoadTable);
  STEP(runOnlyOneScanPerTrans);
  VERIFIER(runScanRead);
  FINALIZER(runClearTable);
}
TESTCASE("NoCloseTransaction", 
	 "Check behaviour when close transaction is not called "){
  INITIALIZER(runLoadTable);
  STEP(runNoCloseTransaction);
  VERIFIER(runScanRead);
  FINALIZER(runClearTable);
}
TESTCASE("CheckInactivityTimeOut", 
	 "Check behaviour when the api sleeps for a long time before continuing scan "){
  INITIALIZER(runLoadTable);
  STEP(runCheckInactivityTimeOut);
  VERIFIER(runScanRead);
  FINALIZER(runClearTable);
}
TESTCASE("CheckInactivityBeforeClose", 
	 "Check behaviour when the api sleeps for a long time before calling close scan "){
  INITIALIZER(runLoadTable);
  STEP(runCheckInactivityBeforeClose);
  VERIFIER(runScanRead);
  FINALIZER(runClearTable);
}
TESTCASE("ScanReadError5021", 
	 "Scan and insert error 5021, one node is expected to crash"){
  INITIALIZER(runLoadTable);
  TC_PROPERTY("ErrorCode", 5021);
  STEP(runScanReadErrorOneNode);
  FINALIZER(runClearTable);
}
TESTCASE("ScanReadError5022", 
	 "Scan and insert error 5022, one node is expected to crash"){
  INITIALIZER(runLoadTable);
  TC_PROPERTY("ErrorCode", 5022);
  TC_PROPERTY("NodeNumber", 2);
  STEP(runScanReadErrorOneNode);
  FINALIZER(runClearTable);
}
TESTCASE("ScanReadError5023", 
	 "Scan and insert error 5023"){
  INITIALIZER(runLoadTable);
  TC_PROPERTY("ErrorCode", 5023);
  STEP(runScanReadError);
  FINALIZER(runClearTable);
}
TESTCASE("ScanReadError5024", 
	 "Scan and insert error 5024"){
  INITIALIZER(runLoadTable);
  TC_PROPERTY("ErrorCode", 5024);
  STEP(runScanReadError);
  FINALIZER(runClearTable);
}
TESTCASE("ScanReadError5025", 
	 "Scan and insert error 5025"){
  INITIALIZER(runLoadTable);
  TC_PROPERTY("ErrorCode", 5025);
  STEP(runScanReadError);
  FINALIZER(runClearTable);
}
TESTCASE("ScanReadError8081",
	 "Scan and insert error 8081"){
  INITIALIZER(runLoadTable);
  TC_PROPERTY("ErrorCode", 8081);
  STEP(runScanReadError);
  FINALIZER(runClearTable);
}
TESTCASE("ScanReadError5030", 
	 "Scan and insert error 5030."\
	 "Drop all SCAN_NEXTREQ signals in LQH until the node is "\
	 "shutdown with SYSTEM_ERROR because of scan fragment timeout"){
  INITIALIZER(runLoadTable);
  TC_PROPERTY("ErrorCode", 5030);
  STEP(runScanReadErrorOneNode);
  FINALIZER(runClearTable);
}
TESTCASE("ScanReadRestart", 
	 "Scan requirement:A scan should be able to start and "\
	 "complete during node recovery and when one or more nodes "\
	 "in the cluster is down.Use random parallelism "){
  INITIALIZER(runLoadTable);
  TC_PROPERTY("Parallelism", RANDOM_PARALLELISM); // Random
  STEP(runScanReadUntilStopped);
  STEP(runRestarter);
  FINALIZER(runClearTable);
}
TESTCASE("ScanUpdateRestart", 
	 "Scan requirement:A scan should be able to start and "\
	 "complete during node recovery and when one or more nodes "\
	 "in the cluster is down. Use random parallelism"){
  INITIALIZER(runLoadTable);
  TC_PROPERTY("Parallelism", RANDOM_PARALLELISM); // Random
  STEP(runScanUpdateUntilStopped);
  STEP(runRestarter);
  FINALIZER(runClearTable);
}
#if 0
TESTCASE("ScanReadRestart9999", 
	 "Scan requirement:A scan should be able to start and "\
	 "complete during node recovery and when one or more nodes "\
	 "in the cluster is down. Use parallelism 240."\
	 "Restart using error insert 9999"){
  INITIALIZER(runLoadTable);
  TC_PROPERTY("Parallelism", 240);
  STEP(runScanReadUntilStopped);
  STEP(runRestarter9999);
  FINALIZER(runClearTable);
}
TESTCASE("ScanUpdateRestart9999", 
	 "Scan requirement:A scan should be able to start and "\
	 "complete during node recovery and when one or more nodes "\
	 "in the cluster is down. Use parallelism 240."\
	 "Restart using error insert 9999"){
  INITIALIZER(runLoadTable);
  TC_PROPERTY("Parallelism", 240);
  STEP(runScanReadUntilStopped);
  STEP(runScanUpdateUntilStopped);
  STEP(runRestarter9999);
  FINALIZER(runClearTable);
}
#endif
TESTCASE("InsertDelete", 
	 "Load and delete all while scan updating and scan reading\n"\
	 "Alexander Lukas special"){
  INITIALIZER(runClearTable);
  STEP(runScanReadUntilStoppedNoCount);
  STEP(runScanUpdateUntilStopped);
  STEP(runInsertDelete);
  FINALIZER(runClearTable);
}
TESTCASE("Bug48700", 
	 "Load and delete all while scan updating and scan reading\n"\
	 "Alexander Lukas special"){
  TC_PROPERTY("AbortProb", Uint32(0));
  TC_PROPERTY("NoCount", 1);
  TC_PROPERTY("LockMode", NdbOperation::LM_CommittedRead);
  INITIALIZER(runClearTable);
  STEPS(runRandScanRead, 10);
  STEP(runInsertDelete);
  FINALIZER(runClearTable);
}
TESTCASE("CheckAfterTerror", 
	 "Check that we can still scan read after this terror of NdbApi"){
  INITIALIZER(runLoadTable);
  STEPS(runScanRead, 5);
  FINALIZER(runClearTable);
}
TESTCASE("ScanReadWhileNodeIsDown", 
	 "Scan requirement:A scan should be able to run as fast when  "\
	 "one or more nodes in the cluster is down."){
  INITIALIZER(runLoadTable);
  STEP(runScanReadUntilStoppedPrintTime);
  STEP(runStopAndStartNode);
  FINALIZER(runClearTable);
}
TESTCASE("ScanParallelism", 
	 "Test scan with different parallelism"){
  INITIALIZER(runLoadTable);
  STEP(runScanParallelism);
  FINALIZER(runClearTable);
}
TESTCASE("ScanVariants", 
	 "Test different scan variants"){
  INITIALIZER(runLoadTable);
  STEP(runScanVariants);
  FINALIZER(runClearTable);
}
TESTCASE("Bug24447",
	 ""){
  INITIALIZER(runLoadTable);
  STEP(runBug24447);
  FINALIZER(runClearTable);
}
TESTCASE("Bug36124",
         "Old interpreted Api usage"){
  INITIALIZER(runLoadTable);
  STEP(runBug36124);
  FINALIZER(runClearTable);
}
TESTCASE("Bug42545", "")
{
  INITIALIZER(createOrderedPkIndex);
  INITIALIZER(runLoadTable);
  STEP(runBug42545);
  FINALIZER(createOrderedPkIndex_Drop);
  FINALIZER(runClearTable);
}
TESTCASE("Bug42559", "") 
{
  INITIALIZER(initBug42559);
  INITIALIZER(createOrderedPkIndex);
  INITIALIZER(runLoadTable);
  STEPS(runScanReadIndex, 70);
  FINALIZER(createOrderedPkIndex_Drop);
  FINALIZER(finalizeBug42559);
  FINALIZER(runClearTable);
}
TESTCASE("CloseRefresh", "")
{
  INITIALIZER(runCloseRefresh);
}
TESTCASE("Bug54945", "")
{
  INITIALIZER(runBug54945);
}
<<<<<<< HEAD
TESTCASE("Bug12324191", "")
{
  TC_PROPERTY("LockMode", Uint32(NdbOperation::LM_Read));
  TC_PROPERTY("TupScan", Uint32(1));
  TC_PROPERTY("Rows", Uint32(0));
  INITIALIZER(runLoadTable);
  STEP(runScanRead);
  STEPS(runMixedDML,10);
}
TESTCASE("Bug13394788", "")
{
  INITIALIZER(createOrderedPkIndex);
  INITIALIZER(runLoadTable);
  STEP(runBug13394788);
  FINALIZER(createOrderedPkIndex_Drop);
=======
TESTCASE("ScanFragRecExhaust", 
         "Test behaviour when TC scan frag recs exhausted")
{
  INITIALIZER(runLoadTable);
  INITIALIZER(runScanReadExhaust);
>>>>>>> b6734d10
  FINALIZER(runClearTable);
}
NDBT_TESTSUITE_END(testScan);

int main(int argc, const char** argv){
  ndb_init();
  myRandom48Init((long)NdbTick_CurrentMillisecond());
  NDBT_TESTSUITE_INSTANCE(testScan);
  return testScan.execute(argc, argv);
}

template class Vector<Attrib*>;
template class Vector<NdbTransaction*>;<|MERGE_RESOLUTION|>--- conflicted
+++ resolved
@@ -2223,7 +2223,13 @@
 {
   INITIALIZER(runBug54945);
 }
-<<<<<<< HEAD
+TESTCASE("ScanFragRecExhaust", 
+         "Test behaviour when TC scan frag recs exhausted")
+{
+  INITIALIZER(runLoadTable);
+  INITIALIZER(runScanReadExhaust);
+  FINALIZER(runClearTable);
+}
 TESTCASE("Bug12324191", "")
 {
   TC_PROPERTY("LockMode", Uint32(NdbOperation::LM_Read));
@@ -2239,13 +2245,6 @@
   INITIALIZER(runLoadTable);
   STEP(runBug13394788);
   FINALIZER(createOrderedPkIndex_Drop);
-=======
-TESTCASE("ScanFragRecExhaust", 
-         "Test behaviour when TC scan frag recs exhausted")
-{
-  INITIALIZER(runLoadTable);
-  INITIALIZER(runScanReadExhaust);
->>>>>>> b6734d10
   FINALIZER(runClearTable);
 }
 NDBT_TESTSUITE_END(testScan);
