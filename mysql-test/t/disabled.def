##############################################################################
#
#  List the test cases that are to be disabled temporarily.
#
#  Separate the test case name and the comment with ':'.
#
#    <testcasename> : BUG#<xxxx> <date disabled> <disabler> <comment>
#
#  Do not use any TAB characters for whitespace.
#
##############################################################################
innodb          : WL#1213: Waiting for InnoDB team to add support for 4-byte character sets.
concurrent_innodb        : BUG#21579 2006-08-11 mleich innodb_concurrent random failures with varying differences
federated_transactions   : Bug#29523 Transactions do not work
show_check      : Bug #32682    Test show_check fails in 6.0
lowercase_table3         : Bug#32667 lowercase_table3.test reports to error log
rpl_log_pos          : Bug#8693 Test 'rpl_log_pos' fails sometimes
ctype_create         : Bug#32965 main.ctype_create fails
backup_no_engine     : Bug#36021 2008-04-13 rsomla server crashes when openning table with unknown storage engine
csv_alter_table      : Bug#33696 2008-01-21 pcrews no .result file - bug allows NULL columns in CSV tables
query_cache_wlock_invalidate_func: Bug#35390 causes not deterministic results.
thread_cache_size_func: BUG#35988, BUG#36733 Due to not deterministic results
cast                 : Bug#35594 2008-03-27 main.cast fails on Windows2003-64
maria-preload        : Bug#35107 crashes
key_buffer_size_basic_64    : Bug #36522: Some tests of system variables have diffs on 64bit platorms
rpl_recovery_rank_basic_64  : Bug #36522: Some tests of system variables have diffs on 64bit platorms
sort_buffer_size_basic_64   : Bug #36522: Some tests of system variables have diffs on 64bit platorms
log_output_basic      : Bug#34820 log_output can be set to illegal value
query_cache_size_basic_32   : Bug#36747: Allocating a large query cache is not deterministic
query_cache_size_basic_64   : Bug#36747: Allocating a large query cache is not deterministic
query_alloc_block_size_basic_64:  Bug #37708 query_alloc_block_size_basic_64 fails in pushbuild
wait_timeout_func           : Bug #36873 wait_timeout_func.test fails randomly
timestamp_func              : Bug #37702 timestamp_func relies on sleep and is unstable in pushbuild
sort_buffer_size_basic_32   : Bug#36875 main.sort_buffer_size_basic_32 fails on some systems
key_buffer_size_basic_32    : Bug#36876 main.key_buffer_size_basic_32 fails on some systems
max_heap_table_size_basic_32 : Bug#36877 main.max_heap_table_size_basic_32 fails on some systems
tmp_table_size_basic_32     : Bug#36878 main.tmp_table_size_basic_32 fails on some systems
backup_triggers_and_events  : Bug#37762 2008-07-01 rafal Test fails on remove_file for unknown reasons
backup_no_be                : Bug#38023 2008-07-16 rafal Test triggers valgrind warnings described in the bug
user_limits                 : Bug#23921 2008-07-25 joro random failure of user_limits.test
thread_cache_size_func : Bug#36733 main.thread_cache_size_func fails randomly
log_tables.test                       : Bug #37798: main.log_tables fails randomly on powermacg5 and windows
wait_timeout_func                     : BUG#36873 2008-07-06 sven wait_timeout_func.test fails randomly
delayed_insert_limit_func             : BUG#37962 2008-07-08 sven *_func tests containing sleeps/race conditions
event_scheduler_func                  : BUG#37962 2008-07-08 sven *_func tests containing sleeps/race conditions
interactive_timeout_func              : BUG#37962 2008-07-08 sven *_func tests containing sleeps/race conditions
query_cache_wlock_invalidate_func     : BUG#37962 2008-07-08 sven *_func tests containing sleeps/race conditions
rpl_init_slave_func                   : BUG#37962 2008-07-08 sven *_func tests containing sleeps/race conditions
rpl_max_binlog_size_func              : BUG#37962 2008-07-08 sven *_func tests containing sleeps/race conditions
slow_query_log_func                   : BUG#37962 2008-07-08 sven *_func tests containing sleeps/race conditions
sql_low_priority_updates_func         : BUG#37962 2008-07-08 sven *_func tests containing sleeps/race conditions
timestamp_func                        : BUG#37962 2008-07-08 sven *_func tests containing sleeps/race conditions
log_output_func                       : BUG#37766 2008-07-10 sven main.log_output_func randomly fails in pushbuild
<<<<<<< HEAD
events_bugs                 : Bug#37774 Bug#39569 Bug#39863 Bug#39848 2008-10-08 alik
=======
slow_query_log_func.test              : Bug #37962: *_func tests containing sleeps/race conditions
events-bugs.test                      : Bug #39848, Bug #39863, Bug #39569, Bug #37774
>>>>>>> a7b0312c
<|MERGE_RESOLUTION|>--- conflicted
+++ resolved
@@ -51,9 +51,5 @@
 sql_low_priority_updates_func         : BUG#37962 2008-07-08 sven *_func tests containing sleeps/race conditions
 timestamp_func                        : BUG#37962 2008-07-08 sven *_func tests containing sleeps/race conditions
 log_output_func                       : BUG#37766 2008-07-10 sven main.log_output_func randomly fails in pushbuild
-<<<<<<< HEAD
-events_bugs                 : Bug#37774 Bug#39569 Bug#39863 Bug#39848 2008-10-08 alik
-=======
-slow_query_log_func.test              : Bug #37962: *_func tests containing sleeps/race conditions
-events-bugs.test                      : Bug #39848, Bug #39863, Bug #39569, Bug #37774
->>>>>>> a7b0312c
+events_bugs                           : Bug#37774 Bug#39569 Bug#39863 Bug#39848 2008-10-08 alik
+slow_query_log_func                   : Bug #37962: *_func tests containing sleeps/race conditions