/* Copyright (C) 2000-2001, 2004 MySQL AB

   This program is free software; you can redistribute it and/or modify
   it under the terms of the GNU General Public License as published by
   the Free Software Foundation; version 2 of the License.

   This program is distributed in the hope that it will be useful,
   but WITHOUT ANY WARRANTY; without even the implied warranty of
   MERCHANTABILITY or FITNESS FOR A PARTICULAR PURPOSE.  See the
   GNU General Public License for more details.

   You should have received a copy of the GNU General Public License
   along with this program; if not, write to the Free Software
   Foundation, Inc., 59 Temple Place, Suite 330, Boston, MA  02111-1307  USA */

/**
  @file
  Logging of MyISAM commands and records.

  The physical log contains each call to OS write functions on the MyISAM
  files. Most of its entries are physical for example "write these bytes at
  this offset". For example, a mi_write() with lots of BLOBs in many places
  will cause lots of entries in this log. It also contains some logical ones
  like MI_LOG_DELETE_ALL (we wouldn't want to log the deletion of all rows
  one by one).

  The logical log contains each call to higher-level operations like
  mi_write()/mi_update(). A sample entry is "write this record". For example,
  a mi_write() with lots of BLOBs will cause one single entry in this log.

  Writes to the logical log happen when the logical operation
  happens. Entries in it refer to a table by file descriptor of its data
  file.

  Writes to the physical log happen when the physical operation happens,
  i.e. when the file is written, which can be at three moments:
  -# when the row write directly writes to the file (mi_[no]mmap_pwrite())
  -# if the row write went to a WRITE_CACHE, when this cache gets written to
     the file (post_write callback in that cache)
  -# if the row write went to the key cache, when this key cache block gets
     written ("flushed") to the file (post_write callback in that cache)
  Additionally, an entry for opening and an entry for closing the table, are
  written to the physical log: the first "direct row write" or "WRITE_CACHE"
  or "key cache block flush" log write for a certain MYISAM_SHARE, an entry
  for opening (MI_LOG_OPEN) is written. All entries refer to the table by the
  file descriptor of the index file; the MI_LOG_OPEN entry links this number
  to a table name. The entry for closing is written by mi_close() if an entry
  for opening had been written before and if the index file is being closed.

  Physical log is used for online backup, because if applied to a dirtily
  copied table it can make this table consistent. A dirty table
  contains internally inconsistent records, so applying a logical log to it
  (like mi_update()) is impossible).

  Both logs:
  - are idempotent (if you apply such log to a table, then applying it a
  second time has no effect).
  - can be used to debug MyISAM
  - can be examined and applied to tables with the myisamlog utility.

  Logical log is about all tables, is turned on before opening tables (for
  example turned on at program's start and off at program's end).

  Physical log is about to a set of tables, can be turned on and off at any
  time.

  mi_log() is the entry point.
*/

#include "myisamdef.h"
#if defined(MSDOS) || defined(__WIN__)
#include <fcntl.h>
#ifndef __WIN__
#include <process.h>
#endif
#endif
#ifdef VMS
#include <processes.h>
#endif

#undef GETPID					/* For HPUX */
#ifdef THREAD
#define GETPID() (log_type == 1 ? (long) myisam_pid : (long) my_thread_dbug_id())
#else
#define GETPID() myisam_pid
#endif

/** the log_type global variable is probably obsolete, it's always 0 now */
static const int log_type=0;
ulong myisam_pid=0;
static int mi_log_open_cache(enum enum_mi_log_type type,
                             const char *log_filename);
static int mi_log_close_cache(enum enum_mi_log_type type);
static int mi_log_start_physical(const char *log_filename,
                                 const HASH *tables);
static int mi_log_stop_physical();


/**
  Starts MyISAM logical logging for all tables or physical logging for
  a set of tables, or stops it.
<<<<<<< HEAD

  @param  action           what to do (start, stop (in)consistently)
  @param  type             physical or logical
  @param  log_filename     name of the log file to create (only for physical
                           log, logical log has a static name)
  @param  tables           hash of names of tables for which we want logging
                           (only for physical log)

  @note For the logical log, MI_LOG_CLOSE_INCONSISTENT and
  MI_LOG_CLOSE_CONSISTENT are identical: log will be consistent only if
  tables not being written now.

  @return Operation status
    @retval 0      ok
    @retval !=0    error; then caller should call mi_log_stop_physical(TRUE)
*/

int mi_log(enum enum_mi_log_action action, enum enum_mi_log_type type,
           const char *log_filename, const HASH *tables)
{
  int error;
  DBUG_ENTER("mi_log");

  if (type == MI_LOG_LOGICAL)
  {
    DBUG_ASSERT(log_filename == NULL);
    DBUG_ASSERT(tables == NULL);
    if (action == MI_LOG_ACTION_OPEN)
      error= mi_log_open_cache(type, myisam_logical_log_filename);
    else
      error= mi_log_close_cache(type);
    DBUG_RETURN(error);
  }

#ifndef HAVE_MYISAM_PHYSICAL_LOGGING
  DBUG_ASSERT(0);
  DBUG_RETURN(1);
#endif

  /* starting/stopping are complex operations so split in functions */
  switch (action)
  {
  case MI_LOG_ACTION_OPEN:
    error= mi_log_start_physical(log_filename, tables);
    break;
  case MI_LOG_ACTION_CLOSE_CONSISTENT:
  case MI_LOG_ACTION_CLOSE_INCONSISTENT:
    error= mi_log_stop_physical(action);
    break;
  default:
    DBUG_ASSERT(0);
    error= 1;
=======

  @param  action           what to do (start, stop (in)consistently)
  @param  type             physical or logical
  @param  log_filename     name of the log file to create (only for physical
                           log, logical log has a static name)
  @param  tables           hash of names of tables for which we want logging
                           (only for physical log)

  @note For the logical log, MI_LOG_CLOSE_INCONSISTENT and
  MI_LOG_CLOSE_CONSISTENT are identical: log will be consistent only if
  tables not being written now.

  @return Operation status
    @retval 0      ok
    @retval !=0    error; then caller should call mi_log_stop_physical(TRUE)
*/

int mi_log(enum enum_mi_log_action action, enum enum_mi_log_type type,
           const char *log_filename, const HASH *tables)
{
  int error;
  DBUG_ENTER("mi_log");

  if (type == MI_LOG_LOGICAL)
  {
    DBUG_ASSERT(log_filename == NULL);
    DBUG_ASSERT(tables == NULL);
    if (action == MI_LOG_ACTION_OPEN)
      error= mi_log_open_cache(type, myisam_logical_log_filename);
    else
      error= mi_log_close_cache(type);
    DBUG_RETURN(error);
  }

#ifndef HAVE_MYISAM_PHYSICAL_LOGGING
  DBUG_ASSERT(0);
  DBUG_RETURN(1);
#endif

  /* starting/stopping are complex operations so split in functions */
  switch (action)
  {
  case MI_LOG_ACTION_OPEN:
    error= mi_log_start_physical(log_filename, tables);
    break;
  case MI_LOG_ACTION_CLOSE_CONSISTENT:
  case MI_LOG_ACTION_CLOSE_INCONSISTENT:
    error= mi_log_stop_physical(action);
    break;
  default:
    DBUG_ASSERT(0);
    error= 1;
  }
  DBUG_RETURN(error);
}


/**
  Sets up a log's IO_CACHE (for logical or physical log).

  Both logs are IO_CACHE to be fast. But the logical log flushes it after
  every operation, as it is share-able between different processes and so
  another process may want to write to this log as soon as we unlock its
  file. Also, as this log is used for debugging it must contain as much
  information as possible in case of crash. For this log, using IO_CACHE
  still makes sense as it decreases the number of my_write() calls.

  @param  type             physical or logical
  @param  log_filename     only for physical log (logical log has a static
                           name)

  @note logs are not created with MY_WAIT_IF_FULL: a log can itself be the
  cause of filling the disk, so better corrupt it (and make a backup
  fail for example) than prevent other normal operations.

  @todo A realistic benchmark to see if the size of the IO_CACHE makes any
  speed difference.

  @return Operation status
    @retval 0      ok
    @retval !=0    error
*/

static int mi_log_open_cache(enum enum_mi_log_type type,
                             const char *log_filename)
{
  int error=0;
  char buff[FN_REFLEN];
  int access_flags;
  File file;
  IO_CACHE *log;
  uint cache_size;
  DBUG_ENTER("mi_log_open_cache");

  DBUG_ASSERT(log_filename != NULL);
  pthread_mutex_lock(&THR_LOCK_myisam_log);
  if (type == MI_LOG_LOGICAL)
  {
    log= &myisam_logical_log;
    /* O_APPEND as file may exist and we want to keep it */
    access_flags= O_WRONLY | O_BINARY | O_APPEND;
    /* small cache size as frequent flushes */
    cache_size= IO_SIZE;
  }
  else
  {
    DBUG_ASSERT(type == MI_LOG_PHYSICAL);
    log= &myisam_physical_log;
    /* We want to fail if file exists */
    access_flags= O_WRONLY | O_BINARY | O_TRUNC | O_EXCL;
    /*
      We want a large IO_CACHE to have large contiguous disk writes.
      In many systems this size is affordable. In small embedded ones it is
      not, but would they use this log?
    */
    cache_size= IO_SIZE*256;
  }
  if (!myisam_pid)
    myisam_pid=(ulong) getpid();
  if (!my_b_inited(log))
  {
    DBUG_ASSERT(log_filename);
    fn_format(buff, log_filename, "", "", MY_UNPACK_FILENAME);
    if ((file= my_create(buff,
                         0, access_flags,
                         MYF(MY_WME | ME_WAITTANG))) < 0)
      error= my_errno;
    else if (init_io_cache(log, file,
                           cache_size, WRITE_CACHE,
                           my_tell(file,MYF(MY_WME)), 0,
                           MYF(MY_WME | MY_NABP)))
    {
      error= my_errno;
      my_close(file, MYF(MY_WME));
    }
  }
  pthread_mutex_unlock(&THR_LOCK_myisam_log);
  DBUG_RETURN(error);
}


/**
  Destroy's a log's IO_CACHE (for logical or physical log).

  @param  type             physical or logical

  @return Operation status
    @retval 0      ok
    @retval !=0    error
*/

static int mi_log_close_cache(enum enum_mi_log_type type)
{
  int error= 0;
  IO_CACHE *log;
  DBUG_ENTER("mi_log_close_cache");
  pthread_mutex_lock(&THR_LOCK_myisam_log);
  if (type == MI_LOG_LOGICAL)
    log         = &myisam_logical_log;
  else
  {
    DBUG_ASSERT(type == MI_LOG_PHYSICAL);
    log         = &myisam_physical_log;
  }
  if (my_b_inited(log))
  {
    if (end_io_cache(log) ||
        my_close(log->file,MYF(MY_WME)))
      error= my_errno;
    log->file= -1;
>>>>>>> d2d52a83
  }
  pthread_mutex_unlock(&THR_LOCK_myisam_log);
  DBUG_RETURN(error);
}


/**
<<<<<<< HEAD
  Sets up a log's IO_CACHE (for logical or physical log).

  Both logs are IO_CACHE to be fast. But the logical log flushes it after
  every operation, as it is share-able between different processes and so
  another process may want to write to this log as soon as we unlock its
  file. Also, as this log is used for debugging it must contain as much
  information as possible in case of crash. For this log, using IO_CACHE
  still makes sense as it decreases the number of my_write() calls.

  @param  type             physical or logical
  @param  log_filename     only for physical log (logical log has a static
                           name)

  @note logs are not created with MY_WAIT_IF_FULL: a log can itself be the
  cause of filling the disk, so better corrupt it (and make a backup
  fail for example) than prevent other normal operations.

  @todo A realistic benchmark to see if the size of the IO_CACHE makes any
  speed difference.

  @return Operation status
    @retval 0      ok
    @retval !=0    error
*/

static int mi_log_open_cache(enum enum_mi_log_type type,
                             const char *log_filename)
{
  int error=0;
  char buff[FN_REFLEN];
  int access_flags;
  File file;
  IO_CACHE *log;
  uint cache_size;
  DBUG_ENTER("mi_log_open_cache");

  DBUG_ASSERT(log_filename != NULL);
  pthread_mutex_lock(&THR_LOCK_myisam_log);
  if (type == MI_LOG_LOGICAL)
  {
    log= &myisam_logical_log;
    /* O_APPEND as file may exist and we want to keep it */
    access_flags= O_WRONLY | O_BINARY | O_APPEND;
    /* small cache size as frequent flushes */
    cache_size= IO_SIZE;
  }
  else
  {
    DBUG_ASSERT(type == MI_LOG_PHYSICAL);
    log= &myisam_physical_log;
    /* We want to fail if file exists */
    access_flags= O_WRONLY | O_BINARY | O_TRUNC | O_EXCL;
    /*
      We want a large IO_CACHE to have large contiguous disk writes.
      In many systems this size is affordable. In small embedded ones it is
      not, but would they use this log?
    */
    cache_size= IO_SIZE*256;
  }
  if (!myisam_pid)
    myisam_pid=(ulong) getpid();
  if (!my_b_inited(log))
  {
    DBUG_ASSERT(log_filename);
    fn_format(buff, log_filename, "", "", MY_UNPACK_FILENAME);
    if ((file= my_create(buff,
                         0, access_flags,
                         MYF(MY_WME | ME_WAITTANG))) < 0)
      error= my_errno;
    else if (init_io_cache(log, file,
                           cache_size, WRITE_CACHE,
                           my_tell(file,MYF(MY_WME)), 0,
                           MYF(MY_WME | MY_NABP)))
    {
      error= my_errno;
      my_close(file, MYF(MY_WME));
    }
  }
  pthread_mutex_unlock(&THR_LOCK_myisam_log);
  DBUG_RETURN(error);
}
=======
  Logs a MyISAM command and its return code to log.

  If this is a physical log and MI_LOG_OPEN has not already been stored for
  this MYISAM_SHARE in this log, also writes a MI_LOG_OPEN.

  @param  log              pointer to the log's IO_CACHE
  @param  command          MyISAM command (see code for allowed commands)
  @param  info_or_share    MI_INFO if logical log, MYISAM_SHARE if physical
  @param  buffert          usually argument to the command (e.g. name of file
                           to open for MI_LOG_OPEN), may be NULL
  @param  length           length of buffert (0 if NULL)
  @param  result           return code of the command
*/

void _myisam_log_command(IO_CACHE *log, enum myisam_log_commands command,
                         void *info_or_share,
                         const uchar *buffert, uint length, int result)
{
  uchar header[14];
  int error, old_errno, headerlen;
  ulong pid=(ulong) GETPID();
  my_bool logical= (log == &myisam_logical_log);
  MYISAM_SHARE *share;
  File file;
  DBUG_ENTER("_myisam_log_command");
  DBUG_PRINT("mi_log", ("command: %u '%s'  buffert: '%.*s'  result: %d",
                        command, mi_log_command_name[command],
                        length, buffert, result));

  /*
    Speed in online backup (physical log) matters more than in debugging
    (logical log) so we use unlikely().
  */
  if (unlikely(logical))
  {
    file= ((MI_INFO *)info_or_share)->dfile;
    share= ((MI_INFO *)info_or_share)->s;
  }
  else
  {
    file= (share= (MYISAM_SHARE *)info_or_share)->kfile;
    LINT_INIT(error);
  }
>>>>>>> d2d52a83

  DBUG_ASSERT(command == MI_LOG_OPEN  || command == MI_LOG_DELETE ||
              command == MI_LOG_CLOSE || command == MI_LOG_EXTRA ||
              command == MI_LOG_LOCK  || command == MI_LOG_DELETE_ALL);

<<<<<<< HEAD
/**
  Destroy's a log's IO_CACHE (for logical or physical log).

  @param  type             physical or logical

  @return Operation status
    @retval 0      ok
    @retval !=0    error
*/

static int mi_log_close_cache(enum enum_mi_log_type type)
{
  int error= 0;
  IO_CACHE *log;
  DBUG_ENTER("mi_log_close_cache");
  pthread_mutex_lock(&THR_LOCK_myisam_log);
  if (type == MI_LOG_LOGICAL)
    log         = &myisam_logical_log;
  else
  {
    DBUG_ASSERT(type == MI_LOG_PHYSICAL);
    log         = &myisam_physical_log;
  }
  if (my_b_inited(log))
  {
    if (end_io_cache(log) ||
        my_close(log->file,MYF(MY_WME)))
      error= my_errno;
    log->file= -1;
  }
  pthread_mutex_unlock(&THR_LOCK_myisam_log);
  DBUG_RETURN(error);
}


/**
  Logs a MyISAM command and its return code to log.

  If this is a physical log and MI_LOG_OPEN has not already been stored for
  this MYISAM_SHARE in this log, also writes a MI_LOG_OPEN.

  @param  log              pointer to the log's IO_CACHE
  @param  command          MyISAM command (see code for allowed commands)
  @param  info_or_share    MI_INFO if logical log, MYISAM_SHARE if physical
  @param  buffert          usually argument to the command (e.g. name of file
                           to open for MI_LOG_OPEN), may be NULL
  @param  length           length of buffert (0 if NULL)
  @param  result           return code of the command
*/

void _myisam_log_command(IO_CACHE *log, enum myisam_log_commands command,
                         void *info_or_share,
                         const uchar *buffert, uint length, int result)
{
  uchar header[14];
  int error, old_errno, headerlen;
  ulong pid=(ulong) GETPID();
  my_bool logical= (log == &myisam_logical_log);
  MYISAM_SHARE *share;
  File file;
=======
  /* Do not log operations on temporary tables. */
  DBUG_PRINT("mi_log", ("table: '%s'  temporary: %d",
                        share->unresolv_file_name, share->temporary));
  if (share->temporary)
    goto end;
>>>>>>> d2d52a83

  /*
    Speed in online backup (physical log) matters more than in debugging
    (logical log) so we use unlikely().
  */
  if (unlikely(logical))
  {
    file= ((MI_INFO *)info_or_share)->dfile;
    LINT_INIT(share);
  }
  else
  {
    file= (share= (MYISAM_SHARE *)info_or_share)->kfile;
    LINT_INIT(error);
  }

  DBUG_ASSERT(command == MI_LOG_OPEN  || command == MI_LOG_DELETE ||
              command == MI_LOG_CLOSE || command == MI_LOG_EXTRA ||
              command == MI_LOG_LOCK  || command == MI_LOG_DELETE_ALL);
  old_errno=my_errno;
  DBUG_ASSERT(((uint)result) <= UINT_MAX16);
  if (file >= UINT_MAX16 || length >= UINT_MAX16)
  {
    header[0]= ((uchar) command) | MI_LOG_BIG_NUMBERS;
    DBUG_ASSERT(file < (2<<24));
    mi_int3store(header + 1, file);
    mi_int4store(header + 4, pid);
    mi_int2store(header + 8, result);
    mi_int4store(header + 10, length);
    headerlen= 14;
  }
  else
  {
    /* use a compact encoding for all these small numbers */
    header[0]= (uchar) command;
    mi_int2store(header + 1, file);
    mi_int4store(header + 3, pid);
    mi_int2store(header + 7, result);
    mi_int2store(header + 9, length);
    headerlen= 11;
  }
retry:
  /*
    Reasons to not use THR_LOCK_myisam to serialize log writes:
    - better concurrency (not stealing THR_LOCK_myisam which is used for opens
    and closes including long table flushes)
    - mi_close() flushes indexes while holding THR_LOCK_myisam, and that flush
    can cause log writes, so we would lock the mutex twice.
  */
  pthread_mutex_lock(&THR_LOCK_myisam_log);
  /*
    We need to check that 'log' is not closed, this can happen for a physical
    log. Indeed we do not have full control on the table from the thread doing
    mi_log_stop_physical(); it could be an inconsistent logging stop (in
    the middle of writes) or even a consistent one (table can be in
    mi_lock_database(F_UNLCK) and thus want to flush its header)). Log might
    just have been closed while the table still has physical_logging true.
  */
  if (likely(my_b_inited(log) != NULL))
  {
    if (!logical)
    {
      if (command == MI_LOG_OPEN)
      {
        /*
          If there could be two concurrent writers on a MyISAM table, it could
          be that they both do a myisam_log_command(c) where c!=MI_LOG_OPEN,
          which both see MI_LOG_OPEN_stored_in_physical_log false, and both
          call myisam_log_command(MI_LOG_OPEN); we would then have to make one
          single winner: one will run before the other, the other should
          notice MI_LOG_OPEN_stored_in_physical_log became true and back off.
          But there is always at most one writer to a MyISAM table, so the
          assertion below should always be ok
        */
        DBUG_ASSERT(!share->MI_LOG_OPEN_stored_in_physical_log);
        share->MI_LOG_OPEN_stored_in_physical_log= TRUE;
        /*
          We must keep the mutex between setting the boolean above and writing
          to the log ; one instant after unlocking the mutex, the log may be
          closed and so it would be wrong to say that the MI_LOG_OPEN is in
          the log (it would possibly influence a next physical log).
        */
      }
      else if (unlikely(!share->MI_LOG_OPEN_stored_in_physical_log))
      {
        DBUG_ASSERT(command != MI_LOG_CLOSE);
        pthread_mutex_unlock(&THR_LOCK_myisam_log);
        _myisam_log_command(&myisam_physical_log, MI_LOG_OPEN, share,
                            (uchar *)share->unresolv_file_name,
                            strlen(share->unresolv_file_name), 0);
        goto retry;
      }
    }
    else
      error=my_lock(log->file,F_WRLCK,0L,F_TO_EOF,MYF(MY_SEEK_NOT_DONE));
    /*
      Any failure to write the log does not prevent the table write (table
      should still be usable even though log breaks).
      but sets up log->hard_write_error_in_the_past, which can be tested by
      those who want to use this log.
    */
    (void) my_b_write(log, header, headerlen);
    if (buffert)
      (void) my_b_write(log, buffert, length);
    else
    {
      DBUG_ASSERT(length == 0);
    }
    /*
      Another process (if external locking) may want to append to the logical
      log as soon as we unlock its file, we must flush it. Physical log is not
      share-able, does not need to flush.
    */
    if (logical)
    {
      flush_io_cache(log);
      if (!error)
        error=my_lock(log->file,F_UNLCK,0L,F_TO_EOF,MYF(MY_SEEK_NOT_DONE));
    }
  }
  pthread_mutex_unlock(&THR_LOCK_myisam_log);
  my_errno=old_errno;
 end:
  DBUG_VOID_RETURN;
}


/**
  Logs a MyISAM command (involving a record: MI_LOG_WRITE etc) and its
  return code to the logical log.

  @param  command          MyISAM command (MI_LOG_UPDATE|WRITE)
  @param  info             MI_INFO
  @param  record           record to write/update/etc, not NULL
  @param  filepos          offset in data file where record starts
  @param  result           return code of the command
*/

void _myisam_log_record_logical(enum myisam_log_commands command,
                                MI_INFO *info, const uchar *record,
                                my_off_t filepos, int result)
{
<<<<<<< HEAD
=======
  MYISAM_SHARE *share= info->s;
>>>>>>> d2d52a83
  uchar header[22],*pos;
  int error,old_errno;
  uint length, headerlen;
  ulong pid=(ulong) GETPID();
  DBUG_ENTER("_myisam_log_record_logical");

  DBUG_ASSERT(command == MI_LOG_UPDATE || command == MI_LOG_WRITE);

  /* Do not log operations on temporary tables. */
  DBUG_PRINT("mi_log", ("table: '%s'  temporary: %d",
                        share->unresolv_file_name, share->temporary));
  if (share->temporary)
    goto end;

  DBUG_ASSERT(command == MI_LOG_UPDATE || command == MI_LOG_WRITE);
  old_errno=my_errno;
  if (!share->base.blobs)
    length=share->base.reclength;
  else
<<<<<<< HEAD
    length=info->s->base.reclength+ _mi_calc_total_blob_length(info,record);
=======
    length=share->base.reclength+ _mi_calc_total_blob_length(info,record);
>>>>>>> d2d52a83
  DBUG_ASSERT(((uint)result) <= UINT_MAX16);
  if (info->dfile >= UINT_MAX16 || filepos >= UINT_MAX32 ||
      length >= UINT_MAX16)
  {
    header[0]= ((uchar) command) | MI_LOG_BIG_NUMBERS;
    DBUG_ASSERT(info->dfile < (2<<24));
    mi_int3store(header + 1, info->dfile);
    mi_int4store(header + 4, pid);
    mi_int2store(header + 8, result);
    mi_sizestore(header + 10, filepos);
    mi_int4store(header + 18, length);
    headerlen= 22;
  }
  else
  {
    header[0]= (uchar) command;
    mi_int2store(header + 1, info->dfile);
    mi_int4store(header + 3, pid);
    mi_int2store(header + 7, result);
    mi_int4store(header + 9, filepos);
    mi_int2store(header + 13, length);
    headerlen= 15;
  }

  pthread_mutex_lock(&THR_LOCK_myisam_log);
  error= my_lock(myisam_logical_log.file, F_WRLCK, 0L, F_TO_EOF,
                 MYF(MY_SEEK_NOT_DONE));
  (void) my_b_write(&myisam_logical_log, header, headerlen);
<<<<<<< HEAD
  (void) my_b_write(&myisam_logical_log, record, info->s->base.reclength);
  if (info->s->base.blobs)
=======
  (void) my_b_write(&myisam_logical_log, record, share->base.reclength);
  if (share->base.blobs)
>>>>>>> d2d52a83
  {
    MI_BLOB *blob,*end;

    for (end=info->blobs+share->base.blobs, blob= info->blobs;
	 blob != end ;
	 blob++)
    {
      memcpy_fixed(&pos, record+blob->offset+blob->pack_length,
                   sizeof(char*));
      (void) my_b_write(&myisam_logical_log, pos, blob->length);
    }
  }
  flush_io_cache(&myisam_logical_log);
  if (!error)
    error= my_lock(myisam_logical_log.file, F_UNLCK, 0L, F_TO_EOF,
                   MYF(MY_SEEK_NOT_DONE));
  pthread_mutex_unlock(&THR_LOCK_myisam_log);
  my_errno=old_errno;
<<<<<<< HEAD
=======
 end:
  DBUG_VOID_RETURN;
>>>>>>> d2d52a83
}


/* THE FOLLOWING FUNCTIONS SERVE ONLY FOR PHYSICAL LOGGING */

/**
  Logs a my_pwrite() (done to data or index file) to the physical log.

  Also logs MI_LOG_OPEN if first time. Thus, a MI_INFO will write MI_LOG_OPEN
  to the log only if it is doing a write to the table: a table which does
  only reads logs nothing to the physical log.

  @param  command          MyISAM command (MI_LOG_WRITE_BYTES_TO_MYD|MYI)
  @param  share            table's share
  @param  buffert          argument to the pwrite
  @param  length           length of buffer
  @param  filepos          offset in file where buffer was written

  @note length may be small (for example, if updating only a numeric field of
  a record, it could be only a few bytes), so we try to minimize the header's
  size of the log entry (no 'pid', no 'result').
*/

void myisam_log_pwrite_physical(enum myisam_log_commands command,
                                MYISAM_SHARE *share, const uchar *buffert,
                                uint length, my_off_t filepos)
{
  uchar header[21];
  int old_errno, headerlen;
  DBUG_ENTER("myisam_log_pwrite_physical");
  DBUG_ASSERT(command == MI_LOG_WRITE_BYTES_MYD ||
              command == MI_LOG_WRITE_BYTES_MYI);
  DBUG_ASSERT(buffert != NULL && length > 0);
  old_errno= my_errno;
  if (share->kfile >= UINT_MAX16 || filepos >= UINT_MAX32 ||
      length >= UINT_MAX16)
  {
    header[0]= ((uchar) command) | MI_LOG_BIG_NUMBERS;
    DBUG_ASSERT(share->kfile < (2<<24));
    mi_int3store(header + 1, share->kfile);
    mi_sizestore(header + 4, filepos);
    mi_int4store(header + 12, length);
    headerlen= 16;
  }
  else
  {
    header[0]= (uchar) command;
    mi_int2store(header + 1, share->kfile);
    mi_int4store(header + 3, filepos);
    mi_int2store(header + 7, length);
    headerlen= 9;
  }
  /* pid and result are not needed */
retry:
  pthread_mutex_lock(&THR_LOCK_myisam_log);
  if (likely(my_b_inited(&myisam_physical_log) != NULL))
  {
    if (unlikely(!share->MI_LOG_OPEN_stored_in_physical_log))
    {
      pthread_mutex_unlock(&THR_LOCK_myisam_log);
      _myisam_log_command(&myisam_physical_log, MI_LOG_OPEN, share,
                          (uchar *)share->unresolv_file_name,
                          strlen(share->unresolv_file_name), 0);
      goto retry;
    }
    (void) my_b_write(&myisam_physical_log, header, headerlen);
    (void) my_b_write(&myisam_physical_log, buffert, length);
  }
  pthread_mutex_unlock(&THR_LOCK_myisam_log);
  my_errno= old_errno;
  DBUG_VOID_RETURN;
}


/**
  Logs a my_chsize() done to the index file to the physical log.

  Also logs MI_LOG_OPEN if first time.

  @param  share            table's share
  @param  new_length       new length of the table's index file
*/

void myisam_log_chsize_kfile_physical(MYISAM_SHARE *share,
                                      my_off_t new_length)
{
  uchar header[12];
  int old_errno, headerlen;
  DBUG_ENTER("myisam_log_chsize_kfile_physical");
  old_errno= my_errno;
  if (share->kfile >= UINT_MAX16 || new_length >= UINT_MAX32)
  {
    header[0]= MI_LOG_CHSIZE_MYI | MI_LOG_BIG_NUMBERS;
    DBUG_ASSERT(share->kfile < (2<<24));
    mi_int3store(header + 1, share->kfile);
    mi_sizestore(header + 4, new_length);
    headerlen= 12;
  }
  else
  {
    header[0]= MI_LOG_CHSIZE_MYI;
    mi_int2store(header + 1, share->kfile);
    mi_int4store(header + 3, new_length);
    headerlen= 7;
  }
  /* pid and result are not needed */
retry:
  pthread_mutex_lock(&THR_LOCK_myisam_log);
  if (likely(my_b_inited(&myisam_physical_log) != NULL))
  {
    if (unlikely(!share->MI_LOG_OPEN_stored_in_physical_log))
    {
      pthread_mutex_unlock(&THR_LOCK_myisam_log);
      _myisam_log_command(&myisam_physical_log, MI_LOG_OPEN, share,
                          (uchar *)share->unresolv_file_name,
                          strlen(share->unresolv_file_name), 0);
      goto retry;
    }
    (void) my_b_write(&myisam_physical_log, header, headerlen);
  }
  pthread_mutex_unlock(&THR_LOCK_myisam_log);
  my_errno= old_errno;
  DBUG_VOID_RETURN;
}


/**
  Starts MyISAM physical logging for a set of tables.

  Physical logging is used for online backup.
  A condition of correctness of online backup is that:
  after the copy process has started (i.e. after the function below has
  terminated), any update done to a table-to-back-up must be present in the
  log. This guides the algorithm below.

  All writes (my_write, my_pwrite, memcpy to mmap'ed area, my_chsize) to the
  data or index file are done this way:
  @code
  {
    write_to_data_or_index_file;
    if ((atomic read of MYISAM_SHARE::physical_logging) != 0)
      write log record to physical log;
  }
  @endcode

  The present function sets MYISAM_SHARE::physical_logging to 1 using an
  atomic write. Atomic write happens before or after atomic read above, and
  atomic read sees the latest value. If before, change will be in the log. If
  after, it is also after the write_to_data_or_index_file and thus change
  will be in the copy. So correctness is always guaranteed. Note the
  importance of checking MYISAM_SHARE::logging always _after_
  write_to_data_or_index_file, with an _atomic_read_ for the reasoning to
  hold.

  @param  log_filename     Name of the physical log file to create
  @param  tables           Hash of names of tables for which we want logging

  @return Operation status
    @retval 0      ok
    @retval !=0    error
*/

static int mi_log_start_physical(const char *log_filename, const HASH *tables)
{
  LIST *list_item;
  int error;
  DBUG_ENTER("mi_log_start_physical");
  DBUG_ASSERT(log_filename != NULL);
  DBUG_ASSERT(my_hash_inited(tables));

  pthread_mutex_lock(&THR_LOCK_myisam);
  if (mi_log_tables_physical) /* physical logging already running */
  {
    pthread_mutex_unlock(&THR_LOCK_myisam);
    DBUG_ASSERT(0); /* because it should not happen */
    DBUG_RETURN(1);
  }
  mi_log_tables_physical= tables;

  if (unlikely(mi_log_open_cache(MI_LOG_PHYSICAL, log_filename)))
  {
    error= 1;
    goto end;
  }
  /* Go through all open MyISAM tables */
  for (list_item= myisam_open_list; list_item; list_item= list_item->next)
  {
    MI_INFO *info= (MI_INFO*)list_item->data;
    MYISAM_SHARE *share= info->s;
    DBUG_PRINT("info",("table '%s' 0x%lx tested against hash",
                       share->unique_file_name, (ulong)info));
    if (!my_hash_search(mi_log_tables_physical,
                        (uchar *)share->unique_file_name,
                        share->unique_name_length))
      continue;
    /* Backup kernel shouldn't ask for temporary table's backup */
    DBUG_ASSERT(!share->temporary);
    /*
      We don't need to flush key blocks, WRITE_CACHE or the state
      because every time they are written to disk (at the latest in
      mi_log_stop_physical()) they check for physical logging
      (key cache always has log_key_page_flush_physical() as
      post_write, WRITE_CACHE always has log_flushed_write_cache_physical()
      has post_write, even when _not_ in backup), so any now cached info will
      finally reach the log.
      Conversely, if we wanted to register no callback in key cache and
      WRITE_CACHE when no backup is running (to save function calls
      and atomic reads when no backup is running), we would have to
      flush key cache and WRITE_CACHE here.
    */
    mi_set_physical_logging_state(info->s, 1);
  }
  error= 0;
end:
  pthread_mutex_unlock(&THR_LOCK_myisam);
  if (unlikely(error))
    mi_log_stop_physical(MI_LOG_ACTION_CLOSE_INCONSISTENT, MI_LOG_PHYSICAL,
                         NULL, NULL);
  DBUG_RETURN(error);
}


/**
  Stops MyISAM physical logging.

  As part of this stop operation, user can request that the physical log ends
  in a consistent state, i.e. that it contains copies of the currently cached
  key pages etc. To be consistent assumes that the caller has relevant tables
  write-locked, indeed otherwise the log could end in the middle of a
  statement, and applying it would produce a likely corrupted table.Online
  backup needs such a consistent log to be able to create consistent table
  copies from the log. If online backup is being cancelled, then there is no
  need that the physical log be consistent.

  @param  action           MI_LOG_ACTION_CLOSE_CONSISTENT or
                           MI_LOG_ACTION_CLOSE_INCONSISTENT.

  @return Operation status
    @retval 0      ok
    @retval !=0    error

  @note Even if MI_LOG_ACTION_CLOSE_CONSISTENT, tables may be being written
  now (in practice caller has read-locked tables, but those tables may be
  just going out of a write (after thr_unlock(), before or inside
  mi_lock_database(F_UNLCK) which may be flushing the index header or index
  pages).
*/

static int mi_log_stop_physical(enum enum_mi_log_action action)
{
  int error= 0;
  LIST *list_item;
  DBUG_ENTER("mi_log_stop_physical");
  DBUG_ASSERT(action == MI_LOG_ACTION_CLOSE_CONSISTENT ||
              action == MI_LOG_ACTION_CLOSE_INCONSISTENT);

  pthread_mutex_lock(&THR_LOCK_myisam);
  if (mi_log_tables_physical == NULL) /* no physical logging running */
  {
    pthread_mutex_unlock(&THR_LOCK_myisam);
    DBUG_RETURN(0); /* it's ok if it happens */
  }
  /*
    This is a pointer to a object provided by the caller through
    mi_log_start_physical(); such object is to be freed by the caller.
  */
  mi_log_tables_physical= NULL;

  if (action == MI_LOG_ACTION_CLOSE_CONSISTENT)
  {
    /**
      @todo consider an algorithm which would not keep THR_LOCK_myisam for the
      time of flushing all these tables' indices; we could do a first loop
      with THR_LOCK_myisam to collect shares and "pin" them; then a second
      loop without THR_LOCK_myisam, flushing and unpinning them.
    */
    for (list_item= myisam_open_list; list_item; list_item= list_item->next)
    {
      MI_INFO *info= (MI_INFO*)list_item->data;
      MYISAM_SHARE *share= info->s;
      /*
        Setting of the variable below always happens under THR_LOCK_myisam,
        which we have here, so we don't need atomic operations to read here.
      */
      if (!share->physical_logging)
        continue;
      /*
        Must take intern_lock, at least because key cache isn't safe if two
        calls to flush_key_blocks_int() run concurrently on the same file.
      */
      pthread_mutex_lock(&share->intern_lock);
      /*
        It is possible that some statement just finished, has not called
        mi_lock_database(F_UNLCK) yet, and so some key blocks would still be
        in memory even if !delay_key_write. So we have to flush below even
        in this case, to put them into the log.

        It is also possible (same scenario) that some WRITE_CACHE is not
        flushed yet. This should not happen but it does (can just be a
        forgotten mi_extra(HA_EXTRA_NO_CACHE)); so mi_close() and
        mi_lock_database(F_UNLCK) flush the cache; so we have to do it here
        too, to put the data into the log. Mutices in mi_close() and
        mi_lock_database() ensure that they don't flush at the same time as us
        (which could corrupt the cache). Nobody should flush the WRITE_CACHE
        without a write-lock or intern_lock (see assertion in mi_reset()).

        It is also possible (same scenario) that the index's header has not
        been written yet and nobody is going to do it for us; indeed this can
        happen (two concurrent threads): thread1 has just done
        mi_lock_database(F_WRLCK), is blocked by the thr_lock of our caller,
        thread2 has finished its write statement and is going to execute
        mi_lock_database(F_UNLCK); no index header flush will be done by the
        mi_lock_database(F_UNLCK) of thread2 as w_locks is >0 (due to
        thread1). And no index header flush will be done by thread1 as it is
        blocked. So, we need to flush the index header here, to put it into
        the log.

        Of course, for the flushing above to reach the log, it has to be done
        before setting share->physical_logging to false and before closing the
        log.
      */
      if ((mi_log_index_pages_physical &&
           (share->kfile >= 0) &&
           flush_key_blocks(share->key_cache, share->kfile, FLUSH_KEEP)) ||
          ((info->opt_flag & WRITE_CACHE_USED) &&
           flush_io_cache(&info->rec_cache)) ||
          (share->changed && mi_remap_file_and_write_state_for_unlock(info)))
      {
        error= 1; /* we continue, because log has to be closed anyway */
        mi_print_error(share, HA_ERR_CRASHED);
        mi_mark_crashed(info);		/* Mark that table must be checked */
      }
      pthread_mutex_unlock(&share->intern_lock);
    } /* ... for (list_item=...) */
  } /* ... if (action == MI_LOG_ACTION_CLOSE_CONSISTENT) */

  /*
    Online backup wants to pick this log with my_read() calls, to send it to
    the backup stream. So we don't delete log but close it now, so that its
    IO_CACHE goes to disk (so that all log is visible to the my_read()
    calls). Another reason related to concurrency is mentioned below.
  */
  if (mi_log_close_cache(MI_LOG_PHYSICAL))
    error= 1;

  for (list_item= myisam_open_list; list_item; list_item= list_item->next)
  {
    MYISAM_SHARE *share= ((MI_INFO*)list_item->data)->s;
    /*
      Setting of the variable below always happens under THR_LOCK_myisam,
      which we have here, so we don't need atomic operations to read here.
    */
    if (!share->physical_logging)
      continue;
    mi_set_physical_logging_state(share, 0);
    /*
      We reset MI_LOG_OPEN_stored_in_physical_log. How is this safe with a
      concurrent logging operation (like myisam_log_pwrite_physical()) which
      may want to set it to TRUE at the same time?
      The concurrent logging operation runs either before or after log closing
      (serialization ensured by THR_LOCK_myisam_log). If before, it is before
      us (us==resetter), because log closing is before us, so we win. If
      after, the concurrent logging operation finds the log closed and so
      will not change MI_LOG_OPEN_stored_in_physical_log (so we win again).
      Note the importance of closing the log before, for the reasoning to
      hold.
    */
    share->MI_LOG_OPEN_stored_in_physical_log= FALSE;
  }

  pthread_mutex_unlock(&THR_LOCK_myisam);
  /*
    From this moment on, from the point of view of MyISAM, a new physical log
    (a new backup) can start (new log will use a different tmp name).
  */
  DBUG_RETURN(error);
}<|MERGE_RESOLUTION|>--- conflicted
+++ resolved
@@ -99,60 +99,6 @@
 /**
   Starts MyISAM logical logging for all tables or physical logging for
   a set of tables, or stops it.
-<<<<<<< HEAD
-
-  @param  action           what to do (start, stop (in)consistently)
-  @param  type             physical or logical
-  @param  log_filename     name of the log file to create (only for physical
-                           log, logical log has a static name)
-  @param  tables           hash of names of tables for which we want logging
-                           (only for physical log)
-
-  @note For the logical log, MI_LOG_CLOSE_INCONSISTENT and
-  MI_LOG_CLOSE_CONSISTENT are identical: log will be consistent only if
-  tables not being written now.
-
-  @return Operation status
-    @retval 0      ok
-    @retval !=0    error; then caller should call mi_log_stop_physical(TRUE)
-*/
-
-int mi_log(enum enum_mi_log_action action, enum enum_mi_log_type type,
-           const char *log_filename, const HASH *tables)
-{
-  int error;
-  DBUG_ENTER("mi_log");
-
-  if (type == MI_LOG_LOGICAL)
-  {
-    DBUG_ASSERT(log_filename == NULL);
-    DBUG_ASSERT(tables == NULL);
-    if (action == MI_LOG_ACTION_OPEN)
-      error= mi_log_open_cache(type, myisam_logical_log_filename);
-    else
-      error= mi_log_close_cache(type);
-    DBUG_RETURN(error);
-  }
-
-#ifndef HAVE_MYISAM_PHYSICAL_LOGGING
-  DBUG_ASSERT(0);
-  DBUG_RETURN(1);
-#endif
-
-  /* starting/stopping are complex operations so split in functions */
-  switch (action)
-  {
-  case MI_LOG_ACTION_OPEN:
-    error= mi_log_start_physical(log_filename, tables);
-    break;
-  case MI_LOG_ACTION_CLOSE_CONSISTENT:
-  case MI_LOG_ACTION_CLOSE_INCONSISTENT:
-    error= mi_log_stop_physical(action);
-    break;
-  default:
-    DBUG_ASSERT(0);
-    error= 1;
-=======
 
   @param  action           what to do (start, stop (in)consistently)
   @param  type             physical or logical
@@ -323,7 +269,6 @@
         my_close(log->file,MYF(MY_WME)))
       error= my_errno;
     log->file= -1;
->>>>>>> d2d52a83
   }
   pthread_mutex_unlock(&THR_LOCK_myisam_log);
   DBUG_RETURN(error);
@@ -331,89 +276,6 @@
 
 
 /**
-<<<<<<< HEAD
-  Sets up a log's IO_CACHE (for logical or physical log).
-
-  Both logs are IO_CACHE to be fast. But the logical log flushes it after
-  every operation, as it is share-able between different processes and so
-  another process may want to write to this log as soon as we unlock its
-  file. Also, as this log is used for debugging it must contain as much
-  information as possible in case of crash. For this log, using IO_CACHE
-  still makes sense as it decreases the number of my_write() calls.
-
-  @param  type             physical or logical
-  @param  log_filename     only for physical log (logical log has a static
-                           name)
-
-  @note logs are not created with MY_WAIT_IF_FULL: a log can itself be the
-  cause of filling the disk, so better corrupt it (and make a backup
-  fail for example) than prevent other normal operations.
-
-  @todo A realistic benchmark to see if the size of the IO_CACHE makes any
-  speed difference.
-
-  @return Operation status
-    @retval 0      ok
-    @retval !=0    error
-*/
-
-static int mi_log_open_cache(enum enum_mi_log_type type,
-                             const char *log_filename)
-{
-  int error=0;
-  char buff[FN_REFLEN];
-  int access_flags;
-  File file;
-  IO_CACHE *log;
-  uint cache_size;
-  DBUG_ENTER("mi_log_open_cache");
-
-  DBUG_ASSERT(log_filename != NULL);
-  pthread_mutex_lock(&THR_LOCK_myisam_log);
-  if (type == MI_LOG_LOGICAL)
-  {
-    log= &myisam_logical_log;
-    /* O_APPEND as file may exist and we want to keep it */
-    access_flags= O_WRONLY | O_BINARY | O_APPEND;
-    /* small cache size as frequent flushes */
-    cache_size= IO_SIZE;
-  }
-  else
-  {
-    DBUG_ASSERT(type == MI_LOG_PHYSICAL);
-    log= &myisam_physical_log;
-    /* We want to fail if file exists */
-    access_flags= O_WRONLY | O_BINARY | O_TRUNC | O_EXCL;
-    /*
-      We want a large IO_CACHE to have large contiguous disk writes.
-      In many systems this size is affordable. In small embedded ones it is
-      not, but would they use this log?
-    */
-    cache_size= IO_SIZE*256;
-  }
-  if (!myisam_pid)
-    myisam_pid=(ulong) getpid();
-  if (!my_b_inited(log))
-  {
-    DBUG_ASSERT(log_filename);
-    fn_format(buff, log_filename, "", "", MY_UNPACK_FILENAME);
-    if ((file= my_create(buff,
-                         0, access_flags,
-                         MYF(MY_WME | ME_WAITTANG))) < 0)
-      error= my_errno;
-    else if (init_io_cache(log, file,
-                           cache_size, WRITE_CACHE,
-                           my_tell(file,MYF(MY_WME)), 0,
-                           MYF(MY_WME | MY_NABP)))
-    {
-      error= my_errno;
-      my_close(file, MYF(MY_WME));
-    }
-  }
-  pthread_mutex_unlock(&THR_LOCK_myisam_log);
-  DBUG_RETURN(error);
-}
-=======
   Logs a MyISAM command and its return code to log.
 
   If this is a physical log and MI_LOG_OPEN has not already been stored for
@@ -457,99 +319,17 @@
     file= (share= (MYISAM_SHARE *)info_or_share)->kfile;
     LINT_INIT(error);
   }
->>>>>>> d2d52a83
 
   DBUG_ASSERT(command == MI_LOG_OPEN  || command == MI_LOG_DELETE ||
               command == MI_LOG_CLOSE || command == MI_LOG_EXTRA ||
               command == MI_LOG_LOCK  || command == MI_LOG_DELETE_ALL);
 
-<<<<<<< HEAD
-/**
-  Destroy's a log's IO_CACHE (for logical or physical log).
-
-  @param  type             physical or logical
-
-  @return Operation status
-    @retval 0      ok
-    @retval !=0    error
-*/
-
-static int mi_log_close_cache(enum enum_mi_log_type type)
-{
-  int error= 0;
-  IO_CACHE *log;
-  DBUG_ENTER("mi_log_close_cache");
-  pthread_mutex_lock(&THR_LOCK_myisam_log);
-  if (type == MI_LOG_LOGICAL)
-    log         = &myisam_logical_log;
-  else
-  {
-    DBUG_ASSERT(type == MI_LOG_PHYSICAL);
-    log         = &myisam_physical_log;
-  }
-  if (my_b_inited(log))
-  {
-    if (end_io_cache(log) ||
-        my_close(log->file,MYF(MY_WME)))
-      error= my_errno;
-    log->file= -1;
-  }
-  pthread_mutex_unlock(&THR_LOCK_myisam_log);
-  DBUG_RETURN(error);
-}
-
-
-/**
-  Logs a MyISAM command and its return code to log.
-
-  If this is a physical log and MI_LOG_OPEN has not already been stored for
-  this MYISAM_SHARE in this log, also writes a MI_LOG_OPEN.
-
-  @param  log              pointer to the log's IO_CACHE
-  @param  command          MyISAM command (see code for allowed commands)
-  @param  info_or_share    MI_INFO if logical log, MYISAM_SHARE if physical
-  @param  buffert          usually argument to the command (e.g. name of file
-                           to open for MI_LOG_OPEN), may be NULL
-  @param  length           length of buffert (0 if NULL)
-  @param  result           return code of the command
-*/
-
-void _myisam_log_command(IO_CACHE *log, enum myisam_log_commands command,
-                         void *info_or_share,
-                         const uchar *buffert, uint length, int result)
-{
-  uchar header[14];
-  int error, old_errno, headerlen;
-  ulong pid=(ulong) GETPID();
-  my_bool logical= (log == &myisam_logical_log);
-  MYISAM_SHARE *share;
-  File file;
-=======
   /* Do not log operations on temporary tables. */
   DBUG_PRINT("mi_log", ("table: '%s'  temporary: %d",
                         share->unresolv_file_name, share->temporary));
   if (share->temporary)
     goto end;
->>>>>>> d2d52a83
-
-  /*
-    Speed in online backup (physical log) matters more than in debugging
-    (logical log) so we use unlikely().
-  */
-  if (unlikely(logical))
-  {
-    file= ((MI_INFO *)info_or_share)->dfile;
-    LINT_INIT(share);
-  }
-  else
-  {
-    file= (share= (MYISAM_SHARE *)info_or_share)->kfile;
-    LINT_INIT(error);
-  }
-
-  DBUG_ASSERT(command == MI_LOG_OPEN  || command == MI_LOG_DELETE ||
-              command == MI_LOG_CLOSE || command == MI_LOG_EXTRA ||
-              command == MI_LOG_LOCK  || command == MI_LOG_DELETE_ALL);
+
   old_errno=my_errno;
   DBUG_ASSERT(((uint)result) <= UINT_MAX16);
   if (file >= UINT_MAX16 || length >= UINT_MAX16)
@@ -673,10 +453,7 @@
                                 MI_INFO *info, const uchar *record,
                                 my_off_t filepos, int result)
 {
-<<<<<<< HEAD
-=======
   MYISAM_SHARE *share= info->s;
->>>>>>> d2d52a83
   uchar header[22],*pos;
   int error,old_errno;
   uint length, headerlen;
@@ -691,16 +468,11 @@
   if (share->temporary)
     goto end;
 
-  DBUG_ASSERT(command == MI_LOG_UPDATE || command == MI_LOG_WRITE);
   old_errno=my_errno;
   if (!share->base.blobs)
     length=share->base.reclength;
   else
-<<<<<<< HEAD
-    length=info->s->base.reclength+ _mi_calc_total_blob_length(info,record);
-=======
     length=share->base.reclength+ _mi_calc_total_blob_length(info,record);
->>>>>>> d2d52a83
   DBUG_ASSERT(((uint)result) <= UINT_MAX16);
   if (info->dfile >= UINT_MAX16 || filepos >= UINT_MAX32 ||
       length >= UINT_MAX16)
@@ -729,13 +501,8 @@
   error= my_lock(myisam_logical_log.file, F_WRLCK, 0L, F_TO_EOF,
                  MYF(MY_SEEK_NOT_DONE));
   (void) my_b_write(&myisam_logical_log, header, headerlen);
-<<<<<<< HEAD
-  (void) my_b_write(&myisam_logical_log, record, info->s->base.reclength);
-  if (info->s->base.blobs)
-=======
   (void) my_b_write(&myisam_logical_log, record, share->base.reclength);
   if (share->base.blobs)
->>>>>>> d2d52a83
   {
     MI_BLOB *blob,*end;
 
@@ -754,11 +521,8 @@
                    MYF(MY_SEEK_NOT_DONE));
   pthread_mutex_unlock(&THR_LOCK_myisam_log);
   my_errno=old_errno;
-<<<<<<< HEAD
-=======
  end:
   DBUG_VOID_RETURN;
->>>>>>> d2d52a83
 }
 
 
