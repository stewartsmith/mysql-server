--- conflicted
+++ resolved
@@ -2173,30 +2173,22 @@
       {
         do
         {
-<<<<<<< HEAD
           if (mysql_field_count(&mysql))
           {
-            result= mysql_store_result(&mysql);
-=======
-          if ((result= mysql_store_result(mysql)))
-          {
->>>>>>> 0bcf145b
-            while ((row = mysql_fetch_row(result)))
-              counter++;
-            mysql_free_result(result);
+            if ((result= mysql_store_result(&mysql)))
+            {
+              while ((row = mysql_fetch_row(result)))
+                counter++;
+              mysql_free_result(result);
+            }
+            else
+            {
+              fprintf(stderr,"%s: Error in mysql_store_result(): %d %s\n",
+                      my_progname, mysql_errno(&mysql), mysql_error(&mysql));
+            }
           }
-<<<<<<< HEAD
         } while(mysql_next_result(&mysql) == 0);
       }
-=======
-          else
-          {
-            fprintf(stderr,"%s: Error in mysql_store_result(): %d %s\n",
-                my_progname, mysql_errno(mysql), mysql_error(mysql));
-          }
-        }
-      } while(mysql_next_result(mysql) == 0);
->>>>>>> 0bcf145b
       queries++;
 
       if (commit_rate && (++commit_counter == commit_rate))
