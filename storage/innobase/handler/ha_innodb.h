/* Copyright (C) 2000-2005 MySQL AB && Innobase Oy

   This program is free software; you can redistribute it and/or modify
   it under the terms of the GNU General Public License as published by
   the Free Software Foundation; version 2 of the License.

   This program is distributed in the hope that it will be useful,
   but WITHOUT ANY WARRANTY; without even the implied warranty of
   MERCHANTABILITY or FITNESS FOR A PARTICULAR PURPOSE.	 See the
   GNU General Public License for more details.

   You should have received a copy of the GNU General Public License
   along with this program; if not, write to the Free Software
   Foundation, Inc., 59 Temple Place, Suite 330, Boston, MA  02111-1307	 USA */

/*
  This file is based on ha_berkeley.h of MySQL distribution

  This file defines the Innodb handler: the interface between MySQL and
  Innodb
*/

#ifdef USE_PRAGMA_INTERFACE
#pragma interface			/* gcc class implementation */
#endif

typedef struct st_innobase_share {
  THR_LOCK lock;
  pthread_mutex_t mutex;
  char *table_name;
  uint table_name_length,use_count;
} INNOBASE_SHARE;


struct dict_index_struct;
struct row_prebuilt_struct;

typedef struct dict_index_struct dict_index_t;
typedef struct row_prebuilt_struct row_prebuilt_t;

/* The class defining a handle to an Innodb table */
class ha_innobase: public handler
{
	row_prebuilt_t*	prebuilt;	/* prebuilt struct in InnoDB, used
					to save CPU time with prebuilt data
					structures*/
	THD*		user_thd;	/* the thread handle of the user
					currently using the handle; this is
					set in external_lock function */
	THR_LOCK_DATA	lock;
	INNOBASE_SHARE	*share;

	uchar*		upd_buff;	/* buffer used in updates */
	uchar*		key_val_buff;	/* buffer used in converting
					search key values from MySQL format
					to Innodb format */
	ulong		upd_and_key_val_buff_len;
					/* the length of each of the previous
					two buffers */
	Table_flags	int_table_flags;
	uint		primary_key;
	ulong		start_of_scan;	/* this is set to 1 when we are
					starting a table scan but have not
					yet fetched any row, else 0 */
	uint		last_match_mode;/* match mode of the latest search:
					ROW_SEL_EXACT, ROW_SEL_EXACT_PREFIX,
					or undefined */
	uint		num_write_row;	/* number of write_row() calls */

	uint store_key_val_for_row(uint keynr, char* buff, uint buff_len,
                                   const uchar* record);
	int update_thd(THD* thd);
	int change_active_index(uint keynr);
	int general_fetch(uchar* buf, uint direction, uint match_mode);
	int innobase_read_and_init_auto_inc(ulonglong* ret);
	ulong innobase_autoinc_lock();
	ulong innobase_set_max_autoinc(ulonglong auto_inc);
	ulong innobase_reset_autoinc(ulonglong auto_inc);
	ulong innobase_get_auto_increment(ulonglong* value);
	dict_index_t* innobase_get_index(uint keynr);

	/* Init values for the class: */
 public:
	ha_innobase(handlerton *hton, TABLE_SHARE *table_arg);
	~ha_innobase() {}
	/*
	  Get the row type from the storage engine.  If this method returns
	  ROW_TYPE_NOT_USED, the information in HA_CREATE_INFO should be used.
	*/
	enum row_type get_row_type() const;

	const char* table_type() const { return("InnoDB");}
	const char *index_type(uint key_number) { return "BTREE"; }
	const char** bas_ext() const;
	Table_flags table_flags() const;
	ulong index_flags(uint idx, uint part, bool all_parts) const
	{
	  return (HA_READ_NEXT |
		  HA_READ_PREV |
		  HA_READ_ORDER |
		  HA_READ_RANGE |
		  HA_KEYREAD_ONLY | 
                  ((idx == primary_key)? 0 : HA_DO_INDEX_COND_PUSHDOWN));
	}
	uint max_supported_keys()	   const { return MAX_KEY; }
				/* An InnoDB page must store >= 2 keys;
				a secondary key record must also contain the
				primary key value:
				max key length is therefore set to slightly
				less than 1 / 4 of page size which is 16 kB;
				but currently MySQL does not work with keys
				whose size is > MAX_KEY_LENGTH */
	uint max_supported_key_length() const { return 3500; }
	uint max_supported_key_part_length() const;
	const key_map *keys_to_use_for_scanning() { return &key_map_full; }

	int open(const char *name, int mode, uint test_if_locked);
	int close(void);
	double scan_time();
	double read_time(uint index, uint ranges, ha_rows rows);

	int write_row(uchar * buf);
	int update_row(const uchar * old_data, uchar * new_data);
	int delete_row(const uchar * buf);
	bool was_semi_consistent_read();
	void try_semi_consistent_read(bool yes);
	void unlock_row();

	int index_init(uint index, bool sorted);
	int index_end();
	int index_read(uchar * buf, const uchar * key,
		uint key_len, enum ha_rkey_function find_flag);
	int index_read_idx(uchar * buf, uint index, const uchar * key,
			   uint key_len, enum ha_rkey_function find_flag);
	int index_read_last(uchar * buf, const uchar * key, uint key_len);
	int index_next(uchar * buf);
	int index_next_same(uchar * buf, const uchar *key, uint keylen);
	int index_prev(uchar * buf);
	int index_first(uchar * buf);
	int index_last(uchar * buf);

	int rnd_init(bool scan);
	int rnd_end();
	int rnd_next(uchar *buf);
	int rnd_pos(uchar * buf, uchar *pos);

	void position(const uchar *record);
	int info(uint);
	int analyze(THD* thd,HA_CHECK_OPT* check_opt);
	int optimize(THD* thd,HA_CHECK_OPT* check_opt);
	int discard_or_import_tablespace(my_bool discard);
	int extra(enum ha_extra_function operation);
        int reset();
        int lock_table(THD *thd, int lock_type, int lock_timeout)
        {
          /*
            Preliminarily call the pre-existing internal method for
            transactional locking and ignore non-transactional locks.
          */
          if (!lock_timeout)
          {
            /* Preliminarily show both possible errors for NOWAIT. */
            if (lock_type == F_WRLCK)
              return HA_ERR_UNSUPPORTED;
            else
              return HA_ERR_LOCK_WAIT_TIMEOUT;
          }
          return transactional_table_lock(thd, lock_type);
        }
	int external_lock(THD *thd, int lock_type);
	int transactional_table_lock(THD *thd, int lock_type);
	int start_stmt(THD *thd, thr_lock_type lock_type);
	void position(uchar *record);
	ha_rows records_in_range(uint inx, key_range *min_key, key_range
								*max_key);
	ha_rows estimate_rows_upper_bound();

	void update_create_info(HA_CREATE_INFO* create_info);
	int create(const char *name, register TABLE *form,
					HA_CREATE_INFO *create_info);
	int delete_all_rows();
	int delete_table(const char *name);
	int rename_table(const char* from, const char* to);
	int check(THD* thd, HA_CHECK_OPT* check_opt);
	char* update_table_comment(const char* comment);
	char* get_foreign_key_create_info();
	int get_foreign_key_list(THD *thd, List<FOREIGN_KEY_INFO> *f_key_list);
	bool can_switch_engines();
	uint referenced_by_foreign_key();
	void free_foreign_key_create_info(char* str);
	THR_LOCK_DATA **store_lock(THD *thd, THR_LOCK_DATA **to,
					enum thr_lock_type lock_type);
	void init_table_handle_for_HANDLER();
        virtual void get_auto_increment(ulonglong offset, ulonglong increment,
                                        ulonglong nb_desired_values,
                                        ulonglong *first_value,
                                        ulonglong *nb_reserved_values);
	int reset_auto_increment(ulonglong value);

	virtual bool get_error_message(int error, String *buf);

	uint8 table_cache_type() { return HA_CACHE_TBL_ASKTRANSACT; }
	/*
	  ask handler about permission to cache table during query registration
	*/
	my_bool register_query_cache_table(THD *thd, char *table_key,
					   uint key_length,
					   qc_engine_callback *call_back,
					   ulonglong *engine_data);
	static char *get_mysql_bin_log_name();
	static ulonglong get_mysql_bin_log_pos();
	bool primary_key_is_clustered() { return true; }
	int cmp_ref(const uchar *ref1, const uchar *ref2);
	bool check_if_incompatible_data(HA_CREATE_INFO *info,
					uint table_changes);
public:
  /**
   * Multi Range Read interface
   */
  int multi_range_read_init(RANGE_SEQ_IF *seq, void *seq_init_param,
                            uint n_ranges, uint mode, HANDLER_BUFFER *buf);
  int multi_range_read_next(char **range_info);
  ha_rows multi_range_read_info_const(uint keyno, RANGE_SEQ_IF *seq,
                                      void *seq_init_param, 
                                      uint n_ranges, uint *bufsz,
                                      uint *flags, COST_VECT *cost);
<<<<<<< HEAD
  int multi_range_read_info(uint keyno, uint n_ranges, uint keys,
                            uint *bufsz, uint *flags, COST_VECT *cost);
=======
  ha_rows multi_range_read_info(uint keyno, uint n_ranges, uint keys,
                                uint *bufsz, uint *flags, COST_VECT *cost);
>>>>>>> c64c492d
  DsMrr_impl ds_mrr;

  int read_range_first(const key_range *start_key, const key_range *end_key,
                       bool eq_range_arg, bool sorted);
  int read_range_next();
  Item *idx_cond_push(uint keyno, Item* idx_cond);
};

/* Some accessor functions which the InnoDB plugin needs, but which
can not be added to mysql/plugin.h as part of the public interface;
the definitions are bracketed with #ifdef INNODB_COMPATIBILITY_HOOKS */

#ifndef INNODB_COMPATIBILITY_HOOKS
#error InnoDB needs MySQL to be built with #define INNODB_COMPATIBILITY_HOOKS
#endif

extern "C" {
struct charset_info_st *thd_charset(MYSQL_THD thd);
char **thd_query(MYSQL_THD thd);

/** Get the file name of the MySQL binlog.
 * @return the name of the binlog file
 */
const char* mysql_bin_log_file_name(void);

/** Get the current position of the MySQL binlog.
 * @return byte offset from the beginning of the binlog
 */
ulonglong mysql_bin_log_file_pos(void);

/**
  Check if a user thread is a replication slave thread
  @param thd  user thread
  @retval 0 the user thread is not a replication slave thread
  @retval 1 the user thread is a replication slave thread
*/
int thd_slave_thread(const MYSQL_THD thd);

/**
  Check if a user thread is running a non-transactional update
  @param thd  user thread
  @retval 0 the user thread is not running a non-transactional update
  @retval 1 the user thread is running a non-transactional update
*/
int thd_non_transactional_update(const MYSQL_THD thd);

/**
  Get the user thread's binary logging format
  @param thd  user thread
  @return Value to be used as index into the binlog_format_names array
*/
int thd_binlog_format(const MYSQL_THD thd);

/**
  Mark transaction to rollback and mark error as fatal to a sub-statement.
  @param  thd   Thread handle
  @param  all   TRUE <=> rollback main transaction.
*/
void thd_mark_transaction_to_rollback(MYSQL_THD thd, bool all);
}<|MERGE_RESOLUTION|>--- conflicted
+++ resolved
@@ -224,13 +224,8 @@
                                       void *seq_init_param, 
                                       uint n_ranges, uint *bufsz,
                                       uint *flags, COST_VECT *cost);
-<<<<<<< HEAD
-  int multi_range_read_info(uint keyno, uint n_ranges, uint keys,
-                            uint *bufsz, uint *flags, COST_VECT *cost);
-=======
   ha_rows multi_range_read_info(uint keyno, uint n_ranges, uint keys,
                                 uint *bufsz, uint *flags, COST_VECT *cost);
->>>>>>> c64c492d
   DsMrr_impl ds_mrr;
 
   int read_range_first(const key_range *start_key, const key_range *end_key,
