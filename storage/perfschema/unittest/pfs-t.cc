--- conflicted
+++ resolved
@@ -111,11 +111,8 @@
   param.m_events_statements_history_long_sizing= 0;
   param.m_digest_sizing= 0;
   param.m_session_connect_attrs_sizing= 0;
-<<<<<<< HEAD
   param.m_statement_stack_sizing= 0;
-=======
   param.m_memory_class_sizing= 0;
->>>>>>> 308616d8
 
   pre_initialize_performance_schema();
   boot= initialize_performance_schema(& param);
@@ -175,11 +172,8 @@
   param.m_events_statements_history_long_sizing= 0;
   param.m_digest_sizing= 0;
   param.m_session_connect_attrs_sizing= 0;
-<<<<<<< HEAD
   param.m_statement_stack_sizing= 10;
-=======
   param.m_memory_class_sizing= 10;
->>>>>>> 308616d8
 
   /* test_bootstrap() covered this, assuming it just works */
   boot= initialize_performance_schema(& param);
@@ -1524,11 +1518,8 @@
   param.m_events_statements_history_long_sizing= 0;
   param.m_digest_sizing= 0;
   param.m_session_connect_attrs_sizing= 0;
-<<<<<<< HEAD
   param.m_statement_stack_sizing= 10;
-=======
   param.m_memory_class_sizing= 12;
->>>>>>> 308616d8
 
   param.m_mutex_sizing= 0;
   param.m_rwlock_sizing= 0;
@@ -1733,7 +1724,6 @@
   test_locker_disabled();
   test_file_instrumentation_leak();
   test_event_name_index();
-  test_memory_instruments();
 }
 
 int main(int, char **)
