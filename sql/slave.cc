/* Copyright (C) 2000-2003 MySQL AB

   This program is free software; you can redistribute it and/or modify
   it under the terms of the GNU General Public License as published by
   the Free Software Foundation; version 2 of the License.

   This program is distributed in the hope that it will be useful,
   but WITHOUT ANY WARRANTY; without even the implied warranty of
   MERCHANTABILITY or FITNESS FOR A PARTICULAR PURPOSE.  See the
   GNU General Public License for more details.

   You should have received a copy of the GNU General Public License
   along with this program; if not, write to the Free Software
   Foundation, Inc., 59 Temple Place, Suite 330, Boston, MA  02111-1307  USA */


/**
  @addtogroup Replication
  @{

  @file

  @brief Code to run the io thread and the sql thread on the
  replication slave.
*/

#include "mysql_priv.h"

#include <mysql.h>
#include <myisam.h>
#include "slave.h"
#include "rpl_mi.h"
#include "rpl_mi_file.h"
#include "rpl_rli.h"
#include "rpl_rli_file.h"
#include "sql_repl.h"
#include "rpl_filter.h"
#include "repl_failsafe.h"
#include "transaction.h"
#include <thr_alarm.h>
#include <my_dir.h>
#include <sql_common.h>
#include <errmsg.h>
#include <mysys_err.h>
#include "rpl_handler.h"

#ifdef HAVE_REPLICATION

#include "rpl_tblmap.h"

#define FLAGSTR(V,F) ((V)&(F)?#F" ":"")

#define MAX_SLAVE_RETRY_PAUSE 5
bool use_slave_mask = 0;
MY_BITMAP slave_error_mask;
char slave_skip_error_names[SHOW_VAR_FUNC_BUFF_SIZE];

typedef bool (*CHECK_KILLED_FUNC)(THD*,void*);

char* slave_load_tmpdir = 0;
Master_info *active_mi= 0;
my_bool replicate_same_server_id;
ulonglong relay_log_space_limit = 0;

/*
  When slave thread exits, we need to remember the temporary tables so we
  can re-use them on slave start.

  TODO: move the vars below under Master_info
*/

int disconnect_slave_event_count = 0, abort_slave_event_count = 0;

static pthread_key(Master_info*, RPL_MASTER_INFO);

enum enum_slave_reconnect_actions
{
  SLAVE_RECON_ACT_REG= 0,
  SLAVE_RECON_ACT_DUMP= 1,
  SLAVE_RECON_ACT_EVENT= 2,
  SLAVE_RECON_ACT_MAX
};

enum enum_slave_reconnect_messages
{
  SLAVE_RECON_MSG_WAIT= 0,
  SLAVE_RECON_MSG_KILLED_WAITING= 1,
  SLAVE_RECON_MSG_AFTER= 2,
  SLAVE_RECON_MSG_FAILED= 3,
  SLAVE_RECON_MSG_COMMAND= 4,
  SLAVE_RECON_MSG_KILLED_AFTER= 5,
  SLAVE_RECON_MSG_MAX
};

static const char *reconnect_messages[SLAVE_RECON_ACT_MAX][SLAVE_RECON_MSG_MAX]=
{
  {
    "Waiting to reconnect after a failed registration on master",
    "Slave I/O thread killed while waitnig to reconnect after a failed \
registration on master",
    "Reconnecting after a failed registration on master",
    "failed registering on master, reconnecting to try again, \
log '%s' at postion %s",
    "COM_REGISTER_SLAVE",
    "Slave I/O thread killed during or after reconnect"
  },
  {
    "Waiting to reconnect after a failed binlog dump request",
    "Slave I/O thread killed while retrying master dump",
    "Reconnecting after a failed binlog dump request",
    "failed dump request, reconnecting to try again, log '%s' at postion %s",
    "COM_BINLOG_DUMP",
    "Slave I/O thread killed during or after reconnect"
  },
  {
    "Waiting to reconnect after a failed master event read",
    "Slave I/O thread killed while waiting to reconnect after a failed read",
    "Reconnecting after a failed master event read",
    "Slave I/O thread: Failed reading log event, reconnecting to retry, \
log '%s' at postion %s",
    "",
    "Slave I/O thread killed during or after a reconnect done to recover from \
failed read"
  }
};
 

typedef enum { SLAVE_THD_IO, SLAVE_THD_SQL} SLAVE_THD_TYPE;

static int process_io_rotate(Master_info* mi, Rotate_log_event* rev);
static int process_io_create_file(Master_info* mi, Create_file_log_event* cev);
static bool wait_for_relay_log_space(Relay_log_info* rli);
static inline bool io_slave_killed(THD* thd,Master_info* mi);
static inline bool sql_slave_killed(THD* thd,Relay_log_info* rli);
static int init_slave_thread(THD* thd, SLAVE_THD_TYPE thd_type);
static void print_slave_skip_errors(void);
static int safe_connect(THD* thd, MYSQL* mysql, Master_info* mi);
static int safe_reconnect(THD* thd, MYSQL* mysql, Master_info* mi,
                          bool suppress_warnings);
static int connect_to_master(THD* thd, MYSQL* mysql, Master_info* mi,
                             bool reconnect, bool suppress_warnings);
static int safe_sleep(THD* thd, int sec, CHECK_KILLED_FUNC thread_killed,
                      void* thread_killed_arg);
static int get_master_version_and_clock(MYSQL* mysql, Master_info* mi);
static Log_event* next_event(Relay_log_info* rli);
static int queue_event(Master_info* mi,const char* buf,ulong event_len);
static int terminate_slave_thread(THD *thd,
                                  pthread_mutex_t *term_lock,
                                  pthread_cond_t *term_cond,
                                  volatile uint *slave_running,
                                  bool skip_lock);
static bool check_io_slave_killed(THD *thd, Master_info *mi, const char *info);

/*
  Find out which replications threads are running

  SYNOPSIS
    init_thread_mask()
    mask                Return value here
    mi                  master_info for slave
    inverse             If set, returns which threads are not running

  IMPLEMENTATION
    Get a bit mask for which threads are running so that we can later restart
    these threads.

  RETURN
    mask        If inverse == 0, running threads
                If inverse == 1, stopped threads
*/

void init_thread_mask(int* mask,Master_info* mi,bool inverse)
{
  bool set_io = mi->slave_running, set_sql = mi->rli->slave_running;
  register int tmp_mask=0;
  DBUG_ENTER("init_thread_mask");

  if (set_io)
    tmp_mask |= SLAVE_IO;
  if (set_sql)
    tmp_mask |= SLAVE_SQL;
  if (inverse)
    tmp_mask^= (SLAVE_IO | SLAVE_SQL);
  *mask = tmp_mask;
  DBUG_VOID_RETURN;
}


/*
  lock_slave_threads()
*/

void lock_slave_threads(Master_info* mi)
{
  DBUG_ENTER("lock_slave_threads");

  //TODO: see if we can do this without dual mutex
  pthread_mutex_lock(&mi->run_lock);
  pthread_mutex_lock(&mi->rli->run_lock);
  DBUG_VOID_RETURN;
}


/*
  unlock_slave_threads()
*/

void unlock_slave_threads(Master_info* mi)
{
  DBUG_ENTER("unlock_slave_threads");

  //TODO: see if we can do this without dual mutex
  pthread_mutex_unlock(&mi->rli->run_lock);
  pthread_mutex_unlock(&mi->run_lock);
  DBUG_VOID_RETURN;
}


/* Initialize slave structures */

int init_slave()
{
  DBUG_ENTER("init_slave");
  int error= 0;
  int thread_mask= SLAVE_SQL | SLAVE_IO;

  /*
    This is called when mysqld starts. Before client connections are
    accepted. However bootstrap may conflict with us if it does START SLAVE.
    So it's safer to take the lock.
  */
  pthread_mutex_lock(&LOCK_active_mi);
  /*
    TODO: re-write this to interate through the list of files
    for multi-master
  */

  if (pthread_key_create(&RPL_MASTER_INFO, NULL))
  {
    error= 1;
    DBUG_RETURN(error);
  }

  Relay_log_info* rli= new Relay_log_info_file(relay_log_recovery,
                                               relay_log_info_file);

  if (!rli)
  {
    sql_print_error("Failed to allocate memory for the master info structure");
    error= 1;
    goto err;
  }

  active_mi= new Master_info_file(master_info_file);

  if (!active_mi)
  {
    sql_print_error("Failed to allocate memory for the master info structure");
    error= 1;
    goto err;
  }

  /*
    Setting the cross dependency used all over the code.
  */ 
  active_mi->inject_relay_log_info(rli);
  rli->inject_master_info(active_mi);

  /*
    We do not need to check which one should be configured.
    This is the startup routine and as such we try to 
    configure both.
  */
  if (init_info(active_mi, TRUE, thread_mask))
  {
    sql_print_error("Failed to initialize the master info structure");
    error= 1;
    goto err;
  }

  if (active_mi->host[0] && !opt_skip_slave_start)
  {
    if (start_slave_threads(1 /* need mutex */,
                            0 /* no wait for start*/,
                            active_mi,
                            thread_mask))
    {
      sql_print_error("Failed to create slave threads");
      error= 1;
      goto err;
    }
  }

err:
  pthread_mutex_unlock(&LOCK_active_mi);
  DBUG_RETURN(error);
}

/*
  Updates the master info based on the information stored in the
  relay info and ignores relay logs previously retrieved by the IO 
  thread, which thus starts fetching again based on to the  
  master_log_pos and master_log_name. Eventually, the old
  relay logs will be purged by the normal purge mechanism.

  In the feature, we should improve this routine in order to avoid throwing
  away logs that are safely stored in the disk. Note also that this recovery 
  routine relies on the correctness of the relay-log.info and only tolerates 
  coordinate problems in master.info.
  
  In this function, there is no need for a mutex as the caller 
  (i.e. init_slave) already has one acquired.
  
  Specifically, the following structures are updated:
 
  1 - mi->master_log_pos  <-- rli->group_master_log_pos
  2 - mi->master_log_name <-- rli->group_master_log_name
  3 - It moves the relay log to the new relay log file, by
      rli->group_relay_log_pos  <-- BIN_LOG_HEADER_SIZE;
      rli->event_relay_log_pos  <-- BIN_LOG_HEADER_SIZE;
      rli->group_relay_log_name <-- rli->relay_log.get_log_fname();
      rli->event_relay_log_name <-- rli->relay_log.get_log_fname();
  
   If there is an error, it returns (1), otherwise returns (0).
 */
int init_recovery(Master_info* mi, const char** errmsg)
{
  DBUG_ENTER("init_recovery");
 
  Relay_log_info *rli= mi->rli;
  if (rli->group_master_log_name[0])
  {
    mi->master_log_pos= max(BIN_LOG_HEADER_SIZE,
                             rli->group_master_log_pos);
    strmake(mi->master_log_name, rli->group_master_log_name,
            sizeof(mi->master_log_name)-1);
 
    sql_print_warning("Recovery from master pos %ld and file %s.",
                      (ulong) mi->master_log_pos, mi->master_log_name);
 
    strmake(rli->group_relay_log_name, rli->relay_log.get_log_fname(),
            sizeof(rli->group_relay_log_name)-1);
    strmake(rli->event_relay_log_name, rli->relay_log.get_log_fname(),
            sizeof(mi->rli->event_relay_log_name)-1);
 
    rli->group_relay_log_pos= rli->event_relay_log_pos= BIN_LOG_HEADER_SIZE;
  }

  DBUG_RETURN(0);
}

int init_info(Master_info* mi, bool abort_if_no_info, int thread_mask)
{
  int error= 0;

  DBUG_ENTER("init_info");
  DBUG_ASSERT(mi != NULL && mi->rli != NULL);
  
  /*
    We need a mutex while we are changing master info parameters to
    keep other threads from reading bogus info
  */
  pthread_mutex_lock(&mi->data_lock);
  pthread_mutex_lock(&mi->rli->data_lock);

  /*
    This takes care of the startup dependency between the master_info
    and relay_info. If a user wants to start just the SLAVE_IO Thread 
    but the SLAVE_SQL is not properly configure it.

    In the future, we should try to improve this by making the
    init_info idempotent.
  */
  if (((thread_mask & SLAVE_IO) && mi->init_info(abort_if_no_info)) ||
     (((thread_mask & SLAVE_SQL) || !(mi->rli->inited)) && 
     mi->rli->init_info(abort_if_no_info)))
    error= 1;

  pthread_mutex_unlock(&mi->rli->data_lock);
  pthread_mutex_unlock(&mi->data_lock);

  DBUG_RETURN(error);
}

void end_info(Master_info* mi)
{
  DBUG_ENTER("end_info");
  DBUG_ASSERT(mi != NULL && mi->rli != NULL);
  
  /*
    The previous implementation was not acquiring locks.
    We do the same here. However, this is quite strange.
  */
  mi->end_info();
  mi->rli->end_info();

  DBUG_VOID_RETURN;
}

int reset_info(Master_info* mi)
{
  int error= 0;
  DBUG_ENTER("reset_info");
  DBUG_ASSERT(mi != NULL && mi->rli != NULL);

  /*
    The previous implementation was not acquiring locks.
    We do the same here. However, this is quite strange.
  */
  /*
    Reset errors (the idea is that we forget about the
    old master).
  */
  mi->clear_error();
  mi->rli->clear_error();
  mi->rli->clear_until_condition();

  mi->end_info();
  mi->rli->end_info();

  if (mi->reset_info() || mi->rli->reset_info())
    error= 1;

  DBUG_RETURN(error);
}

int flush_master_info(Master_info* mi)
{
  DBUG_ENTER("flush_master_info");
  DBUG_ASSERT(mi != NULL && mi->rli != NULL);
  /*
    The previous implementation was not acquiring locks.
    We do the same here. However, this is quite strange.
  */
  /*
    With the appropriate recovery process, we will not need to flush 
    the content of the current log. This indirection is here just to 
    remember that in the future, we need to remove it.
   */
  DBUG_RETURN(mi->rli->flush_current_log() ||  mi->flush_info());
}

/**
  Convert slave skip errors bitmap into a printable string.
*/

static void print_slave_skip_errors(void)
{
  /*
    To be safe, we want 10 characters of room in the buffer for a number
    plus terminators. Also, we need some space for constant strings.
    10 characters must be sufficient for a number plus {',' | '...'}
    plus a NUL terminator. That is a max 6 digit number.
  */
  const size_t MIN_ROOM= 10;
  DBUG_ENTER("print_slave_skip_errors");
  DBUG_ASSERT(sizeof(slave_skip_error_names) > MIN_ROOM);
  DBUG_ASSERT(MAX_SLAVE_ERROR <= 999999); // 6 digits

  if (!use_slave_mask || bitmap_is_clear_all(&slave_error_mask))
  {
    /* purecov: begin tested */
    memcpy(slave_skip_error_names, STRING_WITH_LEN("OFF"));
    /* purecov: end */
  }
  else if (bitmap_is_set_all(&slave_error_mask))
  {
    /* purecov: begin tested */
    memcpy(slave_skip_error_names, STRING_WITH_LEN("ALL"));
    /* purecov: end */
  }
  else
  {
    char *buff= slave_skip_error_names;
    char *bend= buff + sizeof(slave_skip_error_names);
    int  errnum;

    for (errnum= 0; errnum < MAX_SLAVE_ERROR; errnum++)
    {
      if (bitmap_is_set(&slave_error_mask, errnum))
      {
        if (buff + MIN_ROOM >= bend)
          break; /* purecov: tested */
        buff= int10_to_str(errnum, buff, 10);
        *buff++= ',';
      }
    }
    if (buff != slave_skip_error_names)
      buff--; // Remove last ','
    if (errnum < MAX_SLAVE_ERROR)
    {
      /* Couldn't show all errors */
      buff= strmov(buff, "..."); /* purecov: tested */
    }
    *buff=0;
  }
  DBUG_PRINT("init", ("error_names: '%s'", slave_skip_error_names));
  DBUG_VOID_RETURN;
}

/*
  Init function to set up array for errors that should be skipped for slave

  SYNOPSIS
    init_slave_skip_errors()
    arg         List of errors numbers to skip, separated with ','

  NOTES
    Called from get_options() in mysqld.cc on start-up
*/

void init_slave_skip_errors(const char* arg)
{
  const char *p;
  DBUG_ENTER("init_slave_skip_errors");

  if (bitmap_init(&slave_error_mask,0,MAX_SLAVE_ERROR,0))
  {
    fprintf(stderr, "Badly out of memory, please check your system status\n");
    exit(1);
  }
  use_slave_mask = 1;
  for (;my_isspace(system_charset_info,*arg);++arg)
    /* empty */;
  if (!my_strnncoll(system_charset_info,(uchar*)arg,4,(const uchar*)"all",4))
  {
    bitmap_set_all(&slave_error_mask);
    print_slave_skip_errors();
    DBUG_VOID_RETURN;
  }
  for (p= arg ; *p; )
  {
    long err_code;
    if (!(p= str2int(p, 10, 0, LONG_MAX, &err_code)))
      break;
    if (err_code < MAX_SLAVE_ERROR)
       bitmap_set_bit(&slave_error_mask,(uint)err_code);
    while (!my_isdigit(system_charset_info,*p) && *p)
      p++;
  }
  /* Convert slave skip errors bitmap into a printable string. */
  print_slave_skip_errors();
  DBUG_VOID_RETURN;
}


int terminate_slave_threads(Master_info* mi,int thread_mask,bool skip_lock)
{
  DBUG_ENTER("terminate_slave_threads");

  if (!mi->inited)
    DBUG_RETURN(0); /* successfully do nothing */
  int error,force_all = (thread_mask & SLAVE_FORCE_ALL);
  pthread_mutex_t *sql_lock = &mi->rli->run_lock, *io_lock = &mi->run_lock;

  if (thread_mask & (SLAVE_IO|SLAVE_FORCE_ALL))
  {
    DBUG_PRINT("info",("Terminating IO thread"));
    mi->abort_slave=1;
<<<<<<< HEAD
    if ((error=terminate_slave_thread(mi->info_thd,io_lock,
                                      &mi->stop_cond,
                                      &mi->slave_running,
=======
    if ((error=terminate_slave_thread(mi->io_thd, io_lock,
				      &mi->stop_cond,
				      &mi->slave_running,
>>>>>>> cb690a80
                                      skip_lock)) &&
        !force_all)
      DBUG_RETURN(error);
  }
  if (thread_mask & (SLAVE_SQL|SLAVE_FORCE_ALL))
  {
    DBUG_PRINT("info",("Terminating SQL thread"));
<<<<<<< HEAD
    mi->rli->abort_slave=1;
    if ((error=terminate_slave_thread(mi->rli->info_thd,sql_lock,
                                      &mi->rli->stop_cond,
                                      &mi->rli->slave_running,
=======
    mi->rli.abort_slave=1;
    if ((error=terminate_slave_thread(mi->rli.sql_thd, sql_lock,
				      &mi->rli.stop_cond,
				      &mi->rli.slave_running,
>>>>>>> cb690a80
                                      skip_lock)) &&
        !force_all)
      DBUG_RETURN(error);
  }
  DBUG_RETURN(0);
}

/**
   Wait for a slave thread to terminate.

   This function is called after requesting the thread to terminate
   (by setting @c abort_slave member of @c Relay_log_info or @c
   Master_info structure to 1). Termination of the thread is
   controlled with the the predicate <code>*slave_running</code>.

   Function will acquire @c term_lock before waiting on the condition
   unless @c skip_lock is true in which case the mutex should be owned
   by the caller of this function and will remain acquired after
   return from the function.

   @param term_lock
          Associated lock to use when waiting for @c term_cond

   @param term_cond
          Condition that is signalled when the thread has terminated

   @param slave_running
          Pointer to predicate to check for slave thread termination

   @param skip_lock
          If @c true the lock will not be acquired before waiting on
          the condition. In this case, it is assumed that the calling
          function acquires the lock before calling this function.

   @retval 0 All OK ER_SLAVE_NOT_RUNNING otherwise.

   @note  If the executing thread has to acquire term_lock (skip_lock
          is false), the negative running status does not represent
          any issue therefore no error is reported.

 */
static int
terminate_slave_thread(THD *thd,
                       pthread_mutex_t *term_lock,
                       pthread_cond_t *term_cond,
                       volatile uint *slave_running,
                       bool skip_lock)
{
  int error;

  DBUG_ENTER("terminate_slave_thread");
  if (!skip_lock)
  {
    pthread_mutex_lock(term_lock);
  }
  else
  {
    safe_mutex_assert_owner(term_lock);
  }
  if (!*slave_running)
  {
    if (!skip_lock)
    {
      /*
        if run_lock (term_lock) is acquired locally then either
        slave_running status is fine
      */
      pthread_mutex_unlock(term_lock);
      DBUG_RETURN(0);
    }
    else
    {
      DBUG_RETURN(ER_SLAVE_NOT_RUNNING);
    }
  }
  DBUG_ASSERT(thd != 0);
  THD_CHECK_SENTRY(thd);

  /*
    Is is critical to test if the slave is running. Otherwise, we might
    be referening freed memory trying to kick it
  */

  while (*slave_running)                        // Should always be true
  {
    int error;
    DBUG_PRINT("loop", ("killing slave thread"));

    pthread_mutex_lock(&thd->LOCK_delete);
#ifndef DONT_USE_THR_ALARM
    /*
      Error codes from pthread_kill are:
      EINVAL: invalid signal number (can't happen)
      ESRCH: thread already killed (can happen, should be ignored)
    */
    IF_DBUG(int err= ) pthread_kill(thd->real_id, thr_client_alarm);
    DBUG_ASSERT(err != EINVAL);
#endif
    thd->awake(THD::NOT_KILLED);
    pthread_mutex_unlock(&thd->LOCK_delete);

    /*
      There is a small chance that slave thread might miss the first
      alarm. To protect againts it, resend the signal until it reacts
    */
    struct timespec abstime;
    set_timespec(abstime,2);
    error= pthread_cond_timedwait(term_cond, term_lock, &abstime);
    DBUG_ASSERT(error == ETIMEDOUT || error == 0);
  }

  DBUG_ASSERT(*slave_running == 0);

  if (!skip_lock)
    pthread_mutex_unlock(term_lock);
  DBUG_RETURN(0);
}


int start_slave_thread(pthread_handler h_func, pthread_mutex_t *start_lock,
                       pthread_mutex_t *cond_lock,
                       pthread_cond_t *start_cond,
                       volatile uint *slave_running,
                       volatile ulong *slave_run_id,
                       Master_info* mi)
{
  pthread_t th;
  ulong start_id;
  DBUG_ENTER("start_slave_thread");

  DBUG_ASSERT(mi->inited);

  if (start_lock)
    pthread_mutex_lock(start_lock);
  if (!server_id)
  {
    if (start_cond)
      pthread_cond_broadcast(start_cond);
    if (start_lock)
      pthread_mutex_unlock(start_lock);
    sql_print_error("Server id not set, will not start slave");
    DBUG_RETURN(ER_BAD_SLAVE);
  }

  if (*slave_running)
  {
    if (start_cond)
      pthread_cond_broadcast(start_cond);
    if (start_lock)
      pthread_mutex_unlock(start_lock);
    DBUG_RETURN(ER_SLAVE_MUST_STOP);
  }
  start_id= *slave_run_id;
  DBUG_PRINT("info",("Creating new slave thread"));
  if (pthread_create(&th, &connection_attrib, h_func, (void*)mi))
  {
    if (start_lock)
      pthread_mutex_unlock(start_lock);
    DBUG_RETURN(ER_SLAVE_THREAD);
  }
  if (start_cond && cond_lock) // caller has cond_lock
  {
    THD* thd = current_thd;
    while (start_id == *slave_run_id)
    {
      DBUG_PRINT("sleep",("Waiting for slave thread to start"));
      const char* old_msg = thd->enter_cond(start_cond,cond_lock,
                                            "Waiting for slave thread to start");
      pthread_cond_wait(start_cond,cond_lock);
      thd->exit_cond(old_msg);
      pthread_mutex_lock(cond_lock); // re-acquire it as exit_cond() released
      if (thd->killed)
        DBUG_RETURN(thd->killed_errno());
    }
  }
  if (start_lock)
    pthread_mutex_unlock(start_lock);
  DBUG_RETURN(0);
}


/*
  start_slave_threads()

  NOTES
    SLAVE_FORCE_ALL is not implemented here on purpose since it does not make
    sense to do that for starting a slave--we always care if it actually
    started the threads that were not previously running
*/

int start_slave_threads(bool need_slave_mutex, bool wait_for_start,
                        Master_info* mi, int thread_mask)
{
  pthread_mutex_t *lock_io=0,*lock_sql=0,*lock_cond_io=0,*lock_cond_sql=0;
  pthread_cond_t* cond_io=0,*cond_sql=0;
  int error=0;
  DBUG_ENTER("start_slave_threads");

  if (need_slave_mutex)
  {
    lock_io = &mi->run_lock;
    lock_sql = &mi->rli->run_lock;
  }
  if (wait_for_start)
  {
    cond_io = &mi->start_cond;
    cond_sql = &mi->rli->start_cond;
    lock_cond_io = &mi->run_lock;
    lock_cond_sql = &mi->rli->run_lock;
  }

  if (thread_mask & SLAVE_IO)
    error=start_slave_thread(handle_slave_io,lock_io,lock_cond_io,
                             cond_io,
                             &mi->slave_running, &mi->slave_run_id,
                             mi);
  if (!error && (thread_mask & SLAVE_SQL))
  {
    error=start_slave_thread(handle_slave_sql,lock_sql,lock_cond_sql,
                             cond_sql,
                             &mi->rli->slave_running, &mi->rli->slave_run_id,
                             mi);
    if (error)
      terminate_slave_threads(mi, thread_mask & SLAVE_IO, !need_slave_mutex);
  }
  DBUG_RETURN(error);
}


#ifdef NOT_USED_YET
static int end_slave_on_walk(Master_info* mi, uchar* /*unused*/)
{
  DBUG_ENTER("end_slave_on_walk");

  end_info(mi);

  DBUG_RETURN(0);
}
#endif


/*
  Free all resources used by slave

  SYNOPSIS
    end_slave()
*/

void end_slave()
{
  DBUG_ENTER("end_slave");

  /*
    This is called when the server terminates, in close_connections().
    It terminates slave threads. However, some CHANGE MASTER etc may still be
    running presently. If a START SLAVE was in progress, the mutex lock below
    will make us wait until slave threads have started, and START SLAVE
    returns, then we terminate them here.
  */
  pthread_mutex_lock(&LOCK_active_mi);
  if (active_mi)
  {
    /*
      TODO: replace the line below with
      list_walk(&master_list, (list_walk_action)end_slave_on_walk,0);
      once multi-master code is ready.
    */
    terminate_slave_threads(active_mi,SLAVE_FORCE_ALL);
    end_info(active_mi);
    delete active_mi->rli;
    delete active_mi;
    active_mi= 0;
  }
  pthread_mutex_unlock(&LOCK_active_mi);
  DBUG_VOID_RETURN;
}


static bool io_slave_killed(THD* thd, Master_info* mi)
{
  DBUG_ENTER("io_slave_killed");

  DBUG_ASSERT(mi->info_thd == thd);
  DBUG_ASSERT(mi->slave_running); // tracking buffer overrun
  DBUG_RETURN(mi->abort_slave || abort_loop || thd->killed);
}


static bool sql_slave_killed(THD* thd, Relay_log_info* rli)
{
  DBUG_ENTER("sql_slave_killed");

  DBUG_ASSERT(rli->info_thd == thd);
  DBUG_ASSERT(rli->slave_running == 1);// tracking buffer overrun
  if (abort_loop || thd->killed || rli->abort_slave)
  {
    if (rli->abort_slave && rli->is_in_group() &&
        thd->transaction.all.modified_non_trans_table)
      DBUG_RETURN(0);
    /*
      If we are in an unsafe situation (stopping could corrupt replication),
      we give one minute to the slave SQL thread of grace before really
      terminating, in the hope that it will be able to read more events and
      the unsafe situation will soon be left. Note that this one minute starts
      from the last time anything happened in the slave SQL thread. So it's
      really one minute of idleness, we don't timeout if the slave SQL thread
      is actively working.
    */
    if (rli->last_event_start_time == 0)
      DBUG_RETURN(1);
    DBUG_PRINT("info", ("Slave SQL thread is in an unsafe situation, giving "
                        "it some grace period"));
    if (difftime(time(0), rli->last_event_start_time) > 60)
    {
      rli->report(ERROR_LEVEL, 0,
                  "SQL thread had to stop in an unsafe situation, in "
                  "the middle of applying updates to a "
                  "non-transactional table without any primary key. "
                  "There is a risk of duplicate updates when the slave "
                  "SQL thread is restarted. Please check your tables' "
                  "contents after restart.");
      DBUG_RETURN(1);
    }
  }
  DBUG_RETURN(0);
}


/*
  skip_load_data_infile()

  NOTES
    This is used to tell a 3.23 master to break send_file()
*/

void skip_load_data_infile(NET *net)
{
  DBUG_ENTER("skip_load_data_infile");

  (void)net_request_file(net, "/dev/null");
  (void)my_net_read(net);                               // discard response
  (void)net_write_command(net, 0, (uchar*) "", 0, (uchar*) "", 0); // ok
  DBUG_VOID_RETURN;
}


bool net_request_file(NET* net, const char* fname)
{
  DBUG_ENTER("net_request_file");
  DBUG_RETURN(net_write_command(net, 251, (uchar*) fname, strlen(fname),
                                (uchar*) "", 0));
}

/*
  From other comments and tests in code, it looks like
  sometimes Query_log_event and Load_log_event can have db == 0
  (see rewrite_db() above for example)
  (cases where this happens are unclear; it may be when the master is 3.23).
*/

const char *print_slave_db_safe(const char* db)
{
  DBUG_ENTER("*print_slave_db_safe");

  DBUG_RETURN((db ? db : ""));
}

int init_strvar_from_file(char *var, int max_size, IO_CACHE *f,
                                 const char *default_val)
{
  uint length;
  DBUG_ENTER("init_strvar_from_file");

  if ((length=my_b_gets(f,var, max_size)))
  {
    char* last_p = var + length -1;
    if (*last_p == '\n')
      *last_p = 0; // if we stopped on newline, kill it
    else
    {
      /*
        If we truncated a line or stopped on last char, remove all chars
        up to and including newline.
      */
      int c;
      while (((c=my_b_get(f)) != '\n' && c != my_b_EOF));
    }
    DBUG_RETURN(0);
  }
  else if (default_val)
  {
    strmake(var,  default_val, max_size-1);
    DBUG_RETURN(0);
  }
  DBUG_RETURN(1);
}


int init_intvar_from_file(int* var, IO_CACHE* f, int default_val)
{
  char buf[32];
  DBUG_ENTER("init_intvar_from_file");


  if (my_b_gets(f, buf, sizeof(buf)))
  {
    *var = atoi(buf);
    DBUG_RETURN(0);
  }
  else if (default_val)
  {
    *var = default_val;
    DBUG_RETURN(0);
  }
  DBUG_RETURN(1);
}

int init_floatvar_from_file(float* var, IO_CACHE* f, float default_val)
{
  char buf[16];
  DBUG_ENTER("init_floatvar_from_file");


  if (my_b_gets(f, buf, sizeof(buf)))
  {
    if (sscanf(buf, "%f", var) != 1)
      DBUG_RETURN(1);
    else
      DBUG_RETURN(0);
  }
  else if (default_val != 0.0)
  {
    *var = default_val;
    DBUG_RETURN(0);
  }
  DBUG_RETURN(1);
}

/**
   A master info read method

   This function is called from @c init_info() along with
   init_{type}_from_file relatives to restore some of @c active_mi members.
   Particularly, this function is responsible for restoring
   IGNORE_SERVER_IDS list of servers whose events the slave is
   going to ignore (to not log them in the relay log).
   Items being read are supposed to be decimal output of values of a
   type shorter or equal of @c long and separated by the single space.

   @param arr         @c DYNAMIC_ARRAY pointer to storage for servers id
   @param f           @c IO_CACHE pointer to the source file

   @retval 0         All OK
   @retval non-zero  An error
*/

int init_dynarray_intvar_from_file(DYNAMIC_ARRAY* arr, IO_CACHE* f)
{
  int ret= 0;
  char buf[16 * (sizeof(long)*4 + 1)]; // static buffer to use most of times
  char *buf_act= buf; // actual buffer can be dynamic if static is short
  char *token, *last;
  uint num_items;     // number of items of `arr'
  size_t read_size;
  DBUG_ENTER("init_dynarray_intvar_from_file");

  if ((read_size= my_b_gets(f, buf_act, sizeof(buf))) == 0)
  {
    return 0; // no line in master.info
  }
  if (read_size + 1 == sizeof(buf) && buf[sizeof(buf) - 2] != '\n')
  {
    /*
      short read happend; allocate sufficient memory and make the 2nd read
    */
    char buf_work[(sizeof(long)*3 + 1)*16];
    memcpy(buf_work, buf, sizeof(buf_work));
    num_items= atoi(strtok_r(buf_work, " ", &last));
    size_t snd_size;
    /*
      max size lower bound approximate estimation bases on the formula:
      (the items number + items themselves) * 
          (decimal size + space) - 1 + `\n' + '\0'
    */
    size_t max_size= (1 + num_items) * (sizeof(long)*3 + 1) + 1;
    buf_act= (char*) my_malloc(max_size, MYF(MY_WME));
    memcpy(buf_act, buf, read_size);
    snd_size= my_b_gets(f, buf_act + read_size, max_size - read_size);
    if (snd_size == 0 ||
        (snd_size + 1 == max_size - read_size) &&  buf[max_size - 2] != '\n')
    {
      /*
        failure to make the 2nd read or short read again
      */
      ret= 1;
      goto err;
    }
  }
  token= strtok_r(buf_act, " ", &last);
  if (token == NULL)
  {
    ret= 1;
    goto err;
  }
  num_items= atoi(token);
  for (uint i=0; i < num_items; i++)
  {
    token= strtok_r(NULL, " ", &last);
    if (token == NULL)
    {
      ret= 1;
      goto err;
    }
    else
    {
      ulong val= atol(token);
      insert_dynamic(arr, (uchar *) &val);
    }
  }
err:
  if (buf_act != buf)
    my_free(buf_act, MYF(0));
  DBUG_RETURN(ret);
}


static bool check_io_slave_killed(THD *thd, Master_info *mi, const char *info)
{
  if (io_slave_killed(thd, mi))
  {
    if (info && global_system_variables.log_warnings)
      sql_print_information(info);
    return TRUE;
  }
  return FALSE;
}


/*
  Note that we rely on the master's version (3.23, 4.0.14 etc) instead of
  relying on the binlog's version. This is not perfect: imagine an upgrade
  of the master without waiting that all slaves are in sync with the master;
  then a slave could be fooled about the binlog's format. This is what happens
  when people upgrade a 3.23 master to 4.0 without doing RESET MASTER: 4.0
  slaves are fooled. So we do this only to distinguish between 3.23 and more
  recent masters (it's too late to change things for 3.23).

  RETURNS
  0       ok
  1       error
*/

static int get_master_version_and_clock(MYSQL* mysql, Master_info* mi)
{
  char error_buf[512];
  String err_msg(error_buf, sizeof(error_buf), &my_charset_bin);
  char err_buff[MAX_SLAVE_ERRMSG];
  const char* errmsg= 0;
  int err_code= 0;
  MYSQL_RES *master_res= 0;
  MYSQL_ROW master_row;
  DBUG_ENTER("get_master_version_and_clock");

  err_msg.length(0);
  /*
    Free old description_event_for_queue (that is needed if we are in
    a reconnection).
  */
  delete mi->rli->relay_log.description_event_for_queue;
  mi->rli->relay_log.description_event_for_queue= 0;

  if (!my_isdigit(&my_charset_bin,*mysql->server_version))
  {
    errmsg = "Master reported unrecognized MySQL version";
    err_code= ER_SLAVE_FATAL_ERROR;
    sprintf(err_buff, ER(err_code), errmsg);
    err_msg.append(err_buff);
  }
  else
  {
    /*
      Note the following switch will bug when we have MySQL branch 30 ;)
    */
    switch (*mysql->server_version)
    {
    case '0':
    case '1':
    case '2':
      errmsg = "Master reported unrecognized MySQL version";
      err_code= ER_SLAVE_FATAL_ERROR;
      sprintf(err_buff, ER(err_code), errmsg);
      err_msg.append(err_buff);
      break;
    case '3':
      mi->rli->relay_log.description_event_for_queue= new
        Format_description_log_event(1, mysql->server_version);
      break;
    case '4':
      mi->rli->relay_log.description_event_for_queue= new
        Format_description_log_event(3, mysql->server_version);
      break;
    default:
      /*
        Master is MySQL >=5.0. Give a default Format_desc event, so that we can
        take the early steps (like tests for "is this a 3.23 master") which we
        have to take before we receive the real master's Format_desc which will
        override this one. Note that the Format_desc we create below is garbage
        (it has the format of the *slave*); it's only good to help know if the
        master is 3.23, 4.0, etc.
      */
      mi->rli->relay_log.description_event_for_queue= new
        Format_description_log_event(4, mysql->server_version);
      break;
    }
  }

  /*
     This does not mean that a 5.0 slave will be able to read a 6.0 master; but
     as we don't know yet, we don't want to forbid this for now. If a 5.0 slave
     can't read a 6.0 master, this will show up when the slave can't read some
     events sent by the master, and there will be error messages.
  */

  if (err_msg.length() != 0)
    goto err;

  /* as we are here, we tried to allocate the event */
  if (!mi->rli->relay_log.description_event_for_queue)
  {
    errmsg= "default Format_description_log_event";
    err_code= ER_SLAVE_CREATE_EVENT_FAILURE;
    sprintf(err_buff, ER(err_code), errmsg);
    err_msg.append(err_buff);
    goto err;
  }

  /*
    Compare the master and slave's clock. Do not die if master's clock is
    unavailable (very old master not supporting UNIX_TIMESTAMP()?).
  */

  if (!mysql_real_query(mysql, STRING_WITH_LEN("SELECT UNIX_TIMESTAMP()")) &&
      (master_res= mysql_store_result(mysql)) &&
      (master_row= mysql_fetch_row(master_res)))
  {
    mi->clock_diff_with_master=
      (long) (time((time_t*) 0) - strtoul(master_row[0], 0, 10));
  }
  else if (!check_io_slave_killed(mi->info_thd, mi, NULL))
  {
    mi->clock_diff_with_master= 0; /* The "most sensible" value */
    sql_print_warning("\"SELECT UNIX_TIMESTAMP()\" failed on master, "
                      "do not trust column Seconds_Behind_Master of SHOW "
                      "SLAVE STATUS. Error: %s (%d)",
                      mysql_error(mysql), mysql_errno(mysql));
  }
  if (master_res)
    mysql_free_result(master_res);

  /*
    Check that the master's server id and ours are different. Because if they
    are equal (which can result from a simple copy of master's datadir to slave,
    thus copying some my.cnf), replication will work but all events will be
    skipped.
    Do not die if SHOW VARIABLES LIKE 'SERVER_ID' fails on master (very old
    master?).
    Note: we could have put a @@SERVER_ID in the previous SELECT
    UNIX_TIMESTAMP() instead, but this would not have worked on 3.23 masters.
  */
  if (!mysql_real_query(mysql,
                        STRING_WITH_LEN("SHOW VARIABLES LIKE 'SERVER_ID'")) &&
      (master_res= mysql_store_result(mysql)))
  {
    if ((master_row= mysql_fetch_row(master_res)) &&
        (::server_id == (mi->master_id= strtoul(master_row[1], 0, 10))) &&
        !mi->rli->replicate_same_server_id)
    {
      errmsg=
        "The slave I/O thread stops because master and slave have equal"
        " MySQL server ids; these ids must be different for replication to work (or"
        " the --replicate-same-server-id option must be used on slave but this does"
        " not always make sense; please check the manual before using it).";
      err_code= ER_SLAVE_FATAL_ERROR;
      sprintf(err_buff, ER(err_code), errmsg);
      err_msg.append(err_buff);
    }
    mysql_free_result(master_res);
    if (errmsg)
      goto err;
  }
  if (mi->master_id == 0 && mi->ignore_server_ids.elements > 0)
  {
    errmsg="Slave configured with server id filtering could not detect the master server id.";
    err_code= ER_SLAVE_FATAL_ERROR;
    sprintf(err_buff, ER(err_code), errmsg);
    err_msg.append(err_buff);
    goto err;
  }
  /*
    Check that the master's global character_set_server and ours are the same.
    Not fatal if query fails (old master?).
    Note that we don't check for equality of global character_set_client and
    collation_connection (neither do we prevent their setting in
    set_var.cc). That's because from what I (Guilhem) have tested, the global
    values of these 2 are never used (new connections don't use them).
    We don't test equality of global collation_database either as it's is
    going to be deprecated (made read-only) in 4.1 very soon.
    The test is only relevant if master < 5.0.3 (we'll test only if it's older
    than the 5 branch; < 5.0.3 was alpha...), as >= 5.0.3 master stores
    charset info in each binlog event.
    We don't do it for 3.23 because masters <3.23.50 hang on
    SELECT @@unknown_var (BUG#7965 - see changelog of 3.23.50). So finally we
    test only if master is 4.x.
  */

  /* redundant with rest of code but safer against later additions */
  if (*mysql->server_version == '3')
    goto err;

  if ((*mysql->server_version == '4') &&
      !mysql_real_query(mysql,
                        STRING_WITH_LEN("SELECT @@GLOBAL.COLLATION_SERVER")) &&
      (master_res= mysql_store_result(mysql)))
  {
    if ((master_row= mysql_fetch_row(master_res)) &&
        strcmp(master_row[0], global_system_variables.collation_server->name))
    {
      errmsg=
        "The slave I/O thread stops because master and slave have"
        " different values for the COLLATION_SERVER global variable."
        " The values must be equal for replication to work";
      err_code= ER_SLAVE_FATAL_ERROR;
      sprintf(err_buff, ER(err_code), errmsg);
      err_msg.append(err_buff);
    }
    mysql_free_result(master_res);
    if (errmsg)
      goto err;
  }

  /*
    Perform analogous check for time zone. Theoretically we also should
    perform check here to verify that SYSTEM time zones are the same on
    slave and master, but we can't rely on value of @@system_time_zone
    variable (it is time zone abbreviation) since it determined at start
    time and so could differ for slave and master even if they are really
    in the same system time zone. So we are omiting this check and just
    relying on documentation. Also according to Monty there are many users
    who are using replication between servers in various time zones. Hence
    such check will broke everything for them. (And now everything will
    work for them because by default both their master and slave will have
    'SYSTEM' time zone).
    This check is only necessary for 4.x masters (and < 5.0.4 masters but
    those were alpha).
  */
  if ((*mysql->server_version == '4') &&
      !mysql_real_query(mysql, STRING_WITH_LEN("SELECT @@GLOBAL.TIME_ZONE")) &&
      (master_res= mysql_store_result(mysql)))
  {
    if ((master_row= mysql_fetch_row(master_res)) &&
        strcmp(master_row[0],
               global_system_variables.time_zone->get_name()->ptr()))
    {
      errmsg=
        "The slave I/O thread stops because master and slave have"
        " different values for the TIME_ZONE global variable."
        " The values must be equal for replication to work";
      err_code= ER_SLAVE_FATAL_ERROR;
      sprintf(err_buff, ER(err_code), errmsg);
      err_msg.append(err_buff);
    }
    mysql_free_result(master_res);

    if (errmsg)
      goto err;
  }

  if (mi->heartbeat_period != 0.0)
  {
    char llbuf[22];
    const char query_format[]= "SET @master_heartbeat_period= %s";
    char query[sizeof(query_format) - 2 + sizeof(llbuf)];
    /* 
       the period is an ulonglong of nano-secs. 
    */
    llstr((ulonglong) (mi->heartbeat_period*1000000000UL), llbuf);
    my_sprintf(query, (query, query_format, llbuf));

    if (mysql_real_query(mysql, query, strlen(query))
        && !check_io_slave_killed(mi->info_thd, mi, NULL))
    {
      err_msg.append("The slave I/O thread stops because querying master with '");
      err_msg.append(query);
      err_msg.append("' failed;");
      err_msg.append(" error: ");
      err_msg.qs_append(mysql_errno(mysql));
      err_msg.append("  '");
      err_msg.append(mysql_error(mysql));
      err_msg.append("'");
      mysql_free_result(mysql_store_result(mysql));
      err_code= ER_SLAVE_FATAL_ERROR;
      goto err;
    }
    mysql_free_result(mysql_store_result(mysql));
  }
  
err:
  if (err_msg.length() != 0)
  {
    sql_print_error(err_msg.ptr());
    DBUG_ASSERT(err_code != 0);
    mi->report(ERROR_LEVEL, err_code, err_msg.ptr());
    DBUG_RETURN(1);
  }

  DBUG_RETURN(0);
}


static bool wait_for_relay_log_space(Relay_log_info* rli)
{
  bool slave_killed=0;
  Master_info* mi = rli->mi;
  const char *save_proc_info;
  THD* thd = mi->info_thd;
  DBUG_ENTER("wait_for_relay_log_space");

  pthread_mutex_lock(&rli->log_space_lock);
  save_proc_info= thd->enter_cond(&rli->log_space_cond,
                                  &rli->log_space_lock,
                                  "\
Waiting for the slave SQL thread to free enough relay log space");
  while (rli->log_space_limit < rli->log_space_total &&
         !(slave_killed=io_slave_killed(thd,mi)) &&
         !rli->ignore_log_space_limit)
    pthread_cond_wait(&rli->log_space_cond, &rli->log_space_lock);
  thd->exit_cond(save_proc_info);
  DBUG_RETURN(slave_killed);
}


/*
  Builds a Rotate from the ignored events' info and writes it to relay log.

  SYNOPSIS
  write_ignored_events_info_to_relay_log()
    thd             pointer to I/O thread's thd
    mi

  DESCRIPTION
    Slave I/O thread, going to die, must leave a durable trace of the
    ignored events' end position for the use of the slave SQL thread, by
    calling this function. Only that thread can call it (see assertion).
 */
static void write_ignored_events_info_to_relay_log(THD *thd, Master_info *mi)
{
  Relay_log_info *rli= mi->rli;
  pthread_mutex_t *log_lock= rli->relay_log.get_log_lock();
  DBUG_ENTER("write_ignored_events_info_to_relay_log");

  DBUG_ASSERT(thd == mi->info_thd);
  pthread_mutex_lock(log_lock);
  if (rli->ign_master_log_name_end[0])
  {
    DBUG_PRINT("info",("writing a Rotate event to track down ignored events"));
    Rotate_log_event *ev= new Rotate_log_event(rli->ign_master_log_name_end,
                                               0, rli->ign_master_log_pos_end,
                                               Rotate_log_event::DUP_NAME);
    rli->ign_master_log_name_end[0]= 0;
    /* can unlock before writing as slave SQL thd will soon see our Rotate */
    pthread_mutex_unlock(log_lock);
    if (likely((bool)ev))
    {
      ev->server_id= 0; // don't be ignored by slave SQL thread
      if (unlikely(rli->relay_log.append(ev)))
        mi->report(ERROR_LEVEL, ER_SLAVE_RELAY_LOG_WRITE_FAILURE,
                   ER(ER_SLAVE_RELAY_LOG_WRITE_FAILURE),
                   "failed to write a Rotate event"
                   " to the relay log, SHOW SLAVE STATUS may be"
                   " inaccurate");
      rli->relay_log.harvest_bytes_written(&rli->log_space_total);
      if (flush_master_info(mi))
        sql_print_error("Failed to flush master info file");
      delete ev;
    }
    else
      mi->report(ERROR_LEVEL, ER_SLAVE_CREATE_EVENT_FAILURE,
                 ER(ER_SLAVE_CREATE_EVENT_FAILURE),
                 "Rotate_event (out of memory?),"
                 " SHOW SLAVE STATUS may be inaccurate");
  }
  else
    pthread_mutex_unlock(log_lock);
  DBUG_VOID_RETURN;
}


int register_slave_on_master(MYSQL* mysql, Master_info *mi,
                             bool *suppress_warnings)
{
  uchar buf[1024], *pos= buf;
  uint report_host_len, report_user_len=0, report_password_len=0;
  DBUG_ENTER("register_slave_on_master");

  *suppress_warnings= FALSE;
  if (!report_host)
    DBUG_RETURN(0);
  report_host_len= strlen(report_host);
  if (report_user)
    report_user_len= strlen(report_user);
  if (report_password)
    report_password_len= strlen(report_password);
  /* 30 is a good safety margin */
  if (report_host_len + report_user_len + report_password_len + 30 >
      sizeof(buf))
    DBUG_RETURN(0);                                     // safety

  int4store(pos, server_id); pos+= 4;
  pos= net_store_data(pos, (uchar*) report_host, report_host_len);
  pos= net_store_data(pos, (uchar*) report_user, report_user_len);
  pos= net_store_data(pos, (uchar*) report_password, report_password_len);
  int2store(pos, (uint16) report_port); pos+= 2;
  int4store(pos, rpl_recovery_rank);    pos+= 4;
  /* The master will fill in master_id */
  int4store(pos, 0);                    pos+= 4;

  if (simple_command(mysql, COM_REGISTER_SLAVE, buf, (size_t) (pos- buf), 0))
  {
    if (mysql_errno(mysql) == ER_NET_READ_INTERRUPTED)
    {
      *suppress_warnings= TRUE;                 // Suppress reconnect warning
    }
    else if (!check_io_slave_killed(mi->info_thd, mi, NULL))
    {
      char buf[256];
      my_snprintf(buf, sizeof(buf), "%s (Errno: %d)", mysql_error(mysql), 
                  mysql_errno(mysql));
      mi->report(ERROR_LEVEL, ER_SLAVE_MASTER_COM_FAILURE,
                 ER(ER_SLAVE_MASTER_COM_FAILURE), "COM_REGISTER_SLAVE", buf);
    }
    DBUG_RETURN(1);
  }
  DBUG_RETURN(0);
}


/**
  Execute a SHOW SLAVE STATUS statement.

  @param thd Pointer to THD object for the client thread executing the
  statement.

  @param mi Pointer to Master_info object for the IO thread.

  @retval FALSE success
  @retval TRUE failure
*/
bool show_master_info(THD* thd, Master_info* mi)
{
  // TODO: fix this for multi-master
  List<Item> field_list;
  Protocol *protocol= thd->protocol;
  DBUG_ENTER("show_master_info");

  field_list.push_back(new Item_empty_string("Slave_IO_State",
                                                     14));
  field_list.push_back(new Item_empty_string("Master_Host",
                                                     sizeof(mi->host)));
  field_list.push_back(new Item_empty_string("Master_User",
                                                     sizeof(mi->user)));
  field_list.push_back(new Item_return_int("Master_Port", 7,
                                           MYSQL_TYPE_LONG));
  field_list.push_back(new Item_return_int("Connect_Retry", 10,
                                           MYSQL_TYPE_LONG));
  field_list.push_back(new Item_empty_string("Master_Log_File",
                                             FN_REFLEN));
  field_list.push_back(new Item_return_int("Read_Master_Log_Pos", 10,
                                           MYSQL_TYPE_LONGLONG));
  field_list.push_back(new Item_empty_string("Relay_Log_File",
                                             FN_REFLEN));
  field_list.push_back(new Item_return_int("Relay_Log_Pos", 10,
                                           MYSQL_TYPE_LONGLONG));
  field_list.push_back(new Item_empty_string("Relay_Master_Log_File",
                                             FN_REFLEN));
  field_list.push_back(new Item_empty_string("Slave_IO_Running", 3));
  field_list.push_back(new Item_empty_string("Slave_SQL_Running", 3));
  field_list.push_back(new Item_empty_string("Replicate_Do_DB", 20));
  field_list.push_back(new Item_empty_string("Replicate_Ignore_DB", 20));
  field_list.push_back(new Item_empty_string("Replicate_Do_Table", 20));
  field_list.push_back(new Item_empty_string("Replicate_Ignore_Table", 23));
  field_list.push_back(new Item_empty_string("Replicate_Wild_Do_Table", 24));
  field_list.push_back(new Item_empty_string("Replicate_Wild_Ignore_Table",
                                             28));
  field_list.push_back(new Item_return_int("Last_Errno", 4, MYSQL_TYPE_LONG));
  field_list.push_back(new Item_empty_string("Last_Error", 20));
  field_list.push_back(new Item_return_int("Skip_Counter", 10,
                                           MYSQL_TYPE_LONG));
  field_list.push_back(new Item_return_int("Exec_Master_Log_Pos", 10,
                                           MYSQL_TYPE_LONGLONG));
  field_list.push_back(new Item_return_int("Relay_Log_Space", 10,
                                           MYSQL_TYPE_LONGLONG));
  field_list.push_back(new Item_empty_string("Until_Condition", 6));
  field_list.push_back(new Item_empty_string("Until_Log_File", FN_REFLEN));
  field_list.push_back(new Item_return_int("Until_Log_Pos", 10,
                                           MYSQL_TYPE_LONGLONG));
  field_list.push_back(new Item_empty_string("Master_SSL_Allowed", 7));
  field_list.push_back(new Item_empty_string("Master_SSL_CA_File",
                                             sizeof(mi->ssl_ca)));
  field_list.push_back(new Item_empty_string("Master_SSL_CA_Path",
                                             sizeof(mi->ssl_capath)));
  field_list.push_back(new Item_empty_string("Master_SSL_Cert",
                                             sizeof(mi->ssl_cert)));
  field_list.push_back(new Item_empty_string("Master_SSL_Cipher",
                                             sizeof(mi->ssl_cipher)));
  field_list.push_back(new Item_empty_string("Master_SSL_Key",
                                             sizeof(mi->ssl_key)));
  field_list.push_back(new Item_return_int("Seconds_Behind_Master", 10,
                                           MYSQL_TYPE_LONGLONG));
  field_list.push_back(new Item_empty_string("Master_SSL_Verify_Server_Cert",
                                             3));
  field_list.push_back(new Item_return_int("Last_IO_Errno", 4, MYSQL_TYPE_LONG));
  field_list.push_back(new Item_empty_string("Last_IO_Error", 20));
  field_list.push_back(new Item_return_int("Last_SQL_Errno", 4, MYSQL_TYPE_LONG));
  field_list.push_back(new Item_empty_string("Last_SQL_Error", 20));
  field_list.push_back(new Item_empty_string("Replicate_Ignore_Server_Ids",
                                             FN_REFLEN));
  field_list.push_back(new Item_return_int("Master_Server_Id", sizeof(ulong),
                                           MYSQL_TYPE_LONG));

  if (protocol->send_result_set_metadata(&field_list,
                            Protocol::SEND_NUM_ROWS | Protocol::SEND_EOF))
    DBUG_RETURN(TRUE);

  if (mi->host[0])
  {
    DBUG_PRINT("info",("host is set: '%s'", mi->host));
    String *packet= &thd->packet;
    protocol->prepare_for_resend();

    /*
      slave_running can be accessed without run_lock but not other
      non-volotile members like mi->info_thd, which is guarded by the mutex.
    */
    pthread_mutex_lock(&mi->run_lock);
    protocol->store(mi->info_thd ? mi->info_thd->proc_info : "", &my_charset_bin);
    pthread_mutex_unlock(&mi->run_lock);

    pthread_mutex_lock(&mi->data_lock);
    pthread_mutex_lock(&mi->rli->data_lock);
    pthread_mutex_lock(&mi->err_lock);
    pthread_mutex_lock(&mi->rli->err_lock);

    protocol->store(mi->host, &my_charset_bin);
    protocol->store(mi->user, &my_charset_bin);
    protocol->store((uint32) mi->port);
    protocol->store((uint32) mi->connect_retry);
    protocol->store(mi->master_log_name, &my_charset_bin);
    protocol->store((ulonglong) mi->master_log_pos);
    protocol->store(mi->rli->group_relay_log_name +
                    dirname_length(mi->rli->group_relay_log_name),
                    &my_charset_bin);
    protocol->store((ulonglong) mi->rli->group_relay_log_pos);
    protocol->store(mi->rli->group_master_log_name, &my_charset_bin);
    protocol->store(mi->slave_running == MYSQL_SLAVE_RUN_CONNECT ?
                    "Yes" : (mi->slave_running == MYSQL_SLAVE_RUN_NOT_CONNECT ?
                             "Connecting" : "No"), &my_charset_bin);
    protocol->store(mi->rli->slave_running ? "Yes":"No", &my_charset_bin);
    protocol->store(rpl_filter->get_do_db());
    protocol->store(rpl_filter->get_ignore_db());

    char buf[256];
    String tmp(buf, sizeof(buf), &my_charset_bin);
    rpl_filter->get_do_table(&tmp);
    protocol->store(&tmp);
    rpl_filter->get_ignore_table(&tmp);
    protocol->store(&tmp);
    rpl_filter->get_wild_do_table(&tmp);
    protocol->store(&tmp);
    rpl_filter->get_wild_ignore_table(&tmp);
    protocol->store(&tmp);

    protocol->store(mi->rli->last_error().number);
    protocol->store(mi->rli->last_error().message, &my_charset_bin);
    protocol->store((uint32) mi->rli->slave_skip_counter);
    protocol->store((ulonglong) mi->rli->group_master_log_pos);
    protocol->store((ulonglong) mi->rli->log_space_total);

    protocol->store(
      mi->rli->until_condition==Relay_log_info::UNTIL_NONE ? "None":
        ( mi->rli->until_condition==Relay_log_info::UNTIL_MASTER_POS? "Master":
          "Relay"), &my_charset_bin);
    protocol->store(mi->rli->until_log_name, &my_charset_bin);
    protocol->store((ulonglong) mi->rli->until_log_pos);

#ifdef HAVE_OPENSSL
    protocol->store(mi->ssl? "Yes":"No", &my_charset_bin);
#else
    protocol->store(mi->ssl? "Ignored":"No", &my_charset_bin);
#endif
    protocol->store(mi->ssl_ca, &my_charset_bin);
    protocol->store(mi->ssl_capath, &my_charset_bin);
    protocol->store(mi->ssl_cert, &my_charset_bin);
    protocol->store(mi->ssl_cipher, &my_charset_bin);
    protocol->store(mi->ssl_key, &my_charset_bin);

    /*
      Seconds_Behind_Master: if SQL thread is running and I/O thread is
      connected, we can compute it otherwise show NULL (i.e. unknown).
    */
    if ((mi->slave_running == MYSQL_SLAVE_RUN_CONNECT) &&
        mi->rli->slave_running)
    {
      long time_diff= ((long)(time(0) - mi->rli->last_master_timestamp)
                       - mi->clock_diff_with_master);
      /*
        Apparently on some systems time_diff can be <0. Here are possible
        reasons related to MySQL:
        - the master is itself a slave of another master whose time is ahead.
        - somebody used an explicit SET TIMESTAMP on the master.
        Possible reason related to granularity-to-second of time functions
        (nothing to do with MySQL), which can explain a value of -1:
        assume the master's and slave's time are perfectly synchronized, and
        that at slave's connection time, when the master's timestamp is read,
        it is at the very end of second 1, and (a very short time later) when
        the slave's timestamp is read it is at the very beginning of second
        2. Then the recorded value for master is 1 and the recorded value for
        slave is 2. At SHOW SLAVE STATUS time, assume that the difference
        between timestamp of slave and rli->last_master_timestamp is 0
        (i.e. they are in the same second), then we get 0-(2-1)=-1 as a result.
        This confuses users, so we don't go below 0: hence the max().

        last_master_timestamp == 0 (an "impossible" timestamp 1970) is a
        special marker to say "consider we have caught up".
      */
      protocol->store((longlong)(mi->rli->last_master_timestamp ?
                                 max(0, time_diff) : 0));
    }
    else
    {
      protocol->store_null();
    }
    protocol->store(mi->ssl_verify_server_cert? "Yes":"No", &my_charset_bin);

    // Last_IO_Errno
    protocol->store(mi->last_error().number);
    // Last_IO_Error
    protocol->store(mi->last_error().message, &my_charset_bin);
    // Last_SQL_Errno
    protocol->store(mi->rli->last_error().number);
    // Last_SQL_Error
    protocol->store(mi->rli->last_error().message, &my_charset_bin);
    // Replicate_Ignore_Server_Ids
    {
      char buff[FN_REFLEN];
      ulong i, cur_len;
      for (i= 0, buff[0]= 0, cur_len= 0;
           i < mi->ignore_server_ids.elements; i++)
      {
        ulong s_id, slen;
        char sbuff[FN_REFLEN];
        get_dynamic(&mi->ignore_server_ids, (uchar*) &s_id, i);
        slen= my_sprintf(sbuff, (sbuff, (i==0? "%lu" : ", %lu"), s_id));
        if (cur_len + slen + 4 > FN_REFLEN)
        {
          /*
            break the loop whenever remained space could not fit
            ellipses on the next cycle
          */
          my_sprintf(buff + cur_len, (buff + cur_len, "..."));
          break;
        }
        cur_len += my_sprintf(buff + cur_len, (buff + cur_len, "%s", sbuff));
      }
      protocol->store(buff, &my_charset_bin);
    }
    // Master_Server_id
    protocol->store((uint32) mi->master_id);

    pthread_mutex_unlock(&mi->rli->err_lock);
    pthread_mutex_unlock(&mi->err_lock);
    pthread_mutex_unlock(&mi->rli->data_lock);
    pthread_mutex_unlock(&mi->data_lock);

    if (my_net_write(&thd->net, (uchar*) thd->packet.ptr(), packet->length()))
      DBUG_RETURN(TRUE);
  }
  my_eof(thd);
  DBUG_RETURN(FALSE);
}


void set_slave_thread_options(THD* thd)
{
  DBUG_ENTER("set_slave_thread_options");
  /*
     It's nonsense to constrain the slave threads with max_join_size; if a
     query succeeded on master, we HAVE to execute it. So set
     OPTION_BIG_SELECTS. Setting max_join_size to HA_POS_ERROR is not enough
     (and it's not needed if we have OPTION_BIG_SELECTS) because an INSERT
     SELECT examining more than 4 billion rows would still fail (yes, because
     when max_join_size is 4G, OPTION_BIG_SELECTS is automatically set, but
     only for client threads.
  */
  ulonglong options= thd->options | OPTION_BIG_SELECTS;
  if (opt_log_slave_updates)
    options|= OPTION_BIN_LOG;
  else
    options&= ~OPTION_BIN_LOG;
  thd->options= options;
  thd->variables.completion_type= 0;
  DBUG_VOID_RETURN;
}

void set_slave_thread_default_charset(THD* thd, Relay_log_info const *rli)
{
  DBUG_ENTER("set_slave_thread_default_charset");

  thd->variables.character_set_client=
    global_system_variables.character_set_client;
  thd->variables.collation_connection=
    global_system_variables.collation_connection;
  thd->variables.collation_server=
    global_system_variables.collation_server;
  thd->update_charset();

  /*
    We use a const cast here since the conceptual (and externally
    visible) behavior of the function is to set the default charset of
    the thread.  That the cache has to be invalidated is a secondary
    effect.
   */
  const_cast<Relay_log_info*>(rli)->cached_charset_invalidate();
  DBUG_VOID_RETURN;
}

/*
  init_slave_thread()
*/

static int init_slave_thread(THD* thd, SLAVE_THD_TYPE thd_type)
{
  DBUG_ENTER("init_slave_thread");
#if !defined(DBUG_OFF)
  int simulate_error= 0;
#endif
  thd->system_thread = (thd_type == SLAVE_THD_SQL) ?
    SYSTEM_THREAD_SLAVE_SQL : SYSTEM_THREAD_SLAVE_IO;
  thd->security_ctx->skip_grants();
  my_net_init(&thd->net, 0);
/*
  Adding MAX_LOG_EVENT_HEADER_LEN to the max_allowed_packet on all
  slave threads, since a replication event can become this much larger
  than the corresponding packet (query) sent from client to master.
*/
  thd->variables.max_allowed_packet= global_system_variables.max_allowed_packet
    + MAX_LOG_EVENT_HEADER;  /* note, incr over the global not session var */
  thd->slave_thread = 1;
  thd->enable_slow_log= opt_log_slow_slave_statements;
  set_slave_thread_options(thd);
  thd->client_capabilities = CLIENT_LOCAL_FILES;
  pthread_mutex_lock(&LOCK_thread_count);
  thd->thread_id= thd->variables.pseudo_thread_id= thread_id++;
  pthread_mutex_unlock(&LOCK_thread_count);

  DBUG_EXECUTE_IF("simulate_io_slave_error_on_init",
                  simulate_error|= (1 << SLAVE_THD_IO););
  DBUG_EXECUTE_IF("simulate_sql_slave_error_on_init",
                  simulate_error|= (1 << SLAVE_THD_SQL););
#if !defined(DBUG_OFF)
  if (init_thr_lock() || thd->store_globals() || simulate_error & (1<< thd_type))
#else
  if (init_thr_lock() || thd->store_globals())
#endif
  {
    thd->cleanup();
    DBUG_RETURN(-1);
  }
  lex_start(thd);

  if (thd_type == SLAVE_THD_SQL)
    thd_proc_info(thd, "Waiting for the next event in relay log");
  else
    thd_proc_info(thd, "Waiting for master update");
  thd->version=refresh_version;
  thd->set_time();
  DBUG_RETURN(0);
}


static int safe_sleep(THD* thd, int sec, CHECK_KILLED_FUNC thread_killed,
                      void* thread_killed_arg)
{
  int nap_time;
  thr_alarm_t alarmed;
  DBUG_ENTER("safe_sleep");

  thr_alarm_init(&alarmed);
  time_t start_time= my_time(0);
  time_t end_time= start_time+sec;

  while ((nap_time= (int) (end_time - start_time)) > 0)
  {
    ALARM alarm_buff;
    /*
      The only reason we are asking for alarm is so that
      we will be woken up in case of murder, so if we do not get killed,
      set the alarm so it goes off after we wake up naturally
    */
    thr_alarm(&alarmed, 2 * nap_time, &alarm_buff);
    sleep(nap_time);
    thr_end_alarm(&alarmed);

    if ((*thread_killed)(thd,thread_killed_arg))
      DBUG_RETURN(1);
    start_time= my_time(0);
  }
  DBUG_RETURN(0);
}


static int request_dump(THD *thd, MYSQL* mysql, Master_info* mi,
			bool *suppress_warnings)
{
  uchar buf[FN_REFLEN + 10];
  int len;
  ushort binlog_flags = 0; // for now
  char* logname = mi->master_log_name;
  DBUG_ENTER("request_dump");
  
  *suppress_warnings= FALSE;

  if (RUN_HOOK(binlog_relay_io,
               before_request_transmit,
               (thd, mi, binlog_flags)))
    DBUG_RETURN(1);
  
  // TODO if big log files: Change next to int8store()
  int4store(buf, (ulong) mi->master_log_pos);
  int2store(buf + 4, binlog_flags);
  int4store(buf + 6, server_id);
  len = (uint) strlen(logname);
  memcpy(buf + 10, logname,len);
  if (simple_command(mysql, COM_BINLOG_DUMP, buf, len + 10, 1))
  {
    /*
      Something went wrong, so we will just reconnect and retry later
      in the future, we should do a better error analysis, but for
      now we just fill up the error log :-)
    */
    if (mysql_errno(mysql) == ER_NET_READ_INTERRUPTED)
      *suppress_warnings= TRUE;                 // Suppress reconnect warning
    else
      sql_print_error("Error on COM_BINLOG_DUMP: %d  %s, will retry in %d secs",
                      mysql_errno(mysql), mysql_error(mysql),
                      mi->connect_retry);
    DBUG_RETURN(1);
  }

  DBUG_RETURN(0);
}

/*
  Read one event from the master

  SYNOPSIS
    read_event()
    mysql               MySQL connection
    mi                  Master connection information
    suppress_warnings   TRUE when a normal net read timeout has caused us to
                        try a reconnect.  We do not want to print anything to
                        the error log in this case because this a anormal
                        event in an idle server.

    RETURN VALUES
    'packet_error'      Error
    number              Length of packet
*/

static ulong read_event(MYSQL* mysql, Master_info *mi, bool* suppress_warnings)
{
  ulong len;
  DBUG_ENTER("read_event");

  *suppress_warnings= FALSE;
  /*
    my_real_read() will time us out
    We check if we were told to die, and if not, try reading again
  */
#ifndef DBUG_OFF
  if (disconnect_slave_event_count && !(mi->events_until_exit--))
    DBUG_RETURN(packet_error);
#endif

  len = cli_safe_read(mysql);
  if (len == packet_error || (long) len < 1)
  {
    if (mysql_errno(mysql) == ER_NET_READ_INTERRUPTED)
    {
      /*
        We are trying a normal reconnect after a read timeout;
        we suppress prints to .err file as long as the reconnect
        happens without problems
      */
      *suppress_warnings= TRUE;
    }
    else
      sql_print_error("Error reading packet from server: %s ( server_errno=%d)",
                      mysql_error(mysql), mysql_errno(mysql));
    DBUG_RETURN(packet_error);
  }

  /* Check if eof packet */
  if (len < 8 && mysql->net.read_pos[0] == 254)
  {
    sql_print_information("Slave: received end packet from server, apparent "
                          "master shutdown: %s",
                     mysql_error(mysql));
     DBUG_RETURN(packet_error);
  }

  DBUG_PRINT("exit", ("len: %lu  net->read_pos[4]: %d",
                      len, mysql->net.read_pos[4]));
  DBUG_RETURN(len - 1);
}


int check_expected_error(THD* thd, Relay_log_info const *rli,
                         int expected_error)
{
  DBUG_ENTER("check_expected_error");

  switch (expected_error) {
  case ER_NET_READ_ERROR:
  case ER_NET_ERROR_ON_WRITE:
  case ER_QUERY_INTERRUPTED:
  case ER_SERVER_SHUTDOWN:
  case ER_NEW_ABORTING_CONNECTION:
    DBUG_RETURN(1);
  default:
    DBUG_RETURN(0);
  }
}


/*
  Check if the current error is of temporary nature of not.
  Some errors are temporary in nature, such as
  ER_LOCK_DEADLOCK and ER_LOCK_WAIT_TIMEOUT.  Ndb also signals
  that the error is temporary by pushing a warning with the error code
  ER_GET_TEMPORARY_ERRMSG, if the originating error is temporary.
*/
static int has_temporary_error(THD *thd)
{
  DBUG_ENTER("has_temporary_error");

  if (thd->is_fatal_error)
    DBUG_RETURN(0);

  DBUG_EXECUTE_IF("all_errors_are_temporary_errors",
                  if (thd->stmt_da->is_error())
                  {
                    thd->clear_error();
                    my_error(ER_LOCK_DEADLOCK, MYF(0));
                  });

  /*
    If there is no message in THD, we can't say if it's a temporary
    error or not. This is currently the case for Incident_log_event,
    which sets no message. Return FALSE.
  */
  if (!thd->is_error())
    DBUG_RETURN(0);

  /*
    Temporary error codes:
    currently, InnoDB deadlock detected by InnoDB or lock
    wait timeout (innodb_lock_wait_timeout exceeded
  */
  if (thd->stmt_da->sql_errno() == ER_LOCK_DEADLOCK ||
      thd->stmt_da->sql_errno() == ER_LOCK_WAIT_TIMEOUT)
    DBUG_RETURN(1);

#ifdef HAVE_NDB_BINLOG
  /*
    currently temporary error set in ndbcluster
  */
  List_iterator_fast<MYSQL_ERROR> it(thd->warning_info->warn_list());
  MYSQL_ERROR *err;
  while ((err= it++))
  {
    DBUG_PRINT("info", ("has condition %d %s", err->get_sql_errno(),
                        err->get_message_text()));
    switch (err->get_sql_errno())
    {
    case ER_GET_TEMPORARY_ERRMSG:
      DBUG_RETURN(1);
    default:
      break;
    }
  }
#endif
  DBUG_RETURN(0);
}


/**
  Applies the given event and advances the relay log position.

  In essence, this function does:

  @code
    ev->apply_event(rli);
    ev->update_pos(rli);
  @endcode

  But it also does some maintainance, such as skipping events if
  needed and reporting errors.

  If the @c skip flag is set, then it is tested whether the event
  should be skipped, by looking at the slave_skip_counter and the
  server id.  The skip flag should be set when calling this from a
  replication thread but not set when executing an explicit BINLOG
  statement.

  @retval 0 OK.

  @retval 1 Error calling ev->apply_event().

  @retval 2 No error calling ev->apply_event(), but error calling
  ev->update_pos().
*/
int apply_event_and_update_pos(Log_event* ev, THD* thd, Relay_log_info* rli,
                               bool skip)
{
  int exec_res= 0;

  DBUG_ENTER("apply_event_and_update_pos");

  DBUG_PRINT("exec_event",("%s(type_code: %d; server_id: %d)",
                           ev->get_type_str(), ev->get_type_code(),
                           ev->server_id));
  DBUG_PRINT("info", ("thd->options: %s%s; rli->last_event_start_time: %lu",
                      FLAGSTR(thd->options, OPTION_NOT_AUTOCOMMIT),
                      FLAGSTR(thd->options, OPTION_BEGIN),
                      rli->last_event_start_time));

  /*
    Execute the event to change the database and update the binary
    log coordinates, but first we set some data that is needed for
    the thread.

    The event will be executed unless it is supposed to be skipped.

    Queries originating from this server must be skipped.  Low-level
    events (Format_description_log_event, Rotate_log_event,
    Stop_log_event) from this server must also be skipped. But for
    those we don't want to modify 'group_master_log_pos', because
    these events did not exist on the master.
    Format_description_log_event is not completely skipped.

    Skip queries specified by the user in 'slave_skip_counter'.  We
    can't however skip events that has something to do with the log
    files themselves.

    Filtering on own server id is extremely important, to ignore
    execution of events created by the creation/rotation of the relay
    log (remember that now the relay log starts with its Format_desc,
    has a Rotate etc).
  */

  thd->server_id = ev->server_id; // use the original server id for logging
  thd->set_time();                            // time the query
  thd->lex->current_select= 0;
  if (!ev->when)
    ev->when= my_time(0);
  ev->thd = thd; // because up to this point, ev->thd == 0

  if (skip)
  {
    int reason= ev->shall_skip(rli);
    if (reason == Log_event::EVENT_SKIP_COUNT)
      --rli->slave_skip_counter;
    pthread_mutex_unlock(&rli->data_lock);
    if (reason == Log_event::EVENT_SKIP_NOT)
      exec_res= ev->apply_event(rli);
#ifndef DBUG_OFF
    /*
      This only prints information to the debug trace.

      TODO: Print an informational message to the error log?
    */
    static const char *const explain[] = {
      // EVENT_SKIP_NOT,
      "not skipped",
      // EVENT_SKIP_IGNORE,
      "skipped because event should be ignored",
      // EVENT_SKIP_COUNT
      "skipped because event skip counter was non-zero"
    };
    DBUG_PRINT("info", ("OPTION_BEGIN: %d; IN_STMT: %d",
                        thd->options & OPTION_BEGIN ? 1 : 0,
                        rli->get_flag(Relay_log_info::IN_STMT)));
    DBUG_PRINT("skip_event", ("%s event was %s",
                              ev->get_type_str(), explain[reason]));
#endif
  }
  else
    exec_res= ev->apply_event(rli);

  DBUG_PRINT("info", ("apply_event error = %d", exec_res));
  if (exec_res == 0)
  {
    int error= ev->update_pos(rli);
#ifdef HAVE_purify
    if (!rli->is_fake)
#endif
    {
#ifndef DBUG_OFF
      char buf[22];
#endif
      DBUG_PRINT("info", ("update_pos error = %d", error));
      DBUG_PRINT("info", ("group %s %s",
                          llstr(rli->group_relay_log_pos, buf),
                          rli->group_relay_log_name));
      DBUG_PRINT("info", ("event %s %s",
                          llstr(rli->event_relay_log_pos, buf),
                          rli->event_relay_log_name));
    }
    /*
      The update should not fail, so print an error message and
      return an error code.

      TODO: Replace this with a decent error message when merged
      with BUG#24954 (which adds several new error message).
    */
    if (error)
    {
      char buf[22];
      rli->report(ERROR_LEVEL, ER_UNKNOWN_ERROR,
                  "It was not possible to update the positions"
                  " of the relay log information: the slave may"
                  " be in an inconsistent state."
                  " Stopped in %s position %s",
                  rli->group_relay_log_name,
                  llstr(rli->group_relay_log_pos, buf));
      DBUG_RETURN(2);
    }
  }

  DBUG_RETURN(exec_res ? 1 : 0);
}


/**
  Top-level function for executing the next event from the relay log.

  This function reads the event from the relay log, executes it, and
  advances the relay log position.  It also handles errors, etc.

  This function may fail to apply the event for the following reasons:

   - The position specfied by the UNTIL condition of the START SLAVE
     command is reached.

   - It was not possible to read the event from the log.

   - The slave is killed.

   - An error occurred when applying the event, and the event has been
     tried slave_trans_retries times.  If the event has been retried
     fewer times, 0 is returned.

   - init_info or init_relay_log_pos failed. (These are called
     if a failure occurs when applying the event.)

   - An error occurred when updating the binlog position.

  @retval 0 The event was applied.

  @retval 1 The event was not applied.
*/
static int exec_relay_log_event(THD* thd, Relay_log_info* rli)
{
  DBUG_ENTER("exec_relay_log_event");

  /*
     We acquire this mutex since we need it for all operations except
     event execution. But we will release it in places where we will
     wait for something for example inside of next_event().
   */
  pthread_mutex_lock(&rli->data_lock);

  Log_event * ev = next_event(rli);

  DBUG_ASSERT(rli->info_thd==thd);

  if (sql_slave_killed(thd,rli))
  {
    pthread_mutex_unlock(&rli->data_lock);
    delete ev;
    DBUG_RETURN(1);
  }
  if (ev)
  {
    int exec_res;

    /*
      This tests if the position of the beginning of the current event
      hits the UNTIL barrier.
    */
    if (rli->until_condition != Relay_log_info::UNTIL_NONE &&
        rli->is_until_satisfied((rli->is_in_group() || !ev->log_pos) ?
                                rli->group_master_log_pos :
                                ev->log_pos - ev->data_written))
    {
      char buf[22];
      sql_print_information("Slave SQL thread stopped because it reached its"
                            " UNTIL position %s", llstr(rli->until_pos(), buf));
      /*
        Setting abort_slave flag because we do not want additional message about
        error in query execution to be printed.
      */
      rli->abort_slave= 1;
      pthread_mutex_unlock(&rli->data_lock);
      delete ev;
      DBUG_RETURN(1);
    }
    exec_res= apply_event_and_update_pos(ev, thd, rli, TRUE);

    /*
      Format_description_log_event should not be deleted because it will be
      used to read info about the relay log's format; it will be deleted when
      the SQL thread does not need it, i.e. when this thread terminates.
    */
    if (ev->get_type_code() != FORMAT_DESCRIPTION_EVENT)
    {
      DBUG_PRINT("info", ("Deleting the event after it has been executed"));
      delete ev;
    }

    /*
      update_log_pos failed: this should not happen, so we don't
      retry.
    */
    if (exec_res == 2)
      DBUG_RETURN(1);

    if (slave_trans_retries)
    {
      int temp_err= 0;
      if (exec_res && (temp_err= has_temporary_error(thd)))
      {
        const char *errmsg;
        /*
          We were in a transaction which has been rolled back because of a
          temporary error;
          let's seek back to BEGIN log event and retry it all again.
	  Note, if lock wait timeout (innodb_lock_wait_timeout exceeded)
	  there is no rollback since 5.0.13 (ref: manual).
          We have to not only seek but also
          a) init_info(), to seek back to hot relay log's start for later
          (for when we will come back to this hot log after re-processing the
          possibly existing old logs where BEGIN is: check_binlog_magic() will
          then need the cache to be at position 0 (see comments at beginning of
          init_info()).
          b) init_relay_log_pos(), because the BEGIN may be an older relay log.
        */
        if (rli->trans_retries < slave_trans_retries)
        {
          /*
             We need to figure out if there is a test case that covers
             this part. \Alfranio.
          */
          if (init_info(rli->mi, FALSE, SLAVE_SQL))
            sql_print_error("Failed to initialize the master info structure");
          else if (init_relay_log_pos(rli,
                                      rli->group_relay_log_name,
                                      rli->group_relay_log_pos,
                                      1, &errmsg, 1))
            sql_print_error("Error initializing relay log position: %s",
                            errmsg);
          else
          {
            exec_res= 0;
            trans_rollback(thd);
            close_thread_tables(thd);
            if (!thd->locked_tables_mode)
              thd->mdl_context.release_all_locks();
            /* chance for concurrent connection to get more locks */
            safe_sleep(thd, min(rli->trans_retries, MAX_SLAVE_RETRY_PAUSE),
                       (CHECK_KILLED_FUNC)sql_slave_killed, (void*)rli);
            pthread_mutex_lock(&rli->data_lock); // because of SHOW STATUS
            rli->trans_retries++;
            rli->retried_trans++;
            pthread_mutex_unlock(&rli->data_lock);
            DBUG_PRINT("info", ("Slave retries transaction "
                                "rli->trans_retries: %lu", rli->trans_retries));
          }
        }
        else
          sql_print_error("Slave SQL thread retried transaction %lu time(s) "
                          "in vain, giving up. Consider raising the value of "
                          "the slave_transaction_retries variable.",
                          slave_trans_retries);
      }
      else if (exec_res && !temp_err ||
               (opt_using_transactions &&
                rli->group_relay_log_pos == rli->event_relay_log_pos))
      {
        /*
          Only reset the retry counter if the entire group succeeded
          or failed with a non-transient error.  On a successful
          event, the execution will proceed as usual; in the case of a
          non-transient error, the slave will stop with an error.
         */
        rli->trans_retries= 0; // restart from fresh
        DBUG_PRINT("info", ("Resetting retry counter, rli->trans_retries: %lu",
                            rli->trans_retries));
      }
    }
    DBUG_RETURN(exec_res);
  }
  pthread_mutex_unlock(&rli->data_lock);
  rli->report(ERROR_LEVEL, ER_SLAVE_RELAY_LOG_READ_FAILURE,
              ER(ER_SLAVE_RELAY_LOG_READ_FAILURE), "\
Could not parse relay log event entry. The possible reasons are: the master's \
binary log is corrupted (you can check this by running 'mysqlbinlog' on the \
binary log), the slave's relay log is corrupted (you can check this by running \
'mysqlbinlog' on the relay log), a network problem, or a bug in the master's \
or slave's MySQL code. If you want to check the master's binary log or slave's \
relay log, you will be able to know their names by issuing 'SHOW SLAVE STATUS' \
on this slave.\
");
  DBUG_RETURN(1);
}


/**
  @brief Try to reconnect slave IO thread.

  @details Terminates current connection to master, sleeps for
  @c mi->connect_retry msecs and initiates new connection with
  @c safe_reconnect(). Variable pointed by @c retry_count is increased -
  if it exceeds @c master_retry_count then connection is not re-established
  and function signals error.
  Unless @c suppres_warnings is TRUE, a warning is put in the server error log
  when reconnecting. The warning message and messages used to report errors
  are taken from @c messages array. In case @c master_retry_count is exceeded,
  no messages are added to the log.

  @param[in]     thd                 Thread context.
  @param[in]     mysql               MySQL connection.
  @param[in]     mi                  Master connection information.
  @param[in,out] retry_count         Number of attempts to reconnect.
  @param[in]     suppress_warnings   TRUE when a normal net read timeout 
                                     has caused to reconnecting.
  @param[in]     messages            Messages to print/log, see 
                                     reconnect_messages[] array.

  @retval        0                   OK.
  @retval        1                   There was an error.
*/

static int try_to_reconnect(THD *thd, MYSQL *mysql, Master_info *mi,
                            uint *retry_count, bool suppress_warnings,
                            const char *messages[SLAVE_RECON_MSG_MAX])
{
  mi->slave_running= MYSQL_SLAVE_RUN_NOT_CONNECT;
  thd->proc_info= messages[SLAVE_RECON_MSG_WAIT];
#ifdef SIGNAL_WITH_VIO_CLOSE  
  thd->clear_active_vio();
#endif
  end_server(mysql);
  if ((*retry_count)++)
  {
    if (*retry_count > master_retry_count)
      return 1;                             // Don't retry forever
    safe_sleep(thd, mi->connect_retry, (CHECK_KILLED_FUNC) io_slave_killed,
               (void *) mi);
  }
  if (check_io_slave_killed(thd, mi, messages[SLAVE_RECON_MSG_KILLED_WAITING]))
    return 1;
  thd->proc_info = messages[SLAVE_RECON_MSG_AFTER];
  if (!suppress_warnings) 
  {
    char buf[256], llbuff[22];
    my_snprintf(buf, sizeof(buf), messages[SLAVE_RECON_MSG_FAILED], 
                IO_RPL_LOG_NAME, llstr(mi->master_log_pos, llbuff));
    /* 
      Raise a warining during registering on master/requesting dump.
      Log a message reading event.
    */
    if (messages[SLAVE_RECON_MSG_COMMAND][0])
    {
      mi->report(WARNING_LEVEL, ER_SLAVE_MASTER_COM_FAILURE,
                 ER(ER_SLAVE_MASTER_COM_FAILURE), 
                 messages[SLAVE_RECON_MSG_COMMAND], buf);
    }
    else
    {
      sql_print_information(buf);
    }
  }
  if (safe_reconnect(thd, mysql, mi, 1) || io_slave_killed(thd, mi))
  {
    if (global_system_variables.log_warnings)
      sql_print_information(messages[SLAVE_RECON_MSG_KILLED_AFTER]);
    return 1;
  }
  return 0;
}


/**
  Slave IO thread entry point.

  @param arg Pointer to Master_info struct that holds information for
  the IO thread.

  @return Always 0.
*/
pthread_handler_t handle_slave_io(void *arg)
{
  THD *thd; // needs to be first for thread_stack
  MYSQL *mysql;
  Master_info *mi = (Master_info*)arg;
  Relay_log_info *rli= mi->rli;
  char llbuff[22];
  uint retry_count;
  bool suppress_warnings;
#ifndef DBUG_OFF
  uint retry_count_reg= 0, retry_count_dump= 0, retry_count_event= 0;
#endif
  // needs to call my_thread_init(), otherwise we get a coredump in DBUG_ stuff
  my_thread_init();
  DBUG_ENTER("handle_slave_io");

  DBUG_ASSERT(mi->inited);
  mysql= NULL ;
  retry_count= 0;

  pthread_mutex_lock(&mi->run_lock);
  /* Inform waiting threads that slave has started */
  mi->slave_run_id++;

#ifndef DBUG_OFF
  mi->events_until_exit = disconnect_slave_event_count;
#endif

  thd= new THD; // note that contructor of THD uses DBUG_ !
  THD_CHECK_SENTRY(thd);
  mi->info_thd = thd;

  pthread_detach_this_thread();
  thd->thread_stack= (char*) &thd; // remember where our stack is
  mi->clear_error();
  if (init_slave_thread(thd, SLAVE_THD_IO))
  {
    pthread_cond_broadcast(&mi->start_cond);
    pthread_mutex_unlock(&mi->run_lock);
    sql_print_error("Failed during slave I/O thread initialization");
    goto err;
  }
  pthread_mutex_lock(&LOCK_thread_count);
  threads.append(thd);
  pthread_mutex_unlock(&LOCK_thread_count);
  mi->slave_running = 1;
  mi->abort_slave = 0;
  pthread_mutex_unlock(&mi->run_lock);
  pthread_cond_broadcast(&mi->start_cond);

  DBUG_PRINT("master_info",("log_file_name: '%s'  position: %s",
                            mi->master_log_name,
                            llstr(mi->master_log_pos,llbuff)));

  /* This must be called before run any binlog_relay_io hooks */
  my_pthread_setspecific_ptr(RPL_MASTER_INFO, mi);

  if (RUN_HOOK(binlog_relay_io, thread_start, (thd, mi)))
    goto err;

  if (!(mi->mysql = mysql = mysql_init(NULL)))
  {
    mi->report(ERROR_LEVEL, ER_SLAVE_FATAL_ERROR,
               ER(ER_SLAVE_FATAL_ERROR), "error in mysql_init()");
    goto err;
  }

  thd_proc_info(thd, "Connecting to master");
  // we can get killed during safe_connect
  if (!safe_connect(thd, mysql, mi))
  {
    sql_print_information("Slave I/O thread: connected to master '%s@%s:%d',"
                          "replication started in log '%s' at position %s",
                          mi->user, mi->host, mi->port,
			  IO_RPL_LOG_NAME,
			  llstr(mi->master_log_pos,llbuff));
  /*
    Adding MAX_LOG_EVENT_HEADER_LEN to the max_packet_size on the I/O
    thread, since a replication event can become this much larger than
    the corresponding packet (query) sent from client to master.
  */
    mysql->net.max_packet_size= thd->net.max_packet_size+= MAX_LOG_EVENT_HEADER;
  }
  else
  {
    sql_print_information("Slave I/O thread killed while connecting to master");
    goto err;
  }

connected:

  // TODO: the assignment below should be under mutex (5.0)
  mi->slave_running= MYSQL_SLAVE_RUN_CONNECT;
  thd->slave_net = &mysql->net;
  thd_proc_info(thd, "Checking master version");
  if (get_master_version_and_clock(mysql, mi))
    goto err;

  if (mi->rli->relay_log.description_event_for_queue->binlog_version > 1)
  {
    /*
      Register ourselves with the master.
    */
    thd_proc_info(thd, "Registering slave on master");
    if (register_slave_on_master(mysql, mi, &suppress_warnings))
    {
      if (!check_io_slave_killed(thd, mi, "Slave I/O thread killed "
                                "while registering slave on master"))
      {
        sql_print_error("Slave I/O thread couldn't register on master");
        if (try_to_reconnect(thd, mysql, mi, &retry_count, suppress_warnings,
                             reconnect_messages[SLAVE_RECON_ACT_REG]))
          goto err;
      }
      else
        goto err;
      goto connected;
    }
    DBUG_EXECUTE_IF("FORCE_SLAVE_TO_RECONNECT_REG", 
      if (!retry_count_reg)
      {
        retry_count_reg++;
        sql_print_information("Forcing to reconnect slave I/O thread");
        if (try_to_reconnect(thd, mysql, mi, &retry_count, suppress_warnings,
                             reconnect_messages[SLAVE_RECON_ACT_REG]))
          goto err;
        goto connected;
      });
  }

  DBUG_PRINT("info",("Starting reading binary log from master"));
  thd_proc_info(thd, "Requesting binlog dump");
  if (!io_slave_killed(thd,mi) && request_dump(thd, mysql, mi, &suppress_warnings))
  {
    sql_print_error("Failed on request_dump()");
    if (check_io_slave_killed(thd, mi, "Slave I/O thread killed while \
requesting master dump") ||
        try_to_reconnect(thd, mysql, mi, &retry_count, suppress_warnings,
                         reconnect_messages[SLAVE_RECON_ACT_DUMP]))
      goto err;
    goto connected;
  }
  DBUG_EXECUTE_IF("FORCE_SLAVE_TO_RECONNECT_DUMP", 
                  if (!io_slave_killed(thd,mi) && !retry_count_dump)
                  {
                    retry_count_dump++;
                    sql_print_information("Forcing to reconnect slave I/O thread");
                    if (try_to_reconnect(thd, mysql, mi, &retry_count,
                                         suppress_warnings,
                                         reconnect_messages[SLAVE_RECON_ACT_DUMP]))
                      goto err;
                    goto connected;
                  });
  DBUG_ASSERT(mi->last_error().number == 0);
  while (!io_slave_killed(thd,mi))
  {
    const char *event_buf;
    ulong event_len;
    /*
      We say "waiting" because read_event() will wait if there's nothing to
      read. But if there's something to read, it will not wait. The
      important thing is to not confuse users by saying "reading" whereas
      we're in fact receiving nothing.
    */
    thd_proc_info(thd, "Waiting for master to send event");
    event_len= read_event(mysql, mi, &suppress_warnings);
    if (check_io_slave_killed(thd, mi,
                              "Slave I/O thread killed while reading event"))
      goto err;
    DBUG_EXECUTE_IF("FORCE_SLAVE_TO_RECONNECT_EVENT",
                    if (!retry_count_event)
                    {
                      retry_count_event++;
                      sql_print_information("Forcing to reconnect slave I/O thread");
                      if (try_to_reconnect(thd, mysql, mi, &retry_count,
                                           suppress_warnings,
                                           reconnect_messages[SLAVE_RECON_ACT_EVENT]))
                        goto err;
                      goto connected;
                    });

    if (event_len == packet_error)
    {
      uint mysql_error_number= mysql_errno(mysql);
      switch (mysql_error_number) {
      case CR_NET_PACKET_TOO_LARGE:
        sql_print_error("\
Log entry on master is longer than max_allowed_packet (%ld) on          \
slave. If the entry is correct, restart the server with a higher value of \
max_allowed_packet",
                        thd->variables.max_allowed_packet);
        goto err;
      case ER_MASTER_FATAL_ERROR_READING_BINLOG:
        sql_print_error(ER(mysql_error_number), mysql_error_number,
                        mysql_error(mysql));
        goto err;
      case EE_OUTOFMEMORY:
      case ER_OUTOFMEMORY:
        sql_print_error("\
Stopping slave I/O thread due to out-of-memory error from master");
        goto err;
      }
      if (try_to_reconnect(thd, mysql, mi, &retry_count, suppress_warnings,
                           reconnect_messages[SLAVE_RECON_ACT_EVENT]))
        goto err;
      goto connected;
    } // if (event_len == packet_error)

    retry_count=0;                    // ok event, reset retry counter
    thd_proc_info(thd, "Queueing master event to the relay log");
    event_buf= (const char*)mysql->net.read_pos + 1;
    if (RUN_HOOK(binlog_relay_io, after_read_event,
                 (thd, mi,(const char*)mysql->net.read_pos + 1,
                  event_len, &event_buf, &event_len)))
    {
      sql_print_error("Failed to run 'after_read_event' hook");
      goto err;
    }

    /* XXX: 'synced' should be updated by queue_event to indicate
       whether event has been synced to disk */
    bool synced= 0;
    if (queue_event(mi, event_buf, event_len))
    {
      goto err;
    }

    if (RUN_HOOK(binlog_relay_io, after_queue_event,
                 (thd, mi, event_buf, event_len, synced)))
      goto err;

    if (flush_master_info(mi))
    {
      sql_print_error("Failed to flush master info");
      goto err;
    }
    /*
      See if the relay logs take too much space.
      We don't lock mi->rli->log_space_lock here; this dirty read saves time
      and does not introduce any problem:
      - if mi->rli->ignore_log_space_limit is 1 but becomes 0 just after (so
      the clean value is 0), then we are reading only one more event as we
      should, and we'll block only at the next event. No big deal.
      - if mi->rli->ignore_log_space_limit is 0 but becomes 1 just after (so
      the clean value is 1), then we are going into wait_for_relay_log_space()
      for no reason, but this function will do a clean read, notice the clean
      value and exit immediately.
    */
#ifndef DBUG_OFF
    {
      char llbuf1[22], llbuf2[22];
      DBUG_PRINT("info", ("log_space_limit=%s log_space_total=%s \
ignore_log_space_limit=%d",
                          llstr(rli->log_space_limit,llbuf1),
                          llstr(rli->log_space_total,llbuf2),
                          (int) rli->ignore_log_space_limit));
    }
#endif

    if (rli->log_space_limit && rli->log_space_limit <
        rli->log_space_total &&
        !rli->ignore_log_space_limit)
      if (wait_for_relay_log_space(rli))
      {
        sql_print_error("Slave I/O thread aborted while waiting for relay \
log space");
        goto err;
      }
  }


err:
  // print the current replication position
  sql_print_information("Slave I/O thread exiting, read up to log '%s', position %s",
                  IO_RPL_LOG_NAME, llstr(mi->master_log_pos,llbuff));
  pthread_mutex_lock(&LOCK_thread_count);
  RUN_HOOK(binlog_relay_io, thread_stop, (thd, mi));
  thd->query = thd->db = 0; // extra safety
  thd->query_length= thd->db_length= 0;
  pthread_mutex_unlock(&LOCK_thread_count);
  if (mysql)
  {
    /*
      Here we need to clear the active VIO before closing the
      connection with the master.  The reason is that THD::awake()
      might be called from terminate_slave_thread() because somebody
      issued a STOP SLAVE.  If that happends, the close_active_vio()
      can be called in the middle of closing the VIO associated with
      the 'mysql' object, causing a crash.
    */
#ifdef SIGNAL_WITH_VIO_CLOSE
    thd->clear_active_vio();
#endif
    mysql_close(mysql);
    mi->mysql=0;
  }
  write_ignored_events_info_to_relay_log(thd, mi);
  thd_proc_info(thd, "Waiting for slave mutex on exit");
  pthread_mutex_lock(&mi->run_lock);

  /* Forget the relay log's format */
  delete mi->rli->relay_log.description_event_for_queue;
  mi->rli->relay_log.description_event_for_queue= 0;
  // TODO: make rpl_status part of Master_info
  change_rpl_status(RPL_ACTIVE_SLAVE,RPL_IDLE_SLAVE);
  DBUG_ASSERT(thd->net.buff != 0);
  net_end(&thd->net); // destructor will not free it, because net.vio is 0
  close_thread_tables(thd);
  pthread_mutex_lock(&LOCK_thread_count);
  THD_CHECK_SENTRY(thd);
  delete thd;
  pthread_mutex_unlock(&LOCK_thread_count);
  mi->abort_slave= 0;
  mi->slave_running= 0;
  mi->info_thd= 0;
  /*
    Note: the order of the two following calls (first broadcast, then unlock)
    is important. Otherwise a killer_thread can execute between the calls and
    delete the mi structure leading to a crash! (see BUG#25306 for details)
   */ 
  pthread_cond_broadcast(&mi->stop_cond);       // tell the world we are done
  DBUG_EXECUTE_IF("simulate_slave_delay_at_terminate_bug38694", sleep(5););
  pthread_mutex_unlock(&mi->run_lock);
  my_thread_end();
  pthread_exit(0);
  DBUG_RETURN(0);                               // Can't return anything here
}

/*
  Check the temporary directory used by commands like
  LOAD DATA INFILE.
 */
static 
int check_temp_dir(char* tmp_dir, char *tmp_file)
{
  int fd;
  MY_DIR *dirp;

  DBUG_ENTER("check_temp_dir");

  /*
    Check if the directory exists.
   */
  if (!(dirp=my_dir(tmp_dir,MYF(MY_WME))))
    DBUG_RETURN(1);
  my_dirend(dirp);

  /*
    Check permissions to create a file.
   */
  if ((fd= my_create(tmp_file, CREATE_MODE,
                     O_WRONLY | O_BINARY | O_EXCL | O_NOFOLLOW,
                     MYF(MY_WME))) < 0)
  DBUG_RETURN(1);

  /*
    Clean up.
   */
  my_close(fd, MYF(0));
  my_delete(tmp_file, MYF(0));

  DBUG_RETURN(0);
}

/**
  Slave SQL thread entry point.

  @param arg Pointer to Relay_log_info object that holds information
  for the SQL thread.

  @return Always 0.
*/
pthread_handler_t handle_slave_sql(void *arg)
{
  THD *thd;                     /* needs to be first for thread_stack */
  char llbuff[22],llbuff1[22];

  Relay_log_info* rli = ((Master_info*)arg)->rli;
  const char *errmsg;

  // needs to call my_thread_init(), otherwise we get a coredump in DBUG_ stuff
  my_thread_init();
  DBUG_ENTER("handle_slave_sql");

  DBUG_ASSERT(rli->inited);
  pthread_mutex_lock(&rli->run_lock);
  DBUG_ASSERT(!rli->slave_running);
  errmsg= 0;
#ifndef DBUG_OFF
  rli->events_until_exit = abort_slave_event_count;
#endif

  thd = new THD; // note that contructor of THD uses DBUG_ !
  thd->thread_stack = (char*)&thd; // remember where our stack is
  rli->info_thd= thd;
  
  /* Inform waiting threads that slave has started */
  rli->slave_run_id++;
  rli->slave_running = 1;

  pthread_detach_this_thread();
  if (init_slave_thread(thd, SLAVE_THD_SQL))
  {
    /*
      TODO: this is currently broken - slave start and change master
      will be stuck if we fail here
    */
    pthread_cond_broadcast(&rli->start_cond);
    pthread_mutex_unlock(&rli->run_lock);
    rli->report(ERROR_LEVEL, ER_SLAVE_FATAL_ERROR, 
                "Failed during slave thread initialization");
    goto err;
  }
  thd->init_for_queries();
  thd->temporary_tables = rli->save_temporary_tables; // restore temp tables
  pthread_mutex_lock(&LOCK_thread_count);
  threads.append(thd);
  pthread_mutex_unlock(&LOCK_thread_count);
  /*
    We are going to set slave_running to 1. Assuming slave I/O thread is
    alive and connected, this is going to make Seconds_Behind_Master be 0
    i.e. "caught up". Even if we're just at start of thread. Well it's ok, at
    the moment we start we can think we are caught up, and the next second we
    start receiving data so we realize we are not caught up and
    Seconds_Behind_Master grows. No big deal.
  */
  rli->abort_slave = 0;
  pthread_mutex_unlock(&rli->run_lock);
  pthread_cond_broadcast(&rli->start_cond);

  /*
    Reset errors for a clean start (otherwise, if the master is idle, the SQL
    thread may execute no Query_log_event, so the error will remain even
    though there's no problem anymore). Do not reset the master timestamp
    (imagine the slave has caught everything, the STOP SLAVE and START SLAVE:
    as we are not sure that we are going to receive a query, we want to
    remember the last master timestamp (to say how many seconds behind we are
    now.
    But the master timestamp is reset by RESET SLAVE & CHANGE MASTER.
  */
  rli->clear_error();

  //tell the I/O thread to take relay_log_space_limit into account from now on
  pthread_mutex_lock(&rli->log_space_lock);
  rli->ignore_log_space_limit= 0;
  pthread_mutex_unlock(&rli->log_space_lock);
  rli->trans_retries= 0; // start from "no error"
  DBUG_PRINT("info", ("rli->trans_retries: %lu", rli->trans_retries));

  if (init_relay_log_pos(rli,
                         rli->group_relay_log_name,
                         rli->group_relay_log_pos,
                         1 /*need data lock*/, &errmsg,
                         1 /*look for a description_event*/))
  { 
    rli->report(ERROR_LEVEL, ER_SLAVE_FATAL_ERROR, 
                "Error initializing relay log position: %s", errmsg);
    goto err;
  }
  THD_CHECK_SENTRY(thd);
#ifndef DBUG_OFF
  {
    char llbuf1[22], llbuf2[22];
    DBUG_PRINT("info", ("my_b_tell(rli->cur_log)=%s rli->event_relay_log_pos=%s",
                        llstr(my_b_tell(rli->cur_log),llbuf1),
                        llstr(rli->event_relay_log_pos,llbuf2)));
    DBUG_ASSERT(rli->event_relay_log_pos >= BIN_LOG_HEADER_SIZE);
    /*
      Wonder if this is correct. I (Guilhem) wonder if my_b_tell() returns the
      correct position when it's called just after my_b_seek() (the questionable
      stuff is those "seek is done on next read" comments in the my_b_seek()
      source code).
      The crude reality is that this assertion randomly fails whereas
      replication seems to work fine. And there is no easy explanation why it
      fails (as we my_b_seek(rli->event_relay_log_pos) at the very end of
      init_relay_log_pos() called above). Maybe the assertion would be
      meaningful if we held rli->data_lock between the my_b_seek() and the
      DBUG_ASSERT().
    */
#ifdef SHOULD_BE_CHECKED
    DBUG_ASSERT(my_b_tell(rli->cur_log) == rli->event_relay_log_pos);
#endif
  }
#endif
  DBUG_ASSERT(rli->info_thd == thd);

  DBUG_PRINT("master_info",("log_file_name: %s  position: %s",
                            rli->group_master_log_name,
                            llstr(rli->group_master_log_pos,llbuff)));
  if (global_system_variables.log_warnings)
    sql_print_information("Slave SQL thread initialized, starting replication in \
log '%s' at position %s, relay log '%s' position: %s", RPL_LOG_NAME,
                    llstr(rli->group_master_log_pos,llbuff),rli->group_relay_log_name,
                    llstr(rli->group_relay_log_pos,llbuff1));

  if (check_temp_dir(slave_load_tmpdir, rli->slave_patternload_file))
  {
    rli->report(ERROR_LEVEL, thd->stmt_da->sql_errno(),
                "Unable to use slave's temporary directory %s - %s",
                slave_load_tmpdir, thd->stmt_da->message());

    goto err;
  }

  /* execute init_slave variable */
  if (sys_init_slave.value_length)
  {
    execute_init_command(thd, &sys_init_slave, &LOCK_sys_init_slave);
    if (thd->is_slave_error)
    {
      rli->report(ERROR_LEVEL, thd->stmt_da->sql_errno(), 
                  "Slave SQL thread aborted. Can't execute init_slave query");
      goto err;
    }
  }

  /*
    First check until condition - probably there is nothing to execute. We
    do not want to wait for next event in this case.
  */
  pthread_mutex_lock(&rli->data_lock);
  if (rli->until_condition != Relay_log_info::UNTIL_NONE &&
      rli->is_until_satisfied(rli->group_master_log_pos))
  {
    char buf[22];
    sql_print_information("Slave SQL thread stopped because it reached its"
                          " UNTIL position %s", llstr(rli->until_pos(), buf));
    pthread_mutex_unlock(&rli->data_lock);
    goto err;
  }
  pthread_mutex_unlock(&rli->data_lock);

  /* Read queries from the IO/THREAD until this thread is killed */

  thd->variables.new_mode= global_system_variables.new_mode;

  while (!sql_slave_killed(thd,rli))
  {
    thd_proc_info(thd, "Reading event from the relay log");
    DBUG_ASSERT(rli->info_thd == thd);
    THD_CHECK_SENTRY(thd);

    sql_print_information("new_mode %u", thd->variables.new_mode);
    if (exec_relay_log_event(thd,rli))
    {
      DBUG_PRINT("info", ("exec_relay_log_event() failed"));
      // do not scare the user if SQL thread was simply killed or stopped
      if (!sql_slave_killed(thd,rli))
      {
        /*
          retrieve as much info as possible from the thd and, error
          codes and warnings and print this to the error log as to
          allow the user to locate the error
        */
        uint32 const last_errno= rli->last_error().number;

        if (thd->is_error())
        {
          char const *const errmsg= thd->stmt_da->message();

          DBUG_PRINT("info",
                     ("thd->stmt_da->sql_errno()=%d; rli->last_error.number=%d",
                      thd->stmt_da->sql_errno(), last_errno));
          if (last_errno == 0)
          {
            /*
 	      This function is reporting an error which was not reported
 	      while executing exec_relay_log_event().
 	    */ 
            rli->report(ERROR_LEVEL, thd->stmt_da->sql_errno(), errmsg);
          }
          else if (last_errno != thd->stmt_da->sql_errno())
          {
            /*
             * An error was reported while executing exec_relay_log_event()
             * however the error code differs from what is in the thread.
             * This function prints out more information to help finding
             * what caused the problem.
             */  
            sql_print_error("Slave (additional info): %s Error_code: %d",
                            errmsg, thd->stmt_da->sql_errno());
          }
        }

        /* Print any warnings issued */
        List_iterator_fast<MYSQL_ERROR> it(thd->warning_info->warn_list());
        MYSQL_ERROR *err;
        /*
          Added controlled slave thread cancel for replication
          of user-defined variables.
        */
        bool udf_error = false;
        while ((err= it++))
        {
          sql_print_message_func fct;
          if (err->get_sql_errno() == ER_CANT_OPEN_LIBRARY)
            udf_error = true;
          fct= sql_print_message_handlers[err->get_level()];
          (fct)("Slave: %s Error_code: %d", err->get_message_text(), err->get_sql_errno());
        }
        if (udf_error)
          sql_print_error("Error loading user-defined library, slave SQL "
            "thread aborted. Install the missing library, and restart the "
            "slave SQL thread with \"SLAVE START\". We stopped at log '%s' "
            "position %s", RPL_LOG_NAME, llstr(rli->group_master_log_pos, 
            llbuff));
        else
        sql_print_error("\
Error running query, slave SQL thread aborted. Fix the problem, and restart \
the slave SQL thread with \"SLAVE START\". We stopped at log \
'%s' position %s", RPL_LOG_NAME, llstr(rli->group_master_log_pos, llbuff));
      }
      goto err;
    }
  }

  /* Thread stopped. Print the current replication position to the log */
  sql_print_information("Slave SQL thread exiting, replication stopped in log "
                        "'%s' at position %s",
                        RPL_LOG_NAME, llstr(rli->group_master_log_pos,llbuff));

 err:

  /*
    Some events set some playgrounds, which won't be cleared because thread
    stops. Stopping of this thread may not be known to these events ("stop"
    request is detected only by the present function, not by events), so we
    must "proactively" clear playgrounds:
  */
  rli->cleanup_context(thd, 1);
  pthread_mutex_lock(&LOCK_thread_count);
  /*
    Some extra safety, which should not been needed (normally, event deletion
    should already have done these assignments (each event which sets these
    variables is supposed to set them to 0 before terminating)).
  */
  thd->query= thd->db= thd->catalog= 0;
  thd->query_length= thd->db_length= 0;
  pthread_mutex_unlock(&LOCK_thread_count);
  thd_proc_info(thd, "Waiting for slave mutex on exit");
  pthread_mutex_lock(&rli->run_lock);
  /* We need data_lock, at least to wake up any waiting master_pos_wait() */
  pthread_mutex_lock(&rli->data_lock);
  DBUG_ASSERT(rli->slave_running == 1); // tracking buffer overrun
  /* When master_pos_wait() wakes up it will check this and terminate */
  rli->slave_running= 0;
  /* Forget the relay log's format */
  delete rli->relay_log.description_event_for_exec;
  rli->relay_log.description_event_for_exec= 0;
  /* Wake up master_pos_wait() */
  pthread_mutex_unlock(&rli->data_lock);
  DBUG_PRINT("info",("Signaling possibly waiting master_pos_wait() functions"));
  pthread_cond_broadcast(&rli->data_cond);
  rli->ignore_log_space_limit= 0; /* don't need any lock */
  /* we die so won't remember charset - re-update them on next thread start */
  rli->cached_charset_invalidate();
  rli->save_temporary_tables = thd->temporary_tables;

  /*
    TODO: see if we can do this conditionally in next_event() instead
    to avoid unneeded position re-init
  */
  thd->temporary_tables = 0; // remove tempation from destructor to close them
  DBUG_ASSERT(thd->net.buff != 0);
  net_end(&thd->net); // destructor will not free it, because we are weird
  DBUG_ASSERT(rli->info_thd == thd);
  THD_CHECK_SENTRY(thd);
  rli->info_thd= 0;
  pthread_mutex_lock(&LOCK_thread_count);
  THD_CHECK_SENTRY(thd);
  delete thd;
  pthread_mutex_unlock(&LOCK_thread_count);
 /*
  Note: the order of the broadcast and unlock calls below (first broadcast, then unlock)
  is important. Otherwise a killer_thread can execute between the calls and
  delete the mi structure leading to a crash! (see BUG#25306 for details)
 */ 
  pthread_cond_broadcast(&rli->stop_cond);
  DBUG_EXECUTE_IF("simulate_slave_delay_at_terminate_bug38694", sleep(5););
  pthread_mutex_unlock(&rli->run_lock);  // tell the world we are done
  
  my_thread_end();
  pthread_exit(0);
  DBUG_RETURN(0);                               // Can't return anything here
}


/*
  process_io_create_file()
*/

static int process_io_create_file(Master_info* mi, Create_file_log_event* cev)
{
  int error = 1;
  ulong num_bytes;
  bool cev_not_written;
  THD *thd = mi->info_thd;
  NET *net = &mi->mysql->net;
  DBUG_ENTER("process_io_create_file");

  if (unlikely(!cev->is_valid()))
    DBUG_RETURN(1);

  if (!rpl_filter->db_ok(cev->db))
  {
    skip_load_data_infile(net);
    DBUG_RETURN(0);
  }
  DBUG_ASSERT(cev->inited_from_old);
  thd->file_id = cev->file_id = mi->file_id++;
  thd->server_id = cev->server_id;
  cev_not_written = 1;

  if (unlikely(net_request_file(net,cev->fname)))
  {
    sql_print_error("Slave I/O: failed requesting download of '%s'",
                    cev->fname);
    goto err;
  }

  /*
    This dummy block is so we could instantiate Append_block_log_event
    once and then modify it slightly instead of doing it multiple times
    in the loop
  */
  {
    Append_block_log_event aev(thd,0,0,0,0);

    for (;;)
    {
      if (unlikely((num_bytes=my_net_read(net)) == packet_error))
      {
        sql_print_error("Network read error downloading '%s' from master",
                        cev->fname);
        goto err;
      }
      if (unlikely(!num_bytes)) /* eof */
      {
	/* 3.23 master wants it */
        net_write_command(net, 0, (uchar*) "", 0, (uchar*) "", 0);
        /*
          If we wrote Create_file_log_event, then we need to write
          Execute_load_log_event. If we did not write Create_file_log_event,
          then this is an empty file and we can just do as if the LOAD DATA
          INFILE had not existed, i.e. write nothing.
        */
        if (unlikely(cev_not_written))
          break;
        Execute_load_log_event xev(thd,0,0);
        xev.log_pos = cev->log_pos;
        if (unlikely(mi->rli->relay_log.append(&xev)))
        {
          mi->report(ERROR_LEVEL, ER_SLAVE_RELAY_LOG_WRITE_FAILURE,
                     ER(ER_SLAVE_RELAY_LOG_WRITE_FAILURE),
                     "error writing Exec_load event to relay log");
          goto err;
        }
        mi->rli->relay_log.harvest_bytes_written(&mi->rli->log_space_total);
        break;
      }
      if (unlikely(cev_not_written))
      {
        cev->block = net->read_pos;
        cev->block_len = num_bytes;
        if (unlikely(mi->rli->relay_log.append(cev)))
        {
          mi->report(ERROR_LEVEL, ER_SLAVE_RELAY_LOG_WRITE_FAILURE,
                     ER(ER_SLAVE_RELAY_LOG_WRITE_FAILURE),
                     "error writing Create_file event to relay log");
          goto err;
        }
        cev_not_written=0;
        mi->rli->relay_log.harvest_bytes_written(&mi->rli->log_space_total);
      }
      else
      {
        aev.block = net->read_pos;
        aev.block_len = num_bytes;
        aev.log_pos = cev->log_pos;
        if (unlikely(mi->rli->relay_log.append(&aev)))
        {
          mi->report(ERROR_LEVEL, ER_SLAVE_RELAY_LOG_WRITE_FAILURE,
                     ER(ER_SLAVE_RELAY_LOG_WRITE_FAILURE),
                     "error writing Append_block event to relay log");
          goto err;
        }
        mi->rli->relay_log.harvest_bytes_written(&mi->rli->log_space_total) ;
      }
    }
  }
  error=0;
err:
  DBUG_RETURN(error);
}


/*
  Start using a new binary log on the master

  SYNOPSIS
    process_io_rotate()
    mi                  master_info for the slave
    rev                 The rotate log event read from the binary log

  DESCRIPTION
    Updates the master info with the place in the next binary
    log where we should start reading.
    Rotate the relay log to avoid mixed-format relay logs.

  NOTES
    We assume we already locked mi->data_lock

  RETURN VALUES
    0           ok
    1           Log event is illegal

*/

static int process_io_rotate(Master_info *mi, Rotate_log_event *rev)
{
  DBUG_ENTER("process_io_rotate");
  safe_mutex_assert_owner(&mi->data_lock);

  if (unlikely(!rev->is_valid()))
    DBUG_RETURN(1);

  /* Safe copy as 'rev' has been "sanitized" in Rotate_log_event's ctor */
  memcpy(mi->master_log_name, rev->new_log_ident, rev->ident_len+1);
  mi->master_log_pos= rev->pos;
  DBUG_PRINT("info", ("master_log_pos: '%s' %lu",
                      mi->master_log_name, (ulong) mi->master_log_pos));
#ifndef DBUG_OFF
  /*
    If we do not do this, we will be getting the first
    rotate event forever, so we need to not disconnect after one.
  */
  if (disconnect_slave_event_count)
    mi->events_until_exit++;
#endif

  /*
    If description_event_for_queue is format <4, there is conversion in the
    relay log to the slave's format (4). And Rotate can mean upgrade or
    nothing. If upgrade, it's to 5.0 or newer, so we will get a Format_desc, so
    no need to reset description_event_for_queue now. And if it's nothing (same
    master version as before), no need (still using the slave's format).
  */
  if (mi->rli->relay_log.description_event_for_queue->binlog_version >= 4)
  {
    delete mi->rli->relay_log.description_event_for_queue;
    /* start from format 3 (MySQL 4.0) again */
    mi->rli->relay_log.description_event_for_queue= new
      Format_description_log_event(3);
  }
  /*
    Rotate the relay log makes binlog format detection easier (at next slave
    start or mysqlbinlog)
  */
  rotate_relay_log(mi); /* will take the right mutexes */
  DBUG_RETURN(0);
}

/*
  Reads a 3.23 event and converts it to the slave's format. This code was
  copied from MySQL 4.0.
*/
static int queue_binlog_ver_1_event(Master_info *mi, const char *buf,
                           ulong event_len)
{
  const char *errmsg = 0;
  ulong inc_pos;
  bool ignore_event= 0;
  char *tmp_buf = 0;
  Relay_log_info *rli= mi->rli;
  DBUG_ENTER("queue_binlog_ver_1_event");

  /*
    If we get Load event, we need to pass a non-reusable buffer
    to read_log_event, so we do a trick
  */
  if (buf[EVENT_TYPE_OFFSET] == LOAD_EVENT)
  {
    if (unlikely(!(tmp_buf=(char*)my_malloc(event_len+1,MYF(MY_WME)))))
    {
      mi->report(ERROR_LEVEL, ER_SLAVE_FATAL_ERROR,
                 ER(ER_SLAVE_FATAL_ERROR), "Memory allocation failed");
      DBUG_RETURN(1);
    }
    memcpy(tmp_buf,buf,event_len);
    /*
      Create_file constructor wants a 0 as last char of buffer, this 0 will
      serve as the string-termination char for the file's name (which is at the
      end of the buffer)
      We must increment event_len, otherwise the event constructor will not see
      this end 0, which leads to segfault.
    */
    tmp_buf[event_len++]=0;
    int4store(tmp_buf+EVENT_LEN_OFFSET, event_len);
    buf = (const char*)tmp_buf;
  }
  /*
    This will transform LOAD_EVENT into CREATE_FILE_EVENT, ask the master to
    send the loaded file, and write it to the relay log in the form of
    Append_block/Exec_load (the SQL thread needs the data, as that thread is not
    connected to the master).
  */
  Log_event *ev = Log_event::read_log_event(buf,event_len, &errmsg,
                                            mi->rli->relay_log.description_event_for_queue);
  if (unlikely(!ev))
  {
    sql_print_error("Read invalid event from master: '%s',\
 master could be corrupt but a more likely cause of this is a bug",
                    errmsg);
    my_free((char*) tmp_buf, MYF(MY_ALLOW_ZERO_PTR));
    DBUG_RETURN(1);
  }

  pthread_mutex_lock(&mi->data_lock);
  ev->log_pos= mi->master_log_pos; /* 3.23 events don't contain log_pos */
  switch (ev->get_type_code()) {
  case STOP_EVENT:
    ignore_event= 1;
    inc_pos= event_len;
    break;
  case ROTATE_EVENT:
    if (unlikely(process_io_rotate(mi,(Rotate_log_event*)ev)))
    {
      delete ev;
      pthread_mutex_unlock(&mi->data_lock);
      DBUG_RETURN(1);
    }
    inc_pos= 0;
    break;
  case CREATE_FILE_EVENT:
    /*
      Yes it's possible to have CREATE_FILE_EVENT here, even if we're in
      queue_old_event() which is for 3.23 events which don't comprise
      CREATE_FILE_EVENT. This is because read_log_event() above has just
      transformed LOAD_EVENT into CREATE_FILE_EVENT.
    */
  {
    /* We come here when and only when tmp_buf != 0 */
    DBUG_ASSERT(tmp_buf != 0);
    inc_pos=event_len;
    ev->log_pos+= inc_pos;
    int error = process_io_create_file(mi,(Create_file_log_event*)ev);
    delete ev;
    mi->master_log_pos += inc_pos;
    DBUG_PRINT("info", ("master_log_pos: %lu", (ulong) mi->master_log_pos));
    pthread_mutex_unlock(&mi->data_lock);
    my_free((char*)tmp_buf, MYF(0));
    DBUG_RETURN(error);
  }
  default:
    inc_pos= event_len;
    break;
  }
  if (likely(!ignore_event))
  {
    if (ev->log_pos)
      /*
         Don't do it for fake Rotate events (see comment in
      Log_event::Log_event(const char* buf...) in log_event.cc).
      */
      ev->log_pos+= event_len; /* make log_pos be the pos of the end of the event */
    if (unlikely(rli->relay_log.append(ev)))
    {
      delete ev;
      pthread_mutex_unlock(&mi->data_lock);
      DBUG_RETURN(1);
    }
    rli->relay_log.harvest_bytes_written(&rli->log_space_total);
  }
  delete ev;
  mi->master_log_pos+= inc_pos;
  DBUG_PRINT("info", ("master_log_pos: %lu", (ulong) mi->master_log_pos));
  pthread_mutex_unlock(&mi->data_lock);
  DBUG_RETURN(0);
}

/*
  Reads a 4.0 event and converts it to the slave's format. This code was copied
  from queue_binlog_ver_1_event(), with some affordable simplifications.
*/
static int queue_binlog_ver_3_event(Master_info *mi, const char *buf,
                           ulong event_len)
{
  const char *errmsg = 0;
  ulong inc_pos;
  char *tmp_buf = 0;
  Relay_log_info *rli= mi->rli;
  DBUG_ENTER("queue_binlog_ver_3_event");

  /* read_log_event() will adjust log_pos to be end_log_pos */
  Log_event *ev = Log_event::read_log_event(buf,event_len, &errmsg,
                                            mi->rli->relay_log.description_event_for_queue);
  if (unlikely(!ev))
  {
    sql_print_error("Read invalid event from master: '%s',\
 master could be corrupt but a more likely cause of this is a bug",
                    errmsg);
    my_free((char*) tmp_buf, MYF(MY_ALLOW_ZERO_PTR));
    DBUG_RETURN(1);
  }
  pthread_mutex_lock(&mi->data_lock);
  switch (ev->get_type_code()) {
  case STOP_EVENT:
    goto err;
  case ROTATE_EVENT:
    if (unlikely(process_io_rotate(mi,(Rotate_log_event*)ev)))
    {
      delete ev;
      pthread_mutex_unlock(&mi->data_lock);
      DBUG_RETURN(1);
    }
    inc_pos= 0;
    break;
  default:
    inc_pos= event_len;
    break;
  }
  if (unlikely(rli->relay_log.append(ev)))
  {
    delete ev;
    pthread_mutex_unlock(&mi->data_lock);
    DBUG_RETURN(1);
  }
  rli->relay_log.harvest_bytes_written(&rli->log_space_total);
  delete ev;
  mi->master_log_pos+= inc_pos;
err:
  DBUG_PRINT("info", ("master_log_pos: %lu", (ulong) mi->master_log_pos));
  pthread_mutex_unlock(&mi->data_lock);
  DBUG_RETURN(0);
}

/*
  queue_old_event()

  Writes a 3.23 or 4.0 event to the relay log, after converting it to the 5.0
  (exactly, slave's) format. To do the conversion, we create a 5.0 event from
  the 3.23/4.0 bytes, then write this event to the relay log.

  TODO:
    Test this code before release - it has to be tested on a separate
    setup with 3.23 master or 4.0 master
*/

static int queue_old_event(Master_info *mi, const char *buf,
                           ulong event_len)
{
  DBUG_ENTER("queue_old_event");

  switch (mi->rli->relay_log.description_event_for_queue->binlog_version)
  {
  case 1:
      DBUG_RETURN(queue_binlog_ver_1_event(mi,buf,event_len));
  case 3:
      DBUG_RETURN(queue_binlog_ver_3_event(mi,buf,event_len));
  default: /* unsupported format; eg version 2 */
    DBUG_PRINT("info",("unsupported binlog format %d in queue_old_event()",
                       mi->rli->relay_log.description_event_for_queue->binlog_version));
    DBUG_RETURN(1);
  }
}

/*
  queue_event()

  If the event is 3.23/4.0, passes it to queue_old_event() which will convert
  it. Otherwise, writes a 5.0 (or newer) event to the relay log. Then there is
  no format conversion, it's pure read/write of bytes.
  So a 5.0.0 slave's relay log can contain events in the slave's format or in
  any >=5.0.0 format.
*/

static int queue_event(Master_info* mi,const char* buf, ulong event_len)
{
  int error= 0;
  String error_msg;
  ulong inc_pos;
  Relay_log_info *rli= mi->rli;
  pthread_mutex_t *log_lock= rli->relay_log.get_log_lock();
  ulong s_id;
  DBUG_ENTER("queue_event");

  LINT_INIT(inc_pos);

  if (mi->rli->relay_log.description_event_for_queue->binlog_version<4 &&
      buf[EVENT_TYPE_OFFSET] != FORMAT_DESCRIPTION_EVENT /* a way to escape */)
    DBUG_RETURN(queue_old_event(mi,buf,event_len));

  LINT_INIT(inc_pos);
  pthread_mutex_lock(&mi->data_lock);

  switch (buf[EVENT_TYPE_OFFSET]) {
  case STOP_EVENT:
    /*
      We needn't write this event to the relay log. Indeed, it just indicates a
      master server shutdown. The only thing this does is cleaning. But
      cleaning is already done on a per-master-thread basis (as the master
      server is shutting down cleanly, it has written all DROP TEMPORARY TABLE
      prepared statements' deletion are TODO only when we binlog prep stmts).

      We don't even increment mi->master_log_pos, because we may be just after
      a Rotate event. Btw, in a few milliseconds we are going to have a Start
      event from the next binlog (unless the master is presently running
      without --log-bin).
    */
    goto err;
  case ROTATE_EVENT:
  {
    Rotate_log_event rev(buf,event_len,mi->rli->relay_log.description_event_for_queue);
    if (unlikely(process_io_rotate(mi,&rev)))
    {
      error= ER_SLAVE_RELAY_LOG_WRITE_FAILURE;
      goto err;
    }
    /*
      Now the I/O thread has just changed its mi->master_log_name, so
      incrementing mi->master_log_pos is nonsense.
    */
    inc_pos= 0;
    break;
  }
  case FORMAT_DESCRIPTION_EVENT:
  {
    /*
      Create an event, and save it (when we rotate the relay log, we will have
      to write this event again).
    */
    /*
      We are the only thread which reads/writes description_event_for_queue.
      The relay_log struct does not move (though some members of it can
      change), so we needn't any lock (no rli->data_lock, no log lock).
    */
    Format_description_log_event* tmp;
    const char* errmsg;
    if (!(tmp= (Format_description_log_event*)
          Log_event::read_log_event(buf, event_len, &errmsg,
                                    mi->rli->relay_log.description_event_for_queue)))
    {
      error= ER_SLAVE_RELAY_LOG_WRITE_FAILURE;
      goto err;
    }
    delete mi->rli->relay_log.description_event_for_queue;
    mi->rli->relay_log.description_event_for_queue= tmp;
    /*
       Though this does some conversion to the slave's format, this will
       preserve the master's binlog format version, and number of event types.
    */
    /*
       If the event was not requested by the slave (the slave did not ask for
       it), i.e. has end_log_pos=0, we do not increment mi->master_log_pos
    */
    inc_pos= uint4korr(buf+LOG_POS_OFFSET) ? event_len : 0;
    DBUG_PRINT("info",("binlog format is now %d",
                       mi->rli->relay_log.description_event_for_queue->binlog_version));

  }
  break;

  case HEARTBEAT_LOG_EVENT:
  {
    /*
      HB (heartbeat) cannot come before RL (Relay)
    */
    char  llbuf[22];
    Heartbeat_log_event hb(buf, event_len, mi->rli->relay_log.description_event_for_queue);
    if (!hb.is_valid())
    {
      error= ER_SLAVE_HEARTBEAT_FAILURE;
      error_msg.append(STRING_WITH_LEN("inconsistent heartbeat event content;"));
      error_msg.append(STRING_WITH_LEN("the event's data: log_file_name "));
      error_msg.append(hb.get_log_ident(), (uint) strlen(hb.get_log_ident()));
      error_msg.append(STRING_WITH_LEN(" log_pos "));
      llstr(hb.log_pos, llbuf);
      error_msg.append(llbuf, strlen(llbuf));
      goto err;
    }
    mi->received_heartbeats++;
    /* 
       compare local and event's versions of log_file, log_pos.
       
       Heartbeat is sent only after an event corresponding to the corrdinates
       the heartbeat carries.
       Slave can not have a difference in coordinates except in the only
       special case when mi->master_log_name, master_log_pos have never
       been updated by Rotate event i.e when slave does not have any history
       with the master (and thereafter mi->master_log_pos is NULL).

       TODO: handling `when' for SHOW SLAVE STATUS' snds behind
    */
    if ((memcmp(mi->master_log_name, hb.get_log_ident(), hb.get_ident_len())
         && mi->master_log_name != NULL)
        || mi->master_log_pos != hb.log_pos)
    {
      /* missed events of heartbeat from the past */
      error= ER_SLAVE_HEARTBEAT_FAILURE;
      error_msg.append(STRING_WITH_LEN("heartbeat is not compatible with local info;"));
      error_msg.append(STRING_WITH_LEN("the event's data: log_file_name "));
      error_msg.append(hb.get_log_ident(), (uint) strlen(hb.get_log_ident()));
      error_msg.append(STRING_WITH_LEN(" log_pos "));
      llstr(hb.log_pos, llbuf);
      error_msg.append(llbuf, strlen(llbuf));
      goto err;
    }
    goto skip_relay_logging;
  }
  break;
    
  default:
    inc_pos= event_len;
    break;
  }

  /*
     If this event is originating from this server, don't queue it.
     We don't check this for 3.23 events because it's simpler like this; 3.23
     will be filtered anyway by the SQL slave thread which also tests the
     server id (we must also keep this test in the SQL thread, in case somebody
     upgrades a 4.0 slave which has a not-filtered relay log).

     ANY event coming from ourselves can be ignored: it is obvious for queries;
     for STOP_EVENT/ROTATE_EVENT/START_EVENT: these cannot come from ourselves
     (--log-slave-updates would not log that) unless this slave is also its
     direct master (an unsupported, useless setup!).
  */

  pthread_mutex_lock(log_lock);
  s_id= uint4korr(buf + SERVER_ID_OFFSET);
  if ((s_id == ::server_id && !mi->rli->replicate_same_server_id) ||
      /*
        the following conjunction deals with IGNORE_SERVER_IDS, if set
        If the master is on the ignore list, execution of
        format description log events and rotate events is necessary.
      */
      (mi->ignore_server_ids.elements > 0 &&
       mi->shall_ignore_server_id(s_id) &&
       /* everything is filtered out from non-master */
       (s_id != mi->master_id ||
        /* for the master meta information is necessary */
        buf[EVENT_TYPE_OFFSET] != FORMAT_DESCRIPTION_EVENT &&
        buf[EVENT_TYPE_OFFSET] != ROTATE_EVENT)))
  {
    /*
      Do not write it to the relay log.
      a) We still want to increment mi->master_log_pos, so that we won't
      re-read this event from the master if the slave IO thread is now
      stopped/restarted (more efficient if the events we are ignoring are big
      LOAD DATA INFILE).
      b) We want to record that we are skipping events, for the information of
      the slave SQL thread, otherwise that thread may let
      rli->group_relay_log_pos stay too small if the last binlog's event is
      ignored.
      But events which were generated by this slave and which do not exist in
      the master's binlog (i.e. Format_desc, Rotate & Stop) should not increment
      mi->master_log_pos.
      If the event is originated remotely and is being filtered out by
      IGNORE_SERVER_IDS it increments mi->master_log_pos
      as well as rli->group_relay_log_pos.
    */
    if (!(s_id == ::server_id && !mi->rli->replicate_same_server_id) ||
        buf[EVENT_TYPE_OFFSET] != FORMAT_DESCRIPTION_EVENT &&
        buf[EVENT_TYPE_OFFSET] != ROTATE_EVENT &&
        buf[EVENT_TYPE_OFFSET] != STOP_EVENT)
    {
      mi->master_log_pos+= inc_pos;
      memcpy(rli->ign_master_log_name_end, mi->master_log_name, FN_REFLEN);
      DBUG_ASSERT(rli->ign_master_log_name_end[0]);
      rli->ign_master_log_pos_end= mi->master_log_pos;
    }
    rli->relay_log.signal_update(); // the slave SQL thread needs to re-check
    DBUG_PRINT("info", ("master_log_pos: %lu, event originating from %u server, ignored",
                        (ulong) mi->master_log_pos, uint4korr(buf + SERVER_ID_OFFSET)));
  }
  else
  {
    /* write the event to the relay log */
    if (likely(!(rli->relay_log.appendv(buf,event_len,0))))
    {
      mi->master_log_pos+= inc_pos;
      DBUG_PRINT("info", ("master_log_pos: %lu", (ulong) mi->master_log_pos));
      rli->relay_log.harvest_bytes_written(&rli->log_space_total);
    }
    else
    {
      error= ER_SLAVE_RELAY_LOG_WRITE_FAILURE;
    }
    rli->ign_master_log_name_end[0]= 0; // last event is not ignored
  }
  pthread_mutex_unlock(log_lock);

skip_relay_logging:
  
err:
  pthread_mutex_unlock(&mi->data_lock);
  DBUG_PRINT("info", ("error: %d", error));
  if (error)
    mi->report(ERROR_LEVEL, error, ER(error), 
               (error == ER_SLAVE_RELAY_LOG_WRITE_FAILURE)?
               "could not queue event from master" :
               error_msg.ptr());
  DBUG_RETURN(error);
}


/*
  Try to connect until successful or slave killed

  SYNPOSIS
    safe_connect()
    thd                 Thread handler for slave
    mysql               MySQL connection handle
    mi                  Replication handle

  RETURN
    0   ok
    #   Error
*/

static int safe_connect(THD* thd, MYSQL* mysql, Master_info* mi)
{
  DBUG_ENTER("safe_connect");

  DBUG_RETURN(connect_to_master(thd, mysql, mi, 0, 0));
}


/*
  SYNPOSIS
    connect_to_master()

  IMPLEMENTATION
    Try to connect until successful or slave killed or we have retried
    master_retry_count times
*/

static int connect_to_master(THD* thd, MYSQL* mysql, Master_info* mi,
                             bool reconnect, bool suppress_warnings)
{
  int slave_was_killed;
  int last_errno= -2;                           // impossible error
  ulong err_count=0;
  char llbuff[22];
  DBUG_ENTER("connect_to_master");

#ifndef DBUG_OFF
  mi->events_until_exit = disconnect_slave_event_count;
#endif
  ulong client_flag= CLIENT_REMEMBER_OPTIONS;
  if (opt_slave_compressed_protocol)
    client_flag=CLIENT_COMPRESS;                /* We will use compression */

  mysql_options(mysql, MYSQL_OPT_CONNECT_TIMEOUT, (char *) &slave_net_timeout);
  mysql_options(mysql, MYSQL_OPT_READ_TIMEOUT, (char *) &slave_net_timeout);

#ifdef HAVE_OPENSSL
  if (mi->ssl)
  {
    mysql_ssl_set(mysql,
                  mi->ssl_key[0]?mi->ssl_key:0,
                  mi->ssl_cert[0]?mi->ssl_cert:0,
                  mi->ssl_ca[0]?mi->ssl_ca:0,
                  mi->ssl_capath[0]?mi->ssl_capath:0,
                  mi->ssl_cipher[0]?mi->ssl_cipher:0);
    mysql_options(mysql, MYSQL_OPT_SSL_VERIFY_SERVER_CERT,
                  &mi->ssl_verify_server_cert);
  }
#endif

  mysql_options(mysql, MYSQL_SET_CHARSET_NAME, default_charset_info->csname);
  /* This one is not strictly needed but we have it here for completeness */
  mysql_options(mysql, MYSQL_SET_CHARSET_DIR, (char *) charsets_dir);

  while (!(slave_was_killed = io_slave_killed(thd,mi)) &&
         (reconnect ? mysql_reconnect(mysql) != 0 :
          mysql_real_connect(mysql, mi->host, mi->user, mi->password, 0,
                             mi->port, 0, client_flag) == 0))
  {
    /* Don't repeat last error */
    if ((int)mysql_errno(mysql) != last_errno)
    {
      last_errno=mysql_errno(mysql);
      suppress_warnings= 0;
      mi->report(ERROR_LEVEL, last_errno,
                 "error %s to master '%s@%s:%d'"
                 " - retry-time: %d  retries: %lu",
                 (reconnect ? "reconnecting" : "connecting"),
                 mi->user, mi->host, mi->port,
                 mi->connect_retry, master_retry_count);
    }
    /*
      By default we try forever. The reason is that failure will trigger
      master election, so if the user did not set master_retry_count we
      do not want to have election triggered on the first failure to
      connect
    */
    if (++err_count == master_retry_count)
    {
      slave_was_killed=1;
      if (reconnect)
        change_rpl_status(RPL_ACTIVE_SLAVE,RPL_LOST_SOLDIER);
      break;
    }
    safe_sleep(thd,mi->connect_retry,(CHECK_KILLED_FUNC)io_slave_killed,
               (void*)mi);
  }

  if (!slave_was_killed)
  {
    mi->clear_error();
    if (reconnect)
    {
      if (!suppress_warnings && global_system_variables.log_warnings)
        sql_print_information("Slave: connected to master '%s@%s:%d',\
replication resumed in log '%s' at position %s", mi->user,
                        mi->host, mi->port,
                        IO_RPL_LOG_NAME,
                        llstr(mi->master_log_pos,llbuff));
    }
    else
    {
      change_rpl_status(RPL_IDLE_SLAVE,RPL_ACTIVE_SLAVE);
      general_log_print(thd, COM_CONNECT_OUT, "%s@%s:%d",
                        mi->user, mi->host, mi->port);
    }
#ifdef SIGNAL_WITH_VIO_CLOSE
    thd->set_active_vio(mysql->net.vio);
#endif
  }
  mysql->reconnect= 1;
  DBUG_PRINT("exit",("slave_was_killed: %d", slave_was_killed));
  DBUG_RETURN(slave_was_killed);
}


/*
  safe_reconnect()

  IMPLEMENTATION
    Try to connect until successful or slave killed or we have retried
    master_retry_count times
*/

static int safe_reconnect(THD* thd, MYSQL* mysql, Master_info* mi,
                          bool suppress_warnings)
{
  DBUG_ENTER("safe_reconnect");
  DBUG_RETURN(connect_to_master(thd, mysql, mi, 1, suppress_warnings));
}


MYSQL *rpl_connect_master(MYSQL *mysql)
{
  THD *thd= current_thd;
  Master_info *mi= my_pthread_getspecific_ptr(Master_info*, RPL_MASTER_INFO);
  if (!mi)
  {
    sql_print_error("'rpl_connect_master' must be called in slave I/O thread context.");
    return NULL;
  }

  bool allocated= false;
  
  if (!mysql)
  {
    if(!(mysql= mysql_init(NULL)))
      return NULL;
    allocated= true;
  }

  /*
    XXX: copied from connect_to_master, this function should not
    change the slave status, so we cannot use connect_to_master
    directly
    
    TODO: make this part a seperate function to eliminate duplication
  */
  mysql_options(mysql, MYSQL_OPT_CONNECT_TIMEOUT, (char *) &slave_net_timeout);
  mysql_options(mysql, MYSQL_OPT_READ_TIMEOUT, (char *) &slave_net_timeout);

#ifdef HAVE_OPENSSL
  if (mi->ssl)
  {
    mysql_ssl_set(mysql,
                  mi->ssl_key[0]?mi->ssl_key:0,
                  mi->ssl_cert[0]?mi->ssl_cert:0,
                  mi->ssl_ca[0]?mi->ssl_ca:0,
                  mi->ssl_capath[0]?mi->ssl_capath:0,
                  mi->ssl_cipher[0]?mi->ssl_cipher:0);
    mysql_options(mysql, MYSQL_OPT_SSL_VERIFY_SERVER_CERT,
                  &mi->ssl_verify_server_cert);
  }
#endif

  mysql_options(mysql, MYSQL_SET_CHARSET_NAME, default_charset_info->csname);
  /* This one is not strictly needed but we have it here for completeness */
  mysql_options(mysql, MYSQL_SET_CHARSET_DIR, (char *) charsets_dir);

  if (io_slave_killed(thd, mi)
      || !mysql_real_connect(mysql, mi->host, mi->user, mi->password, 0,
                             mi->port, 0, 0))
  {
    if (allocated)
      mysql_close(mysql);                       // this will free the object
    return NULL;
  }
  return mysql;
}

/*
  Called when we notice that the current "hot" log got rotated under our feet.
*/

static IO_CACHE *reopen_relay_log(Relay_log_info *rli, const char **errmsg)
{
  DBUG_ENTER("reopen_relay_log");
  DBUG_ASSERT(rli->cur_log != &rli->cache_buf);
  DBUG_ASSERT(rli->cur_log_fd == -1);

  IO_CACHE *cur_log = rli->cur_log=&rli->cache_buf;
  if ((rli->cur_log_fd=open_binlog(cur_log,rli->event_relay_log_name,
                                   errmsg)) <0)
    DBUG_RETURN(0);
  /*
    We want to start exactly where we was before:
    relay_log_pos       Current log pos
    pending             Number of bytes already processed from the event
  */
  rli->event_relay_log_pos= max(rli->event_relay_log_pos, BIN_LOG_HEADER_SIZE);
  my_b_seek(cur_log,rli->event_relay_log_pos);
  DBUG_RETURN(cur_log);
}


/**
  Reads next event from the relay log.  Should be called from the
  slave IO thread.

  @param rli Relay_log_info structure for the slave IO thread.

  @return The event read, or NULL on error.  If an error occurs, the
  error is reported through the sql_print_information() or
  sql_print_error() functions.
*/
static Log_event* next_event(Relay_log_info* rli)
{
  Log_event* ev;
  IO_CACHE* cur_log = rli->cur_log;
  pthread_mutex_t *log_lock = rli->relay_log.get_log_lock();
  const char* errmsg=0;
  THD* thd = rli->info_thd;
  DBUG_ENTER("next_event");

  DBUG_ASSERT(thd != 0);

#ifndef DBUG_OFF
  if (abort_slave_event_count && !rli->events_until_exit--)
    DBUG_RETURN(0);
#endif

  /*
    For most operations we need to protect rli members with data_lock,
    so we assume calling function acquired this mutex for us and we will
    hold it for the most of the loop below However, we will release it
    whenever it is worth the hassle,  and in the cases when we go into a
    pthread_cond_wait() with the non-data_lock mutex
  */
  safe_mutex_assert_owner(&rli->data_lock);

  while (!sql_slave_killed(thd,rli))
  {
    /*
      We can have two kinds of log reading:
      hot_log:
        rli->cur_log points at the IO_CACHE of relay_log, which
        is actively being updated by the I/O thread. We need to be careful
        in this case and make sure that we are not looking at a stale log that
        has already been rotated. If it has been, we reopen the log.

      The other case is much simpler:
        We just have a read only log that nobody else will be updating.
    */
    bool hot_log;
    if ((hot_log = (cur_log != &rli->cache_buf)))
    {
      DBUG_ASSERT(rli->cur_log_fd == -1); // foreign descriptor
      pthread_mutex_lock(log_lock);

      /*
        Reading xxx_file_id is safe because the log will only
        be rotated when we hold relay_log.LOCK_log
      */
      if (rli->relay_log.get_open_count() != rli->cur_log_old_open_count)
      {
        // The master has switched to a new log file; Reopen the old log file
        cur_log=reopen_relay_log(rli, &errmsg);
        pthread_mutex_unlock(log_lock);
        if (!cur_log)                           // No more log files
          goto err;
        hot_log=0;                              // Using old binary log
      }
    }
    /* 
      As there is no guarantee that the relay is open (for example, an I/O
      error during a write by the slave I/O thread may have closed it), we
      have to test it.
    */
    if (!my_b_inited(cur_log))
      goto err;
#ifndef DBUG_OFF
    {
      /* This is an assertion which sometimes fails, let's try to track it */
      char llbuf1[22], llbuf2[22];
      DBUG_PRINT("info", ("my_b_tell(cur_log)=%s rli->event_relay_log_pos=%s",
                          llstr(my_b_tell(cur_log),llbuf1),
                          llstr(rli->event_relay_log_pos,llbuf2)));
      DBUG_ASSERT(my_b_tell(cur_log) >= BIN_LOG_HEADER_SIZE);
      DBUG_ASSERT(my_b_tell(cur_log) == rli->event_relay_log_pos);
    }
#endif
    /*
      Relay log is always in new format - if the master is 3.23, the
      I/O thread will convert the format for us.
      A problem: the description event may be in a previous relay log. So if
      the slave has been shutdown meanwhile, we would have to look in old relay
      logs, which may even have been deleted. So we need to write this
      description event at the beginning of the relay log.
      When the relay log is created when the I/O thread starts, easy: the
      master will send the description event and we will queue it.
      But if the relay log is created by new_file(): then the solution is:
      MYSQL_BIN_LOG::open() will write the buffered description event.
    */
    if ((ev=Log_event::read_log_event(cur_log,0,
                                      rli->relay_log.description_event_for_exec)))

    {
      DBUG_ASSERT(thd==rli->info_thd);
      /*
        read it while we have a lock, to avoid a mutex lock in
        inc_event_relay_log_pos()
      */
      rli->future_event_relay_log_pos= my_b_tell(cur_log);
      if (hot_log)
        pthread_mutex_unlock(log_lock);
      DBUG_RETURN(ev);
    }
    DBUG_ASSERT(thd==rli->info_thd);
    if (opt_reckless_slave)                     // For mysql-test
      cur_log->error = 0;
    if (cur_log->error < 0)
    {
      errmsg = "slave SQL thread aborted because of I/O error";
      if (hot_log)
        pthread_mutex_unlock(log_lock);
      goto err;
    }
    if (!cur_log->error) /* EOF */
    {
      /*
        On a hot log, EOF means that there are no more updates to
        process and we must block until I/O thread adds some and
        signals us to continue
      */
      if (hot_log)
      {
        /*
          We say in Seconds_Behind_Master that we have "caught up". Note that
          for example if network link is broken but I/O slave thread hasn't
          noticed it (slave_net_timeout not elapsed), then we'll say "caught
          up" whereas we're not really caught up. Fixing that would require
          internally cutting timeout in smaller pieces in network read, no
          thanks. Another example: SQL has caught up on I/O, now I/O has read
          a new event and is queuing it; the false "0" will exist until SQL
          finishes executing the new event; it will be look abnormal only if
          the events have old timestamps (then you get "many", 0, "many").

          Transient phases like this can be fixed with implemeting
          Heartbeat event which provides the slave the status of the
          master at time the master does not have any new update to send.
          Seconds_Behind_Master would be zero only when master has no
          more updates in binlog for slave. The heartbeat can be sent
          in a (small) fraction of slave_net_timeout. Until it's done
          rli->last_master_timestamp is temporarely (for time of
          waiting for the following event) reset whenever EOF is
          reached.
        */
        time_t save_timestamp= rli->last_master_timestamp;
        rli->last_master_timestamp= 0;

        DBUG_ASSERT(rli->relay_log.get_open_count() ==
                    rli->cur_log_old_open_count);

        if (rli->ign_master_log_name_end[0])
        {
          /* We generate and return a Rotate, to make our positions advance */
          DBUG_PRINT("info",("seeing an ignored end segment"));
          ev= new Rotate_log_event(rli->ign_master_log_name_end,
                                   0, rli->ign_master_log_pos_end,
                                   Rotate_log_event::DUP_NAME);
          rli->ign_master_log_name_end[0]= 0;
          pthread_mutex_unlock(log_lock);
          if (unlikely(!ev))
          {
            errmsg= "Slave SQL thread failed to create a Rotate event "
              "(out of memory?), SHOW SLAVE STATUS may be inaccurate";
            goto err;
          }
          ev->server_id= 0; // don't be ignored by slave SQL thread
          DBUG_RETURN(ev);
        }

        /*
          We can, and should release data_lock while we are waiting for
          update. If we do not, show slave status will block
        */
        pthread_mutex_unlock(&rli->data_lock);

        /*
          Possible deadlock :
          - the I/O thread has reached log_space_limit
          - the SQL thread has read all relay logs, but cannot purge for some
          reason:
            * it has already purged all logs except the current one
            * there are other logs than the current one but they're involved in
            a transaction that finishes in the current one (or is not finished)
          Solution :
          Wake up the possibly waiting I/O thread, and set a boolean asking
          the I/O thread to temporarily ignore the log_space_limit
          constraint, because we do not want the I/O thread to block because of
          space (it's ok if it blocks for any other reason (e.g. because the
          master does not send anything). Then the I/O thread stops waiting
          and reads more events.
          The SQL thread decides when the I/O thread should take log_space_limit
          into account again : ignore_log_space_limit is reset to 0
          in purge_first_log (when the SQL thread purges the just-read relay
          log), and also when the SQL thread starts. We should also reset
          ignore_log_space_limit to 0 when the user does RESET SLAVE, but in
          fact, no need as RESET SLAVE requires that the slave
          be stopped, and the SQL thread sets ignore_log_space_limit to 0 when
          it stops.
        */
        pthread_mutex_lock(&rli->log_space_lock);
        // prevent the I/O thread from blocking next times
        rli->ignore_log_space_limit= 1;
        /*
          If the I/O thread is blocked, unblock it.  Ok to broadcast
          after unlock, because the mutex is only destroyed in
          ~Relay_log_info(), i.e. when rli is destroyed, and rli will
          not be destroyed before we exit the present function.
        */
        pthread_mutex_unlock(&rli->log_space_lock);
        pthread_cond_broadcast(&rli->log_space_cond);
        // Note that wait_for_update_relay_log unlocks lock_log !
        rli->relay_log.wait_for_update_relay_log(rli->info_thd);
        // re-acquire data lock since we released it earlier
        pthread_mutex_lock(&rli->data_lock);
        rli->last_master_timestamp= save_timestamp;
        continue;
      }
      /*
        If the log was not hot, we need to move to the next log in
        sequence. The next log could be hot or cold, we deal with both
        cases separately after doing some common initialization
      */
      end_io_cache(cur_log);
      DBUG_ASSERT(rli->cur_log_fd >= 0);
      my_close(rli->cur_log_fd, MYF(MY_WME));
      rli->cur_log_fd = -1;

      if (relay_log_purge)
      {
        /*
          purge_first_log will properly set up relay log coordinates in rli.
          If the group's coordinates are equal to the event's coordinates
          (i.e. the relay log was not rotated in the middle of a group),
          we can purge this relay log too.
          We do ulonglong and string comparisons, this may be slow but
          - purging the last relay log is nice (it can save 1GB of disk), so we
          like to detect the case where we can do it, and given this,
          - I see no better detection method
          - purge_first_log is not called that often
        */
        if (rli->relay_log.purge_first_log
            (rli,
             rli->group_relay_log_pos == rli->event_relay_log_pos
             && !strcmp(rli->group_relay_log_name,rli->event_relay_log_name)))
        {
          errmsg = "Error purging processed logs";
          goto err;
        }
      }
      else
      {
        /*
          If hot_log is set, then we already have a lock on
          LOCK_log.  If not, we have to get the lock.

          According to Sasha, the only time this code will ever be executed
          is if we are recovering from a bug.
        */
        if (rli->relay_log.find_next_log(&rli->linfo, !hot_log))
        {
          errmsg = "error switching to the next log";
          goto err;
        }
        rli->event_relay_log_pos = BIN_LOG_HEADER_SIZE;
        strmake(rli->event_relay_log_name,rli->linfo.log_file_name,
                sizeof(rli->event_relay_log_name)-1);
        rli->flush_info();
      }

      /*
        Now we want to open this next log. To know if it's a hot log (the one
        being written by the I/O thread now) or a cold log, we can use
        is_active(); if it is hot, we use the I/O cache; if it's cold we open
        the file normally. But if is_active() reports that the log is hot, this
        may change between the test and the consequence of the test. So we may
        open the I/O cache whereas the log is now cold, which is nonsense.
        To guard against this, we need to have LOCK_log.
      */

      DBUG_PRINT("info",("hot_log: %d",hot_log));
      if (!hot_log) /* if hot_log, we already have this mutex */
        pthread_mutex_lock(log_lock);
      if (rli->relay_log.is_active(rli->linfo.log_file_name))
      {
#ifdef EXTRA_DEBUG
        if (global_system_variables.log_warnings)
          sql_print_information("next log '%s' is currently active",
                                rli->linfo.log_file_name);
#endif
        rli->cur_log= cur_log= rli->relay_log.get_log_file();
        rli->cur_log_old_open_count= rli->relay_log.get_open_count();
        DBUG_ASSERT(rli->cur_log_fd == -1);

        /*
          Read pointer has to be at the start since we are the only
          reader.
          We must keep the LOCK_log to read the 4 first bytes, as this is a hot
          log (same as when we call read_log_event() above: for a hot log we
          take the mutex).
        */
        if (check_binlog_magic(cur_log,&errmsg))
        {
          if (!hot_log) pthread_mutex_unlock(log_lock);
          goto err;
        }
        if (!hot_log) pthread_mutex_unlock(log_lock);
        continue;
      }
      if (!hot_log) pthread_mutex_unlock(log_lock);
      /*
        if we get here, the log was not hot, so we will have to open it
        ourselves. We are sure that the log is still not hot now (a log can get
        from hot to cold, but not from cold to hot). No need for LOCK_log.
      */
#ifdef EXTRA_DEBUG
      if (global_system_variables.log_warnings)
        sql_print_information("next log '%s' is not active",
                              rli->linfo.log_file_name);
#endif
      // open_binlog() will check the magic header
      if ((rli->cur_log_fd=open_binlog(cur_log,rli->linfo.log_file_name,
                                       &errmsg)) <0)
        goto err;
    }
    else
    {
      /*
        Read failed with a non-EOF error.
        TODO: come up with something better to handle this error
      */
      if (hot_log)
        pthread_mutex_unlock(log_lock);
      sql_print_error("Slave SQL thread: I/O error reading \
event(errno: %d  cur_log->error: %d)",
                      my_errno,cur_log->error);
      // set read position to the beginning of the event
      my_b_seek(cur_log,rli->event_relay_log_pos);
      /* otherwise, we have had a partial read */
      errmsg = "Aborting slave SQL thread because of partial event read";
      break;                                    // To end of function
    }
  }
  if (!errmsg && global_system_variables.log_warnings)
  {
    sql_print_information("Error reading relay log event: %s",
                          "slave SQL thread was killed");
    DBUG_RETURN(0);
  }

err:
  if (errmsg)
    sql_print_error("Error reading relay log event: %s", errmsg);
  DBUG_RETURN(0);
}

/*
  Rotate a relay log (this is used only by FLUSH LOGS; the automatic rotation
  because of size is simpler because when we do it we already have all relevant
  locks; here we don't, so this function is mainly taking locks).
  Returns nothing as we cannot catch any error (MYSQL_BIN_LOG::new_file()
  is void).
*/

void rotate_relay_log(Master_info* mi)
{
  DBUG_ENTER("rotate_relay_log");
  Relay_log_info* rli= mi->rli;

  DBUG_EXECUTE_IF("crash_before_rotate_relaylog", DBUG_ABORT(););

  /* We don't lock rli->run_lock. This would lead to deadlocks. */
  pthread_mutex_lock(&mi->run_lock);

  /*
     We need to test inited because otherwise, new_file() will attempt to lock
     LOCK_log, which may not be inited (if we're not a slave).
  */
  if (!rli->inited)
  {
    DBUG_PRINT("info", ("rli->inited == 0"));
    goto end;
  }

  /* If the relay log is closed, new_file() will do nothing. */
  rli->relay_log.new_file();

  /*
    We harvest now, because otherwise BIN_LOG_HEADER_SIZE will not immediately
    be counted, so imagine a succession of FLUSH LOGS  and assume the slave
    threads are started:
    relay_log_space decreases by the size of the deleted relay log, but does
    not increase, so flush-after-flush we may become negative, which is wrong.
    Even if this will be corrected as soon as a query is replicated on the
    slave (because the I/O thread will then call harvest_bytes_written() which
    will harvest all these BIN_LOG_HEADER_SIZE we forgot), it may give strange
    output in SHOW SLAVE STATUS meanwhile. So we harvest now.
    If the log is closed, then this will just harvest the last writes, probably
    0 as they probably have been harvested.
  */
  rli->relay_log.harvest_bytes_written(&rli->log_space_total);
end:
  pthread_mutex_unlock(&mi->run_lock);
  DBUG_VOID_RETURN;
}


/**
   Detects, based on master's version (as found in the relay log), if master
   has a certain bug.
   @param rli Relay_log_info which tells the master's version
   @param bug_id Number of the bug as found in bugs.mysql.com
   @param report bool report error message, default TRUE

   @param pred Predicate function that will be called with @c param to
   check for the bug. If the function return @c true, the bug is present,
   otherwise, it is not.

   @param param  State passed to @c pred function.

   @return TRUE if master has the bug, FALSE if it does not.
*/
bool rpl_master_has_bug(const Relay_log_info *rli, uint bug_id, bool report,
                        bool (*pred)(const void *), const void *param)
{
  struct st_version_range_for_one_bug {
    uint        bug_id;
    const uchar introduced_in[3]; // first version with bug
    const uchar fixed_in[3];      // first version with fix
  };
  static struct st_version_range_for_one_bug versions_for_all_bugs[]=
  {
    {24432, { 5, 0, 24 }, { 5, 0, 38 } },
    {24432, { 5, 1, 12 }, { 5, 1, 17 } },
    {33029, { 5, 0,  0 }, { 5, 0, 58 } },
    {33029, { 5, 1,  0 }, { 5, 1, 12 } },
    {37426, { 5, 1,  0 }, { 5, 1, 26 } },
  };
  const uchar *master_ver=
    rli->relay_log.description_event_for_exec->server_version_split;

  DBUG_ASSERT(sizeof(rli->relay_log.description_event_for_exec->server_version_split) == 3);

  for (uint i= 0;
       i < sizeof(versions_for_all_bugs)/sizeof(*versions_for_all_bugs);i++)
  {
    const uchar *introduced_in= versions_for_all_bugs[i].introduced_in,
      *fixed_in= versions_for_all_bugs[i].fixed_in;
    if ((versions_for_all_bugs[i].bug_id == bug_id) &&
        (memcmp(introduced_in, master_ver, 3) <= 0) &&
        (memcmp(fixed_in,      master_ver, 3) >  0) &&
        (pred == NULL || (*pred)(param)))
    {
      if (!report)
	return TRUE;
      // a short message for SHOW SLAVE STATUS (message length constraints)
      my_printf_error(ER_UNKNOWN_ERROR, "master may suffer from"
                      " http://bugs.mysql.com/bug.php?id=%u"
                      " so slave stops; check error log on slave"
                      " for more info", MYF(0), bug_id);
      // a verbose message for the error log
      rli->report(ERROR_LEVEL, ER_UNKNOWN_ERROR,
                  "According to the master's version ('%s'),"
                  " it is probable that master suffers from this bug:"
                      " http://bugs.mysql.com/bug.php?id=%u"
                      " and thus replicating the current binary log event"
                      " may make the slave's data become different from the"
                      " master's data."
                      " To take no risk, slave refuses to replicate"
                      " this event and stops."
                      " We recommend that all updates be stopped on the"
                      " master and slave, that the data of both be"
                      " manually synchronized,"
                      " that master's binary logs be deleted,"
                      " that master be upgraded to a version at least"
                      " equal to '%d.%d.%d'. Then replication can be"
                      " restarted.",
                      rli->relay_log.description_event_for_exec->server_version,
                      bug_id,
                      fixed_in[0], fixed_in[1], fixed_in[2]);
      return TRUE;
    }
  }
  return FALSE;
}

/**
   BUG#33029, For all 5.0 up to 5.0.58 exclusive, and 5.1 up to 5.1.12
   exclusive, if one statement in a SP generated AUTO_INCREMENT value
   by the top statement, all statements after it would be considered
   generated AUTO_INCREMENT value by the top statement, and a
   erroneous INSERT_ID value might be associated with these statement,
   which could cause duplicate entry error and stop the slave.

   Detect buggy master to work around.
 */
bool rpl_master_erroneous_autoinc(THD *thd)
{
  if (active_mi && active_mi->rli->info_thd == thd)
  {
    Relay_log_info *rli= active_mi->rli;
    DBUG_EXECUTE_IF("simulate_bug33029", return TRUE;);
    return rpl_master_has_bug(rli, 33029, FALSE, NULL, NULL);
  }
  return FALSE;
}

#ifdef HAVE_EXPLICIT_TEMPLATE_INSTANTIATION
template class I_List_iterator<i_string>;
template class I_List_iterator<i_string_pair>;
#endif

/**
  @} (end of group Replication)
*/

#endif /* HAVE_REPLICATION */<|MERGE_RESOLUTION|>--- conflicted
+++ resolved
@@ -557,15 +557,9 @@
   {
     DBUG_PRINT("info",("Terminating IO thread"));
     mi->abort_slave=1;
-<<<<<<< HEAD
-    if ((error=terminate_slave_thread(mi->info_thd,io_lock,
+    if ((error=terminate_slave_thread(mi->info_thd, io_lock,
                                       &mi->stop_cond,
                                       &mi->slave_running,
-=======
-    if ((error=terminate_slave_thread(mi->io_thd, io_lock,
-				      &mi->stop_cond,
-				      &mi->slave_running,
->>>>>>> cb690a80
                                       skip_lock)) &&
         !force_all)
       DBUG_RETURN(error);
@@ -573,17 +567,10 @@
   if (thread_mask & (SLAVE_SQL|SLAVE_FORCE_ALL))
   {
     DBUG_PRINT("info",("Terminating SQL thread"));
-<<<<<<< HEAD
     mi->rli->abort_slave=1;
-    if ((error=terminate_slave_thread(mi->rli->info_thd,sql_lock,
+    if ((error=terminate_slave_thread(mi->rli->info_thd, sql_lock,
                                       &mi->rli->stop_cond,
                                       &mi->rli->slave_running,
-=======
-    mi->rli.abort_slave=1;
-    if ((error=terminate_slave_thread(mi->rli.sql_thd, sql_lock,
-				      &mi->rli.stop_cond,
-				      &mi->rli.slave_running,
->>>>>>> cb690a80
                                       skip_lock)) &&
         !force_all)
       DBUG_RETURN(error);
