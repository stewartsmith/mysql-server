# Copyright 2000-2008 MySQL AB, 2008 Sun Microsystems, Inc.
# 
# This program is free software; you can redistribute it and/or modify
# it under the terms of the GNU General Public License as published by
# the Free Software Foundation; version 2 of the License.
# 
# This program is distributed in the hope that it will be useful,
# but WITHOUT ANY WARRANTY; without even the implied warranty of
# MERCHANTABILITY or FITNESS FOR A PARTICULAR PURPOSE.  See the
# GNU General Public License for more details.
# 
# You should have received a copy of the GNU General Public License
# along with this program; see the file COPYING. If not, write to the
# Free Software Foundation, Inc., 51 Franklin St, Fifth Floor, Boston
# MA  02110-1301  USA.

%define mysql_version		@VERSION@

# NOTE: "vendor" is used in upgrade/downgrade check, so you can't
# change these, has to be exactly as is.
%define mysql_old_vendor	MySQL AB
%define mysql_vendor		Sun Microsystems, Inc.

# use "rpmbuild --with static" or "rpm --define '_with_static 1'" (for RPM 3.x)
# to enable static linking (off by default)
%{?_with_static:%define STATIC_BUILD 1}
%{!?_with_static:%define STATIC_BUILD 0}

# use "rpmbuild --with yassl" or "rpm --define '_with_yassl 1'" (for RPM 3.x)
# to build with yaSSL support (off by default)
%{?_with_yassl:%define YASSL_BUILD 1}
%{!?_with_yassl:%define YASSL_BUILD 0}

# use "rpmbuild --with maria" or "rpm --define '_with_maria 1'" (for RPM 3.x)
# to build with maria support (off by default)
%{?_with_maria:%define MARIA_BUILD 1}
%{!?_with_maria:%define MARIA_BUILD 0}

# use "rpmbuild --with cluster" or "rpm --define '_with_cluster 1'" (for RPM 3.x)
# to build with cluster support (off by default)
%{?_with_cluster:%define CLUSTER_BUILD 1}
%{!?_with_cluster:%define CLUSTER_BUILD 0}

%if %{STATIC_BUILD}
%define release 0
%else
%define release 0.glibc23
%endif
%define license GPL
%define mysqld_user	mysql
%define mysqld_group	mysql
%define server_suffix -standard
%define mysqldatadir /var/lib/mysql

# We don't package all files installed into the build root by intention -
# See BUG#998 for details.
%define _unpackaged_files_terminate_build 0

%define see_base For a description of MySQL see the base MySQL RPM or http://www.mysql.com

# On SuSE 9 no separate "debuginfo" package is built. To enable basic
# debugging on that platform, we don't strip binaries on SuSE 9. We
# disable the strip of binaries by redefining the RPM macro
# "__os_install_post" leaving out the script calls that normally does
# this. We do this in all cases, as on platforms where "debuginfo" is
# created, a script "find-debuginfo.sh" will be called that will do
# the strip anyway, part of separating the executable and debug
# information into separate files put into separate packages.
#
# Some references (shows more advanced conditional usage):
# http://www.redhat.com/archives/rpm-list/2001-November/msg00257.html
# http://www.redhat.com/archives/rpm-list/2003-February/msg00275.html
# http://www.redhat.com/archives/rhl-devel-list/2004-January/msg01546.html
# http://lists.opensuse.org/archive/opensuse-commit/2006-May/1171.html

%define __os_install_post /usr/lib/rpm/brp-compress

Name: MySQL
Summary:	MySQL: a very fast and reliable SQL database server
Group:		Applications/Databases
Version:	@MYSQL_NO_DASH_VERSION@
Release:	%{release}
License:	Copyright 2000-2008 MySQL AB, 2008 Sun Microsystems, Inc.  All rights reserved.  Use is subject to license terms.  Under %{license} license as shown in the Description field.
Source:		http://www.mysql.com/Downloads/MySQL-@MYSQL_BASE_VERSION@/mysql-%{mysql_version}.tar.gz
URL:		http://www.mysql.com/
Packager:	Sun Microsystems, Inc. Product Engineering Team <build@mysql.com>
Vendor:		%{mysql_vendor}
Provides:	msqlormysql MySQL-server mysql
BuildRequires: ncurses-devel
Obsoletes:	mysql

# Think about what you use here since the first step is to
# run a rm -rf
BuildRoot:    %{_tmppath}/%{name}-%{version}-build

# From the manual
%description
The MySQL(TM) software delivers a very fast, multi-threaded, multi-user,
and robust SQL (Structured Query Language) database server. MySQL Server
is intended for mission-critical, heavy-load production systems as well
as for embedding into mass-deployed software. MySQL is a trademark of
Sun Microsystems, Inc.

Copyright 2000-2008 MySQL AB, 2008 Sun Microsystems, Inc.  All rights reserved.
Use is subject to license terms.

This software comes with ABSOLUTELY NO WARRANTY. This is free software,
and you are welcome to modify and redistribute it under the GPL license.

The MySQL web site (http://www.mysql.com/) provides the latest
news and information about the MySQL software. Also please see the
documentation and the manual for more information.

%package server
Summary:	MySQL: a very fast and reliable SQL database server
Group:		Applications/Databases
Requires: coreutils grep procps /usr/sbin/useradd /usr/sbin/groupadd /sbin/chkconfig
Provides:	msqlormysql mysql-server mysql MySQL
Obsoletes:	MySQL mysql mysql-server

%description server
The MySQL(TM) software delivers a very fast, multi-threaded, multi-user,
and robust SQL (Structured Query Language) database server. MySQL Server
is intended for mission-critical, heavy-load production systems as well
as for embedding into mass-deployed software. MySQL is a trademark of
Sun Microsystems, Inc.

Copyright 2000-2008 MySQL AB, 2008 Sun Microsystems, Inc.  All rights reserved.
Use is subject to license terms.

This software comes with ABSOLUTELY NO WARRANTY. This is free software,
and you are welcome to modify and redistribute it under the GPL license.

The MySQL web site (http://www.mysql.com/) provides the latest
news and information about the MySQL software. Also please see the
documentation and the manual for more information.

This package includes the MySQL server binary (incl. InnoDB) as well
as related utilities to run and administrate a MySQL server.

If you want to access and work with the database, you have to install
package "MySQL-client" as well!

%package client
Summary: MySQL - Client
Group: Applications/Databases
Obsoletes: mysql-client
Provides: mysql-client

%description client
This package contains the standard MySQL clients and administration tools. 

%{see_base}

%if %{CLUSTER_BUILD}
%package ndb-storage
Summary:	MySQL - ndbcluster storage engine
Group:		Applications/Databases

%description ndb-storage
This package contains the ndbcluster storage engine. 
It is necessary to have this package installed on all 
computers that should store ndbcluster table data.

%{see_base}

%package ndb-management
Summary:	MySQL - ndbcluster storage engine management
Group:		Applications/Databases

%description ndb-management
This package contains ndbcluster storage engine management.
It is necessary to have this package installed on at least 
one computer in the cluster.

%{see_base}

%package ndb-tools
Summary:	MySQL - ndbcluster storage engine basic tools
Group:		Applications/Databases

%description ndb-tools
This package contains ndbcluster storage engine basic tools.

%{see_base}

%package ndb-extra
Summary:	MySQL - ndbcluster storage engine extra tools
Group:		Applications/Databases

%description ndb-extra
This package contains some extra ndbcluster storage engine tools for the advanced user.
They should be used with caution.

%{see_base}
%endif

%package test
Requires: %{name}-client perl-DBI perl
Summary: MySQL - Test suite
Group: Applications/Databases
Provides: mysql-test
Obsoletes: mysql-bench mysql-test
AutoReqProv: no

%description test
This package contains the MySQL regression test suite.

%{see_base}

%package devel
Summary: MySQL - Development header files and libraries
Group: Applications/Databases
Provides: mysql-devel
Obsoletes: mysql-devel

%description devel
This package contains the development header files and libraries
necessary to develop MySQL client applications.

%{see_base}

%package shared
Summary: MySQL - Shared libraries
Group: Applications/Databases

%description shared
This package contains the shared libraries (*.so*) which certain
languages and applications need to dynamically load and use MySQL.

%package embedded
Requires: %{name}-devel
Summary: MySQL - embedded library
Group: Applications/Databases
Obsoletes: mysql-embedded

%description embedded
This package contains the MySQL server as an embedded library.

The embedded MySQL server library makes it possible to run a
full-featured MySQL server inside the client application.
The main benefits are increased speed and more simple management
for embedded applications.

The API is identical for the embedded MySQL version and the
client/server version.

%{see_base}

%prep
# We unpack the source two times, for 'debug' and 'release' build.
%setup -T -a 0 -c -n mysql-%{mysql_version}
mv mysql-%{mysql_version} mysql-debug-%{mysql_version}
%setup -D -T -a 0 -n mysql-%{mysql_version}
mv mysql-%{mysql_version} mysql-release-%{mysql_version}

%build

BuildMySQL() {
# The --enable-assembler simply does nothing on systems that does not
# support assembler speedups.
sh -c  "PATH=\"${MYSQL_BUILD_PATH:-$PATH}\" \
	CC=\"${MYSQL_BUILD_CC:-$CC}\" \
	CXX=\"${MYSQL_BUILD_CXX:-$CXX}\" \
	CFLAGS=\"$CFLAGS\" \
	CXXFLAGS=\"$CXXFLAGS\" \
	LDFLAGS=\"$MYSQL_BUILD_LDFLAGS\" \
	./configure \
 	    $* \
	    --with-mysqld-ldflags='-static' \
	    --with-client-ldflags='-static' \
	    --with-zlib-dir=bundled \
	    --enable-assembler \
	    --enable-local-infile \
	    --with-fast-mutexes \
            --with-mysqld-user=%{mysqld_user} \
            --with-unix-socket-path=/var/lib/mysql/mysql.sock \
	    --with-pic \
            --prefix=/ \
	    --with-extra-charsets=all \
%if %{YASSL_BUILD}
	    --with-ssl \
%endif
            --exec-prefix=%{_exec_prefix} \
            --libexecdir=%{_sbindir} \
            --libdir=%{_libdir} \
            --sysconfdir=%{_sysconfdir} \
            --datadir=%{_datadir} \
            --localstatedir=%{mysqldatadir} \
            --infodir=%{_infodir} \
            --includedir=%{_includedir} \
            --mandir=%{_mandir} \
	    --enable-thread-safe-client \
	    --with-readline \
		--with-innodb \
%if %{CLUSTER_BUILD}
		--with-ndbcluster \
%else
		--without-ndbcluster \
%endif
		--with-archive-storage-engine \
		--with-csv-storage-engine \
		--with-blackhole-storage-engine \
		--with-federated-storage-engine \
		--with-partition \
		--with-big-tables \
		--enable-shared \
		"
 make
}

# Use our own copy of glibc

OTHER_LIBC_DIR=/usr/local/mysql-glibc
USE_OTHER_LIBC_DIR=""
if test -d "$OTHER_LIBC_DIR"
then
  USE_OTHER_LIBC_DIR="--with-other-libc=$OTHER_LIBC_DIR"
fi

# Use the build root for temporary storage of the shared libraries.

RBR=$RPM_BUILD_ROOT

# Clean up the BuildRoot first
[ "$RBR" != "/" ] && [ -d $RBR ] && rm -rf $RBR;
mkdir -p $RBR%{_libdir}/mysql

#
# Use MYSQL_BUILD_PATH so that we can use a dedicated version of gcc
#
PATH=${MYSQL_BUILD_PATH:-/bin:/usr/bin}
export PATH

# Use gcc for C and C++ code (to avoid a dependency on libstdc++ and
# including exceptions into the code
if [ -z "$CXX" -a -z "$CC" ]
then
	export CC="gcc"
	export CXX="gcc"
fi

# Prepare compiler flags
CFLAGS=${MYSQL_BUILD_CFLAGS:-$RPM_OPT_FLAGS}
CXXFLAGS=${MYSQL_BUILD_CXXFLAGS:-$RPM_OPT_FLAGS -felide-constructors -fno-exceptions -fno-rtti }

##############################################################################
#
#  Build the debug version
#
##############################################################################

(
# We are in a subshell, so we can modify variables just for one run.
CFLAGS=`echo   " $CFLAGS "   | \
    sed -e 's/ -O[0-9]* / /' -e 's/ -unroll2 / /' -e 's/ -ip / /' \
        -e 's/^ //' -e 's/ $//'`
CXXFLAGS=`echo " $CXXFLAGS " | \
    sed -e 's/ -O[0-9]* / /' -e 's/ -unroll2 / /' -e 's/ -ip / /' \
        -e 's/^ //' -e 's/ $//'`

# Add -g and --with-debug.
cd mysql-debug-%{mysql_version} &&
CFLAGS="$CFLAGS" \
CXXFLAGS="$CXXFLAGS" \
<<<<<<< HEAD
BuildMySQL "--enable-shared \
		--with-debug \
		--with-innodb \
%if %{CLUSTER_BUILD}
		--with-ndbcluster \
%else
		--without-ndbcluster \
%endif
		--with-archive-storage-engine \
		--with-csv-storage-engine \
		--with-blackhole-storage-engine \
		--with-federated-storage-engine \
%ifarch i386 x86_64
		--with-falcon \
%else
		--without-falcon \
%endif
%if %{MARIA_BUILD}
		--with-plugin-maria \
		--with-maria-tmp-tables \
%endif
		--with-partition \
		--with-big-tables \
		--with-comment=\"MySQL Community Server - Debug (GPL)\"")
=======
BuildMySQL "\
		--with-debug \
		--with-comment=\"MySQL Community Server - Debug (%{license})\"")
>>>>>>> 7a369e1d

# We might want to save the config log file
if test -n "$MYSQL_DEBUGCONFLOG_DEST"
then
  cp -fp mysql-debug-%{mysql_version}/config.log "$MYSQL_DEBUGCONFLOG_DEST"
fi

(cd mysql-debug-%{mysql_version} ; make test-bt-debug)

##############################################################################
#
#  Build the release binary
#
##############################################################################

(cd mysql-release-%{mysql_version} &&
CFLAGS="$CFLAGS" \
CXXFLAGS="$CXXFLAGS" \
<<<<<<< HEAD
BuildMySQL "--enable-shared \
		--with-innodb \
%if %{CLUSTER_BUILD}
		--with-ndbcluster \
%else
		--without-ndbcluster \
%endif
		--with-archive-storage-engine \
		--with-csv-storage-engine \
		--with-blackhole-storage-engine \
		--with-federated-storage-engine \
%ifarch i386 x86_64
		--with-falcon \
%else
		--without-falcon \
%endif
%if %{MARIA_BUILD}
		--with-plugin-maria \
		--with-maria-tmp-tables \
%endif
		--with-partition \
		--with-embedded-server \
		--with-big-tables \
		--with-comment=\"MySQL Community Server (GPL)\"")
=======
BuildMySQL "\
		--with-embedded-server \
		--with-comment=\"MySQL Community Server (%{license})\"")
>>>>>>> 7a369e1d
# We might want to save the config log file
if test -n "$MYSQL_CONFLOG_DEST"
then
  cp -fp  mysql-release-%{mysql_version}/config.log "$MYSQL_CONFLOG_DEST"
fi

(cd mysql-release-%{mysql_version} ; make test-bt)

##############################################################################

# Include libgcc.a in the devel subpackage (BUG 4921)
if expr "$CC" : ".*gcc.*" > /dev/null ;
then
  libgcc=`$CC $CFLAGS --print-libgcc-file`
  if [ -f $libgcc ]
  then
    %define have_libgcc 1
    install -m 644 $libgcc $RBR%{_libdir}/mysql/libmygcc.a
  fi
fi

##############################################################################

%install
RBR=$RPM_BUILD_ROOT
MBD=$RPM_BUILD_DIR/mysql-%{mysql_version}/mysql-release-%{mysql_version}

# Ensure that needed directories exists
install -d $RBR%{_sysconfdir}/{logrotate.d,init.d}
install -d $RBR%{mysqldatadir}/mysql
install -d $RBR%{_datadir}/mysql-test
install -d $RBR%{_includedir}
install -d $RBR%{_libdir}
install -d $RBR%{_mandir}
install -d $RBR%{_sbindir}


# Install all binaries 
(cd $MBD && make install DESTDIR=$RBR benchdir_root=%{_datadir})
# Old packages put shared libs in %{_libdir}/ (not %{_libdir}/mysql), so do
# the same here.
mv $RBR/%{_libdir}/mysql/*.so* $RBR/%{_libdir}/

# install "mysqld-debug"
$MBD/libtool --mode=execute install -m 755 \
                 $RPM_BUILD_DIR/mysql-%{mysql_version}/mysql-debug-%{mysql_version}/sql/mysqld \
                 $RBR%{_sbindir}/mysqld-debug

# install saved perror binary with NDB support (BUG#13740)
install -m 755 $MBD/extra/perror $RBR%{_bindir}/perror

# Install logrotate and autostart
install -m 644 $MBD/support-files/mysql-log-rotate $RBR%{_sysconfdir}/logrotate.d/mysql
install -m 755 $MBD/support-files/mysql.server $RBR%{_sysconfdir}/init.d/mysql

# Install embedded server library in the build root
install -m 644 $MBD/libmysqld/libmysqld.a $RBR%{_libdir}/mysql/

# in RPMs, it is unlikely that anybody should use "sql-bench"
rm -fr $RBR%{_datadir}/sql-bench

# Create a symlink "rcmysql", pointing to the init.script. SuSE users
# will appreciate that, as all services usually offer this.
ln -s %{_sysconfdir}/init.d/mysql $RPM_BUILD_ROOT%{_sbindir}/rcmysql

# Touch the place where the my.cnf config file might be located.
# Just to make sure it's in the file list and marked as a config file.
touch $RBR%{_sysconfdir}/my.cnf

%pre server
# Check if we can safely upgrade.  An upgrade is only safe if it's from one
# of our RPMs in the same version family.

installed=`rpm -q --whatprovides mysql-server 2> /dev/null`
if [ $? -eq 0 -a -n "$installed" ]; then
  vendor=`rpm -q --queryformat='%{VENDOR}' "$installed" 2>&1`
  version=`rpm -q --queryformat='%{VERSION}' "$installed" 2>&1`
  myoldvendor='%{mysql_old_vendor}'
  myvendor='%{mysql_vendor}'
  myversion='%{mysql_version}'

  old_family=`echo $version   | sed -n -e 's,^\([1-9][0-9]*\.[0-9][0-9]*\)\..*$,\1,p'`
  new_family=`echo $myversion | sed -n -e 's,^\([1-9][0-9]*\.[0-9][0-9]*\)\..*$,\1,p'`

  [ -z "$vendor" ] && vendor='<unknown>'
  [ -z "$old_family" ] && old_family="<unrecognized version $version>"
  [ -z "$new_family" ] && new_family="<bad package specification: version $myversion>"

  error_text=
  if [ "$vendor" != "$myoldvendor" -a "$vendor" != "$myvendor" ]; then
    error_text="$error_text
The current MySQL server package is provided by a different
vendor ($vendor) than $myoldvendor or $myvendor.
Some files may be installed to different locations, including log
files and the service startup script in %{_sysconfdir}/init.d/.
"
  fi

  if [ "$old_family" != "$new_family" ]; then
    error_text="$error_text
Upgrading directly from MySQL $old_family to MySQL $new_family may not
be safe in all cases.  A manual dump and restore using mysqldump is
recommended.  It is important to review the MySQL manual's Upgrading
section for version-specific incompatibilities.
"
  fi

  if [ -n "$error_text" ]; then
    cat <<HERE >&2

******************************************************************
A MySQL server package ($installed) is installed.
$error_text
A manual upgrade is required.

- Ensure that you have a complete, working backup of your data and my.cnf
  files
- Shut down the MySQL server cleanly
- Remove the existing MySQL packages.  Usually this command will
  list the packages you should remove:
  rpm -qa | grep -i '^mysql-'

  You may choose to use 'rpm --nodeps -ev <package-name>' to remove
  the package which contains the mysqlclient shared library.  The
  library will be reinstalled by the MySQL-shared-compat package.
- Install the new MySQL packages supplied by $myvendor
- Ensure that the MySQL server is started
- Run the 'mysql_upgrade' program

This is a brief description of the upgrade process.  Important details
can be found in the MySQL manual, in the Upgrading section.
******************************************************************
HERE
    exit 1
  fi
fi

# Shut down a previously installed server first
if test -x %{_sysconfdir}/init.d/mysql
then
  %{_sysconfdir}/init.d/mysql stop > /dev/null 2>&1
  echo "Giving mysqld a couple of seconds to exit nicely"
  sleep 5
elif test -x %{_sysconfdir}/rc.d/init.d/mysql
then
  %{_sysconfdir}/rc.d/init.d/mysql stop > /dev/null 2>&1
  echo "Giving mysqld a couple of seconds to exit nicely"
  sleep 5
fi

%post server
mysql_datadir=%{mysqldatadir}

# Create data directory if needed
if test ! -d $mysql_datadir; then mkdir -m 755 $mysql_datadir; fi
if test ! -d $mysql_datadir/mysql; then mkdir $mysql_datadir/mysql; fi
if test ! -d $mysql_datadir/test; then mkdir $mysql_datadir/test; fi

# Make MySQL start/shutdown automatically when the machine does it.
# use insserv for older SuSE Linux versions
if test -x /sbin/insserv
then
	/sbin/insserv %{_sysconfdir}/init.d/mysql
# use chkconfig on Red Hat and newer SuSE releases
elif test -x /sbin/chkconfig
then
	/sbin/chkconfig --add mysql
fi

# Create a MySQL user and group. Do not report any problems if it already
# exists.
groupadd -r %{mysqld_group} 2> /dev/null || true
useradd -M -r -d $mysql_datadir -s /bin/bash -c "MySQL server" -g %{mysqld_group} %{mysqld_user} 2> /dev/null || true 
# The user may already exist, make sure it has the proper group nevertheless (BUG#12823)
usermod -g %{mysqld_group} %{mysqld_user} 2> /dev/null || true

# Change permissions so that the user that will run the MySQL daemon
# owns all database files.
chown -R %{mysqld_user}:%{mysqld_group} $mysql_datadir

# Initiate databases if needed
%{_bindir}/mysql_install_db --rpm --user=%{mysqld_user}

# Upgrade databases if needed would go here - but it cannot be automated yet

# Change permissions again to fix any new files.
chown -R %{mysqld_user}:%{mysqld_group} $mysql_datadir

# Fix permissions for the permission database so that only the user
# can read them.
chmod -R og-rw $mysql_datadir/mysql

# Restart in the same way that mysqld will be started normally.
%{_sysconfdir}/init.d/mysql start

# Allow mysqld_safe to start mysqld and print a message before we exit
sleep 2

#echo "Thank you for installing the MySQL Community Server! For Production
#systems, we recommend MySQL Enterprise, which contains enterprise-ready
#software, intelligent advisory services, and full production support with
#scheduled service packs and more.  Visit www.mysql.com/enterprise for more
#information." 

%if %{CLUSTER_BUILD}
%post ndb-storage
mysql_clusterdir=/var/lib/mysql-cluster

# Create cluster directory if needed
if test ! -d $mysql_clusterdir; then mkdir -m 755 $mysql_clusterdir; fi
%endif

%preun server
if test $1 = 0
then
  # Stop MySQL before uninstalling it
  if test -x %{_sysconfdir}/init.d/mysql
  then
    %{_sysconfdir}/init.d/mysql stop > /dev/null

    # Remove autostart of mysql
    # for older SuSE Linux versions
    if test -x /sbin/insserv
    then
      /sbin/insserv -r %{_sysconfdir}/init.d/mysql
    # use chkconfig on Red Hat and newer SuSE releases
    elif test -x /sbin/chkconfig
    then
      /sbin/chkconfig --del mysql
    fi
  fi
fi

# We do not remove the mysql user since it may still own a lot of
# database files.

# Clean up the BuildRoot
%clean
[ "$RPM_BUILD_ROOT" != "/" ] && [ -d $RPM_BUILD_ROOT ] && rm -rf $RPM_BUILD_ROOT;

%files server
%defattr(-,root,root,0755)

%doc mysql-release-%{mysql_version}/COPYING mysql-release-%{mysql_version}/README 
%doc mysql-release-%{mysql_version}/support-files/my-*.cnf
%if %{CLUSTER_BUILD}
%doc mysql-release-%{mysql_version}/support-files/ndb-*.ini
%endif

%doc %attr(644, root, root) %{_infodir}/mysql.info*

%doc %attr(644, root, man) %{_mandir}/man1/innochecksum.1*
%doc %attr(644, root, man) %{_mandir}/man1/my_print_defaults.1*
%doc %attr(644, root, man) %{_mandir}/man1/myisam_ftdump.1*
%doc %attr(644, root, man) %{_mandir}/man1/myisamchk.1*
%doc %attr(644, root, man) %{_mandir}/man1/myisamlog.1*
%doc %attr(644, root, man) %{_mandir}/man1/myisampack.1*
%doc %attr(644, root, man) %{_mandir}/man8/mysqld.8*
%doc %attr(644, root, man) %{_mandir}/man1/mysqld_multi.1*
%doc %attr(644, root, man) %{_mandir}/man1/mysqld_safe.1*
%doc %attr(644, root, man) %{_mandir}/man1/mysql_fix_privilege_tables.1*
%doc %attr(644, root, man) %{_mandir}/man1/mysql_install_db.1*
%doc %attr(644, root, man) %{_mandir}/man1/mysql_upgrade.1*
%doc %attr(644, root, man) %{_mandir}/man1/mysqlhotcopy.1*
%doc %attr(644, root, man) %{_mandir}/man1/mysqlman.1*
%doc %attr(644, root, man) %{_mandir}/man1/mysql.server.1*
%doc %attr(644, root, man) %{_mandir}/man1/mysqltest.1*
%doc %attr(644, root, man) %{_mandir}/man1/mysql_tzinfo_to_sql.1*
%doc %attr(644, root, man) %{_mandir}/man1/mysql_zap.1*
%doc %attr(644, root, man) %{_mandir}/man1/mysqlbug.1*
%doc %attr(644, root, man) %{_mandir}/man1/perror.1*
%doc %attr(644, root, man) %{_mandir}/man1/replace.1*

%ghost %config(noreplace,missingok) %{_sysconfdir}/my.cnf

%attr(755, root, root) %{_bindir}/innochecksum
%attr(755, root, root) %{_bindir}/my_print_defaults
%attr(755, root, root) %{_bindir}/myisam_ftdump
%attr(755, root, root) %{_bindir}/myisamchk
%attr(755, root, root) %{_bindir}/myisamlog
%attr(755, root, root) %{_bindir}/myisampack
%attr(755, root, root) %{_bindir}/mysql_convert_table_format
%attr(755, root, root) %{_bindir}/mysql_fix_extensions
%attr(755, root, root) %{_bindir}/mysql_fix_privilege_tables
%attr(755, root, root) %{_bindir}/mysql_install_db
%attr(755, root, root) %{_bindir}/mysql_secure_installation
%attr(755, root, root) %{_bindir}/mysql_setpermission
%attr(755, root, root) %{_bindir}/mysql_tzinfo_to_sql
%attr(755, root, root) %{_bindir}/mysql_upgrade
%attr(755, root, root) %{_bindir}/mysql_zap
%attr(755, root, root) %{_bindir}/mysqlbug
%attr(755, root, root) %{_bindir}/mysqld_multi
%attr(755, root, root) %{_bindir}/mysqld_safe
%attr(755, root, root) %{_bindir}/mysqldumpslow
%attr(755, root, root) %{_bindir}/mysqlhotcopy
%attr(755, root, root) %{_bindir}/mysqltest
%attr(755, root, root) %{_bindir}/perror
%attr(755, root, root) %{_bindir}/replace
%attr(755, root, root) %{_bindir}/resolve_stack_dump
%attr(755, root, root) %{_bindir}/resolveip

%attr(755, root, root) %{_sbindir}/mysqld
%attr(755, root, root) %{_sbindir}/mysqld-debug
%attr(755, root, root) %{_sbindir}/rcmysql

%attr(644, root, root) %config(noreplace,missingok) %{_sysconfdir}/logrotate.d/mysql
%attr(755, root, root) %{_sysconfdir}/init.d/mysql

%attr(755, root, root) %{_datadir}/mysql/

%files client
%defattr(-, root, root, 0755)
%attr(755, root, root) %{_bindir}/msql2mysql
%attr(755, root, root) %{_bindir}/mysql
%attr(755, root, root) %{_bindir}/mysql_find_rows
%attr(755, root, root) %{_bindir}/mysql_upgrade_shell
%attr(755, root, root) %{_bindir}/mysql_waitpid
%attr(755, root, root) %{_bindir}/mysqlaccess
%attr(755, root, root) %{_bindir}/mysqladmin
%attr(755, root, root) %{_bindir}/mysqlbinlog
%attr(755, root, root) %{_bindir}/mysqlcheck
%attr(755, root, root) %{_bindir}/mysqldump
%attr(755, root, root) %{_bindir}/mysqlimport
%attr(755, root, root) %{_bindir}/mysqlshow
%attr(755, root, root) %{_bindir}/mysqlslap

%doc %attr(644, root, man) %{_mandir}/man1/msql2mysql.1*
%doc %attr(644, root, man) %{_mandir}/man1/mysql.1*
%doc %attr(644, root, man) %{_mandir}/man1/mysql_find_rows.1*
%doc %attr(644, root, man) %{_mandir}/man1/mysqlaccess.1*
%doc %attr(644, root, man) %{_mandir}/man1/mysqladmin.1*
%doc %attr(644, root, man) %{_mandir}/man1/mysqlbinlog.1*
%doc %attr(644, root, man) %{_mandir}/man1/mysqlcheck.1*
%doc %attr(644, root, man) %{_mandir}/man1/mysqldump.1*
%doc %attr(644, root, man) %{_mandir}/man1/mysqlimport.1*
%doc %attr(644, root, man) %{_mandir}/man1/mysqlshow.1*
%doc %attr(644, root, man) %{_mandir}/man1/mysqlslap.1*

%post shared
/sbin/ldconfig

%postun shared
/sbin/ldconfig

%if %{CLUSTER_BUILD}
%files ndb-storage
%defattr(-,root,root,0755)
%attr(755, root, root) %{_sbindir}/ndbd
%doc %attr(644, root, man) %{_mandir}/man8/ndbd.8*

%files ndb-management
%defattr(-,root,root,0755)
%attr(755, root, root) %{_sbindir}/ndb_mgmd
%doc %attr(644, root, man) %{_mandir}/man8/ndb_mgmd.8*

%files ndb-tools
%defattr(-,root,root,0755)
%attr(755, root, root) %{_bindir}/ndb_config
%attr(755, root, root) %{_bindir}/ndb_desc
%attr(755, root, root) %{_bindir}/ndb_error_reporter
%attr(755, root, root) %{_bindir}/ndb_mgm
%attr(755, root, root) %{_bindir}/ndb_print_backup_file
%attr(755, root, root) %{_bindir}/ndb_print_schema_file
%attr(755, root, root) %{_bindir}/ndb_print_sys_file
%attr(755, root, root) %{_bindir}/ndb_restore
%attr(755, root, root) %{_bindir}/ndb_select_all
%attr(755, root, root) %{_bindir}/ndb_select_count
%attr(755, root, root) %{_bindir}/ndb_show_tables
%attr(755, root, root) %{_bindir}/ndb_size.pl
%attr(755, root, root) %{_bindir}/ndb_test_platform
%attr(755, root, root) %{_bindir}/ndb_waiter
%doc %attr(644, root, man) %{_mandir}/man1/ndb_config.1*
%doc %attr(644, root, man) %{_mandir}/man1/ndb_desc.1*
%doc %attr(644, root, man) %{_mandir}/man1/ndb_error_reporter.1*
%doc %attr(644, root, man) %{_mandir}/man1/ndb_mgm.1*
%doc %attr(644, root, man) %{_mandir}/man1/ndb_restore.1*
%doc %attr(644, root, man) %{_mandir}/man1/ndb_print_backup_file.1*
%doc %attr(644, root, man) %{_mandir}/man1/ndb_print_schema_file.1*
%doc %attr(644, root, man) %{_mandir}/man1/ndb_print_sys_file.1*
%doc %attr(644, root, man) %{_mandir}/man1/ndb_select_all.1*
%doc %attr(644, root, man) %{_mandir}/man1/ndb_select_count.1*
%doc %attr(644, root, man) %{_mandir}/man1/ndb_show_tables.1*
%doc %attr(644, root, man) %{_mandir}/man1/ndb_size.pl.1*
%doc %attr(644, root, man) %{_mandir}/man1/ndb_waiter.1*

%files ndb-extra
%defattr(-,root,root,0755)
%attr(755, root, root) %{_bindir}/ndb_delete_all
%attr(755, root, root) %{_bindir}/ndb_drop_index
%attr(755, root, root) %{_bindir}/ndb_drop_table
%attr(755, root, root) %{_sbindir}/ndb_cpcd
%doc %attr(644, root, man) %{_mandir}/man1/ndb_delete_all.1*
%doc %attr(644, root, man) %{_mandir}/man1/ndb_drop_index.1*
%doc %attr(644, root, man) %{_mandir}/man1/ndb_drop_table.1*
%doc %attr(644, root, man) %{_mandir}/man1/ndb_cpcd.1*
%endif

%files devel
%defattr(-, root, root, 0755)
%doc mysql-release-%{mysql_version}/EXCEPTIONS-CLIENT
%doc %attr(644, root, man) %{_mandir}/man1/mysql_config.1*
%attr(755, root, root) %{_bindir}/mysql_config
%dir %attr(755, root, root) %{_includedir}/mysql
%dir %attr(755, root, root) %{_libdir}/mysql
%{_includedir}/mysql/*
%{_datadir}/aclocal/mysql.m4
%{_libdir}/mysql/libdbug.a
%{_libdir}/mysql/libheap.a
%if %{have_libgcc}
%{_libdir}/mysql/libmygcc.a
%endif
%{_libdir}/mysql/libmyisam.a
%{_libdir}/mysql/libmyisammrg.a
%{_libdir}/mysql/libmysqlclient.a
%{_libdir}/mysql/libmysqlclient.la
%{_libdir}/mysql/libmysqlclient_r.a
%{_libdir}/mysql/libmysqlclient_r.la
%{_libdir}/mysql/libmystrings.a
%{_libdir}/mysql/libmysys.a
%if %{CLUSTER_BUILD}
%{_libdir}/mysql/libndbclient.a
%{_libdir}/mysql/libndbclient.la
%endif
%{_libdir}/mysql/libvio.a
%{_libdir}/mysql/libz.a
%{_libdir}/mysql/libz.la

%files shared
%defattr(-, root, root, 0755)
# Shared libraries (omit for architectures that don't support them)
%{_libdir}/libmysql*.so*
%if %{CLUSTER_BUILD}
%{_libdir}/libndb*.so*
%endif

%files test
%defattr(-, root, root, 0755)
%attr(-, root, root) %{_datadir}/mysql-test
%attr(755, root, root) %{_bindir}/mysql_client_test
%attr(755, root, root) %{_bindir}/mysql_client_test_embedded
%attr(755, root, root) %{_bindir}/mysqltest_embedded
%doc %attr(644, root, man) %{_mandir}/man1/mysql_client_test.1*
%doc %attr(644, root, man) %{_mandir}/man1/mysql_client_test_embedded.1*
%doc %attr(644, root, man) %{_mandir}/man1/mysql-stress-test.pl.1*
%doc %attr(644, root, man) %{_mandir}/man1/mysql-test-run.pl.1*
%doc %attr(644, root, man) %{_mandir}/man1/mysqltest_embedded.1*

%files embedded
%defattr(-, root, root, 0755) 
%attr(644, root, root) %{_libdir}/mysql/libmysqld.a

# The spec file changelog only includes changes made to the spec file
# itself - note that they must be ordered by date (important when
# merging BK trees)
%changelog
* Fri Nov 07 2008 Joerg Bruehe <joerg@mysql.com>

- Correct yesterday's fix, so that it also works for the last flag,
  and fix a wrong quoting: un-quoted quote marks must not be escaped.
<<<<<<< HEAD
=======
  
* Thu Nov 06 2008 Kent Boortz <kent.boortz@sun.com>

- Removed "mysql_upgrade_shell"
- Removed some copy/paste between debug and normal build
>>>>>>> 7a369e1d

* Thu Nov 06 2008 Joerg Bruehe <joerg@mysql.com>

- Modify CFLAGS and CXXFLAGS such that a debug build is not optimized.
  This should cover both gcc and icc flags.  Fixes bug#40546.
  
* Fri Aug 29 2008 Kent Boortz <kent@mysql.com>

- Removed the "Federated" storage engine option, and enabled in all

* Tue Aug 26 2008 Joerg Bruehe <joerg@mysql.com>

- Get rid of the "warning: Installed (but unpackaged) file(s) found:"
  Some generated files aren't needed in RPMs:
  - the "sql-bench/" subdirectory
  Some files were missing:
  - /usr/share/aclocal/mysql.m4  ("devel" subpackage)
  - Manual "mysqlbug" ("server" subpackage)
  - Program "innochecksum" and its manual ("server" subpackage)
  - Manual "mysql_find_rows" ("client" subpackage)
  - Script "mysql_upgrade_shell" ("client" subpackage)
  - Program "ndb_cpcd" and its manual ("ndb-extra" subpackage)
  - Manuals "ndb_mgm" + "ndb_restore" ("ndb-tools" subpackage)

* Mon Mar 31 2008 Kent Boortz <kent@mysql.com>

- Made the "Federated" storage engine an option
- Made the "Cluster" storage engine and sub packages an option

* Wed Mar 19 2008 Joerg Bruehe <joerg@mysql.com>

- Add the man pages for "ndbd" and "ndb_mgmd".

* Mon Feb 18 2008 Timothy Smith <tim@mysql.com>

- Require a manual upgrade if the alread-installed mysql-server is
  from another vendor, or is of a different major version.

* Fri Dec 21 2007 Joerg Bruehe <joerg@mysql.com>

- "mysqlmanager" got removed from version 6.0, all references deleted.

* Thu Dec 06 2007 Jonathan Perkin <jperkin@mysql.com>

- Enabled the "Falcon" storage engine on i386/x86_64.

* Wed May 02 2007 Joerg Bruehe <joerg@mysql.com>

- "ndb_size.tmpl" is not needed any more, 
  "man1/mysql_install_db.1" lacked the trailing '*'.

* Sat Apr 07 2007 Kent Boortz <kent@mysql.com>

- Removed man page for "mysql_create_system_tables"

* Wed Mar 21 2007 Daniel Fischer <df@mysql.com>

- Add debug server.

* Mon Mar 19 2007 Daniel Fischer <df@mysql.com>

- Remove Max RPMs; the server RPMs contain a mysqld compiled with all
  features that previously only were built into Max.

* Fri Mar 02 2007 Joerg Bruehe <joerg@mysql.com>

- Add several man pages for NDB which are now created.

* Fri Jan 05 2007 Kent Boortz <kent@mysql.com>

- Put back "libmygcc.a", found no real reason it was removed.

- Add CFLAGS to gcc call with --print-libgcc-file, to make sure the
  correct "libgcc.a" path is returned for the 32/64 bit architecture.

* Mon Dec 18 2006 Joerg Bruehe <joerg@mysql.com>

- Fix the move of "mysqlmanager" to section 8: Directory name was wrong.

* Thu Dec 14 2006 Joerg Bruehe <joerg@mysql.com>

- Include the new man pages for "my_print_defaults" and "mysql_tzinfo_to_sql"
  in the server RPM.
- The "mysqlmanager" man page got moved from section 1 to 8.

* Thu Nov 30 2006 Joerg Bruehe <joerg@mysql.com>

- Call "make install" using "benchdir_root=%{_datadir}", 
  because that is affecting the regression test suite as well.

* Thu Nov 16 2006 Joerg Bruehe <joerg@mysql.com>

- Explicitly note that the "MySQL-shared" RPMs (as built by MySQL AB) 
  replace "mysql-shared" (as distributed by SuSE) to allow easy upgrading
  (bug#22081).

* Mon Nov 13 2006 Joerg Bruehe <joerg@mysql.com>

- Add "--with-partition" to all server builds.

- Use "--report-features" in one test run per server build.

* Tue Aug 15 2006 Joerg Bruehe <joerg@mysql.com>

- The "max" server is removed from packages, effective from 5.1.12-beta.
  Delete all steps to build, package, or install it.

* Mon Jul 10 2006 Joerg Bruehe <joerg@mysql.com>

- Fix a typing error in the "make" target for the Perl script to run the tests.

* Tue Jul 04 2006 Joerg Bruehe <joerg@mysql.com>

- Use the Perl script to run the tests, because it will automatically check
  whether the server is configured with SSL.

* Tue Jun 27 2006 Joerg Bruehe <joerg@mysql.com>

- move "mysqldumpslow" from the client RPM to the server RPM (bug#20216)

- Revert all previous attempts to call "mysql_upgrade" during RPM upgrade,
  there are some more aspects which need to be solved before this is possible.
  For now, just ensure the binary "mysql_upgrade" is delivered and installed.

* Thu Jun 22 2006 Joerg Bruehe <joerg@mysql.com>

- Close a gap of the previous version by explicitly using
  a newly created temporary directory for the socket to be used
  in the "mysql_upgrade" operation, overriding any local setting.

* Tue Jun 20 2006 Joerg Bruehe <joerg@mysql.com>

- To run "mysql_upgrade", we need a running server;
  start it in isolation and skip password checks.

* Sat May 20 2006 Kent Boortz <kent@mysql.com>

- Always compile for PIC, position independent code.

* Wed May 10 2006 Kent Boortz <kent@mysql.com>

- Use character set "all" when compiling with Cluster, to make Cluster
  nodes independent on the character set directory, and the problem
  that two RPM sub packages both wants to install this directory.

* Mon May 01 2006 Kent Boortz <kent@mysql.com>

- Use "./libtool --mode=execute" instead of searching for the
  executable in current directory and ".libs".

* Fri Apr 28 2006 Kent Boortz <kent@mysql.com>

- Install and run "mysql_upgrade"

* Wed Apr 12 2006 Jim Winstead <jimw@mysql.com>

- Remove sql-bench, and MySQL-bench RPM (will be built as an independent
  project from the mysql-bench repository)

* Tue Apr 11 2006 Jim Winstead <jimw@mysql.com>

- Remove old mysqltestmanager and related programs
* Sat Apr 01 2006 Kent Boortz <kent@mysql.com>

- Set $LDFLAGS from $MYSQL_BUILD_LDFLAGS

* Wed Mar 07 2006 Kent Boortz <kent@mysql.com>

- Changed product name from "Community Edition" to "Community Server"

* Mon Mar 06 2006 Kent Boortz <kent@mysql.com>

- Fast mutexes is now disabled by default, but should be
  used in Linux builds.

* Mon Feb 20 2006 Kent Boortz <kent@mysql.com>

- Reintroduced a max build
- Limited testing of 'debug' and 'max' servers
- Berkeley DB only in 'max'

* Mon Feb 13 2006 Joerg Bruehe <joerg@mysql.com>

- Use "-i" on "make test-force";
  this is essential for later evaluation of this log file.

* Thu Feb 09 2006 Kent Boortz <kent@mysql.com>

- Pass '-static' to libtool, link static with our own libraries, dynamic
  with system libraries.  Link with the bundled zlib.

* Wed Feb 08 2006 Kristian Nielsen <knielsen@mysql.com>

- Modified RPM spec to match new 5.1 debug+max combined community packaging.

* Sun Dec 18 2005 Kent Boortz <kent@mysql.com>

- Added "client/mysqlslap"

* Mon Dec 12 2005 Rodrigo Novo <rodrigo@mysql.com>

- Added zlib to the list of (static) libraries installed
- Added check against libtool wierdness (WRT: sql/mysqld || sql/.libs/mysqld)
- Compile MySQL with bundled zlib
- Fixed %packager name to "MySQL Production Engineering Team"

* Mon Dec 05 2005 Joerg Bruehe <joerg@mysql.com>

- Avoid using the "bundled" zlib on "shared" builds: 
  As it is not installed (on the build system), this gives dependency 
  problems with "libtool" causing the build to fail.
  (Change was done on Nov 11, but left uncommented.)

* Tue Nov 22 2005 Joerg Bruehe <joerg@mysql.com>

- Extend the file existence check for "init.d/mysql" on un-install
  to also guard the call to "insserv"/"chkconfig".

* Thu Oct 27 2005 Lenz Grimmer <lenz@grimmer.com>

- added more man pages

* Wed Oct 19 2005 Kent Boortz <kent@mysql.com>

- Made yaSSL support an option (off by default)

* Wed Oct 19 2005 Kent Boortz <kent@mysql.com>

- Enabled yaSSL support

* Sat Oct 15 2005 Kent Boortz <kent@mysql.com>

- Give mode arguments the same way in all places
- Moved copy of mysqld.a to "standard" build, but
  disabled it as we don't do embedded yet in 5.0

* Fri Oct 14 2005 Kent Boortz <kent@mysql.com>

- For 5.x, always compile with --with-big-tables
- Copy the config.log file to location outside
  the build tree

* Fri Oct 14 2005 Kent Boortz <kent@mysql.com>

- Removed unneeded/obsolete configure options
- Added archive engine to standard server
- Removed the embedded server from experimental server
- Changed suffix "-Max" => "-max"
- Changed comment string "Max" => "Experimental"

* Thu Oct 13 2005 Lenz Grimmer <lenz@mysql.com>

- added a usermod call to assign a potential existing mysql user to the
  correct user group (BUG#12823)
- Save the perror binary built during Max build so it supports the NDB
  error codes (BUG#13740)
- added a separate macro "mysqld_group" to be able to define the
  user group of the mysql user seperately, if desired.

* Thu Sep 29 2005 Lenz Grimmer <lenz@mysql.com>

- fixed the removing of the RPM_BUILD_ROOT in the %clean section (the
  $RBR variable did not get expanded, thus leaving old build roots behind)

* Thu Aug 04 2005 Lenz Grimmer <lenz@mysql.com>

- Fixed the creation of the mysql user group account in the postinstall
  section (BUG 12348)
- Fixed enabling the Archive storage engine in the Max binary

* Tue Aug 02 2005 Lenz Grimmer <lenz@mysql.com>

- Fixed the Requires: tag for the server RPM (BUG 12233)

* Fri Jul 15 2005 Lenz Grimmer <lenz@mysql.com>

- create a "mysql" user group and assign the mysql user account to that group
  in the server postinstall section. (BUG 10984)

* Tue Jun 14 2005 Lenz Grimmer <lenz@mysql.com>

- Do not build statically on i386 by default, only when adding either "--with
  static" or "--define '_with_static 1'" to the RPM build options. Static
  linking really only makes sense when linking against the specially patched
  glibc 2.2.5.

* Mon Jun 06 2005 Lenz Grimmer <lenz@mysql.com>

- added mysql_client_test to the "bench" subpackage (BUG 10676)
- added the libndbclient static and shared libraries (BUG 10676)

* Wed Jun 01 2005 Lenz Grimmer <lenz@mysql.com>

- use "mysqldatadir" variable instead of hard-coding the path multiple times
- use the "mysqld_user" variable on all occasions a user name is referenced
- removed (incomplete) Brazilian translations
- removed redundant release tags from the subpackage descriptions

* Wed May 25 2005 Joerg Bruehe <joerg@mysql.com>

- Added a "make clean" between separate calls to "BuildMySQL".

* Thu May 12 2005 Guilhem Bichot <guilhem@mysql.com>

- Removed the mysql_tableinfo script made obsolete by the information schema

* Wed Apr 20 2005 Lenz Grimmer <lenz@mysql.com>

- Enabled the "blackhole" storage engine for the Max RPM

* Wed Apr 13 2005 Lenz Grimmer <lenz@mysql.com>

- removed the MySQL manual files (html/ps/texi) - they have been removed
  from the MySQL sources and are now available seperately.

* Mon Apr 4 2005 Petr Chardin <petr@mysql.com>

- old mysqlmanager, mysqlmanagerc and mysqlmanager-pwger renamed into
  mysqltestmanager, mysqltestmanager and mysqltestmanager-pwgen respectively

* Fri Mar 18 2005 Lenz Grimmer <lenz@mysql.com>

- Disabled RAID in the Max binaries once and for all (it has finally been
  removed from the source tree)

* Sun Feb 20 2005 Petr Chardin <petr@mysql.com>

- Install MySQL Instance Manager together with mysqld, touch mysqlmanager
  password file

* Mon Feb 14 2005 Lenz Grimmer <lenz@mysql.com>

- Fixed the compilation comments and moved them into the separate build sections
  for Max and Standard

* Mon Feb 7 2005 Tomas Ulin <tomas@mysql.com>

- enabled the "Ndbcluster" storage engine for the max binary
- added extra make install in ndb subdir after Max build to get ndb binaries
- added packages for ndbcluster storage engine

* Fri Jan 14 2005 Lenz Grimmer <lenz@mysql.com>

- replaced obsoleted "BuildPrereq" with "BuildRequires" instead

* Thu Jan 13 2005 Lenz Grimmer <lenz@mysql.com>

- enabled the "Federated" storage engine for the max binary

* Tue Jan 04 2005 Petr Chardin <petr@mysql.com>

- ISAM and merge storage engines were purged. As well as appropriate
  tools and manpages (isamchk and isamlog)

* Thu Dec 31 2004 Lenz Grimmer <lenz@mysql.com>

- enabled the "Archive" storage engine for the max binary
- enabled the "CSV" storage engine for the max binary
- enabled the "Example" storage engine for the max binary

* Thu Aug 26 2004 Lenz Grimmer <lenz@mysql.com>

- MySQL-Max now requires MySQL-server instead of MySQL (BUG 3860)

* Fri Aug 20 2004 Lenz Grimmer <lenz@mysql.com>

- do not link statically on IA64/AMD64 as these systems do not have
  a patched glibc installed

* Tue Aug 10 2004 Lenz Grimmer <lenz@mysql.com>

- Added libmygcc.a to the devel subpackage (required to link applications
  against the the embedded server libmysqld.a) (BUG 4921)

* Mon Aug 09 2004 Lenz Grimmer <lenz@mysql.com>

- Added EXCEPTIONS-CLIENT to the "devel" package

* Thu Jul 29 2004 Lenz Grimmer <lenz@mysql.com>

- disabled OpenSSL in the Max binaries again (the RPM packages were the
  only exception to this anyway) (BUG 1043)

* Wed Jun 30 2004 Lenz Grimmer <lenz@mysql.com>

- fixed server postinstall (mysql_install_db was called with the wrong
  parameter)

* Thu Jun 24 2004 Lenz Grimmer <lenz@mysql.com>

- added mysql_tzinfo_to_sql to the server subpackage
- run "make clean" instead of "make distclean"

* Mon Apr 05 2004 Lenz Grimmer <lenz@mysql.com>

- added ncurses-devel to the build prerequisites (BUG 3377)

* Thu Feb 12 2004 Lenz Grimmer <lenz@mysql.com>

- when using gcc, _always_ use CXX=gcc 
- replaced Copyright with License field (Copyright is obsolete)

* Tue Feb 03 2004 Lenz Grimmer <lenz@mysql.com>

- added myisam_ftdump to the Server package

* Tue Jan 13 2004 Lenz Grimmer <lenz@mysql.com>

- link the mysql client against libreadline instead of libedit (BUG 2289)

* Mon Dec 22 2003 Lenz Grimmer <lenz@mysql.com>

- marked /etc/logrotate.d/mysql as a config file (BUG 2156)

* Fri Dec 13 2003 Lenz Grimmer <lenz@mysql.com>

- fixed file permissions (BUG 1672)

* Thu Dec 11 2003 Lenz Grimmer <lenz@mysql.com>

- made testing for gcc3 a bit more robust

* Fri Dec 05 2003 Lenz Grimmer <lenz@mysql.com>

- added missing file mysql_create_system_tables to the server subpackage

* Fri Nov 21 2003 Lenz Grimmer <lenz@mysql.com>

- removed dependency on MySQL-client from the MySQL-devel subpackage
  as it is not really required. (BUG 1610)

* Fri Aug 29 2003 Lenz Grimmer <lenz@mysql.com>

- Fixed BUG 1162 (removed macro names from the changelog)
- Really fixed BUG 998 (disable the checking for installed but
  unpackaged files)

* Tue Aug 05 2003 Lenz Grimmer <lenz@mysql.com>

- Fixed BUG 959 (libmysqld not being compiled properly)
- Fixed BUG 998 (RPM build errors): added missing files to the
  distribution (mysql_fix_extensions, mysql_tableinfo, mysqldumpslow,
  mysql_fix_privilege_tables.1), removed "-n" from install section.

* Wed Jul 09 2003 Lenz Grimmer <lenz@mysql.com>

- removed the GIF Icon (file was not included in the sources anyway)
- removed unused variable shared_lib_version
- do not run automake before building the standard binary
  (should not be necessary)
- add server suffix '-standard' to standard binary (to be in line
  with the binary tarball distributions)
- Use more RPM macros (_exec_prefix, _sbindir, _libdir, _sysconfdir,
  _datadir, _includedir) throughout the spec file.
- allow overriding CC and CXX (required when building with other compilers)

* Fri May 16 2003 Lenz Grimmer <lenz@mysql.com>

- re-enabled RAID again

* Wed Apr 30 2003 Lenz Grimmer <lenz@mysql.com>

- disabled MyISAM RAID (--with-raid) - it throws an assertion which
  needs to be investigated first.

* Mon Mar 10 2003 Lenz Grimmer <lenz@mysql.com>

- added missing file mysql_secure_installation to server subpackage
  (BUG 141)

* Tue Feb 11 2003 Lenz Grimmer <lenz@mysql.com>

- re-added missing pre- and post(un)install scripts to server subpackage
- added config file /etc/my.cnf to the file list (just for completeness)
- make sure to create the datadir with 755 permissions

* Mon Jan 27 2003 Lenz Grimmer <lenz@mysql.com>

- removed unused CC and CXX variables
- CFLAGS and CXXFLAGS should honor RPM_OPT_FLAGS

* Fri Jan 24 2003 Lenz Grimmer <lenz@mysql.com>

- renamed package "MySQL" to "MySQL-server"
- fixed Copyright tag
- added mysql_waitpid to client subpackage (required for mysql-test-run)

* Wed Nov 27 2002 Lenz Grimmer <lenz@mysql.com>

- moved init script from /etc/rc.d/init.d to /etc/init.d (the majority of 
  Linux distributions now support this scheme as proposed by the LSB either
  directly or via a compatibility symlink)
- Use new "restart" init script action instead of starting and stopping
  separately
- Be more flexible in activating the automatic bootup - use insserv (on
  older SuSE versions) or chkconfig (Red Hat, newer SuSE versions and
  others) to create the respective symlinks

* Wed Sep 25 2002 Lenz Grimmer <lenz@mysql.com>

- MySQL-Max now requires MySQL >= 4.0 to avoid version mismatches
  (mixing 3.23 and 4.0 packages)

* Fri Aug 09 2002 Lenz Grimmer <lenz@mysql.com>
 
- Turn off OpenSSL in MySQL-Max for now until it works properly again
- enable RAID for the Max binary instead
- added compatibility link: safe_mysqld -> mysqld_safe to ease the
  transition from 3.23

* Thu Jul 18 2002 Lenz Grimmer <lenz@mysql.com>

- Reworked the build steps a little bit: the Max binary is supposed
  to include OpenSSL, which cannot be linked statically, thus trying
	to statically link against a special glibc is futile anyway
- because of this, it is not required to make yet another build run
  just to compile the shared libs (saves a lot of time)
- updated package description of the Max subpackage
- clean up the BuildRoot directory afterwards

* Mon Jul 15 2002 Lenz Grimmer <lenz@mysql.com>

- Updated Packager information
- Fixed the build options: the regular package is supposed to
  include InnoDB and linked statically, while the Max package
	should include BDB and SSL support

* Fri May 03 2002 Lenz Grimmer <lenz@mysql.com>

- Use more RPM macros (e.g. infodir, mandir) to make the spec
  file more portable
- reorganized the installation of documentation files: let RPM
  take care of this
- reorganized the file list: actually install man pages along
  with the binaries of the respective subpackage
- do not include libmysqld.a in the devel subpackage as well, if we
  have a special "embedded" subpackage
- reworked the package descriptions

* Mon Oct  8 2001 Monty

- Added embedded server as a separate RPM

* Fri Apr 13 2001 Monty

- Added mysqld-max to the distribution

* Tue Jan 2  2001  Monty

- Added mysql-test to the bench package

* Fri Aug 18 2000 Tim Smith <tim@mysql.com>

- Added separate libmysql_r directory; now both a threaded
  and non-threaded library is shipped.

* Wed Sep 28 1999 David Axmark <davida@mysql.com>

- Added the support-files/my-example.cnf to the docs directory.

- Removed devel dependency on base since it is about client
  development.

* Wed Sep 8 1999 David Axmark <davida@mysql.com>

- Cleaned up some for 3.23.

* Thu Jul 1 1999 David Axmark <davida@mysql.com>

- Added support for shared libraries in a separate sub
  package. Original fix by David Fox (dsfox@cogsci.ucsd.edu)

- The --enable-assembler switch is now automatically disables on
  platforms there assembler code is unavailable. This should allow
  building this RPM on non i386 systems.

* Mon Feb 22 1999 David Axmark <david@detron.se>

- Removed unportable cc switches from the spec file. The defaults can
  now be overridden with environment variables. This feature is used
  to compile the official RPM with optimal (but compiler version
  specific) switches.

- Removed the repetitive description parts for the sub rpms. Maybe add
  again if RPM gets a multiline macro capability.

- Added support for a pt_BR translation. Translation contributed by
  Jorge Godoy <jorge@bestway.com.br>.

* Wed Nov 4 1998 David Axmark <david@detron.se>

- A lot of changes in all the rpm and install scripts. This may even
  be a working RPM :-)

* Sun Aug 16 1998 David Axmark <david@detron.se>

- A developers changelog for MySQL is available in the source RPM. And
  there is a history of major user visible changed in the Reference
  Manual.  Only RPM specific changes will be documented here.<|MERGE_RESOLUTION|>--- conflicted
+++ resolved
@@ -332,6 +332,8 @@
 PATH=${MYSQL_BUILD_PATH:-/bin:/usr/bin}
 export PATH
 
+# Build the Debug binary.
+
 # Use gcc for C and C++ code (to avoid a dependency on libstdc++ and
 # including exceptions into the code
 if [ -z "$CXX" -a -z "$CC" ]
@@ -363,8 +365,7 @@
 cd mysql-debug-%{mysql_version} &&
 CFLAGS="$CFLAGS" \
 CXXFLAGS="$CXXFLAGS" \
-<<<<<<< HEAD
-BuildMySQL "--enable-shared \
+BuildMySQL "\
 		--with-debug \
 		--with-innodb \
 %if %{CLUSTER_BUILD}
@@ -388,11 +389,6 @@
 		--with-partition \
 		--with-big-tables \
 		--with-comment=\"MySQL Community Server - Debug (GPL)\"")
-=======
-BuildMySQL "\
-		--with-debug \
-		--with-comment=\"MySQL Community Server - Debug (%{license})\"")
->>>>>>> 7a369e1d
 
 # We might want to save the config log file
 if test -n "$MYSQL_DEBUGCONFLOG_DEST"
@@ -411,7 +407,6 @@
 (cd mysql-release-%{mysql_version} &&
 CFLAGS="$CFLAGS" \
 CXXFLAGS="$CXXFLAGS" \
-<<<<<<< HEAD
 BuildMySQL "--enable-shared \
 		--with-innodb \
 %if %{CLUSTER_BUILD}
@@ -436,11 +431,6 @@
 		--with-embedded-server \
 		--with-big-tables \
 		--with-comment=\"MySQL Community Server (GPL)\"")
-=======
-BuildMySQL "\
-		--with-embedded-server \
-		--with-comment=\"MySQL Community Server (%{license})\"")
->>>>>>> 7a369e1d
 # We might want to save the config log file
 if test -n "$MYSQL_CONFLOG_DEST"
 then
@@ -756,7 +746,6 @@
 %attr(755, root, root) %{_bindir}/msql2mysql
 %attr(755, root, root) %{_bindir}/mysql
 %attr(755, root, root) %{_bindir}/mysql_find_rows
-%attr(755, root, root) %{_bindir}/mysql_upgrade_shell
 %attr(755, root, root) %{_bindir}/mysql_waitpid
 %attr(755, root, root) %{_bindir}/mysqlaccess
 %attr(755, root, root) %{_bindir}/mysqladmin
@@ -900,14 +889,11 @@
 
 - Correct yesterday's fix, so that it also works for the last flag,
   and fix a wrong quoting: un-quoted quote marks must not be escaped.
-<<<<<<< HEAD
-=======
   
 * Thu Nov 06 2008 Kent Boortz <kent.boortz@sun.com>
 
 - Removed "mysql_upgrade_shell"
 - Removed some copy/paste between debug and normal build
->>>>>>> 7a369e1d
 
 * Thu Nov 06 2008 Joerg Bruehe <joerg@mysql.com>
 
