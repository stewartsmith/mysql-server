# Copyright (C) 2000-2004 MySQL AB
# 
# This program is free software; you can redistribute it and/or modify
# it under the terms of version 2 GNU General Public License as
# published by the Free Software Foundation.
#
# There are special exceptions to the terms and conditions of the GPL as it
# is applied to this software. View the full text of the exception in file
# EXCEPTIONS-CLIENT in the directory of this software distribution.
# 
# This library is distributed in the hope that it will be useful,
# but WITHOUT ANY WARRANTY; without even the implied warranty of
# MERCHANTABILITY or FITNESS FOR A PARTICULAR PURPOSE.  See the GNU
# Library General Public License for more details.
# 
# You should have received a copy of the GNU Library General Public
# License along with this library; if not, write to the Free
# Software Foundation, Inc., 59 Temple Place - Suite 330, Boston,
# MA 02111-1307, USA
#
# This file is public domain and comes with NO WARRANTY of any kind

MYSQLDATAdir =			$(localstatedir)
MYSQLSHAREdir =			$(pkgdatadir)
MYSQLBASEdir=			$(prefix)
## We'll use CLIENT_EXTRA_LDFLAGS for threaded and non-threaded
## until someone complains that they need separate options.
LDADD =				@CLIENT_EXTRA_LDFLAGS@ $(target)
pkglib_LTLIBRARIES =		$(target)

noinst_PROGRAMS = conf_to_src


target_sources = 	libmysql.c password.c \
			get_password.c errmsg.c

<<<<<<< HEAD
=======
mystringsobjects =	strmov.lo strxmov.lo strxnmov.lo strnmov.lo \
			strmake.lo strend.lo \
			strnlen.lo strfill.lo is_prefix.lo \
			int2str.lo str2int.lo strinstr.lo strcont.lo \
			strcend.lo bcmp.lo ctype-latin1.lo \
			bchange.lo bmove.lo bmove_upp.lo longlong2str.lo \
			strtoull.lo strtoll.lo llstr.lo my_vsnprintf.lo \
			ctype.lo ctype-simple.lo ctype-bin.lo ctype-mb.lo \
			ctype-big5.lo ctype-czech.lo ctype-cp932.lo ctype-eucjpms.lo ctype-euc_kr.lo \
			ctype-win1250ch.lo ctype-utf8.lo ctype-extra.lo \
			ctype-ucs2.lo ctype-gb2312.lo ctype-gbk.lo \
			ctype-sjis.lo ctype-tis620.lo ctype-ujis.lo \
			ctype-uca.lo xml.lo my_strtoll10.lo str_alloc.lo dtoa.lo

mystringsextra= 	strto.c
>>>>>>> 770a4e2b
dbugobjects =		dbug.lo # IT IS IN SAFEMALLOC.C sanity.lo
mysysheaders =		mysys_priv.h my_static.h
vioheaders =		vio_priv.h
mysysobjects1 =		my_init.lo my_static.lo my_malloc.lo my_realloc.lo \
			my_create.lo my_delete.lo mf_tempfile.lo my_open.lo \
			my_file.lo my_read.lo my_write.lo errors.lo \
			my_error.lo my_getwd.lo my_div.lo \
			mf_pack.lo my_messnc.lo mf_dirname.lo mf_fn_ext.lo\
			mf_wcomp.lo typelib.lo safemalloc.lo my_alloc.lo \
			mf_format.lo mf_path.lo mf_unixpath.lo my_fopen.lo \
			my_symlink.lo my_fstream.lo mf_arr_appstr.lo \
			mf_loadpath.lo my_pthread.lo my_thr_init.lo \
			thr_mutex.lo mulalloc.lo string.lo \
                        default.lo default_modify.lo \
			my_compress.lo array.lo my_once.lo list.lo my_net.lo \
                        charset.lo charset-def.lo hash.lo mf_iocache.lo \
                        mf_iocache2.lo my_seek.lo my_sleep.lo \
			my_pread.lo mf_cache.lo md5.lo sha1.lo my_rnd.lo \
			my_getopt.lo my_gethostbyname.lo my_port.lo \
                        my_rename.lo my_chsize.lo my_sync.lo my_getsystime.lo
sqlobjects =		net.lo
sql_cmn_objects =	pack.lo client.lo my_time.lo

# Not needed in the minimum library
mysysobjects2 =		my_lib.lo mf_qsort.lo
mysysobjects =		$(mysysobjects1) $(mysysobjects2)
target_libadd =		$(mysysobjects) $(dbugobjects) $(sql_cmn_objects) $(vio_objects) $(sqlobjects) $(top_builddir)/strings/libmystringslt.la
target_ldflags = -version-info @SHARED_LIB_VERSION@ @LD_VERSION_SCRIPT@ 
vio_objects= vio.lo viosocket.lo viossl.lo viosslfactories.lo

BUILT_SOURCES		= link_sources

CLEANFILES =		$(target_libadd) $(SHLIBOBJS) \
			$(target) $(BUILT_SOURCES)
DEFS =			-DDEFAULT_CHARSET_HOME="\"$(MYSQLBASEdir)\"" \
			-DDATADIR="\"$(MYSQLDATAdir)\"" \
			-DDEFAULT_HOME_ENV=MYSQL_HOME \
			-DDEFAULT_GROUP_SUFFIX_ENV=MYSQL_GROUP_SUFFIX \
			-DDEFAULT_SYSCONFDIR="\"$(sysconfdir)\"" \
			-DSHAREDIR="\"$(MYSQLSHAREdir)\"" $(target_defs)

if HAVE_YASSL
yassl_las = $(top_builddir)/extra/yassl/src/libyassl.la \
	    $(top_builddir)/extra/yassl/taocrypt/src/libtaocrypt.la
endif

# The automatic dependencies miss this
#bmove_upp.lo:		$(LTCHARSET_OBJS)

clean-local:
	rm -f `echo $(dbugobjects) | sed "s;\.lo;.c;g"` \
	      `echo $(mysysobjects) | sed "s;\.lo;.c;g"` \
	      `echo $(vio_objects) | sed "s;\.lo;.c;g"` \
	      `echo $(sql_cmn_objects) | sed "s;\.lo;.c;g"` \
	       $(CHARSET_SRCS) $(CHARSET_OBJS) \
	       $(mysysheaders) $(vioheaders) \
               net.c

conf_to_src_SOURCES = conf_to_src.c
conf_to_src_LDADD=
#force static linking of conf_to_src - essential when linking against
#custom installation of libc
conf_to_src_LDFLAGS=@NOINST_LDFLAGS@

# Don't update the files from bitkeeper
%::SCCS/s.%<|MERGE_RESOLUTION|>--- conflicted
+++ resolved
@@ -34,24 +34,6 @@
 target_sources = 	libmysql.c password.c \
 			get_password.c errmsg.c
 
-<<<<<<< HEAD
-=======
-mystringsobjects =	strmov.lo strxmov.lo strxnmov.lo strnmov.lo \
-			strmake.lo strend.lo \
-			strnlen.lo strfill.lo is_prefix.lo \
-			int2str.lo str2int.lo strinstr.lo strcont.lo \
-			strcend.lo bcmp.lo ctype-latin1.lo \
-			bchange.lo bmove.lo bmove_upp.lo longlong2str.lo \
-			strtoull.lo strtoll.lo llstr.lo my_vsnprintf.lo \
-			ctype.lo ctype-simple.lo ctype-bin.lo ctype-mb.lo \
-			ctype-big5.lo ctype-czech.lo ctype-cp932.lo ctype-eucjpms.lo ctype-euc_kr.lo \
-			ctype-win1250ch.lo ctype-utf8.lo ctype-extra.lo \
-			ctype-ucs2.lo ctype-gb2312.lo ctype-gbk.lo \
-			ctype-sjis.lo ctype-tis620.lo ctype-ujis.lo \
-			ctype-uca.lo xml.lo my_strtoll10.lo str_alloc.lo dtoa.lo
-
-mystringsextra= 	strto.c
->>>>>>> 770a4e2b
 dbugobjects =		dbug.lo # IT IS IN SAFEMALLOC.C sanity.lo
 mysysheaders =		mysys_priv.h my_static.h
 vioheaders =		vio_priv.h
