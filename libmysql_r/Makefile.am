--- conflicted
+++ resolved
@@ -41,11 +41,4 @@
 	    @LN_CP_F@ $$d/$$f $$f; \
 	  done; \
 	done
-<<<<<<< HEAD
-	echo timestamp > link_sources
-
-# Don't update the files from bitkeeper
-%::SCCS/s.%
-=======
-	echo timestamp > link_sources
->>>>>>> b0218b63
+	echo timestamp > link_sources