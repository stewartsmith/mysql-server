--- conflicted
+++ resolved
@@ -1156,58 +1156,6 @@
   bool reopen_tables(THD *thd);
 };
 
-/**
-  Tables that were locked with LOCK TABLES statement.
-
-  Encapsulates a list of TABLE_LIST instances for tables
-  locked by LOCK TABLES statement, memory root for metadata locks,
-  and, generally, the context of LOCK TABLES statement.
-
-  In LOCK TABLES mode, the locked tables are kept open between
-  statements.
-  Therefore, we can't allocate metadata locks on execution memory
-  root -- as well as tables, the locks need to stay around till
-  UNLOCK TABLES is called.
-  The locks are allocated in the memory root encapsulate in this
-  class.
-
-  Some SQL commands, like FLUSH TABLE or ALTER TABLE, demand that
-  the tables they operate on are closed, at least temporarily.
-  This class encapsulates a list of TABLE_LIST instances, one
-  for each base table from LOCK TABLES list,
-  which helps conveniently close the TABLEs when it's necessary
-  and later reopen them.
-
-  Implemented in sql_base.cc
-*/
-
-class Locked_tables_list
-{
-private:
-  MEM_ROOT m_locked_tables_root;
-  TABLE_LIST *m_locked_tables;
-  TABLE_LIST **m_locked_tables_last;
-public:
-  Locked_tables_list()
-    :m_locked_tables(NULL),
-    m_locked_tables_last(&m_locked_tables)
-  {
-    init_sql_alloc(&m_locked_tables_root, MEM_ROOT_BLOCK_SIZE, 0);
-  }
-  void unlock_locked_tables(THD *thd);
-  ~Locked_tables_list()
-  {
-    unlock_locked_tables(0);
-  }
-  bool init_locked_tables(THD *thd);
-  TABLE_LIST *locked_tables() { return m_locked_tables; }
-  MEM_ROOT *locked_tables_root() { return &m_locked_tables_root; }
-  void unlink_from_list(THD *thd, TABLE_LIST *table_list,
-                        bool remove_from_locked_tables);
-  void unlink_all_closed_tables();
-  bool reopen_tables(THD *thd);
-};
-
 
 /**
   Storage engine specific thread local data.
@@ -1688,10 +1636,7 @@
   Warning_info main_warning_info;
   Warning_info *warning_info;
   Diagnostics_area main_da;
-<<<<<<< HEAD
-=======
   Diagnostics_area *stmt_da;
->>>>>>> c64c492d
 #if defined(ENABLED_PROFILING)
   PROFILING  profiling;
 #endif
@@ -2066,11 +2011,7 @@
   */
   inline void fatal_error()
   {
-<<<<<<< HEAD
-    DBUG_ASSERT(main_da.is_error());
-=======
     DBUG_ASSERT(stmt_da->is_error());
->>>>>>> c64c492d
     is_fatal_error= 1;
     DBUG_PRINT("error",("Fatal error set"));
   }
