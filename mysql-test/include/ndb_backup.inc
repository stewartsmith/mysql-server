######################################################
# By JBM 2006-02-16 So that the code is not repeated #
# in test cases and can be reused.                   #
######################################################
--exec $NDB_MGM --no-defaults --ndb-connectstring="$NDB_CONNECTSTRING" -e "start backup" >> $NDB_TOOLS_OUTPUT

<<<<<<< HEAD
# there is no neat way to find the backupid, this is a hack to find it...
let $dump_file= $MYSQLTEST_VARDIR/tmp/tmp.dat;
--exec $NDB_SELECT_ALL --ndb-connectstring="$NDB_CONNECTSTRING" -d sys --delimiter=, SYSTAB_0 | grep 520093696 > $dump_file

CREATE TEMPORARY TABLE test.backup_info (id INT, backup_id INT) ENGINE = HEAP;

# needed for embedded
--chmod 0777 $dump_file
--replace_result $dump_file DUMP_FILE
eval LOAD DATA INFILE '$dump_file' INTO TABLE test.backup_info FIELDS TERMINATED BY ',';

# Load backup id into environment variable
let the_backup_id=`SELECT  backup_id from test.backup_info`;
DROP TABLE test.backup_info;

remove_file $dump_file;

=======
--souce include/ndb_backup_id.inc
>>>>>>> 433e6198
<|MERGE_RESOLUTION|>--- conflicted
+++ resolved
@@ -4,24 +4,4 @@
 ######################################################
 --exec $NDB_MGM --no-defaults --ndb-connectstring="$NDB_CONNECTSTRING" -e "start backup" >> $NDB_TOOLS_OUTPUT
 
-<<<<<<< HEAD
-# there is no neat way to find the backupid, this is a hack to find it...
-let $dump_file= $MYSQLTEST_VARDIR/tmp/tmp.dat;
---exec $NDB_SELECT_ALL --ndb-connectstring="$NDB_CONNECTSTRING" -d sys --delimiter=, SYSTAB_0 | grep 520093696 > $dump_file
-
-CREATE TEMPORARY TABLE test.backup_info (id INT, backup_id INT) ENGINE = HEAP;
-
-# needed for embedded
---chmod 0777 $dump_file
---replace_result $dump_file DUMP_FILE
-eval LOAD DATA INFILE '$dump_file' INTO TABLE test.backup_info FIELDS TERMINATED BY ',';
-
-# Load backup id into environment variable
-let the_backup_id=`SELECT  backup_id from test.backup_info`;
-DROP TABLE test.backup_info;
-
-remove_file $dump_file;
-
-=======
---souce include/ndb_backup_id.inc
->>>>>>> 433e6198
+--souce include/ndb_backup_id.inc