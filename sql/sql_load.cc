--- conflicted
+++ resolved
@@ -15,11 +15,8 @@
 
 
 /* Copy data from a textfile to table */
-<<<<<<< HEAD
 /* 2006-12 Erik Wetterberg : LOAD XML added */
 
-=======
->>>>>>> 4447ce61
 #include "mysql_priv.h"
 #include <my_dir.h>
 #include <m_ctype.h>
@@ -328,43 +325,14 @@
       (void) fn_format(name, ex->file_name, mysql_real_data_home, "",
 		       MY_RELATIVE_PATH | MY_UNPACK_FILENAME);
 
-      if (opt_secure_file_priv &&
-          strncmp(opt_secure_file_priv, name, strlen(opt_secure_file_priv)))
-      {
-        /* Read only allowed from within dir specified by secure_file_priv */
-        my_error(ER_OPTION_PREVENTS_STATEMENT, MYF(0), "--secure-file-priv");
-        DBUG_RETURN(TRUE);
-      }
-
-#if !defined(__WIN__) && ! defined(__NETWARE__)
-      MY_STAT stat_info;
-      if (!my_stat(name,&stat_info,MYF(MY_WME)))
-	DBUG_RETURN(TRUE);
-
-      // if we are not in slave thread, the file must be:
-      if (!thd->slave_thread &&
-	  !((stat_info.st_mode & S_IROTH) == S_IROTH &&  // readable by others
-	    (stat_info.st_mode & S_IFLNK) != S_IFLNK && // and not a symlink
-	    ((stat_info.st_mode & S_IFREG) == S_IFREG ||
-	     (stat_info.st_mode & S_IFIFO) == S_IFIFO)))
-      {
-	my_error(ER_TEXTFILE_NOT_READABLE, MYF(0), name);
-	DBUG_RETURN(TRUE);
-      }
-      if ((stat_info.st_mode & S_IFIFO) == S_IFIFO)
-	is_fifo = 1;
-#endif
-<<<<<<< HEAD
-=======
-
       if (thd->slave_thread)
       {
 #if defined(HAVE_REPLICATION) && !defined(MYSQL_CLIENT)
-        if (strncmp(active_mi->rli.slave_patternload_file, name, 
+        if (strncmp(active_mi->rli.slave_patternload_file, name,
             active_mi->rli.slave_patternload_file_size))
         {
           /*
-            LOAD DATA INFILE in the slave SQL Thread can only read from 
+            LOAD DATA INFILE in the slave SQL Thread can only read from
             --slave-load-tmpdir". This should never happen. Please, report a bug.
            */
 
@@ -377,7 +345,7 @@
         /*
           This is impossible and should never happen.
         */
-        DBUG_ASSERT(FALSE); 
+        DBUG_ASSERT(FALSE);
 #endif
       }
       else if (opt_secure_file_priv &&
@@ -388,7 +356,24 @@
         DBUG_RETURN(TRUE);
       }
 
->>>>>>> 4447ce61
+#if !defined(__WIN__) && ! defined(__NETWARE__)
+      MY_STAT stat_info;
+      if (!my_stat(name,&stat_info,MYF(MY_WME)))
+	DBUG_RETURN(TRUE);
+
+      // if we are not in slave thread, the file must be:
+      if (!thd->slave_thread &&
+	  !((stat_info.st_mode & S_IROTH) == S_IROTH &&  // readable by others
+	    (stat_info.st_mode & S_IFLNK) != S_IFLNK && // and not a symlink
+	    ((stat_info.st_mode & S_IFREG) == S_IFREG ||
+	     (stat_info.st_mode & S_IFIFO) == S_IFIFO)))
+      {
+	my_error(ER_TEXTFILE_NOT_READABLE, MYF(0), name);
+	DBUG_RETURN(TRUE);
+      }
+      if ((stat_info.st_mode & S_IFIFO) == S_IFIFO)
+	is_fifo = 1;
+#endif
     }
     if ((file=my_open(name,O_RDONLY,MYF(MY_WME))) < 0)
       DBUG_RETURN(TRUE);
