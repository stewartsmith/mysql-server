/* Copyright (C) 2000 MySQL AB

   This program is free software; you can redistribute it and/or modify
   it under the terms of the GNU General Public License as published by
   the Free Software Foundation; version 2 of the License.

   This program is distributed in the hope that it will be useful,
   but WITHOUT ANY WARRANTY; without even the implied warranty of
   MERCHANTABILITY or FITNESS FOR A PARTICULAR PURPOSE.  See the
   GNU General Public License for more details.

   You should have received a copy of the GNU General Public License
   along with this program; if not, write to the Free Software
   Foundation, Inc., 59 Temple Place, Suite 330, Boston, MA  02111-1307  USA */

#ifndef _dbug_h
#define _dbug_h

#ifdef  __cplusplus
extern "C" {
#endif
#if !defined(DBUG_OFF) && !defined(_lint)

struct _db_stack_frame_ {
  const char *func;      /* function name of the previous stack frame       */
  const char *file;      /* filename of the function of previous frame      */
  uint level;            /* this nesting level, highest bit enables tracing */
  struct _db_stack_frame_ *prev; /* pointer to the previous frame */
};

struct  _db_code_state_;
extern  my_bool _dbug_on_;
extern  my_bool _db_keyword_(struct _db_code_state_ *, const char *, int);
extern  int _db_explain_(struct _db_code_state_ *cs, char *buf, size_t len);
extern  int _db_explain_init_(char *buf, size_t len);
extern	int _db_is_pushed_(void);
extern  void _db_setjmp_(void);
extern  void _db_longjmp_(void);
extern  void _db_process_(const char *name);
extern  void _db_push_(const char *control);
extern  void _db_pop_(void);
extern  void _db_set_(const char *control);
extern  void _db_set_init_(const char *control);
extern void _db_enter_(const char *_func_, const char *_file_, uint _line_,
                       struct _db_stack_frame_ *_stack_frame_);
extern  void _db_return_(uint _line_, struct _db_stack_frame_ *_stack_frame_);
extern  void _db_pargs_(uint _line_,const char *keyword);
extern  void _db_doprnt_ _VARARGS((const char *format,...))
  ATTRIBUTE_FORMAT(printf, 1, 2);
extern  void _db_dump_(uint _line_,const char *keyword,
                       const unsigned char *memory, size_t length);
extern  void _db_end_(void);
extern  void _db_lock_file_(void);
extern  void _db_unlock_file_(void);
extern  FILE *_db_fp_(void);
extern  void _db_flush_();

#define DBUG_ENTER(a) struct _db_stack_frame_ _db_stack_frame_; \
        _db_enter_ (a,__FILE__,__LINE__,&_db_stack_frame_)
#define DBUG_LEAVE _db_return_ (__LINE__, &_db_stack_frame_)
#define DBUG_RETURN(a1) do {DBUG_LEAVE; return(a1);} while(0)
#define DBUG_VOID_RETURN do {DBUG_LEAVE; return;} while(0)
#define DBUG_EXECUTE(keyword,a1) \
        do {if (_db_keyword_(0, (keyword), 0)) { a1 }} while(0)
#define DBUG_EXECUTE_IF(keyword,a1) \
        do {if (_db_keyword_(0, (keyword), 1)) { a1 }} while(0)
#define DBUG_EVALUATE(keyword,a1,a2) \
        (_db_keyword_(0,(keyword), 0) ? (a1) : (a2))
#define DBUG_EVALUATE_IF(keyword,a1,a2) \
        (_db_keyword_(0,(keyword), 1) ? (a1) : (a2))
#define DBUG_PRINT(keyword,arglist) \
        do {_db_pargs_(__LINE__,keyword); _db_doprnt_ arglist;} while(0)
#define DBUG_PUSH(a1) _db_push_ (a1)
#define DBUG_POP() _db_pop_ ()
#define DBUG_SET(a1) _db_set_ (a1)
#define DBUG_SET_INITIAL(a1) _db_set_init_ (a1)
#define DBUG_PROCESS(a1) _db_process_(a1)
#define DBUG_FILE _db_fp_()
#define DBUG_SETJMP(a1) (_db_setjmp_ (), setjmp (a1))
#define DBUG_LONGJMP(a1,a2) (_db_longjmp_ (), longjmp (a1, a2))
#define DBUG_DUMP(keyword,a1,a2) _db_dump_(__LINE__,keyword,a1,a2)
#define DBUG_END()  _db_end_ ()
#define DBUG_LOCK_FILE _db_lock_file_()
#define DBUG_UNLOCK_FILE _db_unlock_file_()
#define DBUG_ASSERT(A) assert(A)
#define DBUG_EXPLAIN(buf,len) _db_explain_(0, (buf),(len))
#define DBUG_EXPLAIN_INITIAL(buf,len) _db_explain_init_((buf),(len))
#define DEBUGGER_OFF                    do { _dbug_on_= 0; } while(0)
#define DEBUGGER_ON                     do { _dbug_on_= 1; } while(0)
#define IF_DBUG(A) A
#ifndef __WIN__
#define DBUG_ABORT()                    (_db_flush_(), abort())
#else
/*
  Avoid popup with abort/retry/ignore buttons. When BUG#31745 is fixed we can
  call abort() instead of _exit(3) (now it would cause a "test signal" popup).
*/
#include <crtdbg.h>
#define DBUG_ABORT() (_db_flush_(),\
                     (void)_CrtSetReportMode(_CRT_ERROR, _CRTDBG_MODE_FILE),\
                     (void)_CrtSetReportFile(_CRT_ERROR, _CRTDBG_FILE_STDERR),\
                     _exit(3))
#endif

#else                                           /* No debugger */

#define DBUG_ENTER(a1)
#define DBUG_LEAVE
#define DBUG_RETURN(a1)                 do { return(a1); } while(0)
#define DBUG_VOID_RETURN                do { return; } while(0)
#define DBUG_EXECUTE(keyword,a1)        do { } while(0)
#define DBUG_EXECUTE_IF(keyword,a1)     do { } while(0)
#define DBUG_EVALUATE(keyword,a1,a2) (a2)
#define DBUG_EVALUATE_IF(keyword,a1,a2) (a2)
#define DBUG_PRINT(keyword,arglist)     do { } while(0)
#define DBUG_PUSH(a1)                   do { } while(0)
#define DBUG_SET(a1)                    do { } while(0)
#define DBUG_SET_INITIAL(a1)            do { } while(0)
#define DBUG_POP()                      do { } while(0)
#define DBUG_PROCESS(a1)                do { } while(0)
#define DBUG_SETJMP(a1) setjmp(a1)
#define DBUG_LONGJMP(a1) longjmp(a1)
#define DBUG_DUMP(keyword,a1,a2)        do { } while(0)
#define DBUG_END()                      do { } while(0)
#define DBUG_ASSERT(A)                  do { } while(0)
#define DBUG_LOCK_FILE                  do { } while(0)
#define DBUG_FILE (stderr)
#define DBUG_UNLOCK_FILE                do { } while(0)
#define DBUG_EXPLAIN(buf,len)
#define DBUG_EXPLAIN_INITIAL(buf,len)
#define DEBUGGER_OFF                    do { } while(0)
#define DEBUGGER_ON                     do { } while(0)
#define IF_DBUG(A)
<<<<<<< HEAD
#define DBUG_ABORT()                    abort()

#ifdef __WIN__
/*
   On windows all the dll export has to be declared in the *.def file
   so as we export these symbols in DEBUG mode we have to export
   these in the RELEASE mode also. So below are the dummy symbols
   for the RELEASE export
*/
extern  char _db_doprnt_;
extern  char _db_enter_;
extern  char _db_pargs_;
extern  char _db_process_;
extern  char _db_push_;
extern  char _db_return_;
#endif /*__WIN__*/

=======
>>>>>>> 4dfbf2ec
#endif
#ifdef  __cplusplus
}
#endif
#endif<|MERGE_RESOLUTION|>--- conflicted
+++ resolved
@@ -131,26 +131,8 @@
 #define DEBUGGER_OFF                    do { } while(0)
 #define DEBUGGER_ON                     do { } while(0)
 #define IF_DBUG(A)
-<<<<<<< HEAD
 #define DBUG_ABORT()                    abort()
 
-#ifdef __WIN__
-/*
-   On windows all the dll export has to be declared in the *.def file
-   so as we export these symbols in DEBUG mode we have to export
-   these in the RELEASE mode also. So below are the dummy symbols
-   for the RELEASE export
-*/
-extern  char _db_doprnt_;
-extern  char _db_enter_;
-extern  char _db_pargs_;
-extern  char _db_process_;
-extern  char _db_push_;
-extern  char _db_return_;
-#endif /*__WIN__*/
-
-=======
->>>>>>> 4dfbf2ec
 #endif
 #ifdef  __cplusplus
 }
