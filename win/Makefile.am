--- conflicted
+++ resolved
@@ -14,11 +14,6 @@
 # Foundation, Inc., 51 Franklin St, Fifth Floor, Boston, MA  02110-1301  USA
 
 ## Process this file with automake to create Makefile.in
-<<<<<<< HEAD
 EXTRA_DIST = build-vs71.bat build-vs8.bat build-vs8_x64.bat build-vs9.bat \
              build-vs9_x64.bat configure.js README mysql_manifest.cmake \
-             create_manifest.js
-=======
-EXTRA_DIST = build-vs71.bat build-vs8.bat build-vs8_x64.bat configure.js README \
-             mysql_manifest.cmake create_manifest.js create_def_file.js
->>>>>>> 483f6aaa
+             create_manifest.js create_def_file.js