--- conflicted
+++ resolved
@@ -788,9 +788,6 @@
 a	b
 1	0.123
 drop table t1;
-<<<<<<< HEAD
-End of 5.0 tests
-=======
 End of 5.0 tests
 create table t0 (a int);
 insert into t0 values (0),(1),(2),(3),(4),(5),(6),(7),(8),(9);
@@ -817,5 +814,4 @@
 t1.a < (select t4.a+10                                  
 from t4, t5 limit 2));
 ERROR 21000: Subquery returns more than 1 row
-drop table t0, t1, t2, t3, t4, t5;
->>>>>>> 1d8813d7
+drop table t0, t1, t2, t3, t4, t5;