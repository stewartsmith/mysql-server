--- conflicted
+++ resolved
@@ -33,13 +33,8 @@
 	echo timestamp > link_sources
 
 DEFS = 		-DEMBEDDED_LIBRARY @DEFS@
-<<<<<<< HEAD
-INCLUDES =	-I$(top_builddir)/include -I$(top_srcdir)/include -I$(srcdir) \
-		-I$(top_srcdir) -I$(top_srcdir)/client -I$(top_srcdir)/regex \
-=======
 AM_CPPFLAGS =	-I$(top_srcdir)/include \
 		-I$(top_srcdir)/client -I$(top_srcdir)/regex \
->>>>>>> b0218b63
 		$(openssl_includes)
 LIBS =		@LIBS@ @WRAPLIBS@ @CLIENT_LIBS@ $(yassl_libs)
 LDADD =		@CLIENT_EXTRA_LDFLAGS@ $(top_srcdir)/libmysqld/libmysqld.a \
@@ -47,11 +42,7 @@
                 @NDB_SCI_LIBS@
 
 mysqltest_embedded_LINK = $(CXXLINK)
-<<<<<<< HEAD
 nodist_mysqltest_embedded_SOURCES =	mysqltest.cc
-=======
-nodist_mysqltest_embedded_SOURCES =	mysqltest.c
->>>>>>> b0218b63
 mysqltest_embedded_LDADD =	$(LDADD) $(top_builddir)/regex/libregex.a
 
 nodist_mysql_SOURCES = mysql.cc readline.cc completion_hash.cc \
@@ -59,11 +50,4 @@
 mysql_LDADD = @readline_link@ @TERMCAP_LIB@ $(LDADD)
 
 mysql_client_test_embedded_LINK = $(CXXLINK)
-<<<<<<< HEAD
-nodist_mysql_client_test_embedded_SOURCES = mysql_client_test.c
-
-# Don't update the files from bitkeeper
-%::SCCS/s.%
-=======
-nodist_mysql_client_test_embedded_SOURCES = mysql_client_test.c
->>>>>>> b0218b63
+nodist_mysql_client_test_embedded_SOURCES = mysql_client_test.c