##############################################################################
#
#  List the test cases that are to be disabled temporarily.
#
#  Separate the test case name and the comment with ':'.
#
#    <testcasename> : BUG#<xxxx> <date disabled> <disabler> <comment>
#
#  Do not use any TAB characters for whitespace.
#
##############################################################################
innodb          : WL#1213: Waiting for InnoDB team to add support for 4-byte character sets.
concurrent_innodb        : BUG#21579 2006-08-11 mleich innodb_concurrent random failures with varying differences
order_by             : WL#2475: spetrunia producing ordered streams is not handled correctly
federated_transactions   : Bug#29523 Transactions do not work
subselect2 : BUG#31464 SergeyP will fix
log_tables : BUG#31580 1007-10-13 SergeyP log_tables.test fails on all windows platforms in pushbuild
show_check	: Bug #32682  	Test show_check fails in 6.0
events                   : Bug#32664 events.test fails randomly
lowercase_table3         : Bug#32667 lowercase_table3.test reports to error log
innodb_mysql         : Bug#32724: innodb_mysql.test fails randomly
events_bugs          : Bug#32771 events_bugs.test fails randomly
rpl_log_pos          : Bug#8693 Test 'rpl_log_pos' fails sometimes
wait_timeout         : Bug#32801 wait_timeout.test fails randomly
subselect_sj         : Bug#32994: subselect_sj fails sporadically (timeout)
ctype_create         : Bug#32965 main.ctype_create fails
status               : Bug#32966 main.status fails
ps_ddl               : Bug#12093 2007-12-14 pending WL#4165 / WL#4166
<<<<<<< HEAD
user_limits          : Bug#23921 2007-12-16 random failure of user_limits.test
=======
csv_alter_table      : Bug#33696 2008-01-21 pcrews no .result file - bug allows NULL columns in CSV tables
>>>>>>> b9381f10
<|MERGE_RESOLUTION|>--- conflicted
+++ resolved
@@ -9,25 +9,18 @@
 #  Do not use any TAB characters for whitespace.
 #
 ##############################################################################
-innodb          : WL#1213: Waiting for InnoDB team to add support for 4-byte character sets.
+user_limits     : Bug#23921 random failure of user_limits.test
+
 concurrent_innodb        : BUG#21579 2006-08-11 mleich innodb_concurrent random failures with varying differences
-order_by             : WL#2475: spetrunia producing ordered streams is not handled correctly
+ctype_big5               : BUG#26711 2007-06-21 Lars Test has never worked on Double Whopper
+
 federated_transactions   : Bug#29523 Transactions do not work
-subselect2 : BUG#31464 SergeyP will fix
-log_tables : BUG#31580 1007-10-13 SergeyP log_tables.test fails on all windows platforms in pushbuild
-show_check	: Bug #32682  	Test show_check fails in 6.0
 events                   : Bug#32664 events.test fails randomly
 lowercase_table3         : Bug#32667 lowercase_table3.test reports to error log
+kill                 : Bug#29149: Test "kill" fails on Windows
 innodb_mysql         : Bug#32724: innodb_mysql.test fails randomly
-events_bugs          : Bug#32771 events_bugs.test fails randomly
-rpl_log_pos          : Bug#8693 Test 'rpl_log_pos' fails sometimes
 wait_timeout         : Bug#32801 wait_timeout.test fails randomly
-subselect_sj         : Bug#32994: subselect_sj fails sporadically (timeout)
 ctype_create         : Bug#32965 main.ctype_create fails
 status               : Bug#32966 main.status fails
 ps_ddl               : Bug#12093 2007-12-14 pending WL#4165 / WL#4166
-<<<<<<< HEAD
-user_limits          : Bug#23921 2007-12-16 random failure of user_limits.test
-=======
-csv_alter_table      : Bug#33696 2008-01-21 pcrews no .result file - bug allows NULL columns in CSV tables
->>>>>>> b9381f10
+csv_alter_table      : Bug#33696 2008-01-21 pcrews no .result file - bug allows NULL columns in CSV tables