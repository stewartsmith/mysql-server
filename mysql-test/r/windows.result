use lpt1;
ERROR 42000: Unknown database 'lpt1'
use com1;
ERROR 42000: Unknown database 'com1'
use prn;
ERROR 42000: Unknown database 'prn'
create table nu (a int);
drop table nu;
drop table if exists t1;
CREATE TABLE t1 ( `ID` int(6) ) data directory 'c:/tmp/' index directory 'c:/tmp/' engine=MyISAM;
Warnings:
Warning	1616	<DATA DIRECTORY> option ignored
Warning	1616	<INDEX DIRECTORY> option ignored
drop table t1;
CREATE TABLE t1 (a int, b int);
INSERT INTO t1 VALUES (1,1);
EXPLAIN SELECT * FROM t1 WHERE b =  (SELECT max(2));
id	select_type	table	type	possible_keys	key	key_len	ref	rows	Extra
1	PRIMARY	NULL	NULL	NULL	NULL	NULL	NULL	NULL	Impossible WHERE noticed after reading const tables
2	SUBQUERY	NULL	NULL	NULL	NULL	NULL	NULL	NULL	No tables used
<<<<<<< HEAD
End of 5.0 tests.
drop procedure if exists proc_1;
create procedure proc_1() install plugin my_plug soname '\\root\\some_plugin.dll';
call proc_1();
ERROR HY000: No paths allowed for shared library
call proc_1();
ERROR HY000: No paths allowed for shared library
call proc_1();
ERROR HY000: No paths allowed for shared library
drop procedure proc_1;
prepare abc from "install plugin my_plug soname '\\\\root\\\\some_plugin.dll'";
execute abc;
ERROR HY000: No paths allowed for shared library
execute abc;
ERROR HY000: No paths allowed for shared library
deallocate prepare abc;
=======
DROP TABLE t1;
End of 5.0 tests.
>>>>>>> 3345b64f
<|MERGE_RESOLUTION|>--- conflicted
+++ resolved
@@ -18,7 +18,7 @@
 id	select_type	table	type	possible_keys	key	key_len	ref	rows	Extra
 1	PRIMARY	NULL	NULL	NULL	NULL	NULL	NULL	NULL	Impossible WHERE noticed after reading const tables
 2	SUBQUERY	NULL	NULL	NULL	NULL	NULL	NULL	NULL	No tables used
-<<<<<<< HEAD
+DROP TABLE t1;
 End of 5.0 tests.
 drop procedure if exists proc_1;
 create procedure proc_1() install plugin my_plug soname '\\root\\some_plugin.dll';
@@ -34,8 +34,4 @@
 ERROR HY000: No paths allowed for shared library
 execute abc;
 ERROR HY000: No paths allowed for shared library
-deallocate prepare abc;
-=======
-DROP TABLE t1;
-End of 5.0 tests.
->>>>>>> 3345b64f
+deallocate prepare abc;