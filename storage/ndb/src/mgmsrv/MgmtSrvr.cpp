/* Copyright (C) 2003 MySQL AB

   This program is free software; you can redistribute it and/or modify
   it under the terms of the GNU General Public License as published by
   the Free Software Foundation; version 2 of the License.

   This program is distributed in the hope that it will be useful,
   but WITHOUT ANY WARRANTY; without even the implied warranty of
   MERCHANTABILITY or FITNESS FOR A PARTICULAR PURPOSE.  See the
   GNU General Public License for more details.

   You should have received a copy of the GNU General Public License
   along with this program; if not, write to the Free Software
   Foundation, Inc., 59 Temple Place, Suite 330, Boston, MA  02111-1307  USA */

#include <ndb_global.h>
#include <my_pthread.h>

#include "MgmtSrvr.hpp"
#include "MgmtErrorReporter.hpp"
#include "ndb_mgmd_error.h"
#include <ConfigRetriever.hpp>

#include <NdbOut.hpp>
#include <NdbApiSignal.hpp>
#include <kernel_types.h>
#include <RefConvert.hpp>
#include <BlockNumbers.h>
#include <GlobalSignalNumbers.h>
#include <signaldata/TestOrd.hpp>
#include <signaldata/TamperOrd.hpp>
#include <signaldata/StartOrd.hpp>
#include <signaldata/ApiVersion.hpp>
#include <signaldata/ResumeReq.hpp>
#include <signaldata/SetLogLevelOrd.hpp>
#include <signaldata/EventSubscribeReq.hpp>
#include <signaldata/EventReport.hpp>
#include <signaldata/DumpStateOrd.hpp>
#include <signaldata/BackupSignalData.hpp>
#include <signaldata/ManagementServer.hpp>
#include <signaldata/NFCompleteRep.hpp>
#include <signaldata/NodeFailRep.hpp>
#include <signaldata/AllocNodeId.hpp>
#include <NdbSleep.h>
#include <EventLogger.hpp>
#include <DebuggerNames.hpp>
#include <ndb_version.h>

#include <SocketServer.hpp>
#include <NdbConfig.h>

#include <NdbAutoPtr.hpp>

#include <ndberror.h>

#include <mgmapi.h>
#include <mgmapi_configuration.hpp>
#include <mgmapi_config_parameters.h>
#include <m_string.h>

#include <SignalSender.hpp>

//#define MGM_SRV_DEBUG
#ifdef MGM_SRV_DEBUG
#define DEBUG(x) do ndbout << x << endl; while(0)
#else
#define DEBUG(x)
#endif

int g_errorInsert;
#define ERROR_INSERTED(x) (g_errorInsert == x)

#define INIT_SIGNAL_SENDER(ss,nodeId) \
  SignalSender ss(theFacade); \
  ss.lock(); /* lock will be released on exit */ \
  {\
    int result = okToSendTo(nodeId, true);\
    if (result != 0) {\
      return result;\
    }\
  }

extern int g_no_nodeid_checks;
extern my_bool opt_core;

static void require(bool v)
{
  if(!v)
  {
    if (opt_core)
      abort();
    else
      exit(-1);
  }
}

void *
MgmtSrvr::logLevelThread_C(void* m)
{
  MgmtSrvr *mgm = (MgmtSrvr*)m;
  mgm->logLevelThreadRun();
  return 0;
}

extern EventLogger * g_eventLogger;

#ifdef NOT_USED
static NdbOut&
operator<<(NdbOut& out, const LogLevel & ll)
{
  out << "[LogLevel: ";
  for(size_t i = 0; i<LogLevel::LOGLEVEL_CATEGORIES; i++)
    out << ll.getLogLevel((LogLevel::EventCategory)i) << " ";
  out << "]";
  return out;
}
#endif

void
MgmtSrvr::logLevelThreadRun() 
{
  while (!_isStopThread) 
  {
    Vector<NodeId> failed_started_nodes;
    Vector<EventSubscribeReq> failed_log_level_requests;

    /**
     * Handle started nodes
     */
    m_started_nodes.lock();
    if (m_started_nodes.size() > 0)
    {
      // calculate max log level
      EventSubscribeReq req;
      {
        LogLevel tmp;
        m_event_listner.lock();
        for(int i = m_event_listner.m_clients.size() - 1; i >= 0; i--)
          tmp.set_max(m_event_listner[i].m_logLevel);
        m_event_listner.unlock();
        req = tmp;
      }
      req.blockRef = _ownReference;
      while (m_started_nodes.size() > 0)
      {
        Uint32 node = m_started_nodes[0];
        m_started_nodes.erase(0, false);
        m_started_nodes.unlock();

        if (setEventReportingLevelImpl(node, req))
        {
          failed_started_nodes.push_back(node);
        }
        else
        {
          SetLogLevelOrd ord;
          ord = m_nodeLogLevel[node];
          setNodeLogLevelImpl(node, ord);
        }
        m_started_nodes.lock();
      }
    }
    m_started_nodes.unlock();
    
    m_log_level_requests.lock();
    while (m_log_level_requests.size() > 0)
    {
      EventSubscribeReq req = m_log_level_requests[0];
      m_log_level_requests.erase(0, false);
      m_log_level_requests.unlock();

      if(req.blockRef == 0)
      {
        req.blockRef = _ownReference;
        if (setEventReportingLevelImpl(0, req))
        {
          failed_log_level_requests.push_back(req);
        }
      } 
      else 
      {
        SetLogLevelOrd ord;
        ord = req;
        if (setNodeLogLevelImpl(req.blockRef, ord))
        {
          failed_log_level_requests.push_back(req);
        }
      }
      m_log_level_requests.lock();
    }      
    m_log_level_requests.unlock();

    if(!ERROR_INSERTED(10000))
      m_event_listner.check_listeners();

    Uint32 sleeptime = _logLevelThreadSleep;
    if (failed_started_nodes.size())
    {
      m_started_nodes.lock();
      for (Uint32 i = 0; i<failed_started_nodes.size(); i++)
        m_started_nodes.push_back(failed_started_nodes[i], false);
      m_started_nodes.unlock();
      failed_started_nodes.clear();
      sleeptime = 100;
    }

    if (failed_log_level_requests.size())
    {
      m_log_level_requests.lock();
      for (Uint32 i = 0; i<failed_log_level_requests.size(); i++)
        m_log_level_requests.push_back(failed_log_level_requests[i], false);
      m_log_level_requests.unlock();
      failed_log_level_requests.clear();
      sleeptime = 100;
    }

    NdbSleep_MilliSleep(sleeptime);
  }
}

void
MgmtSrvr::startEventLog() 
{
  NdbMutex_Lock(m_configMutex);

  g_eventLogger->setCategory("MgmSrvr");

  ndb_mgm_configuration_iterator 
    iter(* _config->m_configValues, CFG_SECTION_NODE);

  if(iter.find(CFG_NODE_ID, _ownNodeId) != 0){
    NdbMutex_Unlock(m_configMutex);
    return;
  }
  
  const char * tmp;
  char errStr[100];
  int err= 0;
  BaseString logdest;
  char *clusterLog= NdbConfig_ClusterLogFileName(_ownNodeId);
  NdbAutoPtr<char> tmp_aptr(clusterLog);

  if(iter.get(CFG_LOG_DESTINATION, &tmp) == 0){
    logdest.assign(tmp);
  }
  NdbMutex_Unlock(m_configMutex);
  
  if(logdest.length() == 0 || logdest == "") {
    logdest.assfmt("FILE:filename=%s,maxsize=1000000,maxfiles=6", 
		   clusterLog);
  }
  errStr[0]='\0';
  if(!g_eventLogger->addHandler(logdest, &err, sizeof(errStr), errStr)) {
    ndbout << "Warning: could not add log destination \""
           << logdest.c_str() << "\". Reason: ";
    if(err)
      ndbout << strerror(err);
    if(err && errStr[0]!='\0')
      ndbout << ", ";
    if(errStr[0]!='\0')
      ndbout << errStr;
    ndbout << endl;
  }
}

void
MgmtSrvr::stopEventLog()
{
  g_eventLogger->close();
}

bool
MgmtSrvr::setEventLogFilter(int severity, int enable)
{
  Logger::LoggerLevel level = (Logger::LoggerLevel)severity;
  if (enable > 0) {
    g_eventLogger->enable(level);
  } else if (enable == 0) {
    g_eventLogger->disable(level);
  } else if (g_eventLogger->isEnable(level)) {
    g_eventLogger->disable(level);
  } else {
    g_eventLogger->enable(level);
  }
  return g_eventLogger->isEnable(level);
}

bool 
MgmtSrvr::isEventLogFilterEnabled(int severity) 
{
  return g_eventLogger->isEnable((Logger::LoggerLevel)severity);
}

int MgmtSrvr::translateStopRef(Uint32 errCode)
{
  switch(errCode){
  case StopRef::NodeShutdownInProgress:
    return NODE_SHUTDOWN_IN_PROGESS;
    break;
  case StopRef::SystemShutdownInProgress:
    return SYSTEM_SHUTDOWN_IN_PROGRESS;
    break;
  case StopRef::NodeShutdownWouldCauseSystemCrash:
    return NODE_SHUTDOWN_WOULD_CAUSE_SYSTEM_CRASH;
    break;
  case StopRef::UnsupportedNodeShutdown:
    return UNSUPPORTED_NODE_SHUTDOWN;
    break;
  }
  return 4999;
}

int 
MgmtSrvr::getNodeCount(enum ndb_mgm_node_type type) const 
{
  int count = 0;
  NodeId nodeId = 0;

  while (getNextNodeId(&nodeId, type)) {
    count++;
  }
  return count;
}

int 
MgmtSrvr::getPort() const
{
  if(NdbMutex_Lock(m_configMutex))
    return 0;

  ndb_mgm_configuration_iterator 
    iter(* _config->m_configValues, CFG_SECTION_NODE);

  if(iter.find(CFG_NODE_ID, getOwnNodeId()) != 0){
    ndbout << "Could not retrieve configuration for Node " 
	   << getOwnNodeId() << " in config file." << endl 
	   << "Have you set correct NodeId for this node?" << endl;
    NdbMutex_Unlock(m_configMutex);
    return 0;
  }

  unsigned type;
  if(iter.get(CFG_TYPE_OF_SECTION, &type) != 0 ||
     type != NODE_TYPE_MGM){
    ndbout << "Local node id " << getOwnNodeId()
	   << " is not defined as management server" << endl
	   << "Have you set correct NodeId for this node?" << endl;
    NdbMutex_Unlock(m_configMutex);
    return 0;
  }
  
  Uint32 port = 0;
  if(iter.get(CFG_MGM_PORT, &port) != 0){
    ndbout << "Could not find PortNumber in the configuration file." << endl;
    NdbMutex_Unlock(m_configMutex);
    return 0;
  }

  NdbMutex_Unlock(m_configMutex);

  return port;
}

/* Constructor */
int MgmtSrvr::init()
{
  if ( _ownNodeId > 0)
    return 0;
  return -1;
}

MgmtSrvr::MgmtSrvr(SocketServer *socket_server,
		   const char *config_filename,
		   const char *connect_string) :
  _blockNumber(1), // Hard coded block number since it makes it easy to send
                   // signals to other management servers.
  m_socket_server(socket_server),
  _ownReference(0),
  theSignalIdleList(NULL),
  theWaitState(WAIT_SUBSCRIBE_CONF),
  m_local_mgm_handle(0),
  m_event_listner(this),
  m_master_node(0)
{
    
  DBUG_ENTER("MgmtSrvr::MgmtSrvr");

  _ownNodeId= 0;

  _config     = NULL;

  _isStopThread        = false;
  _logLevelThread      = NULL;
  _logLevelThreadSleep = 500;

  theFacade = 0;

  m_newConfig = NULL;
  if (config_filename)
    m_configFilename.assign(config_filename);

  m_nextConfigGenerationNumber = 0;

  m_config_retriever= new ConfigRetriever(connect_string,
					  NDB_VERSION, NDB_MGM_NODE_TYPE_MGM);
  // if connect_string explicitly given or
  // no config filename is given then
  // first try to allocate nodeid from another management server
  if ((connect_string || config_filename == NULL) &&
      (m_config_retriever->do_connect(0,0,0) == 0))
  {
    int tmp_nodeid= 0;
    tmp_nodeid= m_config_retriever->allocNodeId(0 /*retry*/,0 /*delay*/);
    if (tmp_nodeid == 0)
    {
      ndbout_c(m_config_retriever->getErrorString());
      require(false);
    }
    // read config from other managent server
    _config= fetchConfig();
    if (_config == 0)
    {
      ndbout << m_config_retriever->getErrorString() << endl;
      require(false);
    }
    _ownNodeId= tmp_nodeid;
  }

  if (_ownNodeId == 0)
  {
    // read config locally
    _config= readConfig();
    if (_config == 0) {
      if (config_filename != NULL)
        ndbout << "Invalid configuration file: " << config_filename << endl;
      else
        ndbout << "Invalid configuration file" << endl;
      exit(-1);
    }
  }

  theMgmtWaitForResponseCondPtr = NdbCondition_Create();

  m_configMutex = NdbMutex_Create();

  /**
   * Fill the nodeTypes array
   */
  for(Uint32 i = 0; i<MAX_NODES; i++) {
    nodeTypes[i] = (enum ndb_mgm_node_type)-1;
    m_connect_address[i].s_addr= 0;
  }

  {
    ndb_mgm_configuration_iterator
      iter(* _config->m_configValues, CFG_SECTION_NODE);

    for(iter.first(); iter.valid(); iter.next()){
      unsigned type, id;
      if(iter.get(CFG_TYPE_OF_SECTION, &type) != 0)
	continue;
      
      if(iter.get(CFG_NODE_ID, &id) != 0)
	continue;
      
      MGM_REQUIRE(id < MAX_NODES);
      
      switch(type){
      case NODE_TYPE_DB:
	nodeTypes[id] = NDB_MGM_NODE_TYPE_NDB;
	break;
      case NODE_TYPE_API:
	nodeTypes[id] = NDB_MGM_NODE_TYPE_API;
	break;
      case NODE_TYPE_MGM:
	nodeTypes[id] = NDB_MGM_NODE_TYPE_MGM;
	break;
      default:
	break;
      }
    }
  }

  _props = NULL;
  BaseString error_string;

  if ((m_node_id_mutex = NdbMutex_Create()) == 0)
  {
    ndbout << "mutex creation failed line = " << __LINE__ << endl;
    require(false);
  }

  if (_ownNodeId == 0) // we did not get node id from other server
  {
    NodeId tmp= m_config_retriever->get_configuration_nodeid();
    int error_code;

    if (!alloc_node_id(&tmp, NDB_MGM_NODE_TYPE_MGM,
		       0, 0, error_code, error_string)){
      ndbout << "Unable to obtain requested nodeid: "
	     << error_string.c_str() << endl;
      require(false);
    }
    _ownNodeId = tmp;
  }

  {
    DBUG_PRINT("info", ("verifyConfig"));
    if (!m_config_retriever->verifyConfig(_config->m_configValues,
					  _ownNodeId))
    {
      ndbout << m_config_retriever->getErrorString() << endl;
      require(false);
    }
  }

  // Setup clusterlog as client[0] in m_event_listner
  {
    Ndb_mgmd_event_service::Event_listener se;
    se.m_socket = NDB_INVALID_SOCKET;
    for(size_t t = 0; t<LogLevel::LOGLEVEL_CATEGORIES; t++){
      se.m_logLevel.setLogLevel((LogLevel::EventCategory)t, 7);
    }
    se.m_logLevel.setLogLevel(LogLevel::llError, 15);
    se.m_logLevel.setLogLevel(LogLevel::llConnection, 8);
    se.m_logLevel.setLogLevel(LogLevel::llBackup, 15);
    m_event_listner.m_clients.push_back(se);
    m_event_listner.m_logLevel = se.m_logLevel;
  }
  
  DBUG_VOID_RETURN;
}


//****************************************************************************
//****************************************************************************
bool 
MgmtSrvr::check_start() 
{
  if (_config == 0) {
    DEBUG("MgmtSrvr.cpp: _config is NULL.");
    return false;
  }

  return true;
}

bool 
MgmtSrvr::start(BaseString &error_string, const char * bindaddress)
{
  int mgm_connect_result;

  DBUG_ENTER("MgmtSrvr::start");
  if (_props == NULL) {
    if (!check_start()) {
      error_string.append("MgmtSrvr.cpp: check_start() failed.");
      DBUG_RETURN(false);
    }
  }
  theFacade= new TransporterFacade(0);
  
  if(theFacade == 0) {
    DEBUG("MgmtSrvr.cpp: theFacade is NULL.");
    error_string.append("MgmtSrvr.cpp: theFacade is NULL.");
    DBUG_RETURN(false);
  }  
  if ( theFacade->start_instance
       (_ownNodeId, (ndb_mgm_configuration*)_config->m_configValues) < 0) {
    DEBUG("MgmtSrvr.cpp: TransporterFacade::start_instance < 0.");
    DBUG_RETURN(false);
  }

  MGM_REQUIRE(_blockNumber == 1);

  // Register ourself at TransporterFacade to be able to receive signals
  // and to be notified when a database process has died.
  _blockNumber = theFacade->open(this,
				 signalReceivedNotification,
				 nodeStatusNotification);
  
  if(_blockNumber == -1){
    DEBUG("MgmtSrvr.cpp: _blockNumber is -1.");
    error_string.append("MgmtSrvr.cpp: _blockNumber is -1.");
    theFacade->stop_instance();
    theFacade = 0;
    DBUG_RETURN(false);
  }

  if((mgm_connect_result= connect_to_self(bindaddress)) < 0)
  {
    ndbout_c("Unable to connect to our own ndb_mgmd (Error %d)",
             mgm_connect_result);
    ndbout_c("This is probably a bug.");
  }

  /*
    set api reg req frequency quite high:

    100 ms interval to make sure we have fairly up-to-date
    info from the nodes.  This to make sure that this info
    is not dependent on heart beat settings in the
    configuration
  */
  theFacade->theClusterMgr->set_max_api_reg_req_interval(100);

  TransporterRegistry *reg = theFacade->get_registry();
  for(unsigned int i=0;i<reg->m_transporter_interface.size();i++) {
    BaseString msg;
    DBUG_PRINT("info",("Setting dynamic port %d->%d : %d",
		       reg->get_localNodeId(),
		       reg->m_transporter_interface[i].m_remote_nodeId,
		       reg->m_transporter_interface[i].m_s_service_port
		       )
	       );
    int res = setConnectionDbParameter((int)reg->get_localNodeId(),
				       (int)reg->m_transporter_interface[i]
				            .m_remote_nodeId,
				       (int)CFG_CONNECTION_SERVER_PORT,
				       reg->m_transporter_interface[i]
				            .m_s_service_port,
					 msg);
    DBUG_PRINT("info",("Set result: %d: %s",res,msg.c_str()));
  }

  _ownReference = numberToRef(_blockNumber, _ownNodeId);
  
  startEventLog();
  // Set the initial confirmation count for subscribe requests confirm
  // from NDB nodes in the cluster.
  //
  // Loglevel thread
  _logLevelThread = NdbThread_Create(logLevelThread_C,
				     (void**)this,
				     32768,
				     "MgmtSrvr_Loglevel",
				     NDB_THREAD_PRIO_LOW);

  DBUG_RETURN(true);
}


//****************************************************************************
//****************************************************************************
MgmtSrvr::~MgmtSrvr() 
{
  if(theFacade != 0){
    theFacade->stop_instance();
    delete theFacade;
    theFacade = 0;
  }

  stopEventLog();

  NdbMutex_Destroy(m_node_id_mutex);
  NdbCondition_Destroy(theMgmtWaitForResponseCondPtr);
  NdbMutex_Destroy(m_configMutex);

  if(m_newConfig != NULL)
    free(m_newConfig);

  if(_config != NULL)
    delete _config;

  // End set log level thread
  void* res = 0;
  _isStopThread = true;

  if (_logLevelThread != NULL) {
    NdbThread_WaitFor(_logLevelThread, &res);
    NdbThread_Destroy(&_logLevelThread);
  }

  if (m_config_retriever)
    delete m_config_retriever;
}

//****************************************************************************
//****************************************************************************

int MgmtSrvr::okToSendTo(NodeId nodeId, bool unCond) 
{
  if(nodeId == 0 || getNodeType(nodeId) != NDB_MGM_NODE_TYPE_NDB)
    return WRONG_PROCESS_TYPE;
  // Check if we have contact with it
  if(unCond){
    if(theFacade->theClusterMgr->getNodeInfo(nodeId).m_api_reg_conf)
      return 0;
  }
  else if (theFacade->get_node_alive(nodeId) == true)
    return 0;
  return NO_CONTACT_WITH_PROCESS;
}

void report_unknown_signal(SimpleSignal *signal)
{
  g_eventLogger->error("Unknown signal received. SignalNumber: "
                       "%i from (%d, %x)",
                       signal->readSignalNumber(),
                       refToNode(signal->header.theSendersBlockRef),
                       refToBlock(signal->header.theSendersBlockRef));
}

/*****************************************************************************
 * Starting and stopping database nodes
 ****************************************************************************/

int 
MgmtSrvr::start(int nodeId)
{
  INIT_SIGNAL_SENDER(ss,nodeId);
  
  SimpleSignal ssig;
  StartOrd* const startOrd = CAST_PTR(StartOrd, ssig.getDataPtrSend());
  ssig.set(ss,TestOrd::TraceAPI, CMVMI, GSN_START_ORD, StartOrd::SignalLength);
  startOrd->restartInfo = 0;
  
  return ss.sendSignal(nodeId, &ssig) == SEND_OK ? 0 : SEND_OR_RECEIVE_FAILED;
}

/*****************************************************************************
 * Version handling
 *****************************************************************************/

int 
MgmtSrvr::versionNode(int nodeId, Uint32 &version, Uint32& mysql_version,
		      const char **address)
{
  version= 0;
  mysql_version = 0;
  if (getOwnNodeId() == nodeId)
  {
    /**
     * If we're inquiring about our own node id,
     * We know what version we are (version implies connected for mgm)
     * but would like to find out from elsewhere what address they're using
     * to connect to us. This means that secondary mgm servers
     * can list ip addresses for mgm servers.
     *
     * If we don't get an address (i.e. no db nodes),
     * we get the address from the configuration.
     */
    sendVersionReq(nodeId, version, mysql_version, address);
    version= NDB_VERSION;
    mysql_version = NDB_MYSQL_VERSION_D;
    if(!*address)
    {
      ndb_mgm_configuration_iterator
	iter(*_config->m_configValues, CFG_SECTION_NODE);
      unsigned tmp= 0;
      for(iter.first();iter.valid();iter.next())
      {
	if(iter.get(CFG_NODE_ID, &tmp)) require(false);
	if((unsigned)nodeId!=tmp)
	  continue;
	if(iter.get(CFG_NODE_HOST, address)) require(false);
	break;
      }
    }
  }
  else if (getNodeType(nodeId) == NDB_MGM_NODE_TYPE_NDB)
  {
    ClusterMgr::Node node= theFacade->theClusterMgr->getNodeInfo(nodeId);
    if(node.connected)
    {
      version= node.m_info.m_version;
      mysql_version = node.m_info.m_mysql_version;
    }
    *address= get_connect_address(nodeId);
  }
  else if (getNodeType(nodeId) == NDB_MGM_NODE_TYPE_API ||
	   getNodeType(nodeId) == NDB_MGM_NODE_TYPE_MGM)
  {
    return sendVersionReq(nodeId, version, mysql_version, address);
  }

  return 0;
}

int 
MgmtSrvr::sendVersionReq(int v_nodeId, 
			 Uint32 &version, 
			 Uint32& mysql_version,
			 const char **address)
{
  SignalSender ss(theFacade);
  ss.lock();

  SimpleSignal ssig;
  ApiVersionReq* req = CAST_PTR(ApiVersionReq, ssig.getDataPtrSend());
  req->senderRef = ss.getOwnRef();
  req->nodeId = v_nodeId;
  ssig.set(ss, TestOrd::TraceAPI, QMGR, GSN_API_VERSION_REQ, 
	   ApiVersionReq::SignalLength);

  int do_send = 1;
  NodeId nodeId;

  while (1)
  {
    if (do_send)
    {
      bool next;
      nodeId = 0;

      while((next = getNextNodeId(&nodeId, NDB_MGM_NODE_TYPE_NDB)) == true &&
	    okToSendTo(nodeId, true) != 0);

      const ClusterMgr::Node &node=
	theFacade->theClusterMgr->getNodeInfo(nodeId);
      if(next && node.m_state.startLevel != NodeState::SL_STARTED)
      {
	NodeId tmp=nodeId;
	while((next = getNextNodeId(&nodeId, NDB_MGM_NODE_TYPE_NDB)) == true &&
	      okToSendTo(nodeId, true) != 0);
	if(!next)
	  nodeId= tmp;
      }

      if(!next) return NO_CONTACT_WITH_DB_NODES;

      if (ss.sendSignal(nodeId, &ssig) != SEND_OK) {
	return SEND_OR_RECEIVE_FAILED;
      }
      do_send = 0;
    }

    SimpleSignal *signal = ss.waitFor();

    int gsn = signal->readSignalNumber();
    switch (gsn) {
    case GSN_API_VERSION_CONF: {
      const ApiVersionConf * const conf = 
	CAST_CONSTPTR(ApiVersionConf, signal->getDataPtr());
      assert((int) conf->nodeId == v_nodeId);
      version = conf->version;
      mysql_version = conf->mysql_version;
      if (version < NDBD_SPLIT_VERSION)
	mysql_version = 0;
      struct in_addr in;
      in.s_addr= conf->inet_addr;
      *address= inet_ntoa(in);
      return 0;
    }
    case GSN_NF_COMPLETEREP:{
      const NFCompleteRep * const rep =
	CAST_CONSTPTR(NFCompleteRep, signal->getDataPtr());
      if (rep->failedNodeId == nodeId)
	do_send = 1; // retry with other node
      continue;
    }
    case GSN_NODE_FAILREP:{
      const NodeFailRep * const rep =
	CAST_CONSTPTR(NodeFailRep, signal->getDataPtr());
      if (NdbNodeBitmask::get(rep->theNodes,nodeId))
	do_send = 1; // retry with other node
      continue;
    }
    case GSN_TAKE_OVERTCCONF:
      continue;
    default:
      report_unknown_signal(signal);
      return SEND_OR_RECEIVE_FAILED;
    }
    break;
  } // while(1)

  return 0;
}

int MgmtSrvr::sendStopMgmd(NodeId nodeId,
			   bool abort,
			   bool stop,
			   bool restart,
			   bool nostart,
			   bool initialStart)
{
  const char* hostname;
  Uint32 port;
  BaseString connect_string;

  {
    Guard g(m_configMutex);
    {
      ndb_mgm_configuration_iterator
        iter(* _config->m_configValues, CFG_SECTION_NODE);

      if(iter.first())                       return SEND_OR_RECEIVE_FAILED;
      if(iter.find(CFG_NODE_ID, nodeId))     return SEND_OR_RECEIVE_FAILED;
      if(iter.get(CFG_NODE_HOST, &hostname)) return SEND_OR_RECEIVE_FAILED;
    }
    {
      ndb_mgm_configuration_iterator
        iter(* _config->m_configValues, CFG_SECTION_NODE);

      if(iter.first())                   return SEND_OR_RECEIVE_FAILED;
      if(iter.find(CFG_NODE_ID, nodeId)) return SEND_OR_RECEIVE_FAILED;
      if(iter.get(CFG_MGM_PORT, &port))  return SEND_OR_RECEIVE_FAILED;
    }
    if( strlen(hostname) == 0 )
      return SEND_OR_RECEIVE_FAILED;
  }
  connect_string.assfmt("%s:%u",hostname,port);

  DBUG_PRINT("info",("connect string: %s",connect_string.c_str()));

  NdbMgmHandle h= ndb_mgm_create_handle();
  if ( h && connect_string.length() > 0 )
  {
    ndb_mgm_set_connectstring(h,connect_string.c_str());
    if(ndb_mgm_connect(h,1,0,0))
    {
      DBUG_PRINT("info",("failed ndb_mgm_connect"));
      ndb_mgm_destroy_handle(&h);
      return SEND_OR_RECEIVE_FAILED;
    }
    if(!restart)
    {
      if(ndb_mgm_stop(h, 1, (const int*)&nodeId) < 0)
      {
        ndb_mgm_destroy_handle(&h);
        return SEND_OR_RECEIVE_FAILED;
      }
    }
    else
    {
      int nodes[1];
      nodes[0]= (int)nodeId;
      if(ndb_mgm_restart2(h, 1, nodes, initialStart, nostart, abort) < 0)
      {
        ndb_mgm_destroy_handle(&h);
        return SEND_OR_RECEIVE_FAILED;
      }
    }
  }
  ndb_mgm_destroy_handle(&h);

  return 0;
}

/*
 * Common method for handeling all STOP_REQ signalling that
 * is used by Stopping, Restarting and Single user commands
 *
 * In the event that we need to stop a mgmd, we create a mgm
 * client connection to that mgmd and stop it that way.
 * This allows us to stop mgm servers when there isn't any real
 * distributed communication up.
 *
 * node_ids.size()==0 means to stop all DB nodes.
 *                    MGM nodes will *NOT* be stopped.
 *
 * If we work out we should be stopping or restarting ourselves,
 * we return <0 in stopSelf for restart, >0 for stop
 * and 0 for do nothing.
 */

int MgmtSrvr::sendSTOP_REQ(const Vector<NodeId> &node_ids,
			   NdbNodeBitmask &stoppedNodes,
			   Uint32 singleUserNodeId,
			   bool abort,
			   bool stop,
			   bool restart,
			   bool nostart,
			   bool initialStart,
                           int* stopSelf)
{
  int error = 0;
  DBUG_ENTER("MgmtSrvr::sendSTOP_REQ");
  DBUG_PRINT("enter", ("no of nodes: %d  singleUseNodeId: %d  "
                       "abort: %d  stop: %d  restart: %d  "
                       "nostart: %d  initialStart: %d",
                       node_ids.size(), singleUserNodeId,
                       abort, stop, restart, nostart, initialStart));

  stoppedNodes.clear();

  SignalSender ss(theFacade);
  ss.lock(); // lock will be released on exit

  SimpleSignal ssig;
  StopReq* const stopReq = CAST_PTR(StopReq, ssig.getDataPtrSend());
  ssig.set(ss, TestOrd::TraceAPI, NDBCNTR, GSN_STOP_REQ, StopReq::SignalLength);

  NdbNodeBitmask notstarted;
  for (Uint32 i = 0; i<node_ids.size(); i++)
  {
    Uint32 nodeId = node_ids[i];
    ClusterMgr::Node node = theFacade->theClusterMgr->getNodeInfo(nodeId);
    if (node.m_state.startLevel != NodeState::SL_STARTED)
      notstarted.set(nodeId);
  }
  
  stopReq->requestInfo = 0;
  stopReq->apiTimeout = 5000;
  stopReq->transactionTimeout = 1000;
  stopReq->readOperationTimeout = 1000;
  stopReq->operationTimeout = 1000;
  stopReq->senderData = 12;
  stopReq->senderRef = ss.getOwnRef();
  if (singleUserNodeId)
  {
    stopReq->singleuser = 1;
    stopReq->singleUserApi = singleUserNodeId;
    StopReq::setSystemStop(stopReq->requestInfo, false);
    StopReq::setPerformRestart(stopReq->requestInfo, false);
    StopReq::setStopAbort(stopReq->requestInfo, false);
  }
  else
  {
    stopReq->singleuser = 0;
    StopReq::setSystemStop(stopReq->requestInfo, stop);
    StopReq::setPerformRestart(stopReq->requestInfo, restart);
    StopReq::setStopAbort(stopReq->requestInfo, abort);
    StopReq::setNoStart(stopReq->requestInfo, nostart);
    StopReq::setInitialStart(stopReq->requestInfo, initialStart);
  }

  // send the signals
  NdbNodeBitmask nodes;
  NodeId nodeId= 0;
  int use_master_node= 0;
  int do_send= 0;
  *stopSelf= 0;
  NdbNodeBitmask nodes_to_stop;
  {
    for (unsigned i= 0; i < node_ids.size(); i++)
    {
      nodeId= node_ids[i];
      ndbout << "asked to stop " << nodeId << endl;

      if ((getNodeType(nodeId) != NDB_MGM_NODE_TYPE_MGM)
          &&(getNodeType(nodeId) != NDB_MGM_NODE_TYPE_NDB))
          return WRONG_PROCESS_TYPE;

      if (getNodeType(nodeId) != NDB_MGM_NODE_TYPE_MGM)
        nodes_to_stop.set(nodeId);
      else if (nodeId != getOwnNodeId())
      {
        error= sendStopMgmd(nodeId, abort, stop, restart,
                            nostart, initialStart);
        if (error == 0)
          stoppedNodes.set(nodeId);
      }
      else
      {
        ndbout << "which is me" << endl;
        *stopSelf= (restart)? -1 : 1;
        stoppedNodes.set(nodeId);
      }
    }
  }
  int no_of_nodes_to_stop= nodes_to_stop.count();
  if (node_ids.size())
  {
    if (no_of_nodes_to_stop)
    {
      do_send= 1;
      if (no_of_nodes_to_stop == 1)
      {
        nodeId= nodes_to_stop.find(0);
      }
      else // multi node stop, send to master
      {
        use_master_node= 1;
        nodes_to_stop.copyto(NdbNodeBitmask::Size, stopReq->nodes);
        StopReq::setStopNodes(stopReq->requestInfo, 1);
      }
    }
  }
  else
  {
    nodeId= 0;
    while(getNextNodeId(&nodeId, NDB_MGM_NODE_TYPE_NDB))
    {
      if(okToSendTo(nodeId, true) == 0)
      {
	SendStatus result = ss.sendSignal(nodeId, &ssig);
	if (result == SEND_OK)
	  nodes.set(nodeId);
      }
    }
  }

  // now wait for the replies
  while (!nodes.isclear() || do_send)
  {
    if (do_send)
    {
      int r;
      assert(nodes.count() == 0);
      if (use_master_node)
        nodeId= m_master_node;
      if ((r= okToSendTo(nodeId, true)) != 0)
      {
        bool next;
        if (!use_master_node)
          DBUG_RETURN(r);
        m_master_node= nodeId= 0;
        while((next= getNextNodeId(&nodeId, NDB_MGM_NODE_TYPE_NDB)) == true &&
              (r= okToSendTo(nodeId, true)) != 0);
        if (!next)
          DBUG_RETURN(NO_CONTACT_WITH_DB_NODES);
      }
      if (ss.sendSignal(nodeId, &ssig) != SEND_OK)
        DBUG_RETURN(SEND_OR_RECEIVE_FAILED);
      nodes.set(nodeId);
      do_send= 0;
    }
    SimpleSignal *signal = ss.waitFor();
    int gsn = signal->readSignalNumber();
    switch (gsn) {
    case GSN_STOP_REF:{
      const StopRef * const ref = CAST_CONSTPTR(StopRef, signal->getDataPtr());
      const NodeId nodeId = refToNode(signal->header.theSendersBlockRef);
#ifdef VM_TRACE
      ndbout_c("Node %d refused stop", nodeId);
#endif
      assert(nodes.get(nodeId));
      nodes.clear(nodeId);
      if (ref->errorCode == StopRef::MultiNodeShutdownNotMaster)
      {
        assert(use_master_node);
        m_master_node= ref->masterNodeId;
        do_send= 1;
        continue;
      }
      error = translateStopRef(ref->errorCode);
      break;
    }
    case GSN_STOP_CONF:{
#ifdef NOT_USED
      const StopConf * const ref = CAST_CONSTPTR(StopConf, signal->getDataPtr());
#endif
      const NodeId nodeId = refToNode(signal->header.theSendersBlockRef);
#ifdef VM_TRACE
      ndbout_c("Node %d single user mode", nodeId);
#endif
      assert(nodes.get(nodeId));
      if (singleUserNodeId != 0)
      {
        stoppedNodes.set(nodeId);
      }
      else
      {
        assert(no_of_nodes_to_stop > 1);
        stoppedNodes.bitOR(nodes_to_stop);
      }
      nodes.clear(nodeId);
      break;
    }
    case GSN_NF_COMPLETEREP:{
      const NFCompleteRep * const rep =
	CAST_CONSTPTR(NFCompleteRep, signal->getDataPtr());
#ifdef VM_TRACE
      ndbout_c("sendSTOP_REQ Node %d fail completed", rep->failedNodeId);
#endif
      nodes.clear(rep->failedNodeId); // clear the failed node
      if (singleUserNodeId == 0)
        stoppedNodes.set(rep->failedNodeId);
      break;
    }
    case GSN_NODE_FAILREP:{
      const NodeFailRep * const rep =
	CAST_CONSTPTR(NodeFailRep, signal->getDataPtr());
      NdbNodeBitmask mask;
      mask.assign(NdbNodeBitmask::Size, rep->theNodes);
      mask.bitANDC(notstarted);
      nodes.bitANDC(mask);
      
      if (singleUserNodeId == 0)
	stoppedNodes.bitOR(mask);
      break;
    }
    case GSN_TAKE_OVERTCCONF:
      continue;
    default:
      report_unknown_signal(signal);
#ifdef VM_TRACE
      ndbout_c("Unknown signal %d", gsn);
#endif
      DBUG_RETURN(SEND_OR_RECEIVE_FAILED);
    }
  }
  if (error && *stopSelf)
  {
    *stopSelf= 0;
  }
  DBUG_RETURN(error);
}

/*
 * Stop one nodes
 */

int MgmtSrvr::stopNodes(const Vector<NodeId> &node_ids,
                        int *stopCount, bool abort, int* stopSelf)
{
  /*
    verify that no nodes are starting before stopping as this would cause
    the starting node to shutdown
  */
  if (!abort && check_nodes_starting())
    return OPERATION_NOT_ALLOWED_START_STOP;

  NdbNodeBitmask nodes;
  int ret= sendSTOP_REQ(node_ids,
                        nodes,
                        0,
                        abort,
                        false,
                        false,
                        false,
                        false,
                        stopSelf);
  if (stopCount)
    *stopCount= nodes.count();
  return ret;
}

int MgmtSrvr::shutdownMGM(int *stopCount, bool abort, int *stopSelf)
{
  NodeId nodeId = 0;
  int error;

  while(getNextNodeId(&nodeId, NDB_MGM_NODE_TYPE_MGM))
  {
    if(nodeId==getOwnNodeId())
      continue;
    error= sendStopMgmd(nodeId, abort, true, false,
                        false, false);
    if (error == 0)
      *stopCount++;
  }

  *stopSelf= 1;
  *stopCount++;

  return 0;
}

/*
 * Perform DB nodes shutdown.
 * MGM servers are left in their current state
 */

int MgmtSrvr::shutdownDB(int * stopCount, bool abort)
{
  NdbNodeBitmask nodes;
  Vector<NodeId> node_ids;

  int tmp;

  int ret = sendSTOP_REQ(node_ids,
			 nodes,
			 0,
			 abort,
			 true,
			 false,
			 false,
			 false,
                         &tmp);
  if (stopCount)
    *stopCount = nodes.count();
  return ret;
}

/*
 * Enter single user mode on all live nodes
 */

int MgmtSrvr::enterSingleUser(int * stopCount, Uint32 singleUserNodeId)
{
  if (getNodeType(singleUserNodeId) != NDB_MGM_NODE_TYPE_API)
    return NODE_NOT_API_NODE;
  NdbNodeBitmask nodes;
  Vector<NodeId> node_ids;
  int stopSelf;
  int ret = sendSTOP_REQ(node_ids,
			 nodes,
			 singleUserNodeId,
			 false,
			 false,
			 false,
			 false,
			 false,
                         &stopSelf);
  if (stopCount)
    *stopCount = nodes.count();
  return ret;
}

/*
 * Perform node restart
 */

int MgmtSrvr::check_nodes_stopping()
{
  NodeId nodeId = 0;
  ClusterMgr::Node node;
  while(getNextNodeId(&nodeId, NDB_MGM_NODE_TYPE_NDB))
  {
    node = theFacade->theClusterMgr->getNodeInfo(nodeId);
    if((node.m_state.startLevel == NodeState::SL_STOPPING_1) || 
       (node.m_state.startLevel == NodeState::SL_STOPPING_2) || 
       (node.m_state.startLevel == NodeState::SL_STOPPING_3) || 
       (node.m_state.startLevel == NodeState::SL_STOPPING_4))
      return 1;
  }
  return 0;
}

int MgmtSrvr::check_nodes_starting()
{
  NodeId nodeId = 0;
  ClusterMgr::Node node;
  while(getNextNodeId(&nodeId, NDB_MGM_NODE_TYPE_NDB))
  {
    node = theFacade->theClusterMgr->getNodeInfo(nodeId);
    if((node.m_state.startLevel == NodeState::SL_STARTING))
      return 1;
  }
  return 0;
}

int MgmtSrvr::restartNodes(const Vector<NodeId> &node_ids,
                           int * stopCount, bool nostart,
                           bool initialStart, bool abort,
                           int *stopSelf)
{
  /*
    verify that no nodes are starting before stopping as this would cause
    the starting node to shutdown
  */
  if (!abort && check_nodes_starting())
    return OPERATION_NOT_ALLOWED_START_STOP;

  NdbNodeBitmask nodes;
  int ret= sendSTOP_REQ(node_ids,
                        nodes,
                        0,
                        abort,
                        false,
                        true,
                        true,
                        initialStart,
                        stopSelf);

  if (ret)
    return ret;

  if (stopCount)
    *stopCount = nodes.count();
  
  // start up the nodes again
  int waitTime = 12000;
  NDB_TICKS maxTime = NdbTick_CurrentMillisecond() + waitTime;
  for (unsigned i = 0; i < node_ids.size(); i++)
  {
    NodeId nodeId= node_ids[i];
    enum ndb_mgm_node_status s;
    s = NDB_MGM_NODE_STATUS_NO_CONTACT;
#ifdef VM_TRACE
    ndbout_c("Waiting for %d not started", nodeId);
#endif
    while (s != NDB_MGM_NODE_STATUS_NOT_STARTED && waitTime > 0)
    {
      Uint32 startPhase = 0, version = 0, dynamicId = 0, nodeGroup = 0;
      Uint32 mysql_version = 0;
      Uint32 connectCount = 0;
      bool system;
      const char *address;
      status(nodeId, &s, &version, &mysql_version, &startPhase, 
             &system, &dynamicId, &nodeGroup, &connectCount, &address);
      NdbSleep_MilliSleep(100);  
      waitTime = (maxTime - NdbTick_CurrentMillisecond());
    }
  }

  if (nostart)
    return 0;

  /*
    verify that no nodes are stopping before starting as this would cause
    the starting node to shutdown
  */
  int retry= 600*10;
  for (;check_nodes_stopping();)
  {
    if (--retry)
      break;
    NdbSleep_MilliSleep(100);
  }

  /*
    start the nodes
  */
  for (unsigned i = 0; i < node_ids.size(); i++)
  {
    (void) start(node_ids[i]);
  }
  return 0;
}

/*
 * Perform restart of all DB nodes
 */

int MgmtSrvr::restartDB(bool nostart, bool initialStart,
                        bool abort, int * stopCount)
{
  NdbNodeBitmask nodes;
  Vector<NodeId> node_ids;
  int tmp;

  int ret = sendSTOP_REQ(node_ids,
			 nodes,
			 0,
			 abort,
			 true,
			 true,
			 true,
			 initialStart,
                         &tmp);

  if (ret)
    return ret;

  if (stopCount)
    *stopCount = nodes.count();

#ifdef VM_TRACE
    ndbout_c("Stopped %d nodes", nodes.count());
#endif
  /**
   * Here all nodes were correctly stopped,
   * so we wait for all nodes to be contactable
   */
  int waitTime = 12000;
  NodeId nodeId = 0;
  NDB_TICKS maxTime = NdbTick_CurrentMillisecond() + waitTime;

  while(getNextNodeId(&nodeId, NDB_MGM_NODE_TYPE_NDB)) {
    if (!nodes.get(nodeId))
      continue;
    enum ndb_mgm_node_status s;
    s = NDB_MGM_NODE_STATUS_NO_CONTACT;
#ifdef VM_TRACE
    ndbout_c("Waiting for %d not started", nodeId);
#endif
    while (s != NDB_MGM_NODE_STATUS_NOT_STARTED && waitTime > 0) {
      Uint32 startPhase = 0, version = 0, dynamicId = 0, nodeGroup = 0;
      Uint32 mysql_version = 0;
      Uint32 connectCount = 0;
      bool system;
      const char *address;
      status(nodeId, &s, &version, &mysql_version, &startPhase, 
	     &system, &dynamicId, &nodeGroup, &connectCount, &address);
      NdbSleep_MilliSleep(100);  
      waitTime = (maxTime - NdbTick_CurrentMillisecond());
    }
  }
  
  if(nostart)
    return 0;
  
  /**
   * Now we start all database nodes (i.e. we make them non-idle)
   * We ignore the result we get from the start command.
   */
  nodeId = 0;
  while(getNextNodeId(&nodeId, NDB_MGM_NODE_TYPE_NDB)) {
    if (!nodes.get(nodeId))
      continue;
    int result;
    result = start(nodeId);
    DEBUG("Starting node " << nodeId << " with result " << result);
    /**
     * Errors from this call are deliberately ignored.
     * Maybe the user only wanted to restart a subset of the nodes.
     * It is also easy for the user to check which nodes have 
     * started and which nodes have not.
     */
  }
  
  return 0;
}

int
MgmtSrvr::exitSingleUser(int * stopCount, bool abort)
{
  NodeId nodeId = 0;
  int count = 0;

  SignalSender ss(theFacade);
  ss.lock(); // lock will be released on exit

  SimpleSignal ssig;
  ResumeReq* const resumeReq = 
    CAST_PTR(ResumeReq, ssig.getDataPtrSend());
  ssig.set(ss,TestOrd::TraceAPI, NDBCNTR, GSN_RESUME_REQ, 
	   ResumeReq::SignalLength);
  resumeReq->senderData = 12;
  resumeReq->senderRef = ss.getOwnRef();

  while(getNextNodeId(&nodeId, NDB_MGM_NODE_TYPE_NDB)){
    if(okToSendTo(nodeId, true) == 0){
      SendStatus result = ss.sendSignal(nodeId, &ssig);
      if (result == SEND_OK)
	count++;
    }
  }

  if(stopCount != 0)
    * stopCount = count;

  return 0;
}

/*****************************************************************************
 * Status
 ****************************************************************************/

#include <ClusterMgr.hpp>

void
MgmtSrvr::updateStatus()
{
  theFacade->theClusterMgr->forceHB();
}

int 
MgmtSrvr::status(int nodeId, 
                 ndb_mgm_node_status * _status, 
		 Uint32 * version,
		 Uint32 * mysql_version,
		 Uint32 * _phase, 
		 bool * _system,
		 Uint32 * dynamic,
		 Uint32 * nodegroup,
		 Uint32 * connectCount,
		 const char **address)
{
  if (getNodeType(nodeId) == NDB_MGM_NODE_TYPE_API ||
      getNodeType(nodeId) == NDB_MGM_NODE_TYPE_MGM) {
    versionNode(nodeId, *version, *mysql_version, address);
  } else {
    *address= get_connect_address(nodeId);
  }

  const ClusterMgr::Node node = 
    theFacade->theClusterMgr->getNodeInfo(nodeId);

  if(!node.connected){
    * _status = NDB_MGM_NODE_STATUS_NO_CONTACT;
    return 0;
  }
  
  if (getNodeType(nodeId) == NDB_MGM_NODE_TYPE_NDB) {
    * version = node.m_info.m_version;
    * mysql_version = node.m_info.m_mysql_version;
  }

  * dynamic = node.m_state.dynamicId;
  * nodegroup = node.m_state.nodeGroup;
  * connectCount = node.m_info.m_connectCount;
  
  switch(node.m_state.startLevel){
  case NodeState::SL_CMVMI:
    * _status = NDB_MGM_NODE_STATUS_NOT_STARTED;
    * _phase = 0;
    return 0;
    break;
  case NodeState::SL_STARTING:
    * _status     = NDB_MGM_NODE_STATUS_STARTING;
    * _phase = node.m_state.starting.startPhase;
    return 0;
    break;
  case NodeState::SL_STARTED:
    * _status = NDB_MGM_NODE_STATUS_STARTED;
    * _phase = 0;
    return 0;
    break;
  case NodeState::SL_STOPPING_1:
    * _status = NDB_MGM_NODE_STATUS_SHUTTING_DOWN;
    * _phase = 1;
    * _system = node.m_state.stopping.systemShutdown != 0;
    return 0;
    break;
  case NodeState::SL_STOPPING_2:
    * _status = NDB_MGM_NODE_STATUS_SHUTTING_DOWN;
    * _phase = 2;
    * _system = node.m_state.stopping.systemShutdown != 0;
    return 0;
    break;
  case NodeState::SL_STOPPING_3:
    * _status = NDB_MGM_NODE_STATUS_SHUTTING_DOWN;
    * _phase = 3;
    * _system = node.m_state.stopping.systemShutdown != 0;
    return 0;
    break;
  case NodeState::SL_STOPPING_4:
    * _status = NDB_MGM_NODE_STATUS_SHUTTING_DOWN;
    * _phase = 4;
    * _system = node.m_state.stopping.systemShutdown != 0;
    return 0;
    break;
  case NodeState::SL_SINGLEUSER:
    * _status = NDB_MGM_NODE_STATUS_SINGLEUSER;
    * _phase  = 0;
    return 0;
    break;
  default:
    * _status = NDB_MGM_NODE_STATUS_UNKNOWN;
    * _phase = 0;
    return 0;
  }
  
  return -1;
}

int 
MgmtSrvr::setEventReportingLevelImpl(int nodeId_arg, 
				     const EventSubscribeReq& ll)
{
  SignalSender ss(theFacade);
  NdbNodeBitmask nodes;
  nodes.clear();
  while (1)
  {
    Uint32 nodeId, max;
    ss.lock();
    SimpleSignal ssig;
    EventSubscribeReq * dst = 
      CAST_PTR(EventSubscribeReq, ssig.getDataPtrSend());
    ssig.set(ss,TestOrd::TraceAPI, CMVMI, GSN_EVENT_SUBSCRIBE_REQ,
             EventSubscribeReq::SignalLength);
    *dst = ll;

    if (nodeId_arg == 0)
    {
      // all nodes
      nodeId = 1;
      max = MAX_NDB_NODES;
    }
    else
    {
      // only one node
      max = nodeId = nodeId_arg;
    }
    // first make sure nodes are sendable
    for(; nodeId <= max; nodeId++)
    {
      if (nodeTypes[nodeId] != NODE_TYPE_DB)
        continue;
      if (okToSendTo(nodeId, true))
      {
        if (theFacade->theClusterMgr->getNodeInfo(nodeId).connected  == false)
        {
          // node not connected we can safely skip this one
          continue;
        }
        // api_reg_conf not recevied yet, need to retry
        return SEND_OR_RECEIVE_FAILED;
      }
    }

    if (nodeId_arg == 0)
    {
      // all nodes
      nodeId = 1;
      max = MAX_NDB_NODES;
    }
    else
    {
      // only one node
      max = nodeId = nodeId_arg;
    }
    // now send to all sendable nodes nodes
    // note, lock is held, so states have not changed
    for(; (Uint32) nodeId <= max; nodeId++)
    {
      if (nodeTypes[nodeId] != NODE_TYPE_DB)
        continue;
      if (theFacade->theClusterMgr->getNodeInfo(nodeId).connected  == false)
        continue; // node is not connected, skip
      if (ss.sendSignal(nodeId, &ssig) == SEND_OK)
        nodes.set(nodeId);
      else if (max == nodeId)
      {
        return SEND_OR_RECEIVE_FAILED;
      }
    }
    break;
  }

  if (nodes.isclear())
  {
    return SEND_OR_RECEIVE_FAILED;
  }
  
  int error = 0;
  while (!nodes.isclear())
  {
    Uint32 nodeId;
    SimpleSignal *signal = ss.waitFor();
    int gsn = signal->readSignalNumber();
    nodeId = refToNode(signal->header.theSendersBlockRef);
    switch (gsn) {
    case GSN_EVENT_SUBSCRIBE_CONF:{
      nodes.clear(nodeId);
      break;
    }
    case GSN_EVENT_SUBSCRIBE_REF:{
      nodes.clear(nodeId);
      error = 1;
      break;
    }
      // Since sending okToSend(true), 
      // there is no guarantee that NF_COMPLETEREP will come
      // i.e listen also to NODE_FAILREP
    case GSN_NODE_FAILREP: {
      const NodeFailRep * const rep =
	CAST_CONSTPTR(NodeFailRep, signal->getDataPtr());
      NdbNodeBitmask mask;
      mask.assign(NdbNodeBitmask::Size, rep->theNodes);
      nodes.bitANDC(mask);
      break;
    }
      
    case GSN_NF_COMPLETEREP:{
      const NFCompleteRep * const rep =
	CAST_CONSTPTR(NFCompleteRep, signal->getDataPtr());
      nodes.clear(rep->failedNodeId);
      break;
    }
    case GSN_TAKE_OVERTCCONF:
      continue;
    default:
      report_unknown_signal(signal);
      return SEND_OR_RECEIVE_FAILED;
    }
  }
  if (error)
    return SEND_OR_RECEIVE_FAILED;
  return 0;
}

//****************************************************************************
//****************************************************************************
int 
MgmtSrvr::setNodeLogLevelImpl(int nodeId, const SetLogLevelOrd & ll)
{
  INIT_SIGNAL_SENDER(ss,nodeId);

  SimpleSignal ssig;
  ssig.set(ss,TestOrd::TraceAPI, CMVMI, GSN_SET_LOGLEVELORD,
	   SetLogLevelOrd::SignalLength);
  SetLogLevelOrd* const dst = CAST_PTR(SetLogLevelOrd, ssig.getDataPtrSend());
  *dst = ll;
  
  return ss.sendSignal(nodeId, &ssig) == SEND_OK ? 0 : SEND_OR_RECEIVE_FAILED;
}

//****************************************************************************
//****************************************************************************

int 
MgmtSrvr::insertError(int nodeId, int errorNo) 
{
  int block;

  if (errorNo < 0) {
    return INVALID_ERROR_NUMBER;
  }

  SignalSender ss(theFacade);
  ss.lock(); /* lock will be released on exit */

  if(getNodeType(nodeId) == NDB_MGM_NODE_TYPE_NDB)
  {
    block= CMVMI;
  }
  else if(nodeId == _ownNodeId)
  {
    g_errorInsert= errorNo;
    return 0;
  }
  else if(getNodeType(nodeId) == NDB_MGM_NODE_TYPE_MGM)
    block= _blockNumber;
  else
    return WRONG_PROCESS_TYPE;

  SimpleSignal ssig;
  ssig.set(ss,TestOrd::TraceAPI, block, GSN_TAMPER_ORD, 
	   TamperOrd::SignalLength);
  TamperOrd* const tamperOrd = CAST_PTR(TamperOrd, ssig.getDataPtrSend());
  tamperOrd->errorNo = errorNo;

  return ss.sendSignal(nodeId, &ssig) == SEND_OK ? 0 : SEND_OR_RECEIVE_FAILED;
}



//****************************************************************************
//****************************************************************************

int 
MgmtSrvr::setTraceNo(int nodeId, int traceNo)
{
  if (traceNo < 0) {
    return INVALID_TRACE_NUMBER;
  }

  INIT_SIGNAL_SENDER(ss,nodeId);

  SimpleSignal ssig;
  ssig.set(ss,TestOrd::TraceAPI, CMVMI, GSN_TEST_ORD, TestOrd::SignalLength);
  TestOrd* const testOrd = CAST_PTR(TestOrd, ssig.getDataPtrSend());
  testOrd->clear();
  // Assume TRACE command causes toggling. Not really defined... ? TODO
  testOrd->setTraceCommand(TestOrd::Toggle, 
			   (TestOrd::TraceSpecification)traceNo);

  return ss.sendSignal(nodeId, &ssig) == SEND_OK ? 0 : SEND_OR_RECEIVE_FAILED;
}

//****************************************************************************
//****************************************************************************

int 
MgmtSrvr::getBlockNumber(const BaseString &blockName) 
{
  short bno = getBlockNo(blockName.c_str());
  if(bno != 0)
    return bno;
  return -1;
}

//****************************************************************************
//****************************************************************************

int 
MgmtSrvr::setSignalLoggingMode(int nodeId, LogMode mode, 
			       const Vector<BaseString>& blocks)
{
  INIT_SIGNAL_SENDER(ss,nodeId);

  // Convert from MgmtSrvr format...

  TestOrd::Command command;
  if (mode == Off) {
    command = TestOrd::Off;
  }
  else {
    command = TestOrd::On;
  }

  TestOrd::SignalLoggerSpecification logSpec;
  switch (mode) {
  case In:
    logSpec = TestOrd::InputSignals;
    break;
  case Out:
    logSpec = TestOrd::OutputSignals;
    break;
  case InOut:
    logSpec = TestOrd::InputOutputSignals;
    break;
  case Off:
    // In MgmtSrvr interface it's just possible to switch off all logging, both
    // "in" and "out" (this should probably be changed).
    logSpec = TestOrd::InputOutputSignals;
    break;
  default:
    ndbout_c("Unexpected value %d, MgmtSrvr::setSignalLoggingMode, line %d",
	     (unsigned)mode, __LINE__);
    assert(false);
    return -1;
  }

  SimpleSignal ssig;
  ssig.set(ss,TestOrd::TraceAPI, CMVMI, GSN_TEST_ORD, TestOrd::SignalLength);

  TestOrd* const testOrd = CAST_PTR(TestOrd, ssig.getDataPtrSend());
  testOrd->clear();
  
  if (blocks.size() == 0 || blocks[0] == "ALL") {
    // Logg command for all blocks
    testOrd->addSignalLoggerCommand(command, logSpec);
  } else {
    for(unsigned i = 0; i < blocks.size(); i++){
      int blockNumber = getBlockNumber(blocks[i]);
      if (blockNumber == -1) {
        return INVALID_BLOCK_NAME;
      }
      testOrd->addSignalLoggerCommand(blockNumber, command, logSpec);
    } // for
  } // else

  return ss.sendSignal(nodeId, &ssig) == SEND_OK ? 0 : SEND_OR_RECEIVE_FAILED;
}

/*****************************************************************************
 * Signal tracing
 *****************************************************************************/
int MgmtSrvr::startSignalTracing(int nodeId)
{
  INIT_SIGNAL_SENDER(ss,nodeId);
  
  SimpleSignal ssig;
  ssig.set(ss,TestOrd::TraceAPI, CMVMI, GSN_TEST_ORD, TestOrd::SignalLength);

  TestOrd* const testOrd = CAST_PTR(TestOrd, ssig.getDataPtrSend());
  testOrd->clear();
  testOrd->setTestCommand(TestOrd::On);

  return ss.sendSignal(nodeId, &ssig) == SEND_OK ? 0 : SEND_OR_RECEIVE_FAILED;
}

int 
MgmtSrvr::stopSignalTracing(int nodeId) 
{
  INIT_SIGNAL_SENDER(ss,nodeId);

  SimpleSignal ssig;
  ssig.set(ss,TestOrd::TraceAPI, CMVMI, GSN_TEST_ORD, TestOrd::SignalLength);
  TestOrd* const testOrd = CAST_PTR(TestOrd, ssig.getDataPtrSend());
  testOrd->clear();
  testOrd->setTestCommand(TestOrd::Off);

  return ss.sendSignal(nodeId, &ssig) == SEND_OK ? 0 : SEND_OR_RECEIVE_FAILED;
}


/*****************************************************************************
 * Dump state
 *****************************************************************************/

int
MgmtSrvr::dumpState(int nodeId, const char* args)
{
  // Convert the space separeted args 
  // string to an int array
  Uint32 args_array[25];
  Uint32 numArgs = 0;

  char buf[10];  
  int b  = 0;
  memset(buf, 0, 10);
  for (size_t i = 0; i <= strlen(args); i++){
    if (args[i] == ' ' || args[i] == 0){
      args_array[numArgs] = atoi(buf);
      numArgs++;
      memset(buf, 0, 10);
      b = 0;
    } else {
      buf[b] = args[i];
      b++;
    }    
  }
  
  return dumpState(nodeId, args_array, numArgs);
}

int
MgmtSrvr::dumpState(int nodeId, const Uint32 args[], Uint32 no)
{
  INIT_SIGNAL_SENDER(ss,nodeId);

  const Uint32 len = no > 25 ? 25 : no;
  
  SimpleSignal ssig;
  DumpStateOrd * const dumpOrd = 
    CAST_PTR(DumpStateOrd, ssig.getDataPtrSend());
  ssig.set(ss,TestOrd::TraceAPI, CMVMI, GSN_DUMP_STATE_ORD, len);
  for(Uint32 i = 0; i<25; i++){
    if (i < len)
      dumpOrd->args[i] = args[i];
    else
      dumpOrd->args[i] = 0;
  }
  
  return ss.sendSignal(nodeId, &ssig) == SEND_OK ? 0 : SEND_OR_RECEIVE_FAILED;
}


//****************************************************************************
//****************************************************************************

const char* MgmtSrvr::getErrorText(int errorCode, char *buf, int buf_sz)
{
  ndb_error_string(errorCode, buf, buf_sz);
  buf[buf_sz-1]= 0;
  return buf;
}

void 
MgmtSrvr::handleReceivedSignal(NdbApiSignal* signal)
{
  // The way of handling a received signal is taken from the Ndb class.
  int gsn = signal->readSignalNumber();

  switch (gsn) {
  case GSN_EVENT_SUBSCRIBE_CONF:
    break;
  case GSN_EVENT_SUBSCRIBE_REF:
    break;
  case GSN_EVENT_REP:
  {
    eventReport(signal->getDataPtr(), signal->getLength());
    break;
  }

  case GSN_NF_COMPLETEREP:
    break;
  case GSN_NODE_FAILREP:
    break;

  case GSN_TAMPER_ORD:
    ndbout << "TAMPER ORD" << endl;
    break;

  case GSN_TAKE_OVERTCCONF:
    break;

  default:
    g_eventLogger->error("Unknown signal received. SignalNumber: "
                         "%i from (%d, %x)",
                         gsn,
                         refToNode(signal->theSendersBlockRef),
                         refToBlock(signal->theSendersBlockRef));
  }

  if (theWaitState == NO_WAIT) {
    NdbCondition_Signal(theMgmtWaitForResponseCondPtr);
  }
}

void
MgmtSrvr::handleStatus(NodeId nodeId, bool alive, bool nfComplete)
{
  DBUG_ENTER("MgmtSrvr::handleStatus");
  Uint32 theData[25];
  EventReport *rep = (EventReport *)theData;

  theData[1] = nodeId;
  if (alive) {
    if (nodeTypes[nodeId] == NODE_TYPE_DB)
    {
      m_started_nodes.push_back(nodeId);
    }
    rep->setEventType(NDB_LE_Connected);
  } else {
    rep->setEventType(NDB_LE_Disconnected);
    if(nfComplete)
    {
      DBUG_VOID_RETURN;
    }
  }
  rep->setNodeId(_ownNodeId);
  eventReport(theData, 1);
  DBUG_VOID_RETURN;
}

//****************************************************************************
//****************************************************************************

void 
MgmtSrvr::signalReceivedNotification(void* mgmtSrvr, 
                                     NdbApiSignal* signal,
				     LinearSectionPtr ptr[3]) 
{
  ((MgmtSrvr*)mgmtSrvr)->handleReceivedSignal(signal);
}


//****************************************************************************
//****************************************************************************
void 
MgmtSrvr::nodeStatusNotification(void* mgmSrv, Uint32 nodeId, 
				 bool alive, bool nfComplete)
{
  DBUG_ENTER("MgmtSrvr::nodeStatusNotification");
  DBUG_PRINT("enter",("nodeid= %d, alive= %d, nfComplete= %d", nodeId, alive, nfComplete));
  ((MgmtSrvr*)mgmSrv)->handleStatus(nodeId, alive, nfComplete);
  DBUG_VOID_RETURN;
}

enum ndb_mgm_node_type 
MgmtSrvr::getNodeType(NodeId nodeId) const 
{
  if(nodeId >= MAX_NODES)
    return (enum ndb_mgm_node_type)-1;
  
  return nodeTypes[nodeId];
}

const char *MgmtSrvr::get_connect_address(Uint32 node_id)
{
  if (m_connect_address[node_id].s_addr == 0 &&
      theFacade && theFacade->theTransporterRegistry &&
      theFacade->theClusterMgr &&
      getNodeType(node_id) == NDB_MGM_NODE_TYPE_NDB) 
  {
    const ClusterMgr::Node &node=
      theFacade->theClusterMgr->getNodeInfo(node_id);
    if (node.connected)
    {
      m_connect_address[node_id]=
	theFacade->theTransporterRegistry->get_connect_address(node_id);
    }
  }
  return inet_ntoa(m_connect_address[node_id]);  
}

void
MgmtSrvr::get_connected_nodes(NodeBitmask &connected_nodes) const
{
  if (theFacade && theFacade->theClusterMgr) 
  {
    for(Uint32 i = 0; i < MAX_NDB_NODES; i++)
    {
      if (getNodeType(i) == NDB_MGM_NODE_TYPE_NDB)
      {
	const ClusterMgr::Node &node= theFacade->theClusterMgr->getNodeInfo(i);
	connected_nodes.bitOR(node.m_state.m_connected_nodes);
      }
    }
  }
}

int
MgmtSrvr::alloc_node_id_req(NodeId free_node_id, enum ndb_mgm_node_type type)
{
  SignalSender ss(theFacade);
  ss.lock(); // lock will be released on exit

  SimpleSignal ssig;
  AllocNodeIdReq* req = CAST_PTR(AllocNodeIdReq, ssig.getDataPtrSend());
  ssig.set(ss, TestOrd::TraceAPI, QMGR, GSN_ALLOC_NODEID_REQ,
	   AllocNodeIdReq::SignalLength);
  
  req->senderRef = ss.getOwnRef();
  req->senderData = 19;
  req->nodeId = free_node_id;
  req->nodeType = type;

  int do_send = 1;
  NodeId nodeId = 0;
  while (1)
  {
    if (nodeId == 0)
    {
      bool next;
      while((next = getNextNodeId(&nodeId, NDB_MGM_NODE_TYPE_NDB)) == true &&
            theFacade->get_node_alive(nodeId) == false);
      if (!next)
        return NO_CONTACT_WITH_DB_NODES;
      do_send = 1;
    }
    if (do_send)
    {
      if (ss.sendSignal(nodeId, &ssig) != SEND_OK) {
        return SEND_OR_RECEIVE_FAILED;
      }
      do_send = 0;
    }
    
    SimpleSignal *signal = ss.waitFor();

    int gsn = signal->readSignalNumber();
    switch (gsn) {
    case GSN_ALLOC_NODEID_CONF:
    {
#ifdef NOT_USED
      const AllocNodeIdConf * const conf =
        CAST_CONSTPTR(AllocNodeIdConf, signal->getDataPtr());
#endif
      return 0;
    }
    case GSN_ALLOC_NODEID_REF:
    {
      const AllocNodeIdRef * const ref =
        CAST_CONSTPTR(AllocNodeIdRef, signal->getDataPtr());
      if (ref->errorCode == AllocNodeIdRef::NotMaster ||
          ref->errorCode == AllocNodeIdRef::Busy ||
          ref->errorCode == AllocNodeIdRef::NodeFailureHandlingNotCompleted)
      {
        do_send = 1;
        nodeId = refToNode(ref->masterRef);
	if (!theFacade->get_node_alive(nodeId))
	  nodeId = 0;
        if (ref->errorCode != AllocNodeIdRef::NotMaster)
        {
          /* sleep for a while (100ms) before retrying */
          NdbSleep_MilliSleep(100);  
        }
        continue;
      }
      return ref->errorCode;
    }
    case GSN_NF_COMPLETEREP:
    {
      const NFCompleteRep * const rep =
        CAST_CONSTPTR(NFCompleteRep, signal->getDataPtr());
#ifdef VM_TRACE
      ndbout_c("Node %d fail completed", rep->failedNodeId);
#endif
      if (rep->failedNodeId == nodeId)
      {
	do_send = 1;
        nodeId = 0;
      }
      continue;
    }
    case GSN_NODE_FAILREP:{
      // ignore NF_COMPLETEREP will come
      continue;
    }
    case GSN_TAKE_OVERTCCONF:
      continue;
    default:
      report_unknown_signal(signal);
      return SEND_OR_RECEIVE_FAILED;
    }
  }
  return 0;
}

bool
MgmtSrvr::alloc_node_id(NodeId * nodeId, 
			enum ndb_mgm_node_type type,
			struct sockaddr *client_addr, 
			SOCKET_SIZE_TYPE *client_addr_len,
			int &error_code, BaseString &error_string,
                        int log_event)
{
  DBUG_ENTER("MgmtSrvr::alloc_node_id");
  DBUG_PRINT("enter", ("nodeid: %d  type: %d  client_addr: 0x%ld",
		       *nodeId, type, (long) client_addr));
  if (g_no_nodeid_checks) {
    if (*nodeId == 0) {
      error_string.appfmt("no-nodeid-checks set in management server.\n"
			  "node id must be set explicitly in connectstring");
      error_code = NDB_MGM_ALLOCID_CONFIG_MISMATCH;
      DBUG_RETURN(false);
    }
    DBUG_RETURN(true);
  }
  Guard g(m_node_id_mutex);
  int no_mgm= 0;
  NodeBitmask connected_nodes(m_reserved_nodes);
  get_connected_nodes(connected_nodes);
  {
    for(Uint32 i = 0; i < MAX_NODES; i++)
      if (getNodeType(i) == NDB_MGM_NODE_TYPE_MGM)
	no_mgm++;
  }
  bool found_matching_id= false;
  bool found_matching_type= false;
  bool found_free_node= false;
  unsigned id_found= 0;
  const char *config_hostname= 0;
  struct in_addr config_addr= {0};
  int r_config_addr= -1;
  unsigned type_c= 0;

  if(NdbMutex_Lock(m_configMutex))
  {
    // should not happen
    error_string.appfmt("unable to lock configuration mutex");
    error_code = NDB_MGM_ALLOCID_ERROR;
    DBUG_RETURN(false);
  }
  ndb_mgm_configuration_iterator
    iter(* _config->m_configValues, CFG_SECTION_NODE);
  for(iter.first(); iter.valid(); iter.next()) {
    unsigned tmp= 0;
    if(iter.get(CFG_NODE_ID, &tmp)) require(false);
    if (*nodeId && *nodeId != tmp)
      continue;
    found_matching_id= true;
    if(iter.get(CFG_TYPE_OF_SECTION, &type_c)) require(false);
    if(type_c != (unsigned)type)
      continue;
    found_matching_type= true;
    if (connected_nodes.get(tmp))
      continue;
    found_free_node= true;
    if(iter.get(CFG_NODE_HOST, &config_hostname)) require(false);
    if (config_hostname && config_hostname[0] == 0)
      config_hostname= 0;
    else if (client_addr) {
      // check hostname compatability
      const void *tmp_in= &(((sockaddr_in*)client_addr)->sin_addr);
      if((r_config_addr= Ndb_getInAddr(&config_addr, config_hostname)) != 0
	 || memcmp(&config_addr, tmp_in, sizeof(config_addr)) != 0) {
	struct in_addr tmp_addr;
	if(Ndb_getInAddr(&tmp_addr, "localhost") != 0
	   || memcmp(&tmp_addr, tmp_in, sizeof(config_addr)) != 0) {
	  // not localhost
#if 0
	  ndbout << "MgmtSrvr::getFreeNodeId compare failed for \""
		 << config_hostname
		 << "\" id=" << tmp << endl;
#endif
	  continue;
	}
	// connecting through localhost
	// check if config_hostname is local
	if (!SocketServer::tryBind(0,config_hostname)) {
	  continue;
	}
      }
    } else { // client_addr == 0
      if (!SocketServer::tryBind(0,config_hostname)) {
	continue;
      }
    }
    if (*nodeId != 0 ||
	type != NDB_MGM_NODE_TYPE_MGM ||
	no_mgm == 1) { // any match is ok

      if (config_hostname == 0 &&
	  *nodeId == 0 &&
	  type != NDB_MGM_NODE_TYPE_MGM)
      {
	if (!id_found) // only set if not set earlier
	  id_found= tmp;
	continue; /* continue looking for a nodeid with specified
		   * hostname
		   */
      }
      assert(id_found == 0);
      id_found= tmp;
      break;
    }
    if (id_found) { // mgmt server may only have one match
      error_string.appfmt("Ambiguous node id's %d and %d.\n"
			  "Suggest specifying node id in connectstring,\n"
			  "or specifying unique host names in config file.",
			  id_found, tmp);
      NdbMutex_Unlock(m_configMutex);
      error_code = NDB_MGM_ALLOCID_CONFIG_MISMATCH;
      DBUG_RETURN(false);
    }
    if (config_hostname == 0) {
      error_string.appfmt("Ambiguity for node id %d.\n"
			  "Suggest specifying node id in connectstring,\n"
			  "or specifying unique host names in config file,\n"
			  "or specifying just one mgmt server in config file.",
			  tmp);
      NdbMutex_Unlock(m_configMutex);
      error_code = NDB_MGM_ALLOCID_CONFIG_MISMATCH;
      DBUG_RETURN(false);
    }
    id_found= tmp; // mgmt server matched, check for more matches
  }
  NdbMutex_Unlock(m_configMutex);

  if (id_found && client_addr != 0)
  {
    int res = alloc_node_id_req(id_found, type);
    unsigned save_id_found = id_found;
    switch (res)
    {
    case 0:
      // ok continue
      break;
    case NO_CONTACT_WITH_DB_NODES:
      // ok continue
      break;
    default:
      // something wrong
      id_found = 0;
      break;

    }
    if (id_found == 0)
    {
      char buf[128];
      ndb_error_string(res, buf, sizeof(buf));
      error_string.appfmt("Cluster refused allocation of id %d. Error: %d (%s).",
			  save_id_found, res, buf);
      g_eventLogger->warning("Cluster refused allocation of id %d. "
                             "Connection from ip %s. "
                             "Returned error string \"%s\"", save_id_found,
                             inet_ntoa(((struct sockaddr_in *)
                                        (client_addr))->sin_addr),
                             error_string.c_str());
      DBUG_RETURN(false);
    }
  }

  if (id_found)
  {
    *nodeId= id_found;
    DBUG_PRINT("info", ("allocating node id %d",*nodeId));
    {
      int r= 0;
      if (client_addr)
	m_connect_address[id_found]=
	  ((struct sockaddr_in *)client_addr)->sin_addr;
      else if (config_hostname)
	r= Ndb_getInAddr(&(m_connect_address[id_found]), config_hostname);
      else {
	char name[256];
	r= gethostname(name, sizeof(name));
	if (r == 0) {
	  name[sizeof(name)-1]= 0;
	  r= Ndb_getInAddr(&(m_connect_address[id_found]), name);
	}
      }
      if (r)
	m_connect_address[id_found].s_addr= 0;
    }
    m_reserved_nodes.set(id_found);
    if (theFacade && id_found != theFacade->ownId())
    {
      /**
       * Make sure we're ready to accept connections from this node
       */
      theFacade->lock_mutex();
      theFacade->doConnect(id_found);
      theFacade->unlock_mutex();
    }
    
    char tmp_str[128];
    m_reserved_nodes.getText(tmp_str);
    g_eventLogger->info("Mgmt server state: nodeid %d reserved for ip %s, "
                        "m_reserved_nodes %s.",
                        id_found, get_connect_address(id_found), tmp_str);
    DBUG_RETURN(true);
  }

  if (found_matching_type && !found_free_node) {
    // we have a temporary error which might be due to that 
    // we have got the latest connect status from db-nodes.  Force update.
    updateStatus();
  }

  BaseString type_string, type_c_string;
  {
    const char *alias, *str;
    alias= ndb_mgm_get_node_type_alias_string(type, &str);
    type_string.assfmt("%s(%s)", alias, str);
    alias= ndb_mgm_get_node_type_alias_string((enum ndb_mgm_node_type)type_c,
					      &str);
    type_c_string.assfmt("%s(%s)", alias, str);
  }

  if (*nodeId == 0)
  {
    if (found_matching_id)
    {
      if (found_matching_type)
      {
	if (found_free_node)
        {
	  error_string.appfmt("Connection done from wrong host ip %s.",
			      (client_addr)?
                              inet_ntoa(((struct sockaddr_in *)
					 (client_addr))->sin_addr):"");
          error_code = NDB_MGM_ALLOCID_ERROR;
        }
	else
        {
	  error_string.appfmt("No free node id found for %s.",
			      type_string.c_str());
          error_code = NDB_MGM_ALLOCID_ERROR;
        }
      }
      else
      {
	error_string.appfmt("No %s node defined in config file.",
			    type_string.c_str());
        error_code = NDB_MGM_ALLOCID_CONFIG_MISMATCH;
      }
    }
    else
    {
      error_string.append("No nodes defined in config file.");
      error_code = NDB_MGM_ALLOCID_CONFIG_MISMATCH;
    }
  }
  else
  {
    if (found_matching_id)
    {
      if (found_matching_type)
      {
	if (found_free_node)
        {
	  // have to split these into two since inet_ntoa overwrites itself
	  error_string.appfmt("Connection with id %d done from wrong host ip %s,",
			      *nodeId, inet_ntoa(((struct sockaddr_in *)
						  (client_addr))->sin_addr));
	  error_string.appfmt(" expected %s(%s).", config_hostname,
			      r_config_addr ?
			      "lookup failed" : inet_ntoa(config_addr));
          error_code = NDB_MGM_ALLOCID_CONFIG_MISMATCH;
	}
        else
        {
	  error_string.appfmt("Id %d already allocated by another node.",
			      *nodeId);
          error_code = NDB_MGM_ALLOCID_ERROR;
        }
      }
      else
      {
	error_string.appfmt("Id %d configured as %s, connect attempted as %s.",
			    *nodeId, type_c_string.c_str(),
			    type_string.c_str());
        error_code = NDB_MGM_ALLOCID_CONFIG_MISMATCH;
      }
    }
    else
    {
      error_string.appfmt("No node defined with id=%d in config file.",
			  *nodeId);
      error_code = NDB_MGM_ALLOCID_CONFIG_MISMATCH;
    }
  }

  if (log_event || error_code == NDB_MGM_ALLOCID_CONFIG_MISMATCH)
  {
    g_eventLogger->warning("Allocate nodeid (%d) failed. Connection from ip %s."
			   " Returned error string \"%s\"",
			   *nodeId,
			   client_addr != 0
			   ? inet_ntoa(((struct sockaddr_in *)
					(client_addr))->sin_addr)
			   : "<none>",
			   error_string.c_str());

    NodeBitmask connected_nodes2;
    get_connected_nodes(connected_nodes2);
    BaseString tmp_connected, tmp_not_connected;
    for(Uint32 i = 0; i < MAX_NODES; i++)
    {
      if (connected_nodes2.get(i))
      {
	if (!m_reserved_nodes.get(i))
	  tmp_connected.appfmt(" %d", i);
      }
      else if (m_reserved_nodes.get(i))
      {
	tmp_not_connected.appfmt(" %d", i);
      }
    }
    if (tmp_connected.length() > 0)
      g_eventLogger->info("Mgmt server state: node id's %s connected but not reserved", 
			  tmp_connected.c_str());
    if (tmp_not_connected.length() > 0)
      g_eventLogger->info("Mgmt server state: node id's %s not connected but reserved",
			  tmp_not_connected.c_str());
  }
  DBUG_RETURN(false);
}

bool
MgmtSrvr::getNextNodeId(NodeId * nodeId, enum ndb_mgm_node_type type) const 
{
  NodeId tmp = * nodeId;

  tmp++;
  while(nodeTypes[tmp] != type && tmp < MAX_NODES)
    tmp++;
  
  if(tmp == MAX_NODES){
    return false;
  }

  * nodeId = tmp;
  return true;
}

#include "Services.hpp"

void
MgmtSrvr::eventReport(const Uint32 * theData, Uint32 len)
{
  const EventReport * const eventReport = (EventReport *)&theData[0];
  
  NodeId nodeId = eventReport->getNodeId();
  Ndb_logevent_type type = eventReport->getEventType();
  // Log event
  g_eventLogger->log(type, theData, len, nodeId, 
                     &m_event_listner[0].m_logLevel);
  m_event_listner.log(type, theData, len, nodeId);
}

/***************************************************************************
 * Backup
 ***************************************************************************/

int
MgmtSrvr::startBackup(Uint32& backupId, int waitCompleted)
{
  SignalSender ss(theFacade);
  ss.lock(); // lock will be released on exit

  NodeId nodeId = m_master_node;
  if (okToSendTo(nodeId, false) != 0)
  {
    bool next;
    nodeId = m_master_node = 0;
    while((next = getNextNodeId(&nodeId, NDB_MGM_NODE_TYPE_NDB)) == true &&
          okToSendTo(nodeId, false) != 0);
    if(!next)
      return NO_CONTACT_WITH_DB_NODES;
  }

  SimpleSignal ssig;
  BackupReq* req = CAST_PTR(BackupReq, ssig.getDataPtrSend());
  ssig.set(ss, TestOrd::TraceAPI, BACKUP, GSN_BACKUP_REQ, 
	   BackupReq::SignalLength);
  
  req->senderData = 19;
  req->backupDataLen = 0;
  assert(waitCompleted < 3);
  req->flags = waitCompleted & 0x3;

  BackupEvent event;
  int do_send = 1;
  while (1) {
    if (do_send)
    {
      if (ss.sendSignal(nodeId, &ssig) != SEND_OK) {
	return SEND_OR_RECEIVE_FAILED;
      }
      if (waitCompleted == 0)
	return 0;
      do_send = 0;
    }
    SimpleSignal *signal = ss.waitFor();

    int gsn = signal->readSignalNumber();
    switch (gsn) {
    case GSN_BACKUP_CONF:{
      const BackupConf * const conf = 
	CAST_CONSTPTR(BackupConf, signal->getDataPtr());
      event.Event = BackupEvent::BackupStarted;
      event.Started.BackupId = conf->backupId;
      event.Nodes = conf->nodes;
#ifdef VM_TRACE
      ndbout_c("Backup(%d) master is %d", conf->backupId,
	       refToNode(signal->header.theSendersBlockRef));
#endif
      backupId = conf->backupId;
      if (waitCompleted == 1)
	return 0;
      // wait for next signal
      break;
    }
    case GSN_BACKUP_COMPLETE_REP:{
      const BackupCompleteRep * const rep = 
	CAST_CONSTPTR(BackupCompleteRep, signal->getDataPtr());
#ifdef VM_TRACE
      ndbout_c("Backup(%d) completed", rep->backupId);
#endif
      event.Event = BackupEvent::BackupCompleted;
      event.Completed.BackupId = rep->backupId;
    
      event.Completed.NoOfBytes = rep->noOfBytesLow;
      event.Completed.NoOfLogBytes = rep->noOfLogBytes;
      event.Completed.NoOfRecords = rep->noOfRecordsLow;
      event.Completed.NoOfLogRecords = rep->noOfLogRecords;
      event.Completed.stopGCP = rep->stopGCP;
      event.Completed.startGCP = rep->startGCP;
      event.Nodes = rep->nodes;

      if (signal->header.theLength >= BackupCompleteRep::SignalLength)
      {
        event.Completed.NoOfBytes += ((Uint64)rep->noOfBytesHigh) << 32;
        event.Completed.NoOfRecords += ((Uint64)rep->noOfRecordsHigh) << 32;
      }

      backupId = rep->backupId;
      return 0;
    }
    case GSN_BACKUP_REF:{
      const BackupRef * const ref = 
	CAST_CONSTPTR(BackupRef, signal->getDataPtr());
      if(ref->errorCode == BackupRef::IAmNotMaster){
	m_master_node = nodeId = refToNode(ref->masterRef);
#ifdef VM_TRACE
	ndbout_c("I'm not master resending to %d", nodeId);
#endif
	do_send = 1; // try again
	if (!theFacade->get_node_alive(nodeId))
	  m_master_node = nodeId = 0;
	continue;
      }
      event.Event = BackupEvent::BackupFailedToStart;
      event.FailedToStart.ErrorCode = ref->errorCode;
      return ref->errorCode;
    }
    case GSN_BACKUP_ABORT_REP:{
      const BackupAbortRep * const rep = 
	CAST_CONSTPTR(BackupAbortRep, signal->getDataPtr());
      event.Event = BackupEvent::BackupAborted;
      event.Aborted.Reason = rep->reason;
      event.Aborted.BackupId = rep->backupId;
      event.Aborted.ErrorCode = rep->reason;
#ifdef VM_TRACE
      ndbout_c("Backup %d aborted", rep->backupId);
#endif
      return rep->reason;
    }
    case GSN_NF_COMPLETEREP:{
      const NFCompleteRep * const rep =
	CAST_CONSTPTR(NFCompleteRep, signal->getDataPtr());
#ifdef VM_TRACE
      ndbout_c("Node %d fail completed", rep->failedNodeId);
#endif
      if (rep->failedNodeId == nodeId ||
	  waitCompleted == 1)
	return 1326;
      // wait for next signal
      // master node will report aborted backup
      break;
    }
    case GSN_NODE_FAILREP:{
      const NodeFailRep * const rep =
	CAST_CONSTPTR(NodeFailRep, signal->getDataPtr());
      if (NdbNodeBitmask::get(rep->theNodes,nodeId) ||
	  waitCompleted == 1)
	return 1326;
      // wait for next signal
      // master node will report aborted backup
      break;
    }
    case GSN_TAKE_OVERTCCONF:
      continue;
    default:
      report_unknown_signal(signal);
      return SEND_OR_RECEIVE_FAILED;
    }
  }
}

int 
MgmtSrvr::abortBackup(Uint32 backupId)
{
  SignalSender ss(theFacade);
  ss.lock(); // lock will be released on exit

  bool next;
  NodeId nodeId = 0;
  while((next = getNextNodeId(&nodeId, NDB_MGM_NODE_TYPE_NDB)) == true &&
	theFacade->get_node_alive(nodeId) == false);
  
  if(!next){
    return NO_CONTACT_WITH_DB_NODES;
  }
  
  SimpleSignal ssig;

  AbortBackupOrd* ord = CAST_PTR(AbortBackupOrd, ssig.getDataPtrSend());
  ssig.set(ss, TestOrd::TraceAPI, BACKUP, GSN_ABORT_BACKUP_ORD, 
	   AbortBackupOrd::SignalLength);
  
  ord->requestType = AbortBackupOrd::ClientAbort;
  ord->senderData = 19;
  ord->backupId = backupId;
  
  return ss.sendSignal(nodeId, &ssig) == SEND_OK ? 0 : SEND_OR_RECEIVE_FAILED;
}


MgmtSrvr::Allocated_resources::Allocated_resources(MgmtSrvr &m)
  : m_mgmsrv(m)
{
  m_reserved_nodes.clear();
  m_alloc_timeout= 0;
}

MgmtSrvr::Allocated_resources::~Allocated_resources()
{
  Guard g(m_mgmsrv.m_node_id_mutex);
  if (!m_reserved_nodes.isclear()) {
    m_mgmsrv.m_reserved_nodes.bitANDC(m_reserved_nodes); 
    // node has been reserved, force update signal to ndb nodes
    m_mgmsrv.updateStatus();

    char tmp_str[128];
    m_mgmsrv.m_reserved_nodes.getText(tmp_str);
    g_eventLogger->info("Mgmt server state: nodeid %d freed, m_reserved_nodes %s.",
                        get_nodeid(), tmp_str);
  }
}

void
MgmtSrvr::Allocated_resources::reserve_node(NodeId id, NDB_TICKS timeout)
{
  m_reserved_nodes.set(id);
  m_alloc_timeout= NdbTick_CurrentMillisecond() + timeout;
}

bool
MgmtSrvr::Allocated_resources::is_timed_out(NDB_TICKS tick)
{
  if (m_alloc_timeout && tick > m_alloc_timeout)
  {
    g_eventLogger->info("Mgmt server state: nodeid %d timed out.",
                        get_nodeid());
    return true;
  }
  return false;
}

NodeId
MgmtSrvr::Allocated_resources::get_nodeid() const
{
  for(Uint32 i = 0; i < MAX_NODES; i++)
  {
    if (m_reserved_nodes.get(i))
      return i;
  }
  return 0;
}

int
MgmtSrvr::setDbParameter(int node, int param, const char * value,
			 BaseString& msg){

  if(NdbMutex_Lock(m_configMutex))
    return -1;

  /**
   * Check parameter
   */
  ndb_mgm_configuration_iterator
    iter(* _config->m_configValues, CFG_SECTION_NODE);
  if(iter.first() != 0){
    msg.assign("Unable to find node section (iter.first())");
    NdbMutex_Unlock(m_configMutex);
    return -1;
  }
  
  Uint32 type = NODE_TYPE_DB + 1;
  if(node != 0){
    if(iter.find(CFG_NODE_ID, node) != 0){
      msg.assign("Unable to find node (iter.find())");
      NdbMutex_Unlock(m_configMutex);
      return -1;
    }
    if(iter.get(CFG_TYPE_OF_SECTION, &type) != 0){
      msg.assign("Unable to get node type(iter.get(CFG_TYPE_OF_SECTION))");
      NdbMutex_Unlock(m_configMutex);
      return -1;
    }
  } else {
    do {
      if(iter.get(CFG_TYPE_OF_SECTION, &type) != 0){
	msg.assign("Unable to get node type(iter.get(CFG_TYPE_OF_SECTION))");
	NdbMutex_Unlock(m_configMutex);
	return -1;
      }
      if(type == NODE_TYPE_DB)
	break;
    } while(iter.next() == 0);
  }
  
  if(type != NODE_TYPE_DB){
    msg.assfmt("Invalid node type or no such node (%d %d)", 
	       type, NODE_TYPE_DB);
    NdbMutex_Unlock(m_configMutex);
    return -1;
  }

  int p_type;
  unsigned val_32;
  Uint64 val_64;
  const char * val_char;
  do {
    p_type = 0;
    if(iter.get(param, &val_32) == 0){
      val_32 = atoi(value);
      break;
    }
    
    p_type++;
    if(iter.get(param, &val_64) == 0){
      val_64 = strtoll(value, 0, 10);
      break;
    }
    p_type++;
    if(iter.get(param, &val_char) == 0){
      val_char = value;
      break;
    }
    msg.assign("Could not get parameter");
    NdbMutex_Unlock(m_configMutex);
    return -1;
  } while(0);
  
  bool res = false;
  do {
    int ret = iter.get(CFG_TYPE_OF_SECTION, &type);
    assert(ret == 0);
    
    if(type != NODE_TYPE_DB)
      continue;
    
    Uint32 node;
    ret = iter.get(CFG_NODE_ID, &node);
    assert(ret == 0);
    
    ConfigValues::Iterator i2(_config->m_configValues->m_config, 
			      iter.m_config);
    switch(p_type){
    case 0:
      res = i2.set(param, val_32);
      ndbout_c("Updating node %d param: %d to %d",  node, param, val_32);
      break;
    case 1:
      res = i2.set(param, val_64);
      ndbout_c("Updating node %d param: %d to %u",  node, param, val_32);
      break;
    case 2:
      res = i2.set(param, val_char);
      ndbout_c("Updating node %d param: %d to %s",  node, param, val_char);
      break;
    default:
      require(false);
    }
    assert(res);
  } while(node == 0 && iter.next() == 0);

  msg.assign("Success");
  NdbMutex_Unlock(m_configMutex);
  return 0;
}
int
MgmtSrvr::setConnectionDbParameter(int node1, 
				   int node2,
				   int param,
				   int value,
				   BaseString& msg){
  Uint32 current_value,new_value;

  DBUG_ENTER("MgmtSrvr::setConnectionDbParameter");

  if(NdbMutex_Lock(m_configMutex))
  {
    DBUG_RETURN(-1);
  }

  ndb_mgm_configuration_iterator 
    iter(* _config->m_configValues, CFG_SECTION_CONNECTION);

  if(iter.first() != 0){
    msg.assign("Unable to find connection section (iter.first())");
    NdbMutex_Unlock(m_configMutex);
    DBUG_RETURN(-1);
  }

  for(;iter.valid();iter.next()) {
    Uint32 n1,n2;
    iter.get(CFG_CONNECTION_NODE_1, &n1);
    iter.get(CFG_CONNECTION_NODE_2, &n2);
    if((n1 == (unsigned)node1 && n2 == (unsigned)node2)
       || (n1 == (unsigned)node2 && n2 == (unsigned)node1))
      break;
  }
  if(!iter.valid()) {
    msg.assign("Unable to find connection between nodes");
    NdbMutex_Unlock(m_configMutex);
    DBUG_RETURN(-2);
  }
  
  if(iter.get(param, &current_value) != 0) {
    msg.assign("Unable to get current value of parameter");
    NdbMutex_Unlock(m_configMutex);
    DBUG_RETURN(-3);
  }

  ConfigValues::Iterator i2(_config->m_configValues->m_config, 
			    iter.m_config);

  if(i2.set(param, (unsigned)value) == false) {
    msg.assign("Unable to set new value of parameter");
    NdbMutex_Unlock(m_configMutex);
    DBUG_RETURN(-4);
  }
  
  if(iter.get(param, &new_value) != 0) {
    msg.assign("Unable to get parameter after setting it.");
    NdbMutex_Unlock(m_configMutex);
    DBUG_RETURN(-5);
  }

  msg.assfmt("%u -> %u",current_value,new_value);
  NdbMutex_Unlock(m_configMutex);
  DBUG_RETURN(1);
}


int
MgmtSrvr::getConnectionDbParameter(int node1, 
				   int node2,
				   int param,
				   int *value,
				   BaseString& msg){
  DBUG_ENTER("MgmtSrvr::getConnectionDbParameter");

  if(NdbMutex_Lock(m_configMutex))
  {
    DBUG_RETURN(-1);
  }

  ndb_mgm_configuration_iterator
    iter(* _config->m_configValues, CFG_SECTION_CONNECTION);

  if(iter.first() != 0){
    msg.assign("Unable to find connection section (iter.first())");
    NdbMutex_Unlock(m_configMutex);
    DBUG_RETURN(-1);
  }

  for(;iter.valid();iter.next()) {
    Uint32 n1=0,n2=0;
    iter.get(CFG_CONNECTION_NODE_1, &n1);
    iter.get(CFG_CONNECTION_NODE_2, &n2);
    if((n1 == (unsigned)node1 && n2 == (unsigned)node2)
       || (n1 == (unsigned)node2 && n2 == (unsigned)node1))
      break;
  }
  if(!iter.valid()) {
    msg.assign("Unable to find connection between nodes");
    NdbMutex_Unlock(m_configMutex);
    DBUG_RETURN(-1);
  }
  
  if(iter.get(param, (Uint32*)value) != 0) {
    msg.assign("Unable to get current value of parameter");
    NdbMutex_Unlock(m_configMutex);
    DBUG_RETURN(-1);
  }

  msg.assfmt("%d",*value);
  NdbMutex_Unlock(m_configMutex);
  DBUG_RETURN(1);
}


bool MgmtSrvr::transporter_connect(NDB_SOCKET_TYPE sockfd)
{
  DBUG_ENTER("MgmtSrvr::transporter_connect");
  TransporterRegistry* tr= theFacade->get_registry();
  if (!tr->connect_server(sockfd))
    DBUG_RETURN(false);

  /*
    Force an update_connections() so that the
    ClusterMgr and TransporterFacade is up to date
    with the new connection.
    Important for correct node id reservation handling
  */
  theFacade->lock_mutex();
  tr->update_connections();
  theFacade->unlock_mutex();

  DBUG_RETURN(true);
}

<<<<<<< HEAD
=======

>>>>>>> 0c350e54
int MgmtSrvr::connect_to_self(const char * bindaddress)
{
  int r= 0;
  m_local_mgm_handle= ndb_mgm_create_handle();
  snprintf(m_local_mgm_connect_string,sizeof(m_local_mgm_connect_string),
           "%s:%u", bindaddress ? bindaddress : "localhost", getPort());
  ndb_mgm_set_connectstring(m_local_mgm_handle, m_local_mgm_connect_string);

  if((r= ndb_mgm_connect(m_local_mgm_handle, 0, 0, 0)) < 0)
  {
    ndb_mgm_destroy_handle(&m_local_mgm_handle);
    return r;
  }
  // TransporterRegistry now owns this NdbMgmHandle and will destroy it.
  theFacade->get_registry()->set_mgm_handle(m_local_mgm_handle);

  return 0;
}

template class MutexVector<unsigned short>;
template class MutexVector<Ndb_mgmd_event_service::Event_listener>;
template class Vector<EventSubscribeReq>;
template class MutexVector<EventSubscribeReq>;<|MERGE_RESOLUTION|>--- conflicted
+++ resolved
@@ -3067,10 +3067,7 @@
   DBUG_RETURN(true);
 }
 
-<<<<<<< HEAD
-=======
-
->>>>>>> 0c350e54
+
 int MgmtSrvr::connect_to_self(const char * bindaddress)
 {
   int r= 0;
