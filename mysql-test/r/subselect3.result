drop table if exists t0, t1, t2, t3, t4, t5;
create table t1 (oref int, grp int, ie int) ;
insert into t1 (oref, grp, ie) values
(1, 1, 1),
(1, 1, 1),
(1, 2, NULL),
(2, 1, 3),
(3, 1, 4),
(3, 2, NULL);
create table t2 (oref int, a int);
insert into t2 values 
(1, 1),
(2, 2),
(3, 3),
(4, NULL),
(2, NULL);
select a, oref, a in (select max(ie) 
from t1 where oref=t2.oref group by grp) Z from t2;
a	oref	Z
1	1	1
2	2	0
3	3	NULL
NULL	4	0
NULL	2	NULL
explain extended
select a, oref, a in (select max(ie) 
from t1 where oref=t2.oref group by grp) Z from t2;
id	select_type	table	type	possible_keys	key	key_len	ref	rows	filtered	Extra
1	PRIMARY	t2	ALL	NULL	NULL	NULL	NULL	5	100.00	
2	DEPENDENT SUBQUERY	t1	ALL	NULL	NULL	NULL	NULL	6	100.00	Using where; Using temporary; Using filesort
Warnings:
Note	1276	Field or reference 'test.t2.oref' of SELECT #2 was resolved in SELECT #1
Note	1003	select `test`.`t2`.`a` AS `a`,`test`.`t2`.`oref` AS `oref`,<in_optimizer>(`test`.`t2`.`a`,<exists>(select max(`test`.`t1`.`ie`) AS `max(ie)` from `test`.`t1` where (`test`.`t1`.`oref` = `test`.`t2`.`oref`) group by `test`.`t1`.`grp` having trigcond((<cache>(`test`.`t2`.`a`) = <ref_null_helper>(max(`test`.`t1`.`ie`)))))) AS `Z` from `test`.`t2`
explain extended
select a, oref from t2 
where a in (select max(ie) from t1 where oref=t2.oref group by grp);
id	select_type	table	type	possible_keys	key	key_len	ref	rows	filtered	Extra
1	PRIMARY	t2	ALL	NULL	NULL	NULL	NULL	5	100.00	Using where
2	DEPENDENT SUBQUERY	t1	ALL	NULL	NULL	NULL	NULL	6	100.00	Using where; Using temporary; Using filesort
Warnings:
Note	1276	Field or reference 'test.t2.oref' of SELECT #2 was resolved in SELECT #1
Note	1003	select `test`.`t2`.`a` AS `a`,`test`.`t2`.`oref` AS `oref` from `test`.`t2` where <in_optimizer>(`test`.`t2`.`a`,<exists>(select max(`test`.`t1`.`ie`) AS `max(ie)` from `test`.`t1` where (`test`.`t1`.`oref` = `test`.`t2`.`oref`) group by `test`.`t1`.`grp` having (<cache>(`test`.`t2`.`a`) = <ref_null_helper>(max(`test`.`t1`.`ie`)))))
select a, oref, a in (
select max(ie) from t1 where oref=t2.oref group by grp union
select max(ie) from t1 where oref=t2.oref group by grp
) Z from t2;
a	oref	Z
1	1	1
2	2	0
3	3	NULL
NULL	4	0
NULL	2	NULL
create table t3 (a int);
insert into t3 values (NULL), (NULL);
flush status;
select a in (select max(ie) from t1 where oref=4 group by grp) from t3;
a in (select max(ie) from t1 where oref=4 group by grp)
0
0
show status like 'Handler_read_rnd_next';
Variable_name	Value
Handler_read_rnd_next	11
select ' ^ This must show 11' Z;
Z
 ^ This must show 11
explain extended select a in (select max(ie) from t1 where oref=4 group by grp) from t3;
id	select_type	table	type	possible_keys	key	key_len	ref	rows	filtered	Extra
1	PRIMARY	t3	ALL	NULL	NULL	NULL	NULL	2	100.00	
2	DEPENDENT SUBQUERY	t1	ALL	NULL	NULL	NULL	NULL	6	100.00	Using where; Using temporary; Using filesort
Warnings:
Note	1003	select <in_optimizer>(`test`.`t3`.`a`,<exists>(select max(`test`.`t1`.`ie`) AS `max(ie)` from `test`.`t1` where (`test`.`t1`.`oref` = 4) group by `test`.`t1`.`grp` having trigcond((<cache>(`test`.`t3`.`a`) = <ref_null_helper>(max(`test`.`t1`.`ie`)))))) AS `a in (select max(ie) from t1 where oref=4 group by grp)` from `test`.`t3`
drop table t1, t2, t3;
create table t1 (a int, oref int, key(a));
insert into t1 values 
(1, 1),
(1, NULL),
(2, 3),
(2, NULL),
(3, NULL);
create table t2 (a int, oref int);
insert into t2 values (1, 1), (2,2), (NULL, 3), (NULL, 4);
select oref, a, a in (select a from t1 where oref=t2.oref) Z from t2;
oref	a	Z
1	1	1
2	2	0
3	NULL	NULL
4	NULL	0
explain extended 
select oref, a, a in (select a from t1 where oref=t2.oref) Z from t2;
id	select_type	table	type	possible_keys	key	key_len	ref	rows	filtered	Extra
1	PRIMARY	t2	ALL	NULL	NULL	NULL	NULL	4	100.00	
2	DEPENDENT SUBQUERY	t1	index_subquery	a	a	5	func	2	100.00	Using where; Full scan on NULL key
Warnings:
Note	1276	Field or reference 'test.t2.oref' of SELECT #2 was resolved in SELECT #1
Note	1003	select `test`.`t2`.`oref` AS `oref`,`test`.`t2`.`a` AS `a`,<in_optimizer>(`test`.`t2`.`a`,<exists>(<index_lookup>(<cache>(`test`.`t2`.`a`) in t1 on a checking NULL where (`test`.`t1`.`oref` = `test`.`t2`.`oref`) having trigcond(<is_not_null_test>(`test`.`t1`.`a`))))) AS `Z` from `test`.`t2`
flush status;
select oref, a from t2 where a in (select a from t1 where oref=t2.oref);
oref	a
1	1
show status like '%Handler_read_rnd_next';
Variable_name	Value
Handler_read_rnd_next	11
delete from t2;
insert into t2 values (NULL, 0),(NULL, 0), (NULL, 0), (NULL, 0);
flush status;
select oref, a, a in (select a from t1 where oref=t2.oref) Z from t2;
oref	a	Z
0	NULL	0
0	NULL	0
0	NULL	0
0	NULL	0
show status like '%Handler_read%';
Variable_name	Value
Handler_read_first	0
Handler_read_key	0
Handler_read_next	0
Handler_read_prev	0
Handler_read_rnd	0
Handler_read_rnd_next	29
select 'No key lookups, seq reads: 29= 5 reads from t2 + 4 * 6 reads from t1.' Z;
Z
No key lookups, seq reads: 29= 5 reads from t2 + 4 * 6 reads from t1.
drop table t1, t2;
create table t1 (a int, b int, primary key (a));
insert into t1 values (1,1), (3,1),(100,1);
create table t2 (a int, b int);
insert into t2 values (1,1),(2,1),(NULL,1),(NULL,0);
select a,b, a in (select a from t1 where t1.b = t2.b) Z from t2 ;
a	b	Z
1	1	1
2	1	0
NULL	1	NULL
NULL	0	0
drop table t1, t2;
create table t1 (a int, b int, key(a));
insert into t1 values 
(0,0),(1,1),(2,2),(3,3),(4,4),(5,5),(6,6),(7,7),(8,8),(9,9);
create table t2 like t1;
insert into t2 select * from t1;
update t2 set b=1;
create table t3 (a int, oref int);
insert into t3 values (1, 1), (NULL,1), (NULL,0);
select a, oref, 
t3.a in (select t1.a from t1, t2 where t1.b=t2.a and t2.b=t3.oref) Z 
from t3;
a	oref	Z
1	1	1
NULL	1	NULL
NULL	0	0
explain extended
select a, oref, 
t3.a in (select t1.a from t1, t2 where t1.b=t2.a and t2.b=t3.oref) Z 
from t3;
id	select_type	table	type	possible_keys	key	key_len	ref	rows	filtered	Extra
1	PRIMARY	t3	ALL	NULL	NULL	NULL	NULL	3	100.00	
2	DEPENDENT SUBQUERY	t1	ref_or_null	a	a	5	func	4	100.00	Using where; Full scan on NULL key
2	DEPENDENT SUBQUERY	t2	ref	a	a	5	test.t1.b	1	100.00	Using where
Warnings:
Note	1276	Field or reference 'test.t3.oref' of SELECT #2 was resolved in SELECT #1
Note	1003	select `test`.`t3`.`a` AS `a`,`test`.`t3`.`oref` AS `oref`,<in_optimizer>(`test`.`t3`.`a`,<exists>(select 1 AS `Not_used` from `test`.`t1` join `test`.`t2` where ((`test`.`t2`.`a` = `test`.`t1`.`b`) and (`test`.`t2`.`b` = `test`.`t3`.`oref`) and trigcond(((<cache>(`test`.`t3`.`a`) = `test`.`t1`.`a`) or isnull(`test`.`t1`.`a`)))) having trigcond(<is_not_null_test>(`test`.`t1`.`a`)))) AS `Z` from `test`.`t3`
drop table t1, t2, t3;
create table t1 (a int NOT NULL, b int NOT NULL, key(a));
insert into t1 values 
(0,0),(1,1),(2,2),(3,3),(4,4),(5,5),(6,6),(7,7),(8,8),(9,9);
create table t2 like t1;
insert into t2 select * from t1;
update t2 set b=1;
create table t3 (a int, oref int);
insert into t3 values (1, 1), (NULL,1), (NULL,0);
select a, oref, 
t3.a in (select t1.a from t1, t2 where t1.b=t2.a and t2.b=t3.oref) Z 
from t3;
a	oref	Z
1	1	1
NULL	1	NULL
NULL	0	0
This must show a trig_cond:
explain extended
select a, oref, 
t3.a in (select t1.a from t1, t2 where t1.b=t2.a and t2.b=t3.oref) Z 
from t3;
id	select_type	table	type	possible_keys	key	key_len	ref	rows	filtered	Extra
1	PRIMARY	t3	ALL	NULL	NULL	NULL	NULL	3	100.00	
2	DEPENDENT SUBQUERY	t1	ref	a	a	4	func	2	100.00	Using where; Full scan on NULL key
2	DEPENDENT SUBQUERY	t2	ref	a	a	4	test.t1.b	1	100.00	Using where
Warnings:
Note	1276	Field or reference 'test.t3.oref' of SELECT #2 was resolved in SELECT #1
Note	1003	select `test`.`t3`.`a` AS `a`,`test`.`t3`.`oref` AS `oref`,<in_optimizer>(`test`.`t3`.`a`,<exists>(select 1 AS `Not_used` from `test`.`t1` join `test`.`t2` where ((`test`.`t2`.`a` = `test`.`t1`.`b`) and (`test`.`t2`.`b` = `test`.`t3`.`oref`) and trigcond((<cache>(`test`.`t3`.`a`) = `test`.`t1`.`a`))))) AS `Z` from `test`.`t3`
drop table t1,t2,t3;
create table t1 (oref int, grp int);
insert into t1 (oref, grp) values
(1, 1),
(1, 1);
create table t2 (oref int, a int);
insert into t2 values 
(1, NULL),
(2, NULL);
select a, oref, 
a in (select count(*) from t1 group by grp having grp=t2.oref) Z from t2;
a	oref	Z
NULL	1	NULL
NULL	2	0
This must show a trig_cond:
explain extended
select a, oref, 
a in (select count(*) from t1 group by grp having grp=t2.oref) Z from t2;
id	select_type	table	type	possible_keys	key	key_len	ref	rows	filtered	Extra
1	PRIMARY	t2	ALL	NULL	NULL	NULL	NULL	2	100.00	
2	DEPENDENT SUBQUERY	t1	ALL	NULL	NULL	NULL	NULL	2	100.00	Using temporary; Using filesort
Warnings:
Note	1276	Field or reference 't2.oref' of SELECT #2 was resolved in SELECT #1
Note	1003	select `test`.`t2`.`a` AS `a`,`test`.`t2`.`oref` AS `oref`,<in_optimizer>(`test`.`t2`.`a`,<exists>(select count(0) AS `count(*)` from `test`.`t1` group by `test`.`t1`.`grp` having ((`test`.`t1`.`grp` = `test`.`t2`.`oref`) and trigcond((<cache>(`test`.`t2`.`a`) = <ref_null_helper>(count(0))))))) AS `Z` from `test`.`t2`
drop table t1, t2;
create table t1 (a int, b int, primary key (a));
insert into t1 values (1,1), (3,1),(100,1);
create table t2 (a int, b int);
insert into t2 values (1,1),(2,1),(NULL,1),(NULL,0);
select a,b, a in (select a from t1 where t1.b = t2.b union select a from
t1 where t1.b = t2.b) Z from t2 ;
a	b	Z
1	1	1
2	1	0
NULL	1	NULL
NULL	0	0
select a,b, a in (select a from t1 where t1.b = t2.b) Z from t2 ;
a	b	Z
1	1	1
2	1	0
NULL	1	NULL
NULL	0	0
drop table t1, t2;
create table t3 (a int);
insert into t3 values (0),(1),(2),(3),(4),(5),(6),(7),(8),(9);
create table t2 (a int, b int, oref int);
insert into t2 values (NULL,1, 100), (NULL,2, 100);
create table t1 (a int, b int, c int, key(a,b));
insert into t1 select 2*A, 2*A, 100 from t3;
explain extended select a,b, oref, (a,b) in (select a,b from t1 where c=t2.oref) Z from t2;
id	select_type	table	type	possible_keys	key	key_len	ref	rows	filtered	Extra
1	PRIMARY	t2	ALL	NULL	NULL	NULL	NULL	2	100.00	
2	DEPENDENT SUBQUERY	t1	index_subquery	a	a	5	func	2	100.00	Using where; Full scan on NULL key
Warnings:
Note	1276	Field or reference 'test.t2.oref' of SELECT #2 was resolved in SELECT #1
Note	1003	select `test`.`t2`.`a` AS `a`,`test`.`t2`.`b` AS `b`,`test`.`t2`.`oref` AS `oref`,<in_optimizer>((`test`.`t2`.`a`,`test`.`t2`.`b`),<exists>(<index_lookup>(<cache>(`test`.`t2`.`a`) in t1 on a checking NULL where ((`test`.`t1`.`c` = `test`.`t2`.`oref`) and trigcond(((<cache>(`test`.`t2`.`a`) = `test`.`t1`.`a`) or isnull(`test`.`t1`.`a`))) and trigcond(((<cache>(`test`.`t2`.`b`) = `test`.`t1`.`b`) or isnull(`test`.`t1`.`b`)))) having (trigcond(<is_not_null_test>(`test`.`t1`.`a`)) and trigcond(<is_not_null_test>(`test`.`t1`.`b`)))))) AS `Z` from `test`.`t2`
select a,b, oref, (a,b) in (select a,b from t1 where c=t2.oref) Z from t2;
a	b	oref	Z
NULL	1	100	0
NULL	2	100	NULL
create table t4 (x int);
insert into t4 select A.a + 10*B.a from t1 A, t1 B;
explain extended 
select a,b, oref, 
(a,b) in (select a,b from t1,t4 where c=t2.oref) Z 
from t2;
id	select_type	table	type	possible_keys	key	key_len	ref	rows	filtered	Extra
1	PRIMARY	t2	ALL	NULL	NULL	NULL	NULL	2	100.00	
2	DEPENDENT SUBQUERY	t1	ref_or_null	a	a	5	func	2	100.00	Using where; Full scan on NULL key
2	DEPENDENT SUBQUERY	t4	ALL	NULL	NULL	NULL	NULL	100	100.00	Using where; Using join buffer
Warnings:
Note	1276	Field or reference 'test.t2.oref' of SELECT #2 was resolved in SELECT #1
Note	1003	select `test`.`t2`.`a` AS `a`,`test`.`t2`.`b` AS `b`,`test`.`t2`.`oref` AS `oref`,<in_optimizer>((`test`.`t2`.`a`,`test`.`t2`.`b`),<exists>(select `test`.`t1`.`a` AS `a`,`test`.`t1`.`b` AS `b` from `test`.`t1` join `test`.`t4` where ((`test`.`t1`.`c` = `test`.`t2`.`oref`) and trigcond(((<cache>(`test`.`t2`.`a`) = `test`.`t1`.`a`) or isnull(`test`.`t1`.`a`))) and trigcond(((<cache>(`test`.`t2`.`b`) = `test`.`t1`.`b`) or isnull(`test`.`t1`.`b`)))) having (trigcond(<is_not_null_test>(`test`.`t1`.`a`)) and trigcond(<is_not_null_test>(`test`.`t1`.`b`))))) AS `Z` from `test`.`t2`
select a,b, oref, 
(a,b) in (select a,b from t1,t4 where c=t2.oref) Z 
from t2;
a	b	oref	Z
NULL	1	100	0
NULL	2	100	NULL
drop table t1,t2,t3,t4;
create table t1 (oref char(4), grp int, ie1 int, ie2 int);
insert into t1 (oref, grp, ie1, ie2) values
('aa', 10, 2, 1),
('aa', 10, 1, 1),
('aa', 20, 2, 1),
('bb', 10, 3, 1),
('cc', 10, 4, 2),
('cc', 20, 3, 2),
('ee', 10, 2, 1),
('ee', 10, 1, 2),
('ff', 20, 2, 2),
('ff', 20, 1, 2);
create table t2 (oref char(4), a int, b int);
insert into t2 values 
('ee', NULL, 1),
('bb', 2, 1),
('ff', 2, 2),
('cc', 3, NULL),
('bb', NULL, NULL),
('aa', 1, 1),
('dd', 1, NULL);
alter table t1 add index idx(ie1,ie2);
select oref, a, b, (a,b) in (select ie1,ie2 from t1 where oref=t2.oref) Z from t2 where a=3 and b is null ;
oref	a	b	Z
cc	3	NULL	NULL
insert into t2 values ('new1', 10,10);
insert into t1 values ('new1', 1234, 10, NULL);
select oref, a, b, (a,b) in (select ie1,ie2 from t1 where oref=t2.oref) Z from t2 where a=10 and b=10;
oref	a	b	Z
new1	10	10	NULL
explain extended
select oref, a, b, (a,b) in (select ie1,ie2 from t1 where oref=t2.oref) Z from t2 where a=10 and b=10;
id	select_type	table	type	possible_keys	key	key_len	ref	rows	filtered	Extra
1	PRIMARY	t2	ALL	NULL	NULL	NULL	NULL	8	100.00	Using where
2	DEPENDENT SUBQUERY	t1	index_subquery	idx	idx	5	func	4	100.00	Using where; Full scan on NULL key
Warnings:
Note	1276	Field or reference 'test.t2.oref' of SELECT #2 was resolved in SELECT #1
Note	1003	select `test`.`t2`.`oref` AS `oref`,`test`.`t2`.`a` AS `a`,`test`.`t2`.`b` AS `b`,<in_optimizer>((`test`.`t2`.`a`,`test`.`t2`.`b`),<exists>(<index_lookup>(<cache>(`test`.`t2`.`a`) in t1 on idx checking NULL where ((`test`.`t1`.`oref` = `test`.`t2`.`oref`) and trigcond(((<cache>(`test`.`t2`.`a`) = `test`.`t1`.`ie1`) or isnull(`test`.`t1`.`ie1`))) and trigcond(((<cache>(`test`.`t2`.`b`) = `test`.`t1`.`ie2`) or isnull(`test`.`t1`.`ie2`)))) having (trigcond(<is_not_null_test>(`test`.`t1`.`ie1`)) and trigcond(<is_not_null_test>(`test`.`t1`.`ie2`)))))) AS `Z` from `test`.`t2` where ((`test`.`t2`.`b` = 10) and (`test`.`t2`.`a` = 10))
drop table t1, t2;
create table t1 (oref char(4), grp int, ie int);
insert into t1 (oref, grp, ie) values
('aa', 10, 2),
('aa', 10, 1),
('aa', 20, NULL),
('bb', 10, 3),
('cc', 10, 4),
('cc', 20, NULL),
('ee', 10, NULL),
('ee', 10, NULL),
('ff', 20, 2),
('ff', 20, 1);
create table t2 (oref char(4), a int);
insert into t2 values 
('ee', NULL),
('bb', 2),
('ff', 2),
('cc', 3),
('aa', 1),
('dd', NULL),
('bb', NULL);
select oref, a, a in (select ie from t1 where oref=t2.oref) Z from t2;
oref	a	Z
ee	NULL	NULL
bb	2	0
ff	2	1
cc	3	NULL
aa	1	1
dd	NULL	0
bb	NULL	NULL
select oref, a from t2 where a in (select ie from t1 where oref=t2.oref);
oref	a
aa	1
ff	2
select oref, a from t2 where a not in (select ie from t1 where oref=t2.oref);
oref	a
bb	2
dd	NULL
select oref, a, a in (select min(ie) from t1 where oref=t2.oref group by grp) Z from t2;
oref	a	Z
ee	NULL	NULL
bb	2	0
ff	2	0
cc	3	NULL
aa	1	1
dd	NULL	0
bb	NULL	NULL
select oref, a from t2 where 
a in (select min(ie) from t1 where oref=t2.oref group by grp);
oref	a
aa	1
select oref, a from t2 where 
a not in (select min(ie) from t1 where oref=t2.oref group by grp);
oref	a
bb	2
ff	2
dd	NULL
update t1 set ie=3 where oref='ff' and ie=1;
select oref, a, a in (select min(ie) from t1 where oref=t2.oref group by
grp) Z from t2;
oref	a	Z
ee	NULL	NULL
bb	2	0
ff	2	1
cc	3	NULL
aa	1	1
dd	NULL	0
bb	NULL	NULL
select oref, a from t2 where a in (select min(ie) from t1 where
oref=t2.oref group by grp);
oref	a
ff	2
aa	1
select oref, a from t2 where a not in (select min(ie) from t1 where
oref=t2.oref group by grp);
oref	a
bb	2
dd	NULL
select oref, a, a in (select min(ie) from t1 where oref=t2.oref group by
grp having min(ie) > 1) Z from t2;
oref	a	Z
ee	NULL	0
bb	2	0
ff	2	1
cc	3	0
aa	1	0
dd	NULL	0
bb	NULL	NULL
select oref, a from t2 where a in (select min(ie) from t1 where
oref=t2.oref group by grp having min(ie) > 1);
oref	a
ff	2
select oref, a from t2 where a not in (select min(ie) from t1 where
oref=t2.oref group by grp having min(ie) > 1);
oref	a
ee	NULL
bb	2
cc	3
aa	1
dd	NULL
alter table t1 add index idx(ie);
explain select oref, a, a in (select ie from t1 where oref=t2.oref) Z from t2;
id	select_type	table	type	possible_keys	key	key_len	ref	rows	Extra
1	PRIMARY	t2	ALL	NULL	NULL	NULL	NULL	7	
2	DEPENDENT SUBQUERY	t1	index_subquery	idx	idx	5	func	4	Using where; Full scan on NULL key
select oref, a, a in (select ie from t1 where oref=t2.oref) Z from t2;
oref	a	Z
ee	NULL	NULL
bb	2	0
ff	2	1
cc	3	NULL
aa	1	1
dd	NULL	0
bb	NULL	NULL
select oref, a from t2 where a in (select ie from t1 where oref=t2.oref);
oref	a
aa	1
ff	2
select oref, a from t2 where a not in (select ie from t1 where oref=t2.oref);
oref	a
bb	2
dd	NULL
alter table t1 drop index idx;
alter table t1 add index idx(oref,ie);
explain select oref, a, a in (select ie from t1 where oref=t2.oref) Z from t2;
id	select_type	table	type	possible_keys	key	key_len	ref	rows	Extra
1	PRIMARY	t2	ALL	NULL	NULL	NULL	NULL	7	
2	DEPENDENT SUBQUERY	t1	ref_or_null	idx	idx	10	test.t2.oref,func	4	Using where; Using index; Full scan on NULL key
select oref, a, a in (select ie from t1 where oref=t2.oref) Z from t2;
oref	a	Z
ee	NULL	NULL
bb	2	0
ff	2	1
cc	3	NULL
aa	1	1
dd	NULL	0
bb	NULL	NULL
select oref, a from t2 where a in (select ie from t1 where oref=t2.oref);
oref	a
ff	2
aa	1
select oref, a from t2 where a not in (select ie from t1 where oref=t2.oref);
oref	a
bb	2
dd	NULL
explain 
select oref, a, 
a in (select min(ie) from t1 where oref=t2.oref 
group by grp having min(ie) > 1) Z 
from t2;
id	select_type	table	type	possible_keys	key	key_len	ref	rows	Extra
1	PRIMARY	t2	ALL	NULL	NULL	NULL	NULL	7	
2	DEPENDENT SUBQUERY	t1	ref	idx	idx	5	test.t2.oref	2	Using where; Using temporary; Using filesort
select oref, a, 
a in (select min(ie) from t1 where oref=t2.oref 
group by grp having min(ie) > 1) Z 
from t2;
oref	a	Z
ee	NULL	0
bb	2	0
ff	2	1
cc	3	0
aa	1	0
dd	NULL	0
bb	NULL	NULL
select oref, a from t2 where a in (select min(ie) from t1 where oref=t2.oref 
group by grp having min(ie) > 1);
oref	a
ff	2
select oref, a from t2 where a not in (select min(ie) from t1 where oref=t2.oref 
group by grp having min(ie) > 1);
oref	a
ee	NULL
bb	2
cc	3
aa	1
dd	NULL
drop table t1,t2;
create table t1 (oref char(4), grp int, ie1 int, ie2 int);
insert into t1 (oref, grp, ie1, ie2) values
('aa', 10, 2, 1),
('aa', 10, 1, 1),
('aa', 20, 2, 1),
('bb', 10, 3, 1),
('cc', 10, 4, 2),
('cc', 20, 3, 2),
('ee', 10, 2, 1),
('ee', 10, 1, 2),
('ff', 20, 2, 2),
('ff', 20, 1, 2);
create table t2 (oref char(4), a int, b int);
insert into t2 values 
('ee', NULL, 1),
('bb', 2, 1),
('ff', 2, 2),
('cc', 3, NULL),
('bb', NULL, NULL),
('aa', 1, 1),
('dd', 1, NULL);
select oref, a, b, (a,b) in (select ie1,ie2 from t1 where oref=t2.oref) Z from t2;
oref	a	b	Z
ee	NULL	1	NULL
bb	2	1	0
ff	2	2	1
cc	3	NULL	NULL
bb	NULL	NULL	NULL
aa	1	1	1
dd	1	NULL	0
select oref, a, b from t2 where (a,b) in (select ie1,ie2 from t1 where oref=t2.oref);
oref	a	b
aa	1	1
ff	2	2
select oref, a, b from t2 where (a,b) not in (select ie1,ie2 from t1 where oref=t2.oref);
oref	a	b
bb	2	1
dd	1	NULL
select oref, a, b, 
(a,b) in (select min(ie1),max(ie2) from t1 
where oref=t2.oref group by grp) Z 
from t2;
oref	a	b	Z
ee	NULL	1	0
bb	2	1	0
ff	2	2	0
cc	3	NULL	NULL
bb	NULL	NULL	NULL
aa	1	1	1
dd	1	NULL	0
select oref, a, b from t2 where 
(a,b) in (select min(ie1), max(ie2) from t1 where oref=t2.oref group by grp);
oref	a	b
aa	1	1
select oref, a, b from t2 where
(a,b) not in (select min(ie1), max(ie2) from t1 where oref=t2.oref group by grp);
oref	a	b
ee	NULL	1
bb	2	1
ff	2	2
dd	1	NULL
alter table t1 add index idx(ie1,ie2);
explain select oref, a, b, (a,b) in (select ie1,ie2 from t1 where oref=t2.oref) Z from t2;
id	select_type	table	type	possible_keys	key	key_len	ref	rows	Extra
1	PRIMARY	t2	ALL	NULL	NULL	NULL	NULL	7	
2	DEPENDENT SUBQUERY	t1	index_subquery	idx	idx	5	func	4	Using where; Full scan on NULL key
select oref, a, b, (a,b) in (select ie1,ie2 from t1 where oref=t2.oref) Z from t2;
oref	a	b	Z
ee	NULL	1	NULL
bb	2	1	0
ff	2	2	1
cc	3	NULL	NULL
bb	NULL	NULL	NULL
aa	1	1	1
dd	1	NULL	0
select oref, a, b from t2 where (a,b) in (select ie1,ie2 from t1 where oref=t2.oref);
oref	a	b
aa	1	1
ff	2	2
select oref, a, b from t2 where (a,b) not in (select ie1,ie2 from t1 where oref=t2.oref);
oref	a	b
bb	2	1
dd	1	NULL
explain extended 
select oref, a, b, (a,b) in (select ie1,ie2 from t1 where oref=t2.oref) Z from t2;
id	select_type	table	type	possible_keys	key	key_len	ref	rows	filtered	Extra
1	PRIMARY	t2	ALL	NULL	NULL	NULL	NULL	7	100.00	
2	DEPENDENT SUBQUERY	t1	index_subquery	idx	idx	5	func	4	100.00	Using where; Full scan on NULL key
Warnings:
Note	1276	Field or reference 'test.t2.oref' of SELECT #2 was resolved in SELECT #1
Note	1003	select `test`.`t2`.`oref` AS `oref`,`test`.`t2`.`a` AS `a`,`test`.`t2`.`b` AS `b`,<in_optimizer>((`test`.`t2`.`a`,`test`.`t2`.`b`),<exists>(<index_lookup>(<cache>(`test`.`t2`.`a`) in t1 on idx checking NULL where ((`test`.`t1`.`oref` = `test`.`t2`.`oref`) and trigcond(((<cache>(`test`.`t2`.`a`) = `test`.`t1`.`ie1`) or isnull(`test`.`t1`.`ie1`))) and trigcond(((<cache>(`test`.`t2`.`b`) = `test`.`t1`.`ie2`) or isnull(`test`.`t1`.`ie2`)))) having (trigcond(<is_not_null_test>(`test`.`t1`.`ie1`)) and trigcond(<is_not_null_test>(`test`.`t1`.`ie2`)))))) AS `Z` from `test`.`t2`
drop table t1,t2;
create table t1 (oref char(4), grp int, ie int primary key);
insert into t1 (oref, grp, ie) values
('aa', 10, 2),
('aa', 10, 1),
('bb', 10, 3),
('cc', 10, 4),
('cc', 20, 5),
('cc', 10, 6);
create table t2 (oref char(4), a int);
insert into t2 values 
('ee', NULL),
('bb', 2),
('cc', 5),
('cc', 2),
('cc', NULL),
('aa', 1),
('bb', NULL);
explain select oref, a, a in (select ie from t1 where oref=t2.oref) Z from t2;
id	select_type	table	type	possible_keys	key	key_len	ref	rows	Extra
1	PRIMARY	t2	ALL	NULL	NULL	NULL	NULL	7	
2	DEPENDENT SUBQUERY	t1	unique_subquery	PRIMARY	PRIMARY	4	func	1	Using where; Full scan on NULL key
select oref, a, a in (select ie from t1 where oref=t2.oref) Z from t2;
oref	a	Z
ee	NULL	0
bb	2	0
cc	5	1
cc	2	0
cc	NULL	NULL
aa	1	1
bb	NULL	NULL
select oref, a from t2 where a in (select ie from t1 where oref=t2.oref);
oref	a
cc	5
aa	1
select oref, a from t2 where a not in (select ie from t1 where oref=t2.oref);
oref	a
ee	NULL
bb	2
cc	2
explain 
select oref, a, a in (select min(ie) from t1 where oref=t2.oref group by grp) Z from t2;
id	select_type	table	type	possible_keys	key	key_len	ref	rows	Extra
1	PRIMARY	t2	ALL	NULL	NULL	NULL	NULL	7	
2	DEPENDENT SUBQUERY	t1	ALL	NULL	NULL	NULL	NULL	6	Using where; Using temporary; Using filesort
select oref, a, a in (select min(ie) from t1 where oref=t2.oref group by grp) Z from t2;
oref	a	Z
ee	NULL	0
bb	2	0
cc	5	1
cc	2	0
cc	NULL	NULL
aa	1	1
bb	NULL	NULL
drop table t1,t2;
create table t1 (a int, b int);
insert into t1 values (0,0), (2,2), (3,3);
create table t2 (a int, b int);
insert into t2 values (1,1), (3,3);
select a, b, (a,b) in (select a, min(b) from t2 group by a) Z from t1;
a	b	Z
0	0	0
2	2	0
3	3	1
insert into t2 values (NULL,4);
select a, b, (a,b) in (select a, min(b) from t2 group by a) Z from t1;
a	b	Z
0	0	0
2	2	0
3	3	1
drop table t1,t2;
CREATE TABLE t1 (a int, b INT, c CHAR(10) NOT NULL, PRIMARY KEY (a, b));
INSERT INTO t1 VALUES (1,1,'a'), (1,2,'b'), (1,3,'c'), (1,4,'d'), (1,5,'e'),
(2,1,'f'), (2,2,'g'), (2,3,'h'), (3,4,'i'),(3,3,'j'), (3,2,'k'), (3,1,'l'),
(1,9,'m');
CREATE TABLE t2 (a int, b INT, c CHAR(10) NOT NULL, PRIMARY KEY (a, b));
INSERT INTO t2 SELECT * FROM t1;
SELECT a, MAX(b), (SELECT t.c FROM t1 AS t WHERE t1.a=t.a AND t.b=MAX(t1.b))
as test FROM t1 GROUP BY a;
a	MAX(b)	test
1	9	m
2	3	h
3	4	i
SELECT * FROM t1 GROUP by t1.a
HAVING (MAX(t1.b) > (SELECT MAX(t2.b) FROM t2 WHERE t2.c < t1.c
HAVING MAX(t2.b+t1.a) < 10));
a	b	c
SELECT a,b,c FROM t1 WHERE b in (9,3,4) ORDER BY b,c;
a	b	c
1	3	c
2	3	h
3	3	j
1	4	d
3	4	i
1	9	m
SELECT a, MAX(b),
(SELECT COUNT(DISTINCT t.c) FROM t1 AS t WHERE t1.a=t.a AND t.b=MAX(t1.b) 
LIMIT 1) 
as cnt, 
(SELECT t.b FROM t1 AS t WHERE t1.a=t.a AND t.b=MAX(t1.b) LIMIT 1) 
as t_b,
(SELECT t.c FROM t1 AS t WHERE t1.a=t.a AND t.b=MAX(t1.b) LIMIT 1) 
as t_b,
(SELECT t.c FROM t1 AS t WHERE t1.a=t.a AND t.b=MAX(t1.b) ORDER BY t.c LIMIT 1)
as t_b
FROM t1 GROUP BY a;
a	MAX(b)	cnt	t_b	t_b	t_b
1	9	1	9	m	m
2	3	1	3	h	h
3	4	1	4	i	i
SELECT a, MAX(b),
(SELECT t.c FROM t1 AS t WHERE t1.a=t.a AND t.b=MAX(t1.b) LIMIT 1) as test 
FROM t1 GROUP BY a;
a	MAX(b)	test
1	9	m
2	3	h
3	4	i
DROP TABLE t1, t2;
CREATE TABLE t1 (a int);
CREATE TABLE t2 (b int, PRIMARY KEY(b));
INSERT INTO t1 VALUES (1), (NULL), (4);
INSERT INTO t2 VALUES (3), (1),(2), (5), (4), (7), (6);
EXPLAIN EXTENDED 
SELECT a FROM t1, t2 WHERE a=b AND (b NOT IN (SELECT a FROM t1));
id	select_type	table	type	possible_keys	key	key_len	ref	rows	filtered	Extra
1	PRIMARY	t1	ALL	NULL	NULL	NULL	NULL	3	100.00	Using where
1	PRIMARY	t2	eq_ref	PRIMARY	PRIMARY	4	test.t1.a	1	100.00	Using index
2	DEPENDENT SUBQUERY	t1	ALL	NULL	NULL	NULL	NULL	3	100.00	Using where
Warnings:
Note	1003	select `test`.`t1`.`a` AS `a` from `test`.`t1` join `test`.`t2` where ((`test`.`t2`.`b` = `test`.`t1`.`a`) and (not(<in_optimizer>(`test`.`t1`.`a`,<exists>(select 1 AS `Not_used` from `test`.`t1` where ((<cache>(`test`.`t2`.`b`) = `test`.`t1`.`a`) or isnull(`test`.`t1`.`a`)) having <is_not_null_test>(`test`.`t1`.`a`))))))
SELECT a FROM t1, t2 WHERE a=b AND (b NOT IN (SELECT a FROM t1));
a
SELECT a FROM t1, t2 WHERE a=b AND (b NOT IN (SELECT a FROM t1 WHERE a > 4));
a
1
4
DROP TABLE t1,t2;
CREATE TABLE t1 (id int);
CREATE TABLE t2 (id int PRIMARY KEY);
CREATE TABLE t3 (id int PRIMARY KEY, name varchar(10));
INSERT INTO t1 VALUES (2), (NULL), (3), (1);
INSERT INTO t2 VALUES (234), (345), (457);
INSERT INTO t3 VALUES (222,'bbb'), (333,'ccc'), (111,'aaa');
EXPLAIN
SELECT * FROM t1
WHERE t1.id NOT IN (SELECT t2.id FROM t2,t3 
WHERE t3.name='xxx' AND t2.id=t3.id);
id	select_type	table	type	possible_keys	key	key_len	ref	rows	Extra
1	PRIMARY	t1	ALL	NULL	NULL	NULL	NULL	4	Using where
2	DEPENDENT SUBQUERY	t2	eq_ref	PRIMARY	PRIMARY	4	func	1	Using where; Using index; Full scan on NULL key
2	DEPENDENT SUBQUERY	t3	eq_ref	PRIMARY	PRIMARY	4	func	1	Using index condition; Using where; Full scan on NULL key
SELECT * FROM t1
WHERE t1.id NOT IN (SELECT t2.id FROM t2,t3 
WHERE t3.name='xxx' AND t2.id=t3.id);
id
2
NULL
3
1
SELECT (t1.id IN (SELECT t2.id FROM t2,t3 
WHERE t3.name='xxx' AND t2.id=t3.id)) AS x
FROM t1;
x
0
0
0
0
DROP TABLE t1,t2,t3;
CREATE TABLE t1 (a INT NOT NULL);
INSERT INTO t1 VALUES (1),(-1), (65),(66);
CREATE TABLE t2 (a INT UNSIGNED NOT NULL PRIMARY KEY);
INSERT INTO t2 VALUES (65),(66);
SELECT a FROM t1 WHERE a NOT IN (65,66);
a
1
-1
SELECT a FROM t1 WHERE a NOT IN (SELECT a FROM t2);
a
1
-1
EXPLAIN SELECT a FROM t1 WHERE a NOT IN (SELECT a FROM t2);
id	select_type	table	type	possible_keys	key	key_len	ref	rows	Extra
1	PRIMARY	t1	ALL	NULL	NULL	NULL	NULL	4	Using where
2	DEPENDENT SUBQUERY	t2	unique_subquery	PRIMARY	PRIMARY	4	func	1	Using index; Using where
DROP TABLE t1, t2;
CREATE TABLE t1 (a INT);
INSERT INTO t1 VALUES(1);
CREATE TABLE t2 (placeholder CHAR(11));
INSERT INTO t2 VALUES("placeholder");
SELECT ROW(1, 2) IN (SELECT t1.a, 2)         FROM t1 GROUP BY t1.a;
ROW(1, 2) IN (SELECT t1.a, 2)
1
SELECT ROW(1, 2) IN (SELECT t1.a, 2 FROM t2) FROM t1 GROUP BY t1.a;
ROW(1, 2) IN (SELECT t1.a, 2 FROM t2)
1
DROP TABLE t1, t2;
CREATE TABLE t1 (a INT);
INSERT INTO t1 VALUES (1),(2),(3);
CREATE TABLE t2 SELECT * FROM t1;
SELECT 1 FROM t1 WHERE t1.a NOT IN (SELECT 1 FROM t1, t2 WHERE 0);
1
1
1
1
DROP TABLE t1, t2;
create table t1 (a int, b decimal(13, 3));
insert into t1 values (1, 0.123);
select a, (select max(b) from t1) into outfile "subselect.out.file.1" from t1;
delete from t1;
load data infile "subselect.out.file.1" into table t1;
select * from t1;
a	b
1	0.123
drop table t1;
<<<<<<< HEAD
=======
CREATE TABLE t1 (
pk INT PRIMARY KEY,
int_key INT,
varchar_key VARCHAR(5) UNIQUE,
varchar_nokey VARCHAR(5)
);
INSERT INTO t1 VALUES (9, 7,NULL,NULL), (10,8,'p' ,'p');
SELECT varchar_nokey
FROM t1
WHERE NULL NOT IN (
SELECT INNR.pk FROM t1 AS INNR2
LEFT JOIN t1 AS INNR ON ( INNR2.int_key = INNR.int_key )
WHERE INNR.varchar_key > 'n{'
);
varchar_nokey
DROP TABLE t1;
>>>>>>> 112c4646
End of 5.0 tests
create table t0 (a int);
insert into t0 values (0),(1),(2),(3),(4),(5),(6),(7),(8),(9);
create table t1 (
a int(11) default null,
b int(11) default null,
key (a)
);
insert into t1 select A.a+10*(B.a+10*C.a),A.a+10*(B.a+10*C.a) from t0 A, t0 B, t0 C;
create table t2 (a int(11) default null);
insert into t2 values (0),(1);
create table t3 (a int(11) default null);
insert into t3 values (0),(1);
create table t4 (a int(11) default null);
insert into t4 values (0),(1);
create table t5 (a int(11) default null);
insert into t5 values (0),(1),(0),(1);
select * from t2, t3 
where
t2.a < 10 and
t3.a+1 = 2 and
t3.a in (select t1.b from t1
where t1.a+1=t1.a+1 and
t1.a < (select t4.a+10                                  
from t4, t5 limit 2));
ERROR 21000: Subquery returns more than 1 row
drop table t0, t1, t2, t3, t4, t5;<|MERGE_RESOLUTION|>--- conflicted
+++ resolved
@@ -788,8 +788,6 @@
 a	b
 1	0.123
 drop table t1;
-<<<<<<< HEAD
-=======
 CREATE TABLE t1 (
 pk INT PRIMARY KEY,
 int_key INT,
@@ -806,7 +804,6 @@
 );
 varchar_nokey
 DROP TABLE t1;
->>>>>>> 112c4646
 End of 5.0 tests
 create table t0 (a int);
 insert into t0 values (0),(1),(2),(3),(4),(5),(6),(7),(8),(9);
