--- conflicted
+++ resolved
@@ -4497,13 +4497,8 @@
     switch (result_code) {
     case HA_ADMIN_NOT_IMPLEMENTED:
       {
-<<<<<<< HEAD
-       char buf[MYSQL_ERRMSG_SIZE];
-       uint length=my_snprintf(buf, sizeof(buf),
-=======
 	char buf[MYSQL_ERRMSG_SIZE];
 	uint length=my_snprintf(buf, sizeof(buf),
->>>>>>> ece65abb
 				ER(ER_CHECK_NOT_IMPLEMENTED), operator_name);
 	protocol->store(STRING_WITH_LEN("note"), system_charset_info);
 	protocol->store(buf, length, system_charset_info);
