--- conflicted
+++ resolved
@@ -387,11 +387,7 @@
   if (create_result_table(unit->thd, unit->get_unit_column_types(),
                           FALSE,
                           thd->variables.option_bits | TMP_TABLE_ALL_COLUMNS,
-<<<<<<< HEAD
-                          "", FALSE))
-=======
                           "", FALSE, TRUE))
->>>>>>> 99565c83
     return TRUE;
 
   materialized_cursor= new (&table->mem_root)
