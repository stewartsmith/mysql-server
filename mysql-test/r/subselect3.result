--- conflicted
+++ resolved
@@ -779,7 +779,6 @@
 1
 1
 DROP TABLE t1, t2;
-<<<<<<< HEAD
 create table t1 (a int, b decimal(13, 3));
 insert into t1 values (1, 0.123);
 select a, (select max(b) from t1) into outfile "subselect.out.file.1" from t1;
@@ -789,8 +788,6 @@
 a	b
 1	0.123
 drop table t1;
-End of 5.0 tests
-=======
 End of 5.0 tests
 create table t0 (a int);
 insert into t0 values (0),(1),(2),(3),(4),(5),(6),(7),(8),(9);
@@ -817,5 +814,4 @@
 t1.a < (select t4.a+10                                  
 from t4, t5 limit 2));
 ERROR 21000: Subquery returns more than 1 row
-drop table t0, t1, t2, t3, t4, t5;
->>>>>>> 2f9c81bc
+drop table t0, t1, t2, t3, t4, t5;