/* Copyright (C) 2005 MySQL AB

  This program is free software; you can redistribute it and/or modify
  it under the terms of the GNU General Public License as published by
  the Free Software Foundation; version 2 of the License.

  This program is distributed in the hope that it will be useful,
  but WITHOUT ANY WARRANTY; without even the implied warranty of
  MERCHANTABILITY or FITNESS FOR A PARTICULAR PURPOSE.  See the
  GNU General Public License for more details.

  You should have received a copy of the GNU General Public License
  along with this program; if not, write to the Free Software
  Foundation, Inc., 59 Temple Place, Suite 330, Boston, MA  02111-1307  USA */

#ifdef __GNUC__
#pragma interface				/* gcc class implementation */
#endif

enum partition_keywords
{ 
  PKW_HASH= 0, PKW_RANGE, PKW_LIST, PKW_KEY, PKW_MAXVALUE, PKW_LINEAR
};

/*
  PARTITION_SHARE is a structure that will be shared amoung all open handlers
  The partition implements the minimum of what you will probably need.
*/

#ifdef NOT_USED
typedef struct st_partition_share
{
  char *table_name;
  uint table_name_length, use_count;
  pthread_mutex_t mutex;
  THR_LOCK lock;
} PARTITION_SHARE;
#endif


#define PARTITION_BYTES_IN_POS 2
class ha_partition :public handler
{
private:
  enum partition_index_scan_type
  {
    partition_index_read= 0,
    partition_index_first= 1,
    partition_index_first_unordered= 2,
    partition_index_last= 3,
    partition_index_read_last= 4,
    partition_read_range = 5,
    partition_no_index_scan= 6
  };
  /* Data for the partition handler */
  int  m_mode;                          // Open mode
  uint m_open_test_lock;                // Open test_if_locked
  char *m_file_buffer;                  // Buffer with names
  char *m_name_buffer_ptr;		// Pointer to first partition name
  plugin_ref *m_engine_array;           // Array of types of the handlers
  handler **m_file;                     // Array of references to handler inst.
  uint m_file_tot_parts;                // Debug
  handler **m_new_file;                 // Array of references to new handlers
  handler **m_reorged_file;             // Reorganised partitions
  handler **m_added_file;               // Added parts kept for errors
  partition_info *m_part_info;          // local reference to partition
  Field **m_part_field_array;           // Part field array locally to save acc
  uchar *m_ordered_rec_buffer;           // Row and key buffer for ord. idx scan
  KEY *m_curr_key_info;                 // Current index
  uchar *m_rec0;                         // table->record[0]
  QUEUE m_queue;                        // Prio queue used by sorted read
  /*
    Since the partition handler is a handler on top of other handlers, it
    is necessary to keep information about what the underlying handler
    characteristics is. It is not possible to keep any handler instances
    for this since the MySQL Server sometimes allocating the handler object
    without freeing them.
  */
  longlong m_table_flags;
  ulong m_low_byte_first;

  uint m_reorged_parts;                  // Number of reorganised parts
  uint m_tot_parts;                      // Total number of partitions;
  uint m_no_locks;                       // For engines like ha_blackhole, which needs no locks
  uint m_last_part;                      // Last file that we update,write
  int m_lock_type;                       // Remembers type of last
                                         // external_lock
  part_id_range m_part_spec;             // Which parts to scan
  uint m_scan_value;                     // Value passed in rnd_init
                                         // call
  uint m_ref_length;                     // Length of position in this
                                         // handler object
  key_range m_start_key;                 // index read key range
  enum partition_index_scan_type m_index_scan_type;// What type of index
                                                   // scan
  uint m_top_entry;                      // Which partition is to
                                         // deliver next result
  uint m_rec_length;                     // Local copy of record length

  bool m_ordered;                        // Ordered/Unordered index scan
  bool m_pkey_is_clustered;              // Is primary key clustered
  bool m_create_handler;                 // Handler used to create table
  bool m_is_sub_partitioned;             // Is subpartitioned
  bool m_ordered_scan_ongoing;

  /*
    We keep track if all underlying handlers are MyISAM since MyISAM has a
    great number of extra flags not needed by other handlers.
  */
  bool m_myisam;                         // Are all underlying handlers
                                         // MyISAM
  /*
    We keep track of InnoDB handlers below since it requires proper setting
    of query_id in fields at index_init and index_read calls.
  */
  bool m_innodb;                        // Are all underlying handlers
                                        // InnoDB
  /*
    When calling extra(HA_EXTRA_CACHE) we do not pass this to the underlying
    handlers immediately. Instead we cache it and call the underlying
    immediately before starting the scan on the partition. This is to
    prevent allocating a READ CACHE for each partition in parallel when
    performing a full table scan on MyISAM partitioned table.
    This state is cleared by extra(HA_EXTRA_NO_CACHE).
  */
  bool m_extra_cache;
  uint m_extra_cache_size;

  void init_handler_variables();
  /*
    Variables for lock structures.
  */
  THR_LOCK_DATA lock;                   /* MySQL lock */
#ifdef NOT_USED
  PARTITION_SHARE *share;               /* Shared lock info */
#endif

  /* 
    TRUE <=> this object was created with ha_partition::clone and doesn't
    "own" the m_part_info structure.
  */
  bool is_clone;
public:
  handler *clone(MEM_ROOT *mem_root);
  virtual void set_part_info(partition_info *part_info, bool early)
  {
     m_part_info= part_info;
     m_is_sub_partitioned= part_info->is_sub_partitioned();
  }
  /*
    -------------------------------------------------------------------------
    MODULE create/delete handler object
    -------------------------------------------------------------------------
    Object create/delete methode. The normal called when a table object
    exists. There is also a method to create the handler object with only
    partition information. This is used from mysql_create_table when the
    table is to be created and the engine type is deduced to be the
    partition handler.
    -------------------------------------------------------------------------
  */
    ha_partition(handlerton *hton, TABLE_SHARE * table);
    ha_partition(handlerton *hton, partition_info * part_info);
   ~ha_partition();
  /*
    A partition handler has no characteristics in itself. It only inherits
    those from the underlying handlers. Here we set-up those constants to
    enable later calls of the methods to retrieve constants from the under-
    lying handlers. Returns false if not successful.
  */
   bool initialise_partition(MEM_ROOT *mem_root);

  /*
    -------------------------------------------------------------------------
    MODULE meta data changes
    -------------------------------------------------------------------------
    Meta data routines to CREATE, DROP, RENAME table and often used at
    ALTER TABLE (update_create_info used from ALTER TABLE and SHOW ..).

    update_table_comment is used in SHOW TABLE commands to provide a
    chance for the handler to add any interesting comments to the table
    comments not provided by the users comment.

    create_handler_files is called before opening a new handler object
    with openfrm to call create. It is used to create any local handler
    object needed in opening the object in openfrm
    -------------------------------------------------------------------------
  */
  virtual int delete_table(const char *from);
  virtual int rename_table(const char *from, const char *to);
  virtual int create(const char *name, TABLE *form,
		     HA_CREATE_INFO *create_info);
  virtual int create_handler_files(const char *name,
                                   const char *old_name, int action_flag,
                                   HA_CREATE_INFO *create_info);
  virtual void update_create_info(HA_CREATE_INFO *create_info);
  virtual char *update_table_comment(const char *comment);
  virtual int change_partitions(HA_CREATE_INFO *create_info,
                                const char *path,
                                ulonglong *copied,
                                ulonglong *deleted,
                                const uchar *pack_frm_data,
                                size_t pack_frm_len);
<<<<<<< HEAD
  virtual int drop_partitions(const char *path);
=======
  virtual int drop_partitions(THD *thd, const char *path);
>>>>>>> fed066e1
  virtual int rename_partitions(THD *thd, const char *path);
  bool get_no_parts(const char *name, uint *no_parts)
  {
    DBUG_ENTER("ha_partition::get_no_parts");
    *no_parts= m_tot_parts;
    DBUG_RETURN(0);
  }
  virtual void change_table_ptr(TABLE *table_arg, TABLE_SHARE *share);
private:
  int prepare_for_delete();
  int copy_partitions(ulonglong *copied, ulonglong *deleted);
  void cleanup_new_partition(uint part_count);
  int prepare_new_partition(TABLE *table, HA_CREATE_INFO *create_info,
                            handler *file, const char *part_name,
                            partition_element *p_elem);
  /*
    delete_table, rename_table and create uses very similar logic which
    is packed into this routine.
  */
  uint del_ren_cre_table(const char *from, const char *to,
                         TABLE *table_arg, HA_CREATE_INFO *create_info);
  /*
    One method to create the table_name.par file containing the names of the
    underlying partitions, their engine and the number of partitions.
    And one method to read it in.
  */
  bool create_handler_file(const char *name);
  bool get_from_handler_file(const char *name, MEM_ROOT *mem_root);
  bool new_handlers_from_part_info(MEM_ROOT *mem_root);
  bool create_handlers(MEM_ROOT *mem_root);
  void clear_handler_file();
  int set_up_table_before_create(TABLE *table_arg,
                                 const char *partition_name_with_path,
                                 HA_CREATE_INFO *info,
                                 uint part_id,
                                 partition_element *p_elem);
  partition_element *find_partition_element(uint part_id);

public:

  /*
    -------------------------------------------------------------------------
    MODULE open/close object
    -------------------------------------------------------------------------
    Open and close handler object to ensure all underlying files and
    objects allocated and deallocated for query handling is handled
    properly.
    -------------------------------------------------------------------------

    A handler object is opened as part of its initialisation and before
    being used for normal queries (not before meta-data changes always.
    If the object was opened it will also be closed before being deleted.
  */
  virtual int open(const char *name, int mode, uint test_if_locked);
  virtual int close(void);

  /*
    -------------------------------------------------------------------------
    MODULE start/end statement
    -------------------------------------------------------------------------
    This module contains methods that are used to understand start/end of
    statements, transaction boundaries, and aid for proper concurrency
    control.
    The partition handler need not implement abort and commit since this
    will be handled by any underlying handlers implementing transactions.
    There is only one call to each handler type involved per transaction
    and these go directly to the handlers supporting transactions
    currently InnoDB, BDB and NDB).
    -------------------------------------------------------------------------
  */
  virtual THR_LOCK_DATA **store_lock(THD * thd, THR_LOCK_DATA ** to,
				     enum thr_lock_type lock_type);
  virtual int external_lock(THD * thd, int lock_type);
  /*
    When table is locked a statement is started by calling start_stmt
    instead of external_lock
  */
  virtual int start_stmt(THD * thd, thr_lock_type lock_type);
  /*
    Lock count is number of locked underlying handlers (I assume)
  */
  virtual uint lock_count(void) const;
  /*
    Call to unlock rows not to be updated in transaction
  */
  virtual void unlock_row();

  /*
    -------------------------------------------------------------------------
    MODULE change record
    -------------------------------------------------------------------------
    This part of the handler interface is used to change the records
    after INSERT, DELETE, UPDATE, REPLACE method calls but also other
    special meta-data operations as ALTER TABLE, LOAD DATA, TRUNCATE.
    -------------------------------------------------------------------------

    These methods are used for insert (write_row), update (update_row)
    and delete (delete_row). All methods to change data always work on
    one row at a time. update_row and delete_row also contains the old
    row.
    delete_all_rows will delete all rows in the table in one call as a
    special optimisation for DELETE from table;

    Bulk inserts are supported if all underlying handlers support it.
    start_bulk_insert and end_bulk_insert is called before and after a
    number of calls to write_row.
    Not yet though.
  */
  virtual int write_row(uchar * buf);
  virtual int update_row(const uchar * old_data, uchar * new_data);
  virtual int delete_row(const uchar * buf);
  virtual int delete_all_rows(void);
  virtual void start_bulk_insert(ha_rows rows);
  virtual int end_bulk_insert();

  virtual bool is_fatal_error(int error, uint flags)
  {
    if (!handler::is_fatal_error(error, flags) ||
        error == HA_ERR_NO_PARTITION_FOUND)
      return FALSE;
    return TRUE;
  }
  /*
    -------------------------------------------------------------------------
    MODULE full table scan
    -------------------------------------------------------------------------
    This module is used for the most basic access method for any table
    handler. This is to fetch all data through a full table scan. No
    indexes are needed to implement this part.
    It contains one method to start the scan (rnd_init) that can also be
    called multiple times (typical in a nested loop join). Then proceeding
    to the next record (rnd_next) and closing the scan (rnd_end).
    To remember a record for later access there is a method (position)
    and there is a method used to retrieve the record based on the stored
    position.
    The position can be a file position, a primary key, a ROWID dependent
    on the handler below.
    -------------------------------------------------------------------------
  */
  /*
    unlike index_init(), rnd_init() can be called two times
    without rnd_end() in between (it only makes sense if scan=1).
    then the second call should prepare for the new table scan
    (e.g if rnd_init allocates the cursor, second call should
    position it to the start of the table, no need to deallocate
    and allocate it again
  */
  virtual int rnd_init(bool scan);
  virtual int rnd_end();
  virtual int rnd_next(uchar * buf);
  virtual int rnd_pos(uchar * buf, uchar * pos);
  virtual int rnd_pos_by_record(uchar *record);
  virtual void position(const uchar * record);

  /*
    -------------------------------------------------------------------------
    MODULE index scan
    -------------------------------------------------------------------------
    This part of the handler interface is used to perform access through
    indexes. The interface is defined as a scan interface but the handler
    can also use key lookup if the index is a unique index or a primary
    key index.
    Index scans are mostly useful for SELECT queries but are an important
    part also of UPDATE, DELETE, REPLACE and CREATE TABLE table AS SELECT
    and so forth.
    Naturally an index is needed for an index scan and indexes can either
    be ordered, hash based. Some ordered indexes can return data in order
    but not necessarily all of them.
    There are many flags that define the behavior of indexes in the
    various handlers. These methods are found in the optimizer module.
    -------------------------------------------------------------------------

    index_read is called to start a scan of an index. The find_flag defines
    the semantics of the scan. These flags are defined in
    include/my_base.h
    index_read_idx is the same but also initializes index before calling doing
    the same thing as index_read. Thus it is similar to index_init followed
    by index_read. This is also how we implement it.

    index_read/index_read_idx does also return the first row. Thus for
    key lookups, the index_read will be the only call to the handler in
    the index scan.

    index_init initializes an index before using it and index_end does
    any end processing needed.
  */
  virtual int index_read_map(uchar * buf, const uchar * key,
                             key_part_map keypart_map,
                             enum ha_rkey_function find_flag);
  virtual int index_init(uint idx, bool sorted);
  virtual int index_end();

  /*
    These methods are used to jump to next or previous entry in the index
    scan. There are also methods to jump to first and last entry.
  */
  virtual int index_next(uchar * buf);
  virtual int index_prev(uchar * buf);
  virtual int index_first(uchar * buf);
  virtual int index_last(uchar * buf);
  virtual int index_next_same(uchar * buf, const uchar * key, uint keylen);
  virtual int index_read_last_map(uchar * buf, const uchar * key,
                                  key_part_map keypart_map);

  /*
    read_first_row is virtual method but is only implemented by
    handler.cc, no storage engine has implemented it so neither
    will the partition handler.
    
    virtual int read_first_row(uchar *buf, uint primary_key);
  */

  /*
    We don't implement multi read range yet, will do later.
    virtual int read_multi_range_first(KEY_MULTI_RANGE **found_range_p,
    KEY_MULTI_RANGE *ranges, uint range_count,
    bool sorted, HANDLER_BUFFER *buffer);
    virtual int read_multi_range_next(KEY_MULTI_RANGE **found_range_p);
  */


  virtual int read_range_first(const key_range * start_key,
			       const key_range * end_key,
			       bool eq_range, bool sorted);
  virtual int read_range_next();

private:
  int common_index_read(uchar * buf, bool have_start_key);
  int common_first_last(uchar * buf);
  int partition_scan_set_up(uchar * buf, bool idx_read_flag);
  int handle_unordered_next(uchar * buf, bool next_same);
  int handle_unordered_scan_next_partition(uchar * buf);
  uchar *queue_buf(uint part_id)
    {
      return (m_ordered_rec_buffer +
              (part_id * (m_rec_length + PARTITION_BYTES_IN_POS)));
    }
  uchar *rec_buf(uint part_id)
    {
      return (queue_buf(part_id) +
              PARTITION_BYTES_IN_POS);
    }
  int handle_ordered_index_scan(uchar * buf, bool reverse_order);
  int handle_ordered_next(uchar * buf, bool next_same);
  int handle_ordered_prev(uchar * buf);
  void return_top_record(uchar * buf);
  void column_bitmaps_signal();
public:
  /*
    -------------------------------------------------------------------------
    MODULE information calls
    -------------------------------------------------------------------------
    This calls are used to inform the handler of specifics of the ongoing
    scans and other actions. Most of these are used for optimisation
    purposes.
    -------------------------------------------------------------------------
  */
  virtual int info(uint);
  void get_dynamic_partition_info(PARTITION_INFO *stat_info,
                                  uint part_id);
  virtual int extra(enum ha_extra_function operation);
  virtual int extra_opt(enum ha_extra_function operation, ulong cachesize);
  virtual int reset(void);

private:
  static const uint NO_CURRENT_PART_ID;
  int loop_extra(enum ha_extra_function operation);
  void late_extra_cache(uint partition_id);
  void late_extra_no_cache(uint partition_id);
  void prepare_extra_cache(uint cachesize);
public:

  /*
    -------------------------------------------------------------------------
    MODULE optimiser support
    -------------------------------------------------------------------------
    -------------------------------------------------------------------------
  */

  /*
    NOTE !!!!!!
     -------------------------------------------------------------------------
     -------------------------------------------------------------------------
     One important part of the public handler interface that is not depicted in
     the methods is the attribute records

     which is defined in the base class. This is looked upon directly and is
     set by calling info(HA_STATUS_INFO) ?
     -------------------------------------------------------------------------
  */

  /*
    keys_to_use_for_scanning can probably be implemented as the
    intersection of all underlying handlers if mixed handlers are used.
    This method is used to derive whether an index can be used for
    index-only scanning when performing an ORDER BY query.
    Only called from one place in sql_select.cc
  */
  virtual const key_map *keys_to_use_for_scanning();

  /*
    Called in test_quick_select to determine if indexes should be used.
  */
  virtual double scan_time();

  /*
    The next method will never be called if you do not implement indexes.
  */
  virtual double read_time(uint index, uint ranges, ha_rows rows);
  /*
    For the given range how many records are estimated to be in this range.
    Used by optimiser to calculate cost of using a particular index.
  */
  virtual ha_rows records_in_range(uint inx, key_range * min_key,
				   key_range * max_key);

  /*
    Upper bound of number records returned in scan is sum of all
    underlying handlers.
  */
  virtual ha_rows estimate_rows_upper_bound();

  /*
    table_cache_type is implemented by the underlying handler but all
    underlying handlers must have the same implementation for it to work.
  */
  virtual uint8 table_cache_type();
  /* Calculate hash value for PARTITION BY KEY tables.  */
  uint32 calculate_key_hash_value(Field **field_array);
  /*
    -------------------------------------------------------------------------
    MODULE print messages
    -------------------------------------------------------------------------
    This module contains various methods that returns text messages for
    table types, index type and error messages.
    -------------------------------------------------------------------------
  */
  /*
    The name of the index type that will be used for display
    Here we must ensure that all handlers use the same index type
    for each index created.
  */
  virtual const char *index_type(uint inx);

  /* The name of the table type that will be used for display purposes */
  virtual const char *table_type() const;

  /* The name of the row type used for the underlying tables. */
  virtual enum row_type get_row_type() const;

  /*
     Handler specific error messages
  */
  virtual void print_error(int error, myf errflag);
  virtual bool get_error_message(int error, String * buf);
  /*
   -------------------------------------------------------------------------
    MODULE handler characteristics
    -------------------------------------------------------------------------
    This module contains a number of methods defining limitations and
    characteristics of the handler. The partition handler will calculate
    this characteristics based on underlying handler characteristics.
    -------------------------------------------------------------------------

    This is a list of flags that says what the storage engine
    implements. The current table flags are documented in handler.h
    The partition handler will support whatever the underlying handlers
    support except when specifically mentioned below about exceptions
    to this rule.

    HA_READ_RND_SAME:
    Not currently used. (Means that the handler supports the rnd_same() call)
    (MyISAM, HEAP)

    HA_TABLE_SCAN_ON_INDEX:
    Used to avoid scanning full tables on an index. If this flag is set then
    the handler always has a primary key (hidden if not defined) and this
    index is used for scanning rather than a full table scan in all
    situations.
    (InnoDB, BDB, Federated)

    HA_REC_NOT_IN_SEQ:
    This flag is set for handlers that cannot guarantee that the rows are
    returned accroding to incremental positions (0, 1, 2, 3...).
    This also means that rnd_next() should return HA_ERR_RECORD_DELETED
    if it finds a deleted row.
    (MyISAM (not fixed length row), BDB, HEAP, NDB, InooDB)

    HA_CAN_GEOMETRY:
    Can the storage engine handle spatial data.
    Used to check that no spatial attributes are declared unless
    the storage engine is capable of handling it.
    (MyISAM)

    HA_FAST_KEY_READ:
    Setting this flag indicates that the handler is equally fast in
    finding a row by key as by position.
    This flag is used in a very special situation in conjunction with
    filesort's. For further explanation see intro to init_read_record.
    (BDB, HEAP, InnoDB)

    HA_NULL_IN_KEY:
    Is NULL values allowed in indexes.
    If this is not allowed then it is not possible to use an index on a
    NULLable field.
    (BDB, HEAP, MyISAM, NDB, InnoDB)

    HA_DUPLICATE_POS:
    Tells that we can the position for the conflicting duplicate key
    record is stored in table->file->dupp_ref. (insert uses rnd_pos() on
    this to find the duplicated row)
    (MyISAM)

    HA_CAN_INDEX_BLOBS:
    Is the storage engine capable of defining an index of a prefix on
    a BLOB attribute.
    (BDB, Federated, MyISAM, InnoDB)

    HA_AUTO_PART_KEY:
    Auto increment fields can be part of a multi-part key. For second part
    auto-increment keys, the auto_incrementing is done in handler.cc
    (BDB, Federated, MyISAM, NDB)

    HA_REQUIRE_PRIMARY_KEY:
    Can't define a table without primary key (and cannot handle a table
    with hidden primary key)
    (No handler has this limitation currently)

    HA_STATS_RECORDS_IS_EXACT:
    Does the counter of records after the info call specify an exact
    value or not. If it does this flag is set.
    Only MyISAM and HEAP uses exact count.

    HA_CAN_INSERT_DELAYED:
    Can the storage engine support delayed inserts.
    To start with the partition handler will not support delayed inserts.
    Further investigation needed.
    (HEAP, MyISAM)

    HA_PRIMARY_KEY_IN_READ_INDEX:
    This parameter is set when the handler will also return the primary key
    when doing read-only-key on another index.

    HA_NOT_DELETE_WITH_CACHE:
    Seems to be an old MyISAM feature that is no longer used. No handler
    has it defined but it is checked in init_read_record.
    Further investigation needed.
    (No handler defines it)

    HA_NO_PREFIX_CHAR_KEYS:
    Indexes on prefixes of character fields is not allowed.
    (NDB)

    HA_CAN_FULLTEXT:
    Does the storage engine support fulltext indexes
    The partition handler will start by not supporting fulltext indexes.
    (MyISAM)

    HA_CAN_SQL_HANDLER:
    Can the HANDLER interface in the MySQL API be used towards this
    storage engine.
    (MyISAM, InnoDB)

    HA_NO_AUTO_INCREMENT:
    Set if the storage engine does not support auto increment fields.
    (Currently not set by any handler)

    HA_HAS_CHECKSUM:
    Special MyISAM feature. Has special SQL support in CREATE TABLE.
    No special handling needed by partition handler.
    (MyISAM)

    HA_FILE_BASED:
    Should file names always be in lower case (used by engines
    that map table names to file names.
    Since partition handler has a local file this flag is set.
    (BDB, Federated, MyISAM)

    HA_CAN_BIT_FIELD:
    Is the storage engine capable of handling bit fields?
    (MyISAM, NDB)

    HA_NEED_READ_RANGE_BUFFER:
    Is Read Multi-Range supported => need multi read range buffer
    This parameter specifies whether a buffer for read multi range
    is needed by the handler. Whether the handler supports this
    feature or not is dependent of whether the handler implements
    read_multi_range* calls or not. The only handler currently
    supporting this feature is NDB so the partition handler need
    not handle this call. There are methods in handler.cc that will
    transfer those calls into index_read and other calls in the
    index scan module.
    (NDB)
  */
  virtual ulonglong table_flags() const
  { return m_table_flags; }

  /*
    This is a bitmap of flags that says how the storage engine
    implements indexes. The current index flags are documented in
    handler.h. If you do not implement indexes, just return zero
    here.

    part is the key part to check. First key part is 0
    If all_parts it's set, MySQL want to know the flags for the combined
    index up to and including 'part'.

    HA_READ_NEXT:
    Does the index support read next, this is assumed in the server
    code and never checked so all indexes must support this.
    Note that the handler can be used even if it doesn't have any index.
    (BDB, HEAP, MyISAM, Federated, NDB, InnoDB)

    HA_READ_PREV:
    Can the index be used to scan backwards.
    (BDB, HEAP, MyISAM, NDB, InnoDB)

    HA_READ_ORDER:
    Can the index deliver its record in index order. Typically true for
    all ordered indexes and not true for hash indexes.
    In first step this is not true for partition handler until a merge
    sort has been implemented in partition handler.
    Used to set keymap part_of_sortkey
    This keymap is only used to find indexes usable for resolving an ORDER BY
    in the query. Thus in most cases index_read will work just fine without
    order in result production. When this flag is set it is however safe to
    order all output started by index_read since most engines do this. With
    read_multi_range calls there is a specific flag setting order or not
    order so in those cases ordering of index output can be avoided.
    (BDB, InnoDB, HEAP, MyISAM, NDB)

    HA_READ_RANGE:
    Specify whether index can handle ranges, typically true for all
    ordered indexes and not true for hash indexes.
    Used by optimiser to check if ranges (as key >= 5) can be optimised
    by index.
    (BDB, InnoDB, NDB, MyISAM, HEAP)

    HA_ONLY_WHOLE_INDEX:
    Can't use part key searches. This is typically true for hash indexes
    and typically not true for ordered indexes.
    (Federated, NDB, HEAP)

    HA_KEYREAD_ONLY:
    Does the storage engine support index-only scans on this index.
    Enables use of HA_EXTRA_KEYREAD and HA_EXTRA_NO_KEYREAD
    Used to set key_map keys_for_keyread and to check in optimiser for
    index-only scans.  When doing a read under HA_EXTRA_KEYREAD the handler
    only have to fill in the columns the key covers. If
    HA_PRIMARY_KEY_IN_READ_INDEX is set then also the PRIMARY KEY columns
    must be updated in the row.
    (BDB, InnoDB, MyISAM)
  */
  virtual ulong index_flags(uint inx, uint part, bool all_parts) const
  {
    /* 
      TODO: sergefp: Support Index Condition Pushdown in this table handler.
    */
    return m_file[0]->index_flags(inx, part, all_parts) &
           ~HA_DO_INDEX_COND_PUSHDOWN;
  }

  /*
     extensions of table handler files
  */
  virtual const char **bas_ext() const;
  /*
    unireg.cc will call the following to make sure that the storage engine
    can handle the data it is about to send.

    The maximum supported values is the minimum of all handlers in the table
  */
  uint min_of_the_max_uint(uint (handler::*operator_func)(void) const) const; 
  virtual uint max_supported_record_length() const;
  virtual uint max_supported_keys() const;
  virtual uint max_supported_key_parts() const;
  virtual uint max_supported_key_length() const;
  virtual uint max_supported_key_part_length() const;

  /*
    All handlers in a partitioned table must have the same low_byte_first
  */
  virtual bool low_byte_first() const
  { return m_low_byte_first; }

  /*
    The extra record buffer length is the maximum needed by all handlers.
    The minimum record length is the maximum of all involved handlers.
  */
  virtual uint extra_rec_buf_length() const;
  virtual uint min_record_length(uint options) const;

  /*
    Primary key is clustered can only be true if all underlying handlers have
    this feature.
  */
  virtual bool primary_key_is_clustered()
  { return m_pkey_is_clustered; }

  /*
    -------------------------------------------------------------------------
    MODULE compare records
    -------------------------------------------------------------------------
    cmp_ref checks if two references are the same. For most handlers this is
    a simple memcmp of the reference. However some handlers use primary key
    as reference and this can be the same even if memcmp says they are
    different. This is due to character sets and end spaces and so forth.
    For the partition handler the reference is first two bytes providing the
    partition identity of the referred record and then the reference of the
    underlying handler.
    Thus cmp_ref for the partition handler always returns FALSE for records
    not in the same partition and uses cmp_ref on the underlying handler
    to check whether the rest of the reference part is also the same.
    -------------------------------------------------------------------------
  */
  virtual int cmp_ref(const uchar * ref1, const uchar * ref2);
  /*
    -------------------------------------------------------------------------
    MODULE auto increment
    -------------------------------------------------------------------------
    This module is used to handle the support of auto increments.

    This variable in the handler is used as part of the handler interface
    It is maintained by the parent handler object and should not be
    touched by child handler objects (see handler.cc for its use).

    auto_increment_column_changed
     -------------------------------------------------------------------------
  */
  virtual void restore_auto_increment(ulonglong prev_insert_id);
  virtual void get_auto_increment(ulonglong offset, ulonglong increment,
                                  ulonglong nb_desired_values,
                                  ulonglong *first_value,
                                  ulonglong *nb_reserved_values);
  virtual void release_auto_increment();

  /*
     -------------------------------------------------------------------------
     MODULE initialise handler for HANDLER call
     -------------------------------------------------------------------------
     This method is a special InnoDB method called before a HANDLER query.
     -------------------------------------------------------------------------
  */
  virtual void init_table_handle_for_HANDLER();

  /*
    The remainder of this file defines the handler methods not implemented
    by the partition handler
  */

  /*
    -------------------------------------------------------------------------
    MODULE foreign key support
    -------------------------------------------------------------------------
    The following methods are used to implement foreign keys as supported by
    InnoDB. Implement this ??
    get_foreign_key_create_info is used by SHOW CREATE TABLE to get a textual
    description of how the CREATE TABLE part to define FOREIGN KEY's is done.
    free_foreign_key_create_info is used to free the memory area that provided
    this description.
    can_switch_engines checks if it is ok to switch to a new engine based on
    the foreign key info in the table.
    -------------------------------------------------------------------------

    virtual char* get_foreign_key_create_info()
    virtual void free_foreign_key_create_info(char* str)

    virtual int get_foreign_key_list(THD *thd,
    List<FOREIGN_KEY_INFO> *f_key_list)
    virtual uint referenced_by_foreign_key()
  */
    virtual bool can_switch_engines();
  /*
    -------------------------------------------------------------------------
    MODULE fulltext index
    -------------------------------------------------------------------------
    Fulltext stuff not yet.
    -------------------------------------------------------------------------
    virtual int ft_init() { return HA_ERR_WRONG_COMMAND; }
    virtual FT_INFO *ft_init_ext(uint flags,uint inx,const uchar *key,
    uint keylen)
    { return NULL; }
    virtual int ft_read(uchar *buf) { return HA_ERR_WRONG_COMMAND; }
  */

  /*
     -------------------------------------------------------------------------
     MODULE restart full table scan at position (MyISAM)
     -------------------------------------------------------------------------
     The following method is only used by MyISAM when used as
     temporary tables in a join.
     virtual int restart_rnd_next(uchar *buf, uchar *pos);
  */

  /*
    -------------------------------------------------------------------------
    MODULE on-line ALTER TABLE
    -------------------------------------------------------------------------
    These methods are in the handler interface but never used (yet)
    They are to be used by on-line alter table add/drop index:
    -------------------------------------------------------------------------
    virtual ulong index_ddl_flags(KEY *wanted_index) const
    virtual int add_index(TABLE *table_arg,KEY *key_info,uint num_of_keys);
    virtual int drop_index(TABLE *table_arg,uint *key_num,uint num_of_keys);
  */

  /*
    -------------------------------------------------------------------------
    MODULE tablespace support
    -------------------------------------------------------------------------
    Admin of table spaces is not applicable to the partition handler (InnoDB)
    This means that the following method is not implemented:
    -------------------------------------------------------------------------
    virtual int discard_or_import_tablespace(my_bool discard)
  */

  /*
    -------------------------------------------------------------------------
    MODULE admin MyISAM
    -------------------------------------------------------------------------

    -------------------------------------------------------------------------
      OPTIMIZE TABLE, CHECK TABLE, ANALYZE TABLE and REPAIR TABLE are
      mapped to a routine that handles looping over a given set of
      partitions and those routines send a flag indicating to execute on
      all partitions.
    -------------------------------------------------------------------------
  */
    virtual int optimize(THD* thd, HA_CHECK_OPT *check_opt);
    virtual int analyze(THD* thd, HA_CHECK_OPT *check_opt);
    virtual int check(THD* thd, HA_CHECK_OPT *check_opt);
    virtual int repair(THD* thd, HA_CHECK_OPT *check_opt);
    virtual int optimize_partitions(THD *thd);
    virtual int analyze_partitions(THD *thd);
    virtual int check_partitions(THD *thd);
    virtual int repair_partitions(THD *thd);

    private:
    int handle_opt_partitions(THD *thd, HA_CHECK_OPT *check_opt,
                              uint flags, bool all_parts);
    public:
  /*
    -------------------------------------------------------------------------
    Admin commands not supported currently (almost purely MyISAM routines)
    This means that the following methods are not implemented:
    -------------------------------------------------------------------------

    virtual int backup(TD* thd, HA_CHECK_OPT *check_opt);
    virtual int restore(THD* thd, HA_CHECK_OPT *check_opt);
    virtual int assign_to_keycache(THD* thd, HA_CHECK_OPT *check_opt);
    virtual int preload_keys(THD *thd, HA_CHECK_OPT *check_opt);
    virtual bool check_and_repair(THD *thd);
    virtual int dump(THD* thd, int fd = -1);
    virtual int net_read_dump(NET* net);
    virtual uint checksum() const;
    virtual bool is_crashed() const;
    virtual bool auto_repair() const;
  */

  /*
    -------------------------------------------------------------------------
    MODULE enable/disable indexes
    -------------------------------------------------------------------------
    Enable/Disable Indexes are only supported by HEAP and MyISAM.
    -------------------------------------------------------------------------
  */
    virtual int disable_indexes(uint mode);
    virtual int enable_indexes(uint mode);
    virtual int indexes_are_disabled(void);

  /*
    -------------------------------------------------------------------------
    MODULE append_create_info
    -------------------------------------------------------------------------
    append_create_info is only used by MyISAM MERGE tables and the partition
    handler will not support this handler as underlying handler.
    Implement this??
    -------------------------------------------------------------------------
    virtual void append_create_info(String *packet)
  */
};<|MERGE_RESOLUTION|>--- conflicted
+++ resolved
@@ -200,11 +200,7 @@
                                 ulonglong *deleted,
                                 const uchar *pack_frm_data,
                                 size_t pack_frm_len);
-<<<<<<< HEAD
-  virtual int drop_partitions(const char *path);
-=======
   virtual int drop_partitions(THD *thd, const char *path);
->>>>>>> fed066e1
   virtual int rename_partitions(THD *thd, const char *path);
   bool get_no_parts(const char *name, uint *no_parts)
   {
