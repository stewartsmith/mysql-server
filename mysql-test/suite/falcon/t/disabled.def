##############################################################################
#
#  List the test cases that are to be disabled temporarily.
#
#  Separate the test case name and the comment with ':'.
#
#    <testcasename> : BUG#<xxxx> <date disabled> <disabler> <comment>
#
#  Do not use any TAB characters for whitespace.
#
##############################################################################

#falcon_bug_22150    : Bug#34890 2008-02-27 hakank Open bug
<<<<<<< HEAD
falcon_bug_22165    : Bug#35255 2008-03-12 hakank Open bug
falcon_bug_22166    : Bug#22166 2006-08-24 hakank Open bug
falcon_bug_22169    : Bug#22169 2006-08-24 hakank Too long run time for PB
falcon_bug_22173    : Bug#35656 2008-04-10 hakank Some Falcon tests fail sporadically
falcon_bug_22173a   : Bug#35656 2008-03-27 hakank Some Falcon tests fail sporadically
=======
#falcon_bug_22165    : Bug#35255 2008-03-12 hakank Open bug
#falcon_bug_22166    : Bug#22166 2006-08-24 hakank Open bug
#falcon_bug_22169    : Bug#22169 2006-08-24 hakank Too long run time for PB
#falcon_bug_22173    : Bug#35656 2008-04-10 hakank Some Falcon tests fail sporadically
#falcon_bug_22173a   : Bug#35656 2008-03-27 hakank Some Falcon tests fail sporadically
#falcon_bug_22182    : Disabled until runtime team provides RENAME DATABASE replacement. See WL#4030
>>>>>>> fdb03853
#falcon_bug_22185    : Bug#34890 2008-03-07 hakank Bogus timeout problem
#falcon_bug_22187    : Bug#22187 2006-08-24 hakank Get pushbuild green
#falcon_bug_22189    : Bug#22189 2006-08-24 hakank Get pushbuild green
#falcon_bug_22207    : Bug#34893 2008-02-27 hakank Fails randomly on Pushbuild Windows
#falcon_bug_23692    : Bug#23692 2006-10-27 hakank Currently failing
#falcon_bug_23945    : Bug#34892 2008-03-04 hakank (Some falcon tests fail sporadically) 
#falcon_bug_24024    : Bug#24024 2006-12-05 ML Get pushbuild green
#falcon_bug_26058    : Bug#26058 2007-05-03 hakank Currently failing
#falcon_bug_26433    : Bug#32697 falcon_bug_26433.test fails randomly
#falcon_bug_27951    : Bug#32731 falcon_bug_27951 fails randomly
<<<<<<< HEAD
falcon_bug_27997    : Bug#27997 2007-04-21 hakank Currently failing
falcon_bug_28006    : Bug#28006 2007-08-22 hakank Won't fix, see also Bug#15491
falcon_bug_28048    : Bug#28048 2008-04-15 rafal after talking with Hakan on IRC
falcon_bug_28095_I  : Bug#35656 2008-03-27 hakank Some Falcon tests fail sporadically
falcon_bug_28095_II : Bug#35656 2008-03-27 hakank Some Falcon tests fail sporadically
falcon_bug_29246    : Bug#29246 2007-06-21 hakank Currently failing
falcon_bug_30124    : Bug#35656 2008-03-27 hakank Some Falcon tests fail sporadically
falcon_bug_30282    : Bug#30282 2007-08-21 hakank Currently failing
falcon_bug_30480_A  : Bug#30282 2007-09-07 klewis Currently failing
#falcon_bug_30480_B  : Bug#30282 2007-09-07 klewis Currently failing
falcon_bug_30826    : Bug#20129 2008-02-24 mattiasj disabled until wl#4176
falcon_bug_32413    : Bug#32413 2008-02-11 hakank Either works on 64-bit or on 32-bit, but not on both platforms. This is a test case problem and not a bug.
falcon_bug_34174    : Bug#35656 2008-03-27 hakank Some Falcon tests fail sporadically
falcon_bug_34351_B  : Bug#35656 2008-04-15 rafal after talking with Hakan on IRC
#falcon_bug_34351_C  : Bug#35503 2008-03-22 hakank Times out from time to time
#falcon_bug_34890    : Bug#34890 2008-02-11 klewis shows a faux lock timeout
falcon_bug_34892    : Bug#34892 2008-03-04 hakank (Some falcon tests fail sporadically)
falcon_deadlock     : Bug#34182 2008-01-31 hakank Bug in SELECT ... FOR UPDATE
falcon_record_cache_memory_leak2    : Bug#34894 2008-02-27 hakank Fails on Pushbuild Windows
ps_8falcon          : Bug#32683  Test ps_8falcon fails in 6.0
read_many_rows_falcon : Bug#23783 2006-10-30 ML Get pushbuild green
=======
#falcon_bug_27997    : Bug#27997 2007-04-21 hakank Currently failing
#falcon_bug_28006    : Bug#28006 2007-08-22 hakank Won't fix, see also Bug#15491
#falcon_bug_28095_I  : Bug#35656 2008-03-27 hakank Some Falcon tests fail sporadically
#falcon_bug_28095_II : Bug#35656 2008-03-27 hakank Some Falcon tests fail sporadically
#falcon_bug_29246    : Bug#29246 2007-06-21 hakank Currently failing
#falcon_bug_30124    : Bug#35656 2008-03-27 hakank Some Falcon tests fail sporadically
#falcon_bug_30282    : Bug#30282 2007-08-21 hakank Currently failing
#falcon_bug_30480_A  : Bug#30282 2007-09-07 klewis Currently failing
#falcon_bug_30480_B  : Bug#30282 2007-09-07 klewis Currently failing
#falcon_bug_30826    : Bug#20129 2008-02-24 mattiasj disabled until wl#4176
#falcon_bug_32413    : Bug#32413 2008-02-11 hakank Either works on 64-bit or on 32-bit, but not on both platforms. This is a test case problem and not a bug.
#falcon_bug_34174    : Bug#35656 2008-03-27 hakank Some Falcon tests fail sporadically
#falcon_bug_34351_B  : Bug#35656 2008-03-27 hakank Some Falcon tests fail sporadically
#falcon_bug_34351_C  : Bug#35503 2008-03-22 hakank Times out from time to time
#falcon_bug_34890    : Bug#34890 2008-02-11 klewis shows a faux lock timeout
#falcon_bug_34892    : Bug#34892 2008-03-04 hakank (Some falcon tests fail sporadically)
#falcon_deadlock     : Bug#34182 2008-01-31 hakank Bug in SELECT ... FOR UPDATE
#falcon_record_cache_memory_leak2    : Bug#34894 2008-02-27 hakank Fails on Pushbuild Windows
#ps_8falcon          : Bug#32683  Test ps_8falcon fails in 6.0
#read_many_rows_falcon : Bug#23783 2006-10-30 ML Get pushbuild green
>>>>>>> fdb03853
<|MERGE_RESOLUTION|>--- conflicted
+++ resolved
@@ -11,20 +11,12 @@
 ##############################################################################
 
 #falcon_bug_22150    : Bug#34890 2008-02-27 hakank Open bug
-<<<<<<< HEAD
-falcon_bug_22165    : Bug#35255 2008-03-12 hakank Open bug
-falcon_bug_22166    : Bug#22166 2006-08-24 hakank Open bug
-falcon_bug_22169    : Bug#22169 2006-08-24 hakank Too long run time for PB
-falcon_bug_22173    : Bug#35656 2008-04-10 hakank Some Falcon tests fail sporadically
-falcon_bug_22173a   : Bug#35656 2008-03-27 hakank Some Falcon tests fail sporadically
-=======
 #falcon_bug_22165    : Bug#35255 2008-03-12 hakank Open bug
 #falcon_bug_22166    : Bug#22166 2006-08-24 hakank Open bug
 #falcon_bug_22169    : Bug#22169 2006-08-24 hakank Too long run time for PB
 #falcon_bug_22173    : Bug#35656 2008-04-10 hakank Some Falcon tests fail sporadically
 #falcon_bug_22173a   : Bug#35656 2008-03-27 hakank Some Falcon tests fail sporadically
 #falcon_bug_22182    : Disabled until runtime team provides RENAME DATABASE replacement. See WL#4030
->>>>>>> fdb03853
 #falcon_bug_22185    : Bug#34890 2008-03-07 hakank Bogus timeout problem
 #falcon_bug_22187    : Bug#22187 2006-08-24 hakank Get pushbuild green
 #falcon_bug_22189    : Bug#22189 2006-08-24 hakank Get pushbuild green
@@ -35,29 +27,6 @@
 #falcon_bug_26058    : Bug#26058 2007-05-03 hakank Currently failing
 #falcon_bug_26433    : Bug#32697 falcon_bug_26433.test fails randomly
 #falcon_bug_27951    : Bug#32731 falcon_bug_27951 fails randomly
-<<<<<<< HEAD
-falcon_bug_27997    : Bug#27997 2007-04-21 hakank Currently failing
-falcon_bug_28006    : Bug#28006 2007-08-22 hakank Won't fix, see also Bug#15491
-falcon_bug_28048    : Bug#28048 2008-04-15 rafal after talking with Hakan on IRC
-falcon_bug_28095_I  : Bug#35656 2008-03-27 hakank Some Falcon tests fail sporadically
-falcon_bug_28095_II : Bug#35656 2008-03-27 hakank Some Falcon tests fail sporadically
-falcon_bug_29246    : Bug#29246 2007-06-21 hakank Currently failing
-falcon_bug_30124    : Bug#35656 2008-03-27 hakank Some Falcon tests fail sporadically
-falcon_bug_30282    : Bug#30282 2007-08-21 hakank Currently failing
-falcon_bug_30480_A  : Bug#30282 2007-09-07 klewis Currently failing
-#falcon_bug_30480_B  : Bug#30282 2007-09-07 klewis Currently failing
-falcon_bug_30826    : Bug#20129 2008-02-24 mattiasj disabled until wl#4176
-falcon_bug_32413    : Bug#32413 2008-02-11 hakank Either works on 64-bit or on 32-bit, but not on both platforms. This is a test case problem and not a bug.
-falcon_bug_34174    : Bug#35656 2008-03-27 hakank Some Falcon tests fail sporadically
-falcon_bug_34351_B  : Bug#35656 2008-04-15 rafal after talking with Hakan on IRC
-#falcon_bug_34351_C  : Bug#35503 2008-03-22 hakank Times out from time to time
-#falcon_bug_34890    : Bug#34890 2008-02-11 klewis shows a faux lock timeout
-falcon_bug_34892    : Bug#34892 2008-03-04 hakank (Some falcon tests fail sporadically)
-falcon_deadlock     : Bug#34182 2008-01-31 hakank Bug in SELECT ... FOR UPDATE
-falcon_record_cache_memory_leak2    : Bug#34894 2008-02-27 hakank Fails on Pushbuild Windows
-ps_8falcon          : Bug#32683  Test ps_8falcon fails in 6.0
-read_many_rows_falcon : Bug#23783 2006-10-30 ML Get pushbuild green
-=======
 #falcon_bug_27997    : Bug#27997 2007-04-21 hakank Currently failing
 #falcon_bug_28006    : Bug#28006 2007-08-22 hakank Won't fix, see also Bug#15491
 #falcon_bug_28095_I  : Bug#35656 2008-03-27 hakank Some Falcon tests fail sporadically
@@ -77,5 +46,4 @@
 #falcon_deadlock     : Bug#34182 2008-01-31 hakank Bug in SELECT ... FOR UPDATE
 #falcon_record_cache_memory_leak2    : Bug#34894 2008-02-27 hakank Fails on Pushbuild Windows
 #ps_8falcon          : Bug#32683  Test ps_8falcon fails in 6.0
-#read_many_rows_falcon : Bug#23783 2006-10-30 ML Get pushbuild green
->>>>>>> fdb03853
+#read_many_rows_falcon : Bug#23783 2006-10-30 ML Get pushbuild green