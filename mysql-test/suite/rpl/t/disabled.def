##############################################################################
#
#  List the test cases that are to be disabled temporarily.
#
#  Separate the test case name and the comment with ':'.
#
#    <testcasename> : BUG#<xxxx> <date disabled> <disabler> <comment>
#
#  Do not use any TAB characters for whitespace.
#
##############################################################################

rpl_ddl                    : BUG#26418 2007-03-01 mleich Slave out of sync after CREATE                            /DROP TEMPORARY TABLE + ROLLBACK on master
rpl_invoked_features       : BUG#29020 2007-06-21 Lars Non-deterministic test case
rpl_auto_increment_11932   : Bug#29809 2007-07-16 ingo Slave SQL errors in warnings 
                             file
rpl_do_grant               : BUG#32462 2007-11-16 mats Crash when replicating 4-byte encoded UTF-8 fields
rpl_ignore_table           : BUG#32462 2007-11-16 mats Crash when replicating 4-byte encoded UTF-8 fields
rpl_ddl                  : BUG#26418 2007-03-01 mleich Slave out of sync after CREATE/DROP TEMPORARY TABLE + ROLLBACK on master
rpl_auto_increment_11932   : Bug#29809 2007-07-16 ingo Slave SQL errors in warnings file
rpl_stm_extraColmaster_ndb : WL#3915 : Statement-based replication not supported in ndb. Enable test when supported.
rpl_innodb_bug28430      : Bug #32247 2007-11-27 mats Test reports wrong value of "AUTO_INCREMENT" (on a partitioned InnoDB table)
rpl_extraColmaster_innodb  : BUG#30854 : Tables name show as binary in slave err msg on                             vm-win2003-64-b and Solaris
rpl_extraColmaster_myisam  : BUG#30854
rpl_view                   : Bug#32654: rpl_view.test fails randomly
rpl_ndb_multi              : Bug#30751: rpl_ndb_multi missing row in output
rpl_row_sp002_innodb       : Bug#32673 rpl_row_sp002_innodb.test fails randomly
rpl_ssl                    : Bug#32217 rpl_ssl fails with different number of records on master and slave
rpl_row_until              : Bug#28772 rpl_row_until fails in pushbuild
rpl_log_pos                : Bug#8693 Test 'rpl_log_pos' fails sometimes
rpl_row_basic_7ndb         : BUG#33360 2007-12-19 mats rpl_ndb_idempotent fails due to null field for table on slave side
<<<<<<< HEAD
rpl_optimize               : Bug #33375 2007-12-19 mats all_set corrupted on table object
=======
>>>>>>> 3e1ae92f
<|MERGE_RESOLUTION|>--- conflicted
+++ resolved
@@ -29,7 +29,3 @@
 rpl_row_until              : Bug#28772 rpl_row_until fails in pushbuild
 rpl_log_pos                : Bug#8693 Test 'rpl_log_pos' fails sometimes
 rpl_row_basic_7ndb         : BUG#33360 2007-12-19 mats rpl_ndb_idempotent fails due to null field for table on slave side
-<<<<<<< HEAD
-rpl_optimize               : Bug #33375 2007-12-19 mats all_set corrupted on table object
-=======
->>>>>>> 3e1ae92f
