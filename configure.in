--- conflicted
+++ resolved
@@ -10,12 +10,8 @@
 # remember to also update version.c in ndb.
 # When changing major version number please also check switch statement
 # in mysqlbinlog::check_master_version().
-<<<<<<< HEAD
-AM_INIT_AUTOMAKE(mysql, 6.0.8-alpha)
-=======
 
 AM_INIT_AUTOMAKE(mysql, 6.0.9-alpha)
->>>>>>> 630db463
 AM_CONFIG_HEADER([include/config.h:config.h.in])
 
 NDB_VERSION_MAJOR=6
@@ -1804,35 +1800,6 @@
    *) AC_MSG_ERROR(["$with_atomic_ops" is not a valid value for --with-atomic-ops]) ;;
 esac
 
-<<<<<<< HEAD
-AC_CACHE_CHECK([whether the compiler provides atomic builtins],
-               [mysql_cv_gcc_atomic_builtins], [AC_TRY_RUN([
-  int main()
-  {
-    int foo= -10; int bar= 10;
-    if (!__sync_fetch_and_add(&foo, bar) || foo)
-      return -1;
-    bar= __sync_lock_test_and_set(&foo, bar);
-    if (bar || foo != 10)
-      return -1;
-    bar= __sync_val_compare_and_swap(&bar, foo, 15);
-    if (bar)
-      return -1;
-    return 0;
-  }
-], [mysql_cv_gcc_atomic_builtins=yes],
-   [mysql_cv_gcc_atomic_builtins=no],
-   [mysql_cv_gcc_atomic_builtins=no])])
-
-if test "x$mysql_cv_gcc_atomic_builtins" = disabled_xyes; then
-  AC_DEFINE(HAVE_GCC_ATOMIC_BUILTINS, 1,
-            [Define to 1 if compiler provides atomic builtins.])
-fi
-=======
-# Check if we have the atomic_* functions on Solaris
-AC_CHECK_FUNC(atomic_cas_32, AC_DEFINE([HAVE_SOLARIS_ATOMIC], [1], [Define to 1 if Solaris support atomic functions.]))
->>>>>>> 630db463
-
 # Check if we have the atomic_* functions on Solaris
 AC_CHECK_FUNC(atomic_cas_32, AC_DEFINE([HAVE_SOLARIS_ATOMIC], [1], [Define to 1 if Solaris support atomic functions.]))
 
