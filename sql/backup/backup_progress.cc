--- conflicted
+++ resolved
@@ -47,25 +47,18 @@
                                               enum thr_lock_type lock)
 {
   TABLE_LIST tables;                    // List of tables (1 in this case)
-<<<<<<< HEAD
-  Locking_thread_st *locking_thd= NULL; // The locking thread
-=======
   Locking_thread_st *locking_thd;       // The locking thread
->>>>>>> c9515f1e
 
   DBUG_ENTER("open_backup_progress_table()");
 
   tables.init_one_table("mysql", table_name, lock);
 
   /*
-<<<<<<< HEAD
-=======
     The locking thread will, via open_table(), fail if the table does not
     exist.
   */
 
   /*
->>>>>>> c9515f1e
     Create a new thread to open and lock the tables.
   */
   locking_thd= new Locking_thread_st();
