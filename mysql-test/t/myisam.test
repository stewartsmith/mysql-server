#
# Test bugs in the MyISAM code
#

# Initialise
--disable_warnings
drop table if exists t1,t2,t3;
--enable_warnings
SET SQL_WARNINGS=1;

#
# Test problem with CHECK TABLE;
#

CREATE TABLE t1 (
  STRING_DATA char(255) default NULL,
  KEY string_data (STRING_DATA)
) ENGINE=MyISAM;

INSERT INTO t1 VALUES ('AAAAAAAAAAAAAAAAAAAAAAAAAAAAAAAAAAAAAAAAAAAAAAAAAAAAAAAAAAAAAAAAAAAAAAAAAAAAAAAAAAAAAAAAAAAAAAAAAAAAAAAAAAAAAAAAAAAAAAAAAAAAAAAAAAAAAAAAAAAAAAAAAAAAAAAAAAAAAAAAAAAAAAAAAAAAAAAAAAAAAAAAAAAAAAAAAAAAAAAAAAAAAAAAAAAAAAAAAAAAAAAAAAAAAAAAAAAAAAAAAAAAAAAAAAAAAAA');
INSERT INTO t1 VALUES ('DDDDDDDDDDDDDDDDDDDDDDDDDDDDDDDDDDDDDDDDDDDDDDDDDDDDDDDDDDDDDDDDDDDDDDDDDDDDDDDDDDDDDDDDDDDDDDDDDDDDDDDDDDDDDDDDDDDDDDDDDDDDDDDDDDDDDDDDDDDDDDDDDDDDDDDDDDDDDDDDDDDDDDDDDDDDDDDDDDDDDDDDDDDDDDDDDDDDDDDDDDDDDDDDDDDDDDDDDDDDDDDDDDDDDDDDDDDDDDDDDDDDDDDDDDDDDDD');
INSERT INTO t1 VALUES ('FFFFFFFFFFFFFFFFFFFFFFFFFFFFFFFFFFFFFFFFFFFFFFFFFFFFFFFFFFFFFFFFFFFFFFFFFFFFFFFFFFFFFFFFFFFFFFFFFFFFFFFFFFFFFFFFFFFFFFFFFFFFFFFFFFFFFFFFFFFFFFFFFFFFFFFFFFFFFFFFFFFFFFFFFFFFFFFFFFFFFFFFFFFFFFFFFFFFFFFFFFFFFFFFFFFFFFFFFFFFFFFFFFFFFFFFFFFFFFFFFFFFFFFFFFFFFFF');
INSERT INTO t1 VALUES ('FGGGGGGGGGGGGGGGGGGGGGGGGGGGGGGGGGGGGGGGGGGGGGGGGGGGGGGGGGGGGGGGGGGGGGGGGGGGGGGGGGGGGGGGGGGGGGGGGGGGGGGGGGGGGGGGGGGGGGGGGGGGGGGGGGGGGGGGGGGGGGGGGGGGGGGGGGGGGGGGGGGGGGGGGGGGGGGGGGGGGGGGGGGGGGGGGGGGGGGGGGGGGGGGGGGGGGGGGGGGGGGGGGGGGGGGGGGGGGGGGGGGGGGGGGGGGGG');
INSERT INTO t1 VALUES ('HHHHHHHHHHHHHHHHHHHHHHHHHHHHHHHHHHHHHHHHHHHHHHHHHHHHHHHHHHHHHHHHHHHHHHHHHHHHHHHHHHHHHHHHHHHHHHHHHHHHHHHHHHHHHHHHHHHHHHHHHHHHHHHHHHHHHHHHHHHHHHHHHHHHHHHHHHHHHHHHHHHHHHHHHHHHHHHHHHHHHHHHHHHHHHHHHHHHHHHHHHHHHHHHHHHHHHHHHHHHHHHHHHHHHHHHHHHHHHHHHHHHHHHHHHHHHHH');
INSERT INTO t1 VALUES ('WWWWWWWWWWWWWWWWWWWWWWWWWWWWWWWWWWWWWWWWWWWWWWWWWWWWWWWWWWWWWWWWWWWWWWWWWWWWWWWWWWWWWWWWWWWWWWWWWWWWWWWWWWWWWWWWWWWWWWWWWWWWWWWWWWWWWWWWWWWWWWWWWWWWWWWWWWWWWWWWWWWWWWWWWWWWWWWWWWWWWWWWWWWWWWWWWWWWWWWWWWWWWWWWWWWWWWWWWWWWWWWWWWWWWWWWWWWWWWWWWWWWWWWWWWWWWWW');
CHECK TABLE t1;
drop table t1;

#
# Test problem with rows that are 65517-65520 bytes long
#

create table t1 (a tinyint not null auto_increment, b blob not null, primary key (a));

let $1=100;
disable_query_log;
--disable_warnings
SET SQL_WARNINGS=0;
while ($1)
{
  eval insert into t1 (b) values(repeat(char(65+$1),65550-$1));
  dec $1;
}
SET SQL_WARNINGS=1;
--enable_warnings
enable_query_log;
check table t1;
repair table t1;
delete from t1 where (a & 1);
check table t1;
repair table t1;
check table t1;
drop table t1;

#
# Test bug: Two optimize in a row reset index cardinality
#

create table t1 (a int not null auto_increment, b int not null, primary key (a), index(b));
insert into t1 (b) values (1),(2),(2),(2),(2);
optimize table t1;
show index from t1;
optimize table t1;
show index from t1;
drop table t1;

#
# Test of how ORDER BY works when doing it on the whole table
#

create table t1 (a int not null, b int not null, c int not null, primary key (a),key(b)) engine=myisam;
insert into t1 values (3,3,3),(1,1,1),(2,2,2),(4,4,4);
explain select * from t1 order by a;
explain select * from t1 order by b;
explain select * from t1 order by c;
explain select a from t1 order by a;
explain select b from t1 order by b;
explain select a,b from t1 order by b;
explain select a,b from t1;
explain select a,b,c from t1;
drop table t1;

#
# Test of OPTIMIZE of locked and modified tables
#
CREATE TABLE t1 (a INT);
INSERT INTO  t1 VALUES (1), (2), (3);
LOCK TABLES t1 WRITE;
INSERT INTO  t1 VALUES (1), (2), (3);
OPTIMIZE TABLE t1;
DROP TABLE t1;

#
# Test of optimize, when only mi_sort_index (but not mi_repair*) is done
# in ha_myisam::repair, and index size is changed (decreased).
#

create table t1 ( t1 char(255), key(t1(250)));
insert t1 values ('137513751375137513751375137513751375137569516951695169516951695169516951695169');
insert t1 values ('178417841784178417841784178417841784178403420342034203420342034203420342034203');
insert t1 values ('213872387238723872387238723872387238723867376737673767376737673767376737673767');
insert t1 values ('242624262426242624262426242624262426242607890789078907890789078907890789078907');
insert t1 values ('256025602560256025602560256025602560256011701170117011701170117011701170117011');
insert t1 values ('276027602760276027602760276027602760276001610161016101610161016101610161016101');
insert t1 values ('281528152815281528152815281528152815281564956495649564956495649564956495649564');
insert t1 values ('292129212921292129212921292129212921292102100210021002100210021002100210021002');
insert t1 values ('380638063806380638063806380638063806380634483448344834483448344834483448344834');
insert t1 values ('411641164116411641164116411641164116411616301630163016301630163016301630163016');
insert t1 values ('420842084208420842084208420842084208420899889988998899889988998899889988998899');
insert t1 values ('438443844384438443844384438443844384438482448244824482448244824482448244824482');
insert t1 values ('443244324432443244324432443244324432443239613961396139613961396139613961396139');
insert t1 values ('485448544854485448544854485448544854485477847784778477847784778477847784778477');
insert t1 values ('494549454945494549454945494549454945494555275527552755275527552755275527552755');
insert t1 values ('538647864786478647864786478647864786478688918891889188918891889188918891889188');
insert t1 values ('565556555655565556555655565556555655565554845484548454845484548454845484548454');
insert t1 values ('607860786078607860786078607860786078607856665666566656665666566656665666566656');
insert t1 values ('640164016401640164016401640164016401640141274127412741274127412741274127412741');
insert t1 values ('719471947194719471947194719471947194719478717871787178717871787178717871787178');
insert t1 values ('742574257425742574257425742574257425742549604960496049604960496049604960496049');
insert t1 values ('887088708870887088708870887088708870887035963596359635963596359635963596359635');
insert t1 values ('917791779177917791779177917791779177917773857385738573857385738573857385738573');
insert t1 values ('933293329332933293329332933293329332933278987898789878987898789878987898789878');
insert t1 values ('963896389638963896389638963896389638963877807780778077807780778077807780778077');
delete from t1 where t1>'2';
insert t1 values ('70'), ('84'), ('60'), ('20'), ('76'), ('89'), ('49'), ('50'),
('88'), ('61'), ('42'), ('98'), ('39'), ('30'), ('25'), ('66'), ('61'), ('48'),
('80'), ('84'), ('98'), ('19'), ('91'), ('42'), ('47');
optimize table t1;
check table t1;
drop table t1;

#
# test of myisam with huge number of packed fields
#

create table t1 (i1 int, i2 int, i3 int, i4 int, i5 int, i6 int, i7 int, i8
int, i9 int, i10 int, i11 int, i12 int, i13 int, i14 int, i15 int, i16 int, i17
int, i18 int, i19 int, i20 int, i21 int, i22 int, i23 int, i24 int, i25 int,
i26 int, i27 int, i28 int, i29 int, i30 int, i31 int, i32 int, i33 int, i34
int, i35 int, i36 int, i37 int, i38 int, i39 int, i40 int, i41 int, i42 int,
i43 int, i44 int, i45 int, i46 int, i47 int, i48 int, i49 int, i50 int, i51
int, i52 int, i53 int, i54 int, i55 int, i56 int, i57 int, i58 int, i59 int,
i60 int, i61 int, i62 int, i63 int, i64 int, i65 int, i66 int, i67 int, i68
int, i69 int, i70 int, i71 int, i72 int, i73 int, i74 int, i75 int, i76 int,
i77 int, i78 int, i79 int, i80 int, i81 int, i82 int, i83 int, i84 int, i85
int, i86 int, i87 int, i88 int, i89 int, i90 int, i91 int, i92 int, i93 int,
i94 int, i95 int, i96 int, i97 int, i98 int, i99 int, i100 int, i101 int, i102
int, i103 int, i104 int, i105 int, i106 int, i107 int, i108 int, i109 int, i110
int, i111 int, i112 int, i113 int, i114 int, i115 int, i116 int, i117 int, i118
int, i119 int, i120 int, i121 int, i122 int, i123 int, i124 int, i125 int, i126
int, i127 int, i128 int, i129 int, i130 int, i131 int, i132 int, i133 int, i134
int, i135 int, i136 int, i137 int, i138 int, i139 int, i140 int, i141 int, i142
int, i143 int, i144 int, i145 int, i146 int, i147 int, i148 int, i149 int, i150
int, i151 int, i152 int, i153 int, i154 int, i155 int, i156 int, i157 int, i158
int, i159 int, i160 int, i161 int, i162 int, i163 int, i164 int, i165 int, i166
int, i167 int, i168 int, i169 int, i170 int, i171 int, i172 int, i173 int, i174
int, i175 int, i176 int, i177 int, i178 int, i179 int, i180 int, i181 int, i182
int, i183 int, i184 int, i185 int, i186 int, i187 int, i188 int, i189 int, i190
int, i191 int, i192 int, i193 int, i194 int, i195 int, i196 int, i197 int, i198
int, i199 int, i200 int, i201 int, i202 int, i203 int, i204 int, i205 int, i206
int, i207 int, i208 int, i209 int, i210 int, i211 int, i212 int, i213 int, i214
int, i215 int, i216 int, i217 int, i218 int, i219 int, i220 int, i221 int, i222
int, i223 int, i224 int, i225 int, i226 int, i227 int, i228 int, i229 int, i230
int, i231 int, i232 int, i233 int, i234 int, i235 int, i236 int, i237 int, i238
int, i239 int, i240 int, i241 int, i242 int, i243 int, i244 int, i245 int, i246
int, i247 int, i248 int, i249 int, i250 int, i251 int, i252 int, i253 int, i254
int, i255 int, i256 int, i257 int, i258 int, i259 int, i260 int, i261 int, i262
int, i263 int, i264 int, i265 int, i266 int, i267 int, i268 int, i269 int, i270
int, i271 int, i272 int, i273 int, i274 int, i275 int, i276 int, i277 int, i278
int, i279 int, i280 int, i281 int, i282 int, i283 int, i284 int, i285 int, i286
int, i287 int, i288 int, i289 int, i290 int, i291 int, i292 int, i293 int, i294
int, i295 int, i296 int, i297 int, i298 int, i299 int, i300 int, i301 int, i302
int, i303 int, i304 int, i305 int, i306 int, i307 int, i308 int, i309 int, i310
int, i311 int, i312 int, i313 int, i314 int, i315 int, i316 int, i317 int, i318
int, i319 int, i320 int, i321 int, i322 int, i323 int, i324 int, i325 int, i326
int, i327 int, i328 int, i329 int, i330 int, i331 int, i332 int, i333 int, i334
int, i335 int, i336 int, i337 int, i338 int, i339 int, i340 int, i341 int, i342
int, i343 int, i344 int, i345 int, i346 int, i347 int, i348 int, i349 int, i350
int, i351 int, i352 int, i353 int, i354 int, i355 int, i356 int, i357 int, i358
int, i359 int, i360 int, i361 int, i362 int, i363 int, i364 int, i365 int, i366
int, i367 int, i368 int, i369 int, i370 int, i371 int, i372 int, i373 int, i374
int, i375 int, i376 int, i377 int, i378 int, i379 int, i380 int, i381 int, i382
int, i383 int, i384 int, i385 int, i386 int, i387 int, i388 int, i389 int, i390
int, i391 int, i392 int, i393 int, i394 int, i395 int, i396 int, i397 int, i398
int, i399 int, i400 int, i401 int, i402 int, i403 int, i404 int, i405 int, i406
int, i407 int, i408 int, i409 int, i410 int, i411 int, i412 int, i413 int, i414
int, i415 int, i416 int, i417 int, i418 int, i419 int, i420 int, i421 int, i422
int, i423 int, i424 int, i425 int, i426 int, i427 int, i428 int, i429 int, i430
int, i431 int, i432 int, i433 int, i434 int, i435 int, i436 int, i437 int, i438
int, i439 int, i440 int, i441 int, i442 int, i443 int, i444 int, i445 int, i446
int, i447 int, i448 int, i449 int, i450 int, i451 int, i452 int, i453 int, i454
int, i455 int, i456 int, i457 int, i458 int, i459 int, i460 int, i461 int, i462
int, i463 int, i464 int, i465 int, i466 int, i467 int, i468 int, i469 int, i470
int, i471 int, i472 int, i473 int, i474 int, i475 int, i476 int, i477 int, i478
int, i479 int, i480 int, i481 int, i482 int, i483 int, i484 int, i485 int, i486
int, i487 int, i488 int, i489 int, i490 int, i491 int, i492 int, i493 int, i494
int, i495 int, i496 int, i497 int, i498 int, i499 int, i500 int, i501 int, i502
int, i503 int, i504 int, i505 int, i506 int, i507 int, i508 int, i509 int, i510
int, i511 int, i512 int, i513 int, i514 int, i515 int, i516 int, i517 int, i518
int, i519 int, i520 int, i521 int, i522 int, i523 int, i524 int, i525 int, i526
int, i527 int, i528 int, i529 int, i530 int, i531 int, i532 int, i533 int, i534
int, i535 int, i536 int, i537 int, i538 int, i539 int, i540 int, i541 int, i542
int, i543 int, i544 int, i545 int, i546 int, i547 int, i548 int, i549 int, i550
int, i551 int, i552 int, i553 int, i554 int, i555 int, i556 int, i557 int, i558
int, i559 int, i560 int, i561 int, i562 int, i563 int, i564 int, i565 int, i566
int, i567 int, i568 int, i569 int, i570 int, i571 int, i572 int, i573 int, i574
int, i575 int, i576 int, i577 int, i578 int, i579 int, i580 int, i581 int, i582
int, i583 int, i584 int, i585 int, i586 int, i587 int, i588 int, i589 int, i590
int, i591 int, i592 int, i593 int, i594 int, i595 int, i596 int, i597 int, i598
int, i599 int, i600 int, i601 int, i602 int, i603 int, i604 int, i605 int, i606
int, i607 int, i608 int, i609 int, i610 int, i611 int, i612 int, i613 int, i614
int, i615 int, i616 int, i617 int, i618 int, i619 int, i620 int, i621 int, i622
int, i623 int, i624 int, i625 int, i626 int, i627 int, i628 int, i629 int, i630
int, i631 int, i632 int, i633 int, i634 int, i635 int, i636 int, i637 int, i638
int, i639 int, i640 int, i641 int, i642 int, i643 int, i644 int, i645 int, i646
int, i647 int, i648 int, i649 int, i650 int, i651 int, i652 int, i653 int, i654
int, i655 int, i656 int, i657 int, i658 int, i659 int, i660 int, i661 int, i662
int, i663 int, i664 int, i665 int, i666 int, i667 int, i668 int, i669 int, i670
int, i671 int, i672 int, i673 int, i674 int, i675 int, i676 int, i677 int, i678
int, i679 int, i680 int, i681 int, i682 int, i683 int, i684 int, i685 int, i686
int, i687 int, i688 int, i689 int, i690 int, i691 int, i692 int, i693 int, i694
int, i695 int, i696 int, i697 int, i698 int, i699 int, i700 int, i701 int, i702
int, i703 int, i704 int, i705 int, i706 int, i707 int, i708 int, i709 int, i710
int, i711 int, i712 int, i713 int, i714 int, i715 int, i716 int, i717 int, i718
int, i719 int, i720 int, i721 int, i722 int, i723 int, i724 int, i725 int, i726
int, i727 int, i728 int, i729 int, i730 int, i731 int, i732 int, i733 int, i734
int, i735 int, i736 int, i737 int, i738 int, i739 int, i740 int, i741 int, i742
int, i743 int, i744 int, i745 int, i746 int, i747 int, i748 int, i749 int, i750
int, i751 int, i752 int, i753 int, i754 int, i755 int, i756 int, i757 int, i758
int, i759 int, i760 int, i761 int, i762 int, i763 int, i764 int, i765 int, i766
int, i767 int, i768 int, i769 int, i770 int, i771 int, i772 int, i773 int, i774
int, i775 int, i776 int, i777 int, i778 int, i779 int, i780 int, i781 int, i782
int, i783 int, i784 int, i785 int, i786 int, i787 int, i788 int, i789 int, i790
int, i791 int, i792 int, i793 int, i794 int, i795 int, i796 int, i797 int, i798
int, i799 int, i800 int, i801 int, i802 int, i803 int, i804 int, i805 int, i806
int, i807 int, i808 int, i809 int, i810 int, i811 int, i812 int, i813 int, i814
int, i815 int, i816 int, i817 int, i818 int, i819 int, i820 int, i821 int, i822
int, i823 int, i824 int, i825 int, i826 int, i827 int, i828 int, i829 int, i830
int, i831 int, i832 int, i833 int, i834 int, i835 int, i836 int, i837 int, i838
int, i839 int, i840 int, i841 int, i842 int, i843 int, i844 int, i845 int, i846
int, i847 int, i848 int, i849 int, i850 int, i851 int, i852 int, i853 int, i854
int, i855 int, i856 int, i857 int, i858 int, i859 int, i860 int, i861 int, i862
int, i863 int, i864 int, i865 int, i866 int, i867 int, i868 int, i869 int, i870
int, i871 int, i872 int, i873 int, i874 int, i875 int, i876 int, i877 int, i878
int, i879 int, i880 int, i881 int, i882 int, i883 int, i884 int, i885 int, i886
int, i887 int, i888 int, i889 int, i890 int, i891 int, i892 int, i893 int, i894
int, i895 int, i896 int, i897 int, i898 int, i899 int, i900 int, i901 int, i902
int, i903 int, i904 int, i905 int, i906 int, i907 int, i908 int, i909 int, i910
int, i911 int, i912 int, i913 int, i914 int, i915 int, i916 int, i917 int, i918
int, i919 int, i920 int, i921 int, i922 int, i923 int, i924 int, i925 int, i926
int, i927 int, i928 int, i929 int, i930 int, i931 int, i932 int, i933 int, i934
int, i935 int, i936 int, i937 int, i938 int, i939 int, i940 int, i941 int, i942
int, i943 int, i944 int, i945 int, i946 int, i947 int, i948 int, i949 int, i950
int, i951 int, i952 int, i953 int, i954 int, i955 int, i956 int, i957 int, i958
int, i959 int, i960 int, i961 int, i962 int, i963 int, i964 int, i965 int, i966
int, i967 int, i968 int, i969 int, i970 int, i971 int, i972 int, i973 int, i974
int, i975 int, i976 int, i977 int, i978 int, i979 int, i980 int, i981 int, i982
int, i983 int, i984 int, i985 int, i986 int, i987 int, i988 int, i989 int, i990
int, i991 int, i992 int, i993 int, i994 int, i995 int, i996 int, i997 int, i998
int, i999 int, i1000 int, b blob) row_format=dynamic;
insert into t1 values (1, 1, 1, 1, 1, 1, 1, 1, 1, 1, 1, 1, 1, 1, 1, 1, 1, 1, 1,
1, 1, 1, 1, 1, 1, 1, 1, 1, 1, 1, 1, 1, 1, 1, 1, 1, 1, 1, 1, 1, 1, 1, 1, 1, 1,
1, 1, 1, 1, 1, 1, 1, 1, 1, 1, 1, 1, 1, 1, 1, 1, 1, 1, 1, 1, 1, 1, 1, 1, 1, 1,
1, 1, 1, 1, 1, 1, 1, 1, 1, 1, 1, 1, 1, 1, 1, 1, 1, 1, 1, 1, 1, 1, 1, 1, 1, 1,
1, 1, 1, 1, 1, 1, 1, 1, 1, 1, 1, 1, 1, 1, 1, 1, 1, 1, 1, 1, 1, 1, 1, 1, 1, 1,
1, 1, 1, 1, 1, 1, 1, 1, 1, 1, 1, 1, 1, 1, 1, 1, 1, 1, 1, 1, 1, 1, 1, 1, 1, 1,
1, 1, 1, 1, 1, 1, 1, 1, 1, 1, 1, 1, 1, 1, 1, 1, 1, 1, 1, 1, 1, 1, 1, 1, 1, 1,
1, 1, 1, 1, 1, 1, 1, 1, 1, 1, 1, 1, 1, 1, 1, 1, 1, 1, 1, 1, 1, 1, 1, 1, 1, 1,
1, 1, 1, 1, 1, 1, 1, 1, 1, 1, 1, 1, 1, 1, 1, 1, 1, 1, 1, 1, 1, 1, 1, 1, 1, 1,
1, 1, 1, 1, 1, 1, 1, 1, 1, 1, 1, 1, 1, 1, 1, 1, 1, 1, 1, 1, 1, 1, 1, 1, 1, 1,
1, 1, 1, 1, 1, 1, 1, 1, 1, 1, 1, 1, 1, 1, 1, 1, 1, 1, 1, 1, 1, 1, 1, 1, 1, 1,
1, 1, 1, 1, 1, 1, 1, 1, 1, 1, 1, 1, 1, 1, 1, 1, 1, 1, 1, 1, 1, 1, 1, 1, 1, 1,
1, 1, 1, 1, 1, 1, 1, 1, 1, 1, 1, 1, 1, 1, 1, 1, 1, 1, 1, 1, 1, 1, 1, 1, 1, 1,
1, 1, 1, 1, 1, 1, 1, 1, 1, 1, 1, 1, 1, 1, 1, 1, 1, 1, 1, 1, 1, 1, 1, 1, 1, 1,
1, 1, 1, 1, 1, 1, 1, 1, 1, 1, 1, 1, 1, 1, 1, 1, 1, 1, 1, 1, 1, 1, 1, 1, 1, 1,
1, 1, 1, 1, 1, 1, 1, 1, 1, 1, 1, 1, 1, 1, 1, 1, 1, 1, 1, 1, 1, 1, 1, 1, 1, 1,
1, 1, 1, 1, 1, 1, 1, 1, 1, 1, 1, 1, 1, 1, 1, 1, 1, 1, 1, 1, 1, 1, 1, 1, 1, 1,
1, 1, 1, 1, 1, 1, 1, 1, 1, 1, 1, 1, 1, 1, 1, 1, 1, 1, 1, 1, 1, 1, 1, 1, 1, 1,
1, 1, 1, 1, 1, 1, 1, 1, 1, 1, 1, 1, 1, 1, 1, 1, 1, 1, 1, 1, 1, 1, 1, 1, 1, 1,
1, 1, 1, 1, 1, 1, 1, 1, 1, 1, 1, 1, 1, 1, 1, 1, 1, 1, 1, 1, 1, 1, 1, 1, 1, 1,
1, 1, 1, 1, 1, 1, 1, 1, 1, 1, 1, 1, 1, 1, 1, 1, 1, 1, 1, 1, 1, 1, 1, 1, 1, 1,
1, 1, 1, 1, 1, 1, 1, 1, 1, 1, 1, 1, 1, 1, 1, 1, 1, 1, 1, 1, 1, 1, 1, 1, 1, 1,
1, 1, 1, 1, 1, 1, 1, 1, 1, 1, 1, 1, 1, 1, 1, 1, 1, 1, 1, 1, 1, 1, 1, 1, 1, 1,
1, 1, 1, 1, 1, 1, 1, 1, 1, 1, 1, 1, 1, 1, 1, 1, 1, 1, 1, 1, 1, 1, 1, 1, 1, 1,
1, 1, 1, 1, 1, 1, 1, 1, 1, 1, 1, 1, 1, 1, 1, 1, 1, 1, 1, 1, 1, 1, 1, 1, 1, 1,
1, 1, 1, 1, 1, 1, 1, 1, 1, 1, 1, 1, 1, 1, 1, 1, 1, 1, 1, 1, 1, 1, 1, 1, 1, 1,
1, 1, 1, 1, 1, 1, 1, 1, 1, 1, 1, 1, 1, 1, 1, 1, 1, 1, 1, 1, 1, 1, 1, 1, 1, 1,
1, 1, 1, 1, 1, 1, 1, 1, 1, 1, 1, 1, 1, 1, 1, 1, 1, 1, 1, 1, 1, 1, 1, 1, 1, 1,
1, 1, 1, 1, 1, 1, 1, 1, 1, 1, 1, 1, 1, 1, 1, 1, 1, 1, 1, 1, 1, 1, 1, 1, 1, 1,
1, 1, 1, 1, 1, 1, 1, 1, 1, 1, 1, 1, 1, 1, 1, 1, 1, 1, 1, 1, 1, 1, 1, 1, 1, 1,
1, 1, 1, 1, 1, 1, 1, 1, 1, 1, 1, 1, 1, 1, 1, 1, 1, 1, 1, 1, 1, 1, 1, 1, 1, 1,
1, 1, 1, 1, 1, 1, 1, 1, 1, 1, 1, 1, 1, 1, 1, 1, 1, 1, 1, 1, 1, 1, 1, 1, 1, 1,
1, 1, 1, 1, 1, 1, 1, 1, 1, 1, 1, 1, 1, 1, 1, 1, 1, 1, 1, 1, 1, 1, 1, 1, 1, 1,
1, 1, 1, 1, 1, 1, 1, 1, 1, 1, 1, 1, 1, 1, 1, 1, 1, 1, 1, 1, 1, 1, 1, 1, 1, 1,
1, 1, 1, 1, 1, 1, 1, 1, 1, 1, 1, 1, 1, 1, 1, 1, 1, 1, 1, 1, 1, 1, 1, 1, 1, 1,
1, 1, 1, 1, 1, 1, 1, 1, 1, 1, 1, 1, 1, 1, 1, 1, 1, 1, 1, 1, 1, 1, 1, 1, 1, 1,
1, 1, 1, 1, 1, 1, 1, 1, 1, 1, 1, 1, 1, 1, 1, 1, 1, 1, 1, 1, 1, 1, 1, 1, 1, 1,
1, 1, 1, 1, 1, 1, 1, 1, 1, 1, 1, 1, 1, 1, 1, 1, 1, 1, 1, 1, 1, 1, 1, 1, 1, 1,
1, 1, 1, 1, 1, 1, 1, 1, 1, 1, 1, 1, 1, 1, 1, 1, 1, 1, 1, "Sergei");
update t1 set b=repeat('a',256);
update t1 set i1=0, i2=0, i3=0, i4=0, i5=0, i6=0, i7=0;
check table t1;
delete from t1 where i8=1;
select i1,i2 from t1;
check table t1;
drop table t1;

#
# Test of REPAIR that once failed
#
CREATE TABLE `t1` (
  `post_id` mediumint(8) unsigned NOT NULL auto_increment,
  `topic_id` mediumint(8) unsigned NOT NULL default '0',
  `post_time` datetime NOT NULL default '0000-00-00 00:00:00',
  `post_text` text NOT NULL,
  `icon_url` varchar(10) NOT NULL default '',
  `sign` tinyint(1) unsigned NOT NULL default '0',
  `post_edit` varchar(150) NOT NULL default '',
  `poster_login` varchar(35) NOT NULL default '',
  `ip` varchar(15) NOT NULL default '',
  PRIMARY KEY  (`post_id`),
  KEY `post_time` (`post_time`),
  KEY `ip` (`ip`),
  KEY `poster_login` (`poster_login`),
  KEY `topic_id` (`topic_id`),
  FULLTEXT KEY `post_text` (`post_text`)
) ENGINE=MyISAM;

INSERT INTO t1 (post_text) VALUES ('ceci est un test'),('ceci est un test'),('ceci est un test'),('ceci est un test'),('ceci est un test');

REPAIR TABLE t1;
CHECK TABLE t1;
drop table t1;

#
# Test of creating table with too long key
#

--error 1071
CREATE TABLE t1 (a varchar(300), b varchar(300), c varchar(300), d varchar(300), e varchar(300), KEY t1 (a, b, c, d, e));
CREATE TABLE t1 (a varchar(300), b varchar(300), c varchar(300), d varchar(300), e varchar(300));
--error 1071
ALTER TABLE t1 ADD INDEX t1 (a, b, c, d, e);
DROP TABLE t1;

#
# Test of cardinality of keys with NULL
#

CREATE TABLE t1 (a int not null, b int, c int, key(b), key(c), key(a,b), key(c,a));
INSERT into t1 values (0, null, 0), (0, null, 1), (0, null, 2), (0, null,3), (1,1,4);
create table t2 (a int not null, b int, c int, key(b), key(c), key(a));
INSERT into t2 values (1,1,1), (2,2,2);
optimize table t1;
show index from t1;
explain select * from t1,t2 where t1.a=t2.a;
explain select * from t1,t2 force index(a) where t1.a=t2.a;
explain select * from t1 force index(a),t2 force index(a) where t1.a=t2.a;
explain select * from t1,t2 where t1.b=t2.b;
explain select * from t1,t2 force index(c) where t1.a=t2.a;
explain select * from t1 where a=0 or a=2;
explain select * from t1 force index (a) where a=0 or a=2;
explain select * from t1 where c=1;
explain select * from t1 use index() where c=1;
drop table t1,t2;

#
# Test bug when updating a split dynamic row where keys are not changed
#

create table t1 (a int not null auto_increment primary key, b varchar(255));
insert into t1 (b) values (repeat('a',100)),(repeat('b',100)),(repeat('c',100));
update t1 set b=repeat(left(b,1),200) where a=1;
delete from t1 where (a & 1)= 0;
update t1 set b=repeat('e',200) where a=1;
flush tables;
check table t1;

#
# check updating with keys
#

disable_query_log;
let $1 = 100;
while ($1)
{
  eval insert into t1 (b) values (repeat(char(($1 & 32)+65), $1));
  dec $1;
}
enable_query_log;
update t1 set b=repeat(left(b,1),255) where a between 1 and 5;
update t1 set b=repeat(left(b,1),10) where a between 32 and 43;
update t1 set b=repeat(left(b,1),2) where a between 64 and 66;
update t1 set b=repeat(left(b,1),65) where a between 67 and 70;
check table t1;
insert into t1 (b) values (repeat('z',100));
update t1 set b="test" where left(b,1) > 'n';
check table t1;
drop table t1;

#
# two bugs in myisam-space-stripping feature
#
create table t1 ( a text not null, key a (a(20)));
insert into t1 values ('aaa   '),('aaa'),('aa');
check table t1;
repair table t1;
select concat(a,'.') from t1 where a='aaa';
select concat(a,'.') from t1 where binary a='aaa';
update t1 set a='bbb' where a='aaa';
select concat(a,'.') from t1;
drop table t1;

#
# Third bug in the same code (BUG#2295)
#

create table t1(a text not null, b text not null, c text not null, index (a(10),b(10),c(10)));
insert into t1 values('807780', '477', '165');
insert into t1 values('807780', '477', '162');
insert into t1 values('807780', '472', '162');
select * from t1 where a='807780' and b='477' and c='165';
drop table t1;

#
# space-stripping in _mi_prefix_search: BUG#5284
#
DROP TABLE IF EXISTS t1;
CREATE TABLE t1 (a varchar(150) NOT NULL, KEY (a)); 
INSERT t1 VALUES ("can \tcan"); 
INSERT t1 VALUES ("can   can"); 
INSERT t1 VALUES ("can"); 
SELECT * FROM t1;
CHECK TABLE t1;
DROP TABLE t1;

#
# Verify blob handling
#
create table t1 (a blob);
insert into t1 values('a '),('a');
select concat(a,'.') from t1 where a='a';
select concat(a,'.') from t1 where a='a ';
alter table t1 add key(a(2));
select concat(a,'.') from t1 where a='a';
select concat(a,'.') from t1 where a='a ';
drop table t1;

#
# Test text and unique
#
create table t1 (a int not null auto_increment primary key, b text not null, unique b (b(20)));
insert into t1 (b) values ('a'),('b'),('c');
select concat(b,'.') from t1;
update t1 set b='b ' where a=2;
--error ER_DUP_ENTRY
update t1 set b='b  ' where a > 1;
--error ER_DUP_ENTRY
insert into t1 (b) values ('b');
select * from t1;
delete from t1 where b='b';
select a,concat(b,'.') from t1;
drop table t1;

#
# Test keys with 0 segments. (Bug #3203)
#
create table t1 (a int not null);
create table t2 (a int not null, primary key (a));
insert into t1 values (1);
insert into t2 values (1),(2);
select sql_big_result distinct t1.a from t1,t2 order by t2.a;
select distinct t1.a from t1,t2 order by t2.a;
select sql_big_result distinct t1.a from t1,t2;
explain select sql_big_result distinct t1.a from t1,t2 order by t2.a;
explain select distinct t1.a from t1,t2 order by t2.a;
drop table t1,t2;

#
# Bug#14616 - Freshly imported table returns error 124 when using LIMIT
#
create table t1 (
  c1 varchar(32),
  key (c1)
) engine=myisam;
alter table t1 disable keys;
insert into t1 values ('a'), ('b');
select c1 from t1 order by c1 limit 1;
drop table t1;

#
# Bug #14400  Join could miss concurrently inserted row
#
# Partial key.
create table t1 (a int not null, primary key(a));
create table t2 (a int not null, b int not null, primary key(a,b));
insert into t1 values (1),(2),(3),(4),(5),(6);
insert into t2 values (1,1),(2,1);
lock tables t1 read local, t2 read local;
select straight_join * from t1,t2 force index (primary) where t1.a=t2.a;
connect (root,localhost,root,,test,$MASTER_MYPORT,$MASTER_MYSOCK);
insert into t2 values(2,0);
disconnect root;
connection default;
select straight_join * from t1,t2 force index (primary) where t1.a=t2.a;
unlock tables;
drop table t1,t2;
#
# Full key.
CREATE TABLE t1 (c1 varchar(250) NOT NULL);
CREATE TABLE t2 (c1 varchar(250) NOT NULL, PRIMARY KEY (c1));
INSERT INTO t1 VALUES ('test000001'), ('test000002'), ('test000003');
INSERT INTO t2 VALUES ('test000002'), ('test000003'), ('test000004');
LOCK TABLES t1 READ LOCAL, t2 READ LOCAL;
SELECT t1.c1 AS t1c1, t2.c1 AS t2c1 FROM t1, t2
  WHERE t1.c1 = t2.c1 HAVING t1c1 != t2c1;
connect (con1,localhost,root,,);
connection con1;
INSERT INTO t2 VALUES ('test000001'), ('test000005');
disconnect con1;
connection default;
SELECT t1.c1 AS t1c1, t2.c1 AS t2c1 FROM t1, t2
  WHERE t1.c1 = t2.c1 HAVING t1c1 != t2c1;
UNLOCK TABLES;
DROP TABLE t1,t2;

# End of 4.0 tests

#
# Test RTREE index
#
--error 1235, 1289
CREATE TABLE t1 (`a` int(11) NOT NULL default '0', `b` int(11) NOT NULL default '0', UNIQUE KEY `a` USING RTREE (`a`,`b`)) ENGINE=MyISAM;
# INSERT INTO t1 VALUES (1,1),(1,1);
# DELETE FROM rt WHERE a<1;
# DROP TABLE IF EXISTS t1;

create table t1 (a int, b varchar(200), c text not null) checksum=1;
create table t2 (a int, b varchar(200), c text not null) checksum=0;
insert t1 values (1, "aaa", "bbb"), (NULL, "", "ccccc"), (0, NULL, "");
insert t2 select * from t1;
checksum table t1, t2, t3 quick;
checksum table t1, t2, t3;
checksum table t1, t2, t3 extended;
#show table status;
drop table t1,t2;

create table t1 (a int, key (a));
show keys from t1;
alter table t1 disable keys;
show keys from t1;
create table t2 (a int);
let $i=1000;
set @@rand_seed1=31415926,@@rand_seed2=2718281828;
--disable_query_log
while ($i)
{
  dec $i;
  insert t2 values (rand()*100000);
}
--enable_query_log
insert t1 select * from t2;
show keys from t1;
alter table t1 enable keys;
show keys from t1;
alter table t1 engine=heap;
alter table t1 disable keys;
show keys from t1;
drop table t1,t2;

#
# index search for NULL in blob. Bug #4816
#
create table t1 ( a tinytext, b char(1), index idx (a(1),b) );
insert into t1 values (null,''), (null,'');
explain select count(*) from t1 where a is null;
select count(*) from t1 where a is null;
drop table t1;

#
# bug9188 - Corruption Can't open file: 'table.MYI' (errno: 145)
#
create table t1 (c1 int, c2 varchar(4) not null default '',
                 key(c2(3))) default charset=utf8;
insert into t1 values (1,'A'), (2, 'B'), (3, 'A');
update t1 set c2='A  B' where c1=2;
check table t1;
drop table t1;


#
# Bug#12296 - CHECKSUM TABLE reports 0 for the table
# This happened if the first record was marked as deleted.
#
create table t1 (c1 int);
insert into t1 values (1),(2),(3),(4);
checksum table t1;
delete from t1 where c1 = 1;
create table t2 as select * from t1;
# The following returns 0 with the bug in place.
checksum table t1;
# The above should give the same number as the following.
checksum table t2;
drop table t1, t2;

#
# BUG#12232: New myisam_stats_method variable.
#

show variables like 'myisam_stats_method';

create table t1 (a int, key(a));
insert into t1 values (0),(1),(2),(3),(4);
insert into t1 select NULL from t1;

# default: NULLs considered inequal
analyze table t1; 
show index from t1;
insert into t1 values (11);
delete from t1 where a=11;
check table t1;
show index from t1;

# Set nulls to be equal:
set myisam_stats_method=nulls_equal;
show variables like 'myisam_stats_method';
insert into t1 values (11);
delete from t1 where a=11;

analyze table t1; 
show index from t1;

insert into t1 values (11);
delete from t1 where a=11;

check table t1;
show index from t1;

# Set nulls back to be equal 
set myisam_stats_method=DEFAULT;
show variables like 'myisam_stats_method';
insert into t1 values (11);
delete from t1 where a=11;

analyze table t1; 
show index from t1;

insert into t1 values (11);
delete from t1 where a=11;

check table t1;
show index from t1;

drop table t1;

# WL#2609, CSC#XXXX: MyISAM 
set myisam_stats_method=nulls_ignored;
show variables like 'myisam_stats_method';

create table t1 (
  a char(3), b char(4), c char(5), d char(6),
  key(a,b,c,d)
);
insert into t1 values ('bcd','def1', NULL, 'zz');
insert into t1 values ('bcd','def2', NULL, 'zz');
insert into t1 values ('bce','def1', 'yuu', NULL);
insert into t1 values ('bce','def2', NULL, 'quux');
analyze table t1;
show index from t1;
delete from t1;
analyze table t1;
show index from t1;

set myisam_stats_method=DEFAULT;
drop table t1;

# BUG#13814 - key value packed incorrectly for TINYBLOBs

create table t1(
  cip INT NOT NULL,
  time TIME NOT NULL,
  score INT NOT NULL DEFAULT 0,
  bob TINYBLOB
);

insert into t1 (cip, time) VALUES (1, '00:01'), (2, '00:02'), (3,'00:03');
insert into t1 (cip, bob, time) VALUES (4, 'a', '00:04'), (5, 'b', '00:05'), 
                                       (6, 'c', '00:06');
select * from t1 where bob is null and cip=1;
create index bug on t1 (bob(22), cip, time);
select * from t1 where bob is null and cip=1;
drop table t1;

#
# Bug#14980 - COUNT(*) incorrect on MyISAM table with certain INDEX
#
create table t1 (
  id1 int not null auto_increment,
  id2 int not null default '0',
  t text not null,
  primary key  (id1),
  key x (id2, t(32))
) engine=myisam;
insert into t1 (id2, t) values
(10, 'abc'), (10, 'abc'), (10, 'abc'),
(20, 'abc'), (20, 'abc'), (20, 'def'),
(10, 'abc'), (10, 'abc');
select count(*)   from t1 where id2 = 10;
select count(id1) from t1 where id2 = 10;
drop table t1;

#
# BUG##20357 - Got error 124 from storage engine using MIN and MAX functions
#              in queries
#
CREATE TABLE t1(a TINYINT, KEY(a)) ENGINE=MyISAM;
INSERT INTO t1 VALUES(1);
SELECT MAX(a) FROM t1 IGNORE INDEX(a);
ALTER TABLE t1 DISABLE KEYS;
SELECT MAX(a) FROM t1;
SELECT MAX(a) FROM t1 IGNORE INDEX(a);
DROP TABLE t1;

#
# BUG#18036 - update of table joined to self reports table as crashed
#
CREATE TABLE t1(a CHAR(9), b VARCHAR(7)) ENGINE=MyISAM;
INSERT INTO t1(a) VALUES('xxxxxxxxx'),('xxxxxxxxx');
UPDATE t1 AS ta1,t1 AS ta2 SET ta1.b='aaaaaa',ta2.b='bbbbbb';
SELECT * FROM t1;
DROP TABLE t1;

#
# Bug#8283 - OPTIMIZE TABLE causes data loss
#
SET @@myisam_repair_threads=2;
SHOW VARIABLES LIKE 'myisam_repair%';
#
# Test OPTIMIZE. This creates a new data file.
CREATE TABLE t1 (
  `_id` int(11) NOT NULL default '0',
  `url` text,
  `email` text,
  `description` text,
  `loverlap` int(11) default NULL,
  `roverlap` int(11) default NULL,
  `lneighbor_id` int(11) default NULL,
  `rneighbor_id` int(11) default NULL,
  `length_` int(11) default NULL,
  `sequence` mediumtext,
  `name` text,
  `_obj_class` text NOT NULL,
  PRIMARY KEY  (`_id`),
  UNIQUE KEY `sequence_name_index` (`name`(50)),
  KEY (`length_`)
) ENGINE=MyISAM DEFAULT CHARSET=latin1;
#
INSERT INTO t1 VALUES
  (1,NULL,NULL,NULL,NULL,NULL,NULL,NULL,NULL,NULL,'sample1',''),
  (2,NULL,NULL,NULL,NULL,NULL,NULL,NULL,NULL,NULL,'sample2',''),
  (3,NULL,NULL,NULL,NULL,NULL,NULL,NULL,NULL,NULL,'sample3',''),
  (4,NULL,NULL,NULL,NULL,NULL,NULL,NULL,NULL,NULL,'sample4',''),
  (5,NULL,NULL,NULL,NULL,NULL,NULL,NULL,NULL,NULL,'sample5',''),
  (6,NULL,NULL,NULL,NULL,NULL,NULL,NULL,NULL,NULL,'sample6',''),
  (7,NULL,NULL,NULL,NULL,NULL,NULL,NULL,NULL,NULL,'sample7',''),
  (8,NULL,NULL,NULL,NULL,NULL,NULL,NULL,NULL,NULL,'sample8',''),
  (9,NULL,NULL,NULL,NULL,NULL,NULL,NULL,NULL,NULL,'sample9','');
#
SELECT _id FROM t1;
DELETE FROM t1 WHERE _id < 8;
--replace_column 6 # 7 # 8 # 9 # 11 # 12 # 13 # 14 # 15 # 16 #
SHOW TABLE STATUS LIKE 't1';
CHECK TABLE t1 EXTENDED;
OPTIMIZE TABLE t1;
CHECK TABLE t1 EXTENDED;
--replace_column 6 # 7 # 8 # 9 # 11 # 12 # 13 # 14 # 15 # 16 #
SHOW TABLE STATUS LIKE 't1';
SELECT _id FROM t1;
DROP TABLE t1;
#
# Test REPAIR QUICK. This retains the old data file.
CREATE TABLE t1 (
  `_id` int(11) NOT NULL default '0',
  `url` text,
  `email` text,
  `description` text,
  `loverlap` int(11) default NULL,
  `roverlap` int(11) default NULL,
  `lneighbor_id` int(11) default NULL,
  `rneighbor_id` int(11) default NULL,
  `length_` int(11) default NULL,
  `sequence` mediumtext,
  `name` text,
  `_obj_class` text NOT NULL,
  PRIMARY KEY  (`_id`),
  UNIQUE KEY `sequence_name_index` (`name`(50)),
  KEY (`length_`)
) ENGINE=MyISAM DEFAULT CHARSET=latin1;
#
INSERT INTO t1 VALUES
  (1,NULL,NULL,NULL,NULL,NULL,NULL,NULL,NULL,NULL,'sample1',''),
  (2,NULL,NULL,NULL,NULL,NULL,NULL,NULL,NULL,NULL,'sample2',''),
  (3,NULL,NULL,NULL,NULL,NULL,NULL,NULL,NULL,NULL,'sample3',''),
  (4,NULL,NULL,NULL,NULL,NULL,NULL,NULL,NULL,NULL,'sample4',''),
  (5,NULL,NULL,NULL,NULL,NULL,NULL,NULL,NULL,NULL,'sample5',''),
  (6,NULL,NULL,NULL,NULL,NULL,NULL,NULL,NULL,NULL,'sample6',''),
  (7,NULL,NULL,NULL,NULL,NULL,NULL,NULL,NULL,NULL,'sample7',''),
  (8,NULL,NULL,NULL,NULL,NULL,NULL,NULL,NULL,NULL,'sample8',''),
  (9,NULL,NULL,NULL,NULL,NULL,NULL,NULL,NULL,NULL,'sample9','');
#
SELECT _id FROM t1;
DELETE FROM t1 WHERE _id < 8;
--replace_column 6 # 7 # 8 # 9 # 11 # 12 # 13 # 14 # 15 # 16 #
SHOW TABLE STATUS LIKE 't1';
CHECK TABLE t1 EXTENDED;
REPAIR TABLE t1 QUICK;
CHECK TABLE t1 EXTENDED;
--replace_column 6 # 7 # 8 # 9 # 11 # 12 # 13 # 14 # 15 # 16 #
SHOW TABLE STATUS LIKE 't1';
SELECT _id FROM t1;
DROP TABLE t1;
#
SET @@myisam_repair_threads=1;
SHOW VARIABLES LIKE 'myisam_repair%';

#
# BUG#21310 - Trees in SQL causing a "crashed" table with MyISAM storage
#             engine
#

# A simplified test case that reflect crashed table issue.
CREATE TABLE t1(a VARCHAR(16));
INSERT INTO t1 VALUES('aaaaaaaa'),(NULL);
UPDATE t1 AS ta1, t1 AS ta2 SET ta1.a='aaaaaaaaaaaaaaaa';
SELECT * FROM t1;
DROP TABLE t1;

# A test case that reflect wrong result set.
CREATE TABLE t1(a INT);
INSERT INTO t1 VALUES(1),(2);
UPDATE t1,t1 AS t2 SET t1.a=t1.a+2 WHERE t1.a=t2.a-1;
SELECT * FROM t1 ORDER BY a;
DROP TABLE t1;

#
# Bug#24607 - MyISAM pointer size determined incorrectly
#
CREATE TABLE t1 (c1 TEXT) AVG_ROW_LENGTH=70100 MAX_ROWS=4100100100;
--replace_column 5 X 6 X 7 X 9 X 10 X 11 X 12 X 13 X 14 X 16 X
SHOW TABLE STATUS LIKE 't1';
DROP TABLE t1;

#
# Bug#26231 - select count(*) on myisam table returns wrong value
#             when index is used
#
CREATE TABLE t1 (c1 TEXT NOT NULL, KEY c1 (c1(10))) ENGINE=MyISAM;
# Fill at least two key blocks. "Tab, A" must be in both blocks. 
INSERT INTO t1 VALUES
  (CHAR(9,65)), (CHAR(9,65)), (CHAR(9,65)), (CHAR(9,65)),
  (CHAR(9,65)), (CHAR(9,65)), (CHAR(9,65)), (CHAR(9,65)),
  (CHAR(9,65)), (CHAR(9,65)), (CHAR(9,65)), (CHAR(9,65)),
  (CHAR(9,65)), (CHAR(9,65)), (CHAR(9,65)), (CHAR(9,65)),
  (CHAR(9,65)), (CHAR(9,65)), (CHAR(9,65)), (CHAR(9,65)),
  (CHAR(9,65)), (CHAR(9,65)), (CHAR(9,65)), (CHAR(9,65)),
  (CHAR(9,65)), (CHAR(9,65)), (CHAR(9,65)), (CHAR(9,65)),
  (CHAR(9,65)), (CHAR(9,65)), (CHAR(9,65)), (CHAR(9,65)),
  (CHAR(9,65)), (CHAR(9,65)), (CHAR(9,65)), (CHAR(9,65)),
  (CHAR(9,65)), (CHAR(9,65)), (CHAR(9,65)), (CHAR(9,65)),
  (CHAR(9,65)), (CHAR(9,65)), (CHAR(9,65)), (CHAR(9,65)),
  (CHAR(9,65)), (CHAR(9,65)), (CHAR(9,65)), (CHAR(9,65)),
  (CHAR(9,65)), (CHAR(9,65)), (CHAR(9,65)), (CHAR(9,65)),
  (CHAR(9,65)), (CHAR(9,65)), (CHAR(9,65)), (CHAR(9,65)),
  (CHAR(9,65)), (CHAR(9,65)), (CHAR(9,65)), (CHAR(9,65)),
  (CHAR(9,65)), (CHAR(9,65)), (CHAR(9,65)), (CHAR(9,65)),
  (CHAR(9,65)), (CHAR(9,65)), (CHAR(9,65)), (CHAR(9,65)),
  (CHAR(9,65)), (CHAR(9,65)), (CHAR(9,65)), (CHAR(9,65)),
  (CHAR(9,65)), (CHAR(9,65)), (CHAR(9,65)), (CHAR(9,65)),
  (CHAR(9,65)), (CHAR(9,65)), (CHAR(9,65)), (CHAR(9,65)),
  (CHAR(9,65)), (CHAR(9,65)), (CHAR(9,65)), (CHAR(9,65)),
  (CHAR(9,65)), (CHAR(9,65)), (CHAR(9,65)), (CHAR(9,65)),
  (CHAR(9,65)), (CHAR(9,65)), (CHAR(9,65)), (CHAR(9,65)),
  (CHAR(9,65)), (CHAR(9,65)), (CHAR(9,65)), (CHAR(9,65)),
  (CHAR(9,65)), (CHAR(9,65)), (CHAR(9,65)), (CHAR(9,65)),
  (CHAR(9,65)), (CHAR(9,65)), (CHAR(9,65)), (CHAR(9,65)),
  (CHAR(9,65)), (CHAR(9,65)), (CHAR(9,65)), (CHAR(9,65)),
  (CHAR(9,65)), (CHAR(9,65)), (CHAR(9,65)), (CHAR(9,65)),
  (CHAR(9,65)), (CHAR(9,65)), (CHAR(9,65)), (CHAR(9,65)),
  (CHAR(9,65)), (CHAR(9,65)), (CHAR(9,65)), (CHAR(9,65)),
  (CHAR(9,65)), (CHAR(9,65)), (CHAR(9,65)), (CHAR(9,65)),
  (CHAR(9,65)), (CHAR(9,65)), (CHAR(9,65)), (CHAR(9,65)),
  (CHAR(9,65)), (CHAR(9,65)), (CHAR(9,65)), (CHAR(9,65)),
  (CHAR(9,65)), (CHAR(9,65)), (CHAR(9,65)), (CHAR(9,65)),
  (CHAR(9,65)), (CHAR(9,65)), (CHAR(9,65)), (CHAR(9,65)),
  (CHAR(9,65)), (CHAR(9,65)), (CHAR(9,65)), (CHAR(9,65)),
  (CHAR(9,65)), (CHAR(9,65)), (CHAR(9,65)), (CHAR(9,65)),
  (CHAR(9,65)), (CHAR(9,65)), (CHAR(9,65)), (CHAR(9,65)),
  (CHAR(9,65)), (CHAR(9,65)), (CHAR(9,65)), (CHAR(9,65)),
  (CHAR(9,65)), (CHAR(9,65)), (CHAR(9,65)), (CHAR(9,65)),
  (CHAR(9,65)), (CHAR(9,65)), (CHAR(9,65)), (CHAR(9,65)),
  (CHAR(9,65)), (CHAR(9,65)), (CHAR(9,65)), (CHAR(9,65)),
  (CHAR(9,65)), (CHAR(9,65)), (CHAR(9,65)), (CHAR(9,65)),
  (CHAR(9,65)), (CHAR(9,65)), (CHAR(9,65)), (CHAR(9,65)),
  (CHAR(9,65)), (CHAR(9,65)), (CHAR(9,65)), (CHAR(9,65)),
  (CHAR(9,65)), (CHAR(9,65)), (CHAR(9,65)), (CHAR(9,65)),
  (CHAR(9,65)), (CHAR(9,65)), (CHAR(9,65)), (CHAR(9,65)),
  (CHAR(9,65)), (CHAR(9,65)), (CHAR(9,65)), (CHAR(9,65)),
  (CHAR(9,65)), (CHAR(9,65)), (CHAR(9,65)), (CHAR(9,65)),
  (CHAR(9,65)), (CHAR(9,65)), (CHAR(9,65)), (CHAR(9,65)),
  (CHAR(9,65)), (CHAR(9,65)), (CHAR(9,65)), (CHAR(9,65)),
  (CHAR(9,65)), (CHAR(9,65)), (CHAR(9,65)), (CHAR(9,65)),
  (CHAR(9,65)), (CHAR(9,65)), (CHAR(9,65)), (CHAR(9,65)),
  (CHAR(9,65)), (CHAR(9,65)), (CHAR(9,65)), (CHAR(9,65)),
  (CHAR(9,65)), (CHAR(9,65)), (CHAR(9,65)), (CHAR(9,65)),
  (CHAR(9,65)), (CHAR(9,65)), (CHAR(9,65)), (CHAR(9,65)),
  (CHAR(9,65)), (CHAR(9,65)), (CHAR(9,65)), (CHAR(9,65)),
  (CHAR(9,65)), (CHAR(9,65)), (CHAR(9,65)), (CHAR(9,65)),
  (CHAR(9,65)), (CHAR(9,65)), (CHAR(9,65)), (CHAR(9,65)),
  (CHAR(9,65)), (CHAR(9,65)), (CHAR(9,65)), (CHAR(9,65)),
  (CHAR(9,65)), (CHAR(9,65)), (CHAR(9,65)), (CHAR(9,65)),
  (CHAR(9,65)), (CHAR(9,65)), (CHAR(9,65)), (CHAR(9,65)),
  (CHAR(9,65)), (CHAR(9,65)), (CHAR(9,65)), (CHAR(9,65)),
  (CHAR(9,65)), (CHAR(9,65)), (CHAR(9,65)), (CHAR(9,65)),
  (CHAR(9,65)), (CHAR(9,65)), (CHAR(9,65)), (CHAR(9,65)),
  (CHAR(9,65)), (CHAR(9,65)), (CHAR(9,65)), (CHAR(9,65)),
  (CHAR(9,65)), (CHAR(9,65)), (CHAR(9,65)), (CHAR(9,65)),
  (CHAR(9,65)), (CHAR(9,65)), (CHAR(9,65)), (CHAR(9,65)),
  (CHAR(9,65)), (CHAR(9,65)), (CHAR(9,65)), (CHAR(9,65)),
  (CHAR(9,65)), (CHAR(9,65)), (CHAR(9,65)), (CHAR(9,65)),
  (CHAR(9,65)), (CHAR(9,65)), (CHAR(9,65)), (CHAR(9,65)),
  (CHAR(9,65)), (CHAR(9,65)), (CHAR(9,65)), (CHAR(9,65)),
  (CHAR(9,65)), (CHAR(9,65)), (CHAR(9,65)), (CHAR(9,65)),
  (CHAR(9,65)), (CHAR(9,65)), (CHAR(9,65)), (CHAR(9,65)),
  (CHAR(9,65)), (CHAR(9,65)), (CHAR(9,65)), (CHAR(9,65)),
  (CHAR(9,65)), (CHAR(9,65)), (CHAR(9,65)), (CHAR(9,65)),
  (CHAR(9,65)), (CHAR(9,65)), (CHAR(9,65)), (CHAR(9,65)),
  (CHAR(9,65)), (CHAR(9,65)), (CHAR(9,65)), (CHAR(9,65)),
  (CHAR(9,65)), (CHAR(9,65)), (CHAR(9,65)), (CHAR(9,65)),
  (CHAR(9,65)), (CHAR(9,65)), (CHAR(9,65)), (CHAR(9,65)),
  (CHAR(9,65)), (CHAR(9,65)), (CHAR(9,65)), (CHAR(9,65)),
  (CHAR(9,65)), (CHAR(9,65)), (CHAR(9,65)), (CHAR(9,65)),
  (CHAR(9,65)), (CHAR(9,65)), (CHAR(9,65)), (CHAR(9,65)),
  (CHAR(9,65)), (CHAR(9,65)), (CHAR(9,65)), (CHAR(9,65)),
  (CHAR(9,65)), (CHAR(9,65)), (CHAR(9,65)), (CHAR(9,65)),
  (CHAR(9,65)), (CHAR(9,65)), (CHAR(9,65)), (CHAR(9,65)),
  (CHAR(9,65)), (CHAR(9,65)), (CHAR(9,65)), (CHAR(9,65)),
  (CHAR(9,65)), (CHAR(9,65)), (CHAR(9,65)), (CHAR(9,65)),
  (CHAR(9,65)), (CHAR(9,65)), (CHAR(9,65)), (CHAR(9,65)),
  (CHAR(9,65)), (CHAR(9,65)), (CHAR(9,65)), (CHAR(9,65)),
  (CHAR(9,65)), (CHAR(9,65)), (CHAR(9,65)), (CHAR(9,65)),
  (CHAR(9,65)), (CHAR(9,65)), (CHAR(9,65)), (CHAR(9,65)),
  (CHAR(9,65)), (CHAR(9,65)), (CHAR(9,65)), (CHAR(9,65)),
  (CHAR(9,65)), (CHAR(9,65)), (CHAR(9,65)), (CHAR(9,65)),
  (CHAR(9,65)), (CHAR(9,65)), (CHAR(9,65)), (CHAR(9,65)),
  (CHAR(9,65)), (CHAR(9,65)), (CHAR(9,65)), (CHAR(9,65)),
  (CHAR(9,65)), (CHAR(9,65)), (CHAR(9,65)), (CHAR(9,65)),
  (CHAR(9,65)), (CHAR(9,65)), (CHAR(9,65)), (CHAR(9,65)),
  (CHAR(9,65)), (CHAR(9,65)), (CHAR(9,65)), (CHAR(9,65)),
  (CHAR(9,65)), (CHAR(9,65)), (CHAR(9,65)), (CHAR(9,65)),
  (CHAR(9,65)), (CHAR(9,65)), (CHAR(9,65)), (CHAR(9,65)),
  (CHAR(9,65)), (CHAR(9,65)), (CHAR(9,65)), (CHAR(9,65)),
  (CHAR(9,65)), (CHAR(9,65)), (CHAR(9,65)), (CHAR(9,65)),
  (CHAR(9,65)), (CHAR(9,65)), (CHAR(9,65)), (CHAR(9,65)),
  (CHAR(9,65)), (CHAR(9,65)), (CHAR(9,65)), (CHAR(9,65)),
  (CHAR(9,65)), (CHAR(9,65)), (CHAR(9,65)), (CHAR(9,65)),
  (CHAR(9,65)), (CHAR(9,65)), (CHAR(9,65)), (CHAR(9,65)),
  (CHAR(9,65)), (CHAR(9,65)), (CHAR(9,65)), (CHAR(9,65)),
  (CHAR(9,65)), (CHAR(9,65)), (CHAR(9,65)), (CHAR(9,65)),
  (CHAR(9,65)), (CHAR(9,65)), (CHAR(9,65)), (CHAR(9,65)),
  (CHAR(9,65)), (CHAR(9,65)), (CHAR(9,65)), (CHAR(9,65)),
  (CHAR(9,65)), (CHAR(9,65)), (CHAR(9,65)), (CHAR(9,65)),
  (CHAR(9,65)), (CHAR(9,65)), (CHAR(9,65)), (CHAR(9,65)),
  (CHAR(9,65)), (CHAR(9,65)), (CHAR(9,65)), (CHAR(9,65)),
  (CHAR(9,65)), (CHAR(9,65)), (CHAR(9,65)), (CHAR(9,65)),
  (CHAR(9,65)), (CHAR(9,65)), (CHAR(9,65)), (CHAR(9,65)),
  (CHAR(9,65)), (CHAR(9,65)), (CHAR(9,65)), (CHAR(9,65)),
  (CHAR(9,65)), (CHAR(9,65)), (CHAR(9,65)), (CHAR(9,65)),
  (CHAR(9,65)), (CHAR(9,65)), (CHAR(9,65)), (CHAR(9,65)),
  (CHAR(9,65)), (CHAR(9,65)), (CHAR(9,65)), (CHAR(9,65)),
  (CHAR(9,65)), (CHAR(9,65)), (CHAR(9,65)), (CHAR(9,65)),
  (CHAR(9,65)), (CHAR(9,65)), (CHAR(9,65)), (CHAR(9,65)),
  (CHAR(9,65)), (CHAR(9,65)), (CHAR(9,65)), (CHAR(9,65)),
  (CHAR(9,65)), (CHAR(9,65)), (CHAR(9,65)), (CHAR(9,65)),
  (CHAR(9,65)), (CHAR(9,65)), (CHAR(9,65)), (CHAR(9,65)),
  (CHAR(9,65)), (CHAR(9,65)), (CHAR(9,65)), (CHAR(9,65)),
  (CHAR(9,65)), (CHAR(9,65)), (CHAR(9,65)), (CHAR(9,65)),
  (CHAR(9,65)), (CHAR(9,65)), (CHAR(9,65)), (CHAR(9,65)),
  (''), (''), (''), (''),
  (' B'), (' B'), (' B'), (' B');
SELECT DISTINCT COUNT(*) FROM t1 WHERE c1 = '';
SELECT DISTINCT length(c1), c1 FROM t1 WHERE c1 = '';
SELECT DISTINCT COUNT(*) FROM t1 IGNORE INDEX (c1) WHERE c1 = '';
SELECT DISTINCT length(c1), c1 FROM t1 IGNORE INDEX (c1) WHERE c1 = '';
SELECT DISTINCT length(c1), c1 FROM t1 ORDER BY c1;
DROP TABLE t1;

--echo End of 4.1 tests


# Test varchar
#

let $default=`select @@storage_engine`;
set storage_engine=MyISAM;
source include/varchar.inc;

#
# Some errors/warnings on create
#

create table t1 (v varchar(65530), key(v));
drop table if exists t1;
create table t1 (v varchar(65536));
show create table t1;
drop table t1;
create table t1 (v varchar(65530) character set utf8);
show create table t1;
drop table t1;

# MyISAM specific varchar tests
--error 1118
create table t1 (v varchar(65535));

eval set storage_engine=$default;

#
# Test concurrent insert
# First with static record length
#
set @save_concurrent_insert=@@concurrent_insert;
set global concurrent_insert=1;
create table t1 (a int);
insert into t1 values (1),(2),(3),(4),(5);
lock table t1 read local;
connect (con1,localhost,root,,);
connection con1;
# Insert in table without hole
insert into t1 values(6),(7);
connection default;
unlock tables;
delete from t1 where a>=3 and a<=4;
lock table t1 read local;
connection con1;
set global concurrent_insert=2;
# Insert in table with hole -> Should insert at end
insert into t1 values (8),(9);
connection default;
unlock tables;
# Insert into hole
insert into t1 values (10),(11),(12);
select * from t1;
check table t1;
drop table t1;
disconnect con1;

# Same test with dynamic record length
create table t1 (a int, b varchar(30) default "hello");
insert into t1 (a) values (1),(2),(3),(4),(5);
lock table t1 read local;
connect (con1,localhost,root,,);
connection con1;
# Insert in table without hole
insert into t1 (a) values(6),(7);
connection default;
unlock tables;
delete from t1 where a>=3 and a<=4;
lock table t1 read local;
connection con1;
set global concurrent_insert=2;
# Insert in table with hole -> Should insert at end
insert into t1 (a) values (8),(9);
connection default;
unlock tables;
# Insert into hole
insert into t1 (a) values (10),(11),(12);
select a from t1;
check table t1;
drop table t1;
disconnect con1;
set global concurrent_insert=@save_concurrent_insert;


# BUG#9622 - ANALYZE TABLE and ALTER TABLE .. ENABLE INDEX produce
# different statistics on the same table with NULL values.
create table t1 (a int, key(a));

insert into t1 values (1),(2),(3),(4),(NULL),(NULL),(NULL),(NULL);
analyze table t1;
show keys from t1;

alter table t1 disable keys;
alter table t1 enable keys;
show keys from t1;

drop table t1;


#
# Bug#10056 - PACK_KEYS option take values greater than 1 while creating table
#
create table t1 (c1 int) engine=myisam pack_keys=0;
create table t2 (c1 int) engine=myisam pack_keys=1;
create table t3 (c1 int) engine=myisam pack_keys=default;
--error 1064
create table t4 (c1 int) engine=myisam pack_keys=2;
drop table t1, t2, t3;


#
# Bug#28476: force index on a disabled myisam index gives error 124
#
CREATE TABLE t1(a INT, b INT, KEY inx (a), UNIQUE KEY uinx (b)) ENGINE=MyISAM;
INSERT INTO t1(a,b) VALUES (1,1),(2,2),(3,3),(4,4),(5,5);
SELECT a FROM t1 FORCE INDEX (inx) WHERE a=1;
ALTER TABLE t1 DISABLE KEYS;
SELECT a FROM t1 FORCE INDEX (inx) WHERE a=1;
SELECT a FROM t1 USE INDEX (inx) WHERE a=1;
SELECT b FROM t1 FORCE INDEX (uinx) WHERE b=1;
SELECT b FROM t1 USE INDEX (uinx) WHERE b=1;
SELECT a FROM t1 FORCE INDEX (inx,uinx) WHERE a=1;
ALTER TABLE t1 ENABLE KEYS;
SELECT a FROM t1 FORCE INDEX (inx) WHERE a=1;
DROP TABLE t1;

#
# Bug#4692 - DISABLE/ENABLE KEYS waste a space
#
CREATE TABLE t1 (c1 INT, c2 INT, UNIQUE INDEX (c1), INDEX (c2)) ENGINE=MYISAM;
--replace_column 6 # 7 # 8 # 10 # 11 # 12 # 13 # 14 # 15 # 16 #
SHOW TABLE STATUS LIKE 't1';
INSERT INTO t1 VALUES (1,1);
--replace_column 6 # 7 # 8 # 10 # 11 # 12 # 13 # 14 # 15 # 16 #
SHOW TABLE STATUS LIKE 't1';
ALTER TABLE t1 DISABLE KEYS;
--replace_column 6 # 7 # 8 # 10 # 11 # 12 # 13 # 14 # 15 # 16 #
SHOW TABLE STATUS LIKE 't1';
ALTER TABLE t1 ENABLE KEYS;
--replace_column 6 # 7 # 8 # 10 # 11 # 12 # 13 # 14 # 15 # 16 #
SHOW TABLE STATUS LIKE 't1';
ALTER TABLE t1 DISABLE KEYS;
--replace_column 6 # 7 # 8 # 10 # 11 # 12 # 13 # 14 # 15 # 16 #
SHOW TABLE STATUS LIKE 't1';
ALTER TABLE t1 ENABLE KEYS;
--replace_column 6 # 7 # 8 # 10 # 11 # 12 # 13 # 14 # 15 # 16 #
SHOW TABLE STATUS LIKE 't1';
#--exec ls -log var/master-data/test/t1.MYI
#--exec myisamchk -dvv var/master-data/test/t1.MYI
#--exec myisamchk -iev var/master-data/test/t1.MYI
--echo # Enable keys with parallel repair
SET @@myisam_repair_threads=2;
ALTER TABLE t1 DISABLE KEYS;
ALTER TABLE t1 ENABLE KEYS;
SET @@myisam_repair_threads=1;
CHECK TABLE t1 EXTENDED;
DROP TABLE t1;

#
# Bug#28837: MyISAM storage engine error (134) doing delete with self-join
#

CREATE TABLE t1 (id int NOT NULL, ref int NOT NULL, INDEX (id)) ENGINE=MyISAM;
CREATE TABLE t2 LIKE t1;

INSERT INTO t2 (id, ref) VALUES (1,3), (2,1), (3,2), (4,5), (4,4);
INSERT INTO t1 SELECT * FROM t2;

SELECT * FROM t1 AS a INNER JOIN t1 AS b USING (id) WHERE a.ref < b.ref;
SELECT * FROM t1;
DELETE FROM a USING t1 AS a INNER JOIN t1 AS b USING (id) WHERE a.ref < b.ref;
SELECT * FROM t1;

DROP TABLE t1, t2;


#
# Test of BUG#35570 CHECKSUM TABLE unreliable if LINESTRING field
# (same content / differen checksum)
#

CREATE TABLE t1 (line LINESTRING NOT NULL) engine=myisam;
INSERT INTO t1 VALUES (GeomFromText("POINT(0 0)"));
checksum table t1;
CREATE TABLE t2 (line LINESTRING NOT NULL) engine=myisam;
INSERT INTO t2 VALUES (GeomFromText("POINT(0 0)"));
checksum table t2;
CREATE TABLE t3 select * from t1;
checksum table t3;
drop table t1,t2,t3;

#
# Bug#37310: 'on update CURRENT_TIMESTAMP' option crashes the table
#
CREATE TABLE t1 (a INT) ENGINE=MyISAM CHECKSUM=1 ROW_FORMAT=DYNAMIC;
INSERT INTO t1 VALUES (0);
UPDATE t1 SET a=1;
SELECT a FROM t1;
CHECK TABLE t1;
INSERT INTO t1 VALUES (0), (5), (4), (2);
UPDATE t1 SET a=2;
SELECT a FROM t1;
CHECK TABLE t1;
DROP TABLE t1; 

--echo End of 5.0 tests


#
# Test of key_block_size
#

create table t1 (a int not null, key `a` (a) key_block_size=1024);
show create table t1;
drop table t1;

create table t1 (a int not null, key `a` (a) key_block_size=2048);
show create table t1;
drop table t1;

create table t1 (a varchar(2048), key `a` (a));
show create table t1;
drop table t1;

create table t1 (a varchar(2048), key `a` (a) key_block_size=1024);
show create table t1;
drop table t1;

create table t1 (a int not null, b varchar(2048), key (a), key(b)) key_block_size=1024;
show create table t1;
alter table t1 key_block_size=2048;
show create table t1;
alter table t1 add c int, add key (c);
show create table t1;
alter table t1 key_block_size=0;
alter table t1 add d int, add key (d);
show create table t1;
drop table t1;

create table t1 (a int not null, b varchar(2048), key (a), key(b)) key_block_size=8192;
show create table t1;
drop table t1;

create table t1 (a int not null, b varchar(2048), key (a) key_block_size=1024, key(b)) key_block_size=8192;
show create table t1;
drop table t1;

create table t1 (a int not null, b int, key (a) key_block_size=1024, key(b) key_block_size=8192) key_block_size=16384;
show create table t1;
drop table t1;


# Test limits and errors of key_block_size

create table t1 (a int not null, key `a` (a) key_block_size=512);
show create table t1;
drop table t1;

create table t1 (a varchar(2048), key `a` (a) key_block_size=1000000000000000000);
show create table t1;
drop table t1;

create table t1 (a int not null, key `a` (a) key_block_size=1025);
show create table t1;
drop table t1;

--error 1064
create table t1 (a int not null, key key_block_size=1024 (a));
--error 1064
create table t1 (a int not null, key `a` key_block_size=1024 (a));

#
# Bug#22119 - Changing MI_KEY_BLOCK_LENGTH makes a wrong myisamchk
#
CREATE TABLE t1 (
  c1 INT,
  c2 VARCHAR(300),
  KEY (c1) KEY_BLOCK_SIZE 1024,
  KEY (c2) KEY_BLOCK_SIZE 8192
  );
INSERT INTO t1 VALUES (10, REPEAT('a', CEIL(RAND(10) * 300))),
  (11, REPEAT('b', CEIL(RAND() * 300))),
  (12, REPEAT('c', CEIL(RAND() * 300))),
  (13, REPEAT('d', CEIL(RAND() * 300))),
  (14, REPEAT('e', CEIL(RAND() * 300))),
  (15, REPEAT('f', CEIL(RAND() * 300))),
  (16, REPEAT('g', CEIL(RAND() * 300))),
  (17, REPEAT('h', CEIL(RAND() * 300))),
  (18, REPEAT('i', CEIL(RAND() * 300))),
  (19, REPEAT('j', CEIL(RAND() * 300))),
  (20, REPEAT('k', CEIL(RAND() * 300))),
  (21, REPEAT('l', CEIL(RAND() * 300))),
  (22, REPEAT('m', CEIL(RAND() * 300))),
  (23, REPEAT('n', CEIL(RAND() * 300))),
  (24, REPEAT('o', CEIL(RAND() * 300))),
  (25, REPEAT('p', CEIL(RAND() * 300))),
  (26, REPEAT('q', CEIL(RAND() * 300))),
  (27, REPEAT('r', CEIL(RAND() * 300))),
  (28, REPEAT('s', CEIL(RAND() * 300))),
  (29, REPEAT('t', CEIL(RAND() * 300))),
  (30, REPEAT('u', CEIL(RAND() * 300))),
  (31, REPEAT('v', CEIL(RAND() * 300))),
  (32, REPEAT('w', CEIL(RAND() * 300))),
  (33, REPEAT('x', CEIL(RAND() * 300))),
  (34, REPEAT('y', CEIL(RAND() * 300))),
  (35, REPEAT('z', CEIL(RAND() * 300)));
INSERT INTO t1 SELECT * FROM t1;
INSERT INTO t1 SELECT * FROM t1;
CHECK TABLE t1;
REPAIR TABLE t1;
DELETE FROM t1 WHERE c1 >= 10;
CHECK TABLE t1;
DROP TABLE t1;

#
# Bug#33222 - myisam-table drops rows when column is added
#             and a char-field > 128 exists
#
# Test #1 - CHECK TABLE sees wrong record, REPAR TABLE deletes it.
# Using a CHAR column that can have > 127 characters.
# Using a VARCHAR to create a table with dynamic row format.
CREATE TABLE t1 (
  c1 CHAR(130),
  c2 VARCHAR(1)
) ENGINE=MyISAM;
INSERT INTO t1 VALUES(REPEAT("a",128), 'b');
SELECT COUNT(*) FROM t1;
CHECK TABLE t1;
REPAIR TABLE t1;
SELECT COUNT(*) FROM t1;
CHECK TABLE t1;
DROP TABLE t1;
#
# Test #2 - same as test #1, but using EXTENDED.
# Using a CHAR column that can have > 127 characters.
# Using a VARCHAR to create a table with dynamic row format.
CREATE TABLE t1 (
  c1 CHAR(130),
  c2 VARCHAR(1)
) ENGINE=MyISAM;
INSERT INTO t1 VALUES(REPEAT("a",128), 'b');
SELECT COUNT(*) FROM t1;
CHECK TABLE t1 EXTENDED;
REPAIR TABLE t1 EXTENDED;
SELECT COUNT(*) FROM t1;
CHECK TABLE t1 EXTENDED;
DROP TABLE t1;
#
# Test #3 - same as test #1, but using OPTIMIZE TABLE.
# Using a CHAR column that can have > 127 characters.
# Using a VARCHAR to create a table with dynamic row format.
CREATE TABLE t1 (
  c1 CHAR(130),
  c2 VARCHAR(1)
) ENGINE=MyISAM;
INSERT INTO t1 VALUES(REPEAT("a",128), 'b');
# Insert more rows and delete one in the middle to force optimize.
INSERT INTO t1 VALUES('b', 'b');
INSERT INTO t1 VALUES('c', 'b');
DELETE FROM t1 WHERE c1='b';
SELECT COUNT(*) FROM t1;
OPTIMIZE TABLE t1;
SELECT COUNT(*) FROM t1;
DROP TABLE t1;
#
# Test #4 - ALTER TABLE deletes rows.
# Using a CHAR column that can have > 127 characters.
# Using a VARCHAR to create a table with dynamic row format.
# Using an index which can be disabled during bulk insert.
CREATE TABLE t1 (
  c1 CHAR(130),
  c2 VARCHAR(1),
  KEY (c1)
) ENGINE=MyISAM;
#
# Insert 100 rows. This turns bulk insert on during the copy phase of
# ALTER TABLE. Bulk insert disables keys before the insert and re-enables
# them by repair after the insert.
--disable_query_log
let $count= 100;
--echo # Insert $count rows. Query log disabled.
while ($count)
{
  INSERT INTO t1 VALUES ('a', 'b');
  dec $count;
}
--enable_query_log
#
# Change most of the rows into long character values with > 127 characters.
UPDATE t1 SET c1=REPEAT("a",128) LIMIT 90;
SELECT COUNT(*) FROM t1;
ALTER TABLE t1 ENGINE=MyISAM;
#
# With bug present, this shows that all long rows are gone.
SELECT COUNT(*) FROM t1;
CHECK TABLE t1;
CHECK TABLE t1 EXTENDED;
DROP TABLE t1;
#
# Test #5 - same as test #1 but UTF-8.
# Using a CHAR column that can have > 127 characters.
# Using a VARCHAR to create a table with dynamic row format.
CREATE TABLE t1 (
  c1 CHAR(50),
  c2 VARCHAR(1)
) ENGINE=MyISAM DEFAULT CHARSET UTF8;
# Using Tamil Letter A, Unicode U+0B85
INSERT INTO t1 VALUES(REPEAT(_utf8 x'e0ae85',43), 'b');
SELECT COUNT(*) FROM t1;
CHECK TABLE t1;
REPAIR TABLE t1;
SELECT COUNT(*) FROM t1;
CHECK TABLE t1;
DROP TABLE t1;
#
# Test #6 - same as test #2, but UTF-8.
# Using a CHAR column that can have > 127 characters.
# Using a VARCHAR to create a table with dynamic row format.
CREATE TABLE t1 (
  c1 CHAR(50),
  c2 VARCHAR(1)
) ENGINE=MyISAM DEFAULT CHARSET UTF8;
# Using Tamil Letter A, Unicode U+0B85
INSERT INTO t1 VALUES(REPEAT(_utf8 x'e0ae85',43), 'b');
SELECT COUNT(*) FROM t1;
CHECK TABLE t1 EXTENDED;
REPAIR TABLE t1 EXTENDED;
SELECT COUNT(*) FROM t1;
CHECK TABLE t1 EXTENDED;
DROP TABLE t1;
#
# Test #7 - same as test #3, but UTF-8.
# Using a CHAR column that can have > 127 characters.
# Using a VARCHAR to create a table with dynamic row format.
CREATE TABLE t1 (
  c1 CHAR(50),
  c2 VARCHAR(1)
) ENGINE=MyISAM DEFAULT CHARSET UTF8;
# Using Tamil Letter A, Unicode U+0B85
INSERT INTO t1 VALUES(REPEAT(_utf8 x'e0ae85',43), 'b');
# Insert more rows and delete one in the middle to force optimize.
INSERT INTO t1 VALUES('b', 'b');
INSERT INTO t1 VALUES('c', 'b');
DELETE FROM t1 WHERE c1='b';
SELECT COUNT(*) FROM t1;
OPTIMIZE TABLE t1;
SELECT COUNT(*) FROM t1;
DROP TABLE t1;
#
# Test #8 - same as test #4, but UTF-8.
# Using a CHAR column that can have > 42 UTF-8 characters.
# Using a VARCHAR to create a table with dynamic row format.
# Using an index which can be disabled during bulk insert.
CREATE TABLE t1 (
  c1 CHAR(50),
  c2 VARCHAR(1),
  KEY (c1)
) ENGINE=MyISAM DEFAULT CHARSET UTF8;
#
# Insert 100 rows. This turns bulk insert on during the copy phase of
# ALTER TABLE. Bulk insert disables keys before the insert and re-enables
# them by repair after the insert.
--disable_query_log
let $count= 100;
--echo # Insert $count rows. Query log disabled.
while ($count)
{
  INSERT INTO t1 VALUES ('a', 'b');
  dec $count;
}
--enable_query_log
#
# Change most of the rows into long character values with > 42 characters.
# Using Tamil Letter A, Unicode U+0B85
UPDATE t1 SET c1=REPEAT(_utf8 x'e0ae85',43) LIMIT 90;
SELECT COUNT(*) FROM t1;
ALTER TABLE t1 ENGINE=MyISAM;
#
# With bug present, this shows that all long rows are gone.
SELECT COUNT(*) FROM t1;
CHECK TABLE t1;
CHECK TABLE t1 EXTENDED;
DROP TABLE t1;

#
# Bug#29182 - MyISAMCHK reports wrong character set
#
CREATE TABLE t1 (
  c1 VARCHAR(10) NOT NULL,
  c2 CHAR(10) DEFAULT NULL,
  c3 VARCHAR(10) NOT NULL,
  KEY (c1),
  KEY (c2)
) ENGINE=MyISAM DEFAULT CHARSET=utf8 PACK_KEYS=0;
let $MYSQLD_DATADIR= `select @@datadir`;
--replace_result $MYSQLD_DATADIR MYSQLD_DATADIR
--exec $MYISAMCHK -d $MYSQLD_DATADIR/test/t1
DROP TABLE t1;

<<<<<<< HEAD
# Test warnings with transactional=1 with MyISAM
#
create table t1 (n int not null, c char(1)) transactional=1;
show create table t1;
drop table t1;

#
# Test of BUG#35570 CHECKSUM TABLE unreliable if LINESTRING field
# (same content / differen checksum)
#

CREATE TABLE t1 (line LINESTRING NOT NULL) engine=myisam;
INSERT INTO t1 VALUES (GeomFromText("POINT(0 0)"));
checksum table t1;
CREATE TABLE t2 (line LINESTRING NOT NULL) engine=myisam;
INSERT INTO t2 VALUES (GeomFromText("POINT(0 0)"));
checksum table t2;
CREATE TABLE t3 select * from t1;
checksum table t3;
drop table t1,t2,t3;
--echo End of 5.1 tests
=======
#
# Bug#43737: Select query return bad result
#
CREATE TABLE t1 (
  c INT,
  d bit(1),
  e INT,
  f VARCHAR(1),
  g BIT(1),
  h BIT(1),
  KEY (h, d, e, g)
);
INSERT INTO t1 VALUES
  (  3, 1, 1, 'a', 0, 0 ),
  (  3, 1, 5, 'a', 0, 0 ),
  ( 10, 1, 2, 'a', 0, 1 ),
  ( 10, 1, 3, 'a', 0, 1 ),
  ( 10, 1, 4, 'a', 0, 1 );

SELECT f FROM t1 WHERE d = 1 AND e = 2 AND g = 0 AND h = 1;

SELECT h+0, d + 0, e, g + 0 FROM t1;

DROP TABLE t1;

--echo End of 5.1 tests
>>>>>>> 7d244411
<|MERGE_RESOLUTION|>--- conflicted
+++ resolved
@@ -1495,7 +1495,6 @@
 --exec $MYISAMCHK -d $MYSQLD_DATADIR/test/t1
 DROP TABLE t1;
 
-<<<<<<< HEAD
 # Test warnings with transactional=1 with MyISAM
 #
 create table t1 (n int not null, c char(1)) transactional=1;
@@ -1516,8 +1515,7 @@
 CREATE TABLE t3 select * from t1;
 checksum table t3;
 drop table t1,t2,t3;
---echo End of 5.1 tests
-=======
+
 #
 # Bug#43737: Select query return bad result
 #
@@ -1543,5 +1541,4 @@
 
 DROP TABLE t1;
 
---echo End of 5.1 tests
->>>>>>> 7d244411
+--echo End of 5.1 tests