/* Copyright (C) 2000-2006 MySQL AB

   This program is free software; you can redistribute it and/or modify
   it under the terms of the GNU General Public License as published by
   the Free Software Foundation; version 2 of the License.

   This program is distributed in the hope that it will be useful,
   but WITHOUT ANY WARRANTY; without even the implied warranty of
   MERCHANTABILITY or FITNESS FOR A PARTICULAR PURPOSE.  See the
   GNU General Public License for more details.

   You should have received a copy of the GNU General Public License
   along with this program; if not, write to the Free Software
   Foundation, Inc., 59 Temple Place, Suite 330, Boston, MA  02111-1307  USA */


/*
  MyISAM MERGE tables

  A MyISAM MERGE table is kind of a union of zero or more MyISAM tables.

  Besides the normal form file (.frm) a MERGE table has a meta file
  (.MRG) with a list of tables. These are paths to the MyISAM table
  files. The last two components of the path contain the database name
  and the table name respectively.

  When a MERGE table is open, there exists an TABLE object for the MERGE
  table itself and a TABLE object for each of the MyISAM tables. For
  abbreviated writing, I call the MERGE table object "parent" and the
  MyISAM table objects "children".

  A MERGE table is almost always opened through open_and_lock_tables()
  and hence through open_tables(). When the parent appears in the list
  of tables to open, the initial open of the handler does nothing but
  read the meta file and collect a list of TABLE_LIST objects for the
  children. This list is attached to the handler object as
  ha_myisammrg::children_l. The end of the children list is saved in
  ha_myisammrg::children_last_l.

  Back in open_tables(), handler::extra(HA_EXTRA_ADD_CHILDREN_LIST) is
  called. It updates each list member with the lock type and a back
  pointer to the parent TABLE_LIST object TABLE_LIST::parent_l. The list
  is then inserted in the list of tables to open, right behind the
  parent. Consequently, open_tables() opens the children, one after the
  other. The TABLE references of the TABLE_LIST objects are implicitly
  set to the open tables by open_table(). The children are opened as
  independent MyISAM tables, right as if they are used by the SQL
  statement.

  When all tables from the statement query list are open,
  handler::extra(HA_EXTRA_ATTACH_CHILDREN) is called. It "attaches" the
  children to the parent. All required references between parent and
  children are set up.

  The MERGE storage engine sets up an array with references to the
  low-level MyISAM table objects (MI_INFO). It remembers the state of
  the table in MYRG_INFO::children_attached.

  If necessary, the compatibility of parent and children is checked.
  This check is necessary when any of the objects are reopend. This is
  detected by comparing the current table def version against the
  remembered child def version. On parent open, the list members are
  initialized to an "impossible"/"undefined" version value. So the check
  is always executed on the first attach.

  The version check is done in myisammrg_attach_children_callback(),
  which is called for every child. ha_myisammrg::attach_children()
  initializes 'need_compat_check' to FALSE and
  myisammrg_attach_children_callback() sets it ot TRUE if a table
  def version mismatches the remembered child def version.

  The children chain remains in the statement query list until the table
  is closed or the children are detached. This is done so that the
  children are locked by lock_tables().

  At statement end the children are detached. At the next statement
  begin the open-add-attach sequence repeats. There is no exception for
  LOCK TABLES. The fresh establishment of the parent-child relationship
  before every statement catches numerous cases of ALTER/FLUSH/DROP/etc
  of parent or children during LOCK TABLES.

  ---

  On parent open the storage engine structures are allocated and initialized.
  They stay with the open table until its final close.
*/

#ifdef USE_PRAGMA_IMPLEMENTATION
#pragma implementation				// gcc: Class implementation
#endif

#define MYSQL_SERVER 1
#include "mysql_priv.h"
#include <mysql/plugin.h>
#include <m_ctype.h>
#include "../myisam/ha_myisam.h"
#include "ha_myisammrg.h"
#include "myrg_def.h"
#include "debug_sync.h"

static handler *myisammrg_create_handler(handlerton *hton,
                                         TABLE_SHARE *table,
                                         MEM_ROOT *mem_root)
{
  return new (mem_root) ha_myisammrg(hton, table);
}


/**
  @brief Constructor
*/

ha_myisammrg::ha_myisammrg(handlerton *hton, TABLE_SHARE *table_arg)
  :handler(hton, table_arg), file(0), is_cloned(0)
{
  init_sql_alloc(&children_mem_root, max(4 * sizeof(TABLE_LIST), FN_REFLEN) +
                 ALLOC_ROOT_MIN_BLOCK_SIZE, 0);
}


/**
  @brief Destructor
*/

ha_myisammrg::~ha_myisammrg(void)
{
  free_root(&children_mem_root, MYF(0));
}


static const char *ha_myisammrg_exts[] = {
  ".MRG",
  NullS
};
extern int table2myisam(TABLE *table_arg, MI_KEYDEF **keydef_out,
                        MI_COLUMNDEF **recinfo_out, uint *records_out);
extern int check_definition(MI_KEYDEF *t1_keyinfo,
                            MI_COLUMNDEF *t1_recinfo,
                            uint t1_keys, uint t1_recs,
<<<<<<< HEAD
                            MI_KEYDEF *t2_keyinfo,
                            MI_COLUMNDEF *t2_recinfo,
                            uint t2_keys, uint t2_recs, bool strict);
=======
                            MI_KEYDEF *t2_keyinfo, MI_COLUMNDEF *t2_recinfo,
                            uint t2_keys, uint t2_recs, bool strict,
                            TABLE *table_arg);
>>>>>>> cec52793
static void split_file_name(const char *file_name,
			    LEX_STRING *db, LEX_STRING *name);


extern "C" void myrg_print_wrong_table(const char *table_name)
{
  LEX_STRING db, name;
  char buf[FN_REFLEN];
  split_file_name(table_name, &db, &name);
  memcpy(buf, db.str, db.length);
  buf[db.length]= '.';
  memcpy(buf + db.length + 1, name.str, name.length);
  buf[db.length + name.length + 1]= 0;
  push_warning_printf(current_thd, MYSQL_ERROR::WARN_LEVEL_WARN,
                      ER_ADMIN_WRONG_MRG_TABLE, ER(ER_ADMIN_WRONG_MRG_TABLE),
                      buf);
}


const char **ha_myisammrg::bas_ext() const
{
  return ha_myisammrg_exts;
}


const char *ha_myisammrg::index_type(uint key_number)
{
  return ((table->key_info[key_number].flags & HA_FULLTEXT) ? 
	  "FULLTEXT" :
	  (table->key_info[key_number].flags & HA_SPATIAL) ?
	  "SPATIAL" :
	  (table->key_info[key_number].algorithm == HA_KEY_ALG_RTREE) ?
	  "RTREE" :
	  "BTREE");
}


/**
  Callback function for open of a MERGE parent table.

  @param[in]    callback_param  data pointer as given to myrg_parent_open()
                                this is used to pass the handler handle
  @param[in]    filename        file name of MyISAM table
                                without extension.

  @return status
    @retval     0               OK
    @retval     != 0            Error

  @detail

    This function adds a TABLE_LIST object for a MERGE child table to a
    list of tables in the parent handler object. It is called for each
    child table.

    The list of child TABLE_LIST objects is kept in the handler object
    of the parent for the whole life time of the MERGE table. It is
    inserted in the statement query list behind the MERGE parent
    TABLE_LIST object when the MERGE table is opened. It is removed from
    the statement query list at end of statement or at children detach.

    All memory used for the child TABLE_LIST objects and the strings
    referred by it are taken from the parent
    ha_myisammrg::children_mem_root. Thus they are all freed implicitly at
    the final close of the table.

    children_l -> TABLE_LIST::next_global -> TABLE_LIST::next_global
    #             #               ^          #               ^
    #             #               |          #               |
    #             #               +--------- TABLE_LIST::prev_global
    #             #                                          |
    #       |<--- TABLE_LIST::prev_global                    |
    #                                                        |
    children_last_l -----------------------------------------+
*/

static int myisammrg_parent_open_callback(void *callback_param,
                                          const char *filename)
{
  ha_myisammrg  *ha_myrg= (ha_myisammrg*) callback_param;
  TABLE_LIST    *child_l;
  const char    *db;
  const char    *table_name;
  uint          dirlen;
  char          dir_path[FN_REFLEN];
  DBUG_ENTER("myisammrg_parent_open_callback");

  /* Extract child table name and database name from filename. */
  dirlen= dirname_length(filename);
  if (dirlen >= FN_REFLEN)
  {
    /* purecov: begin inspected */
    DBUG_PRINT("error", ("name too long: '%.64s'", filename));
    my_errno= ENAMETOOLONG;
    DBUG_RETURN(1);
    /* purecov: end */
  }
  table_name= filename + dirlen;
  dirlen--; /* Strip off trailing '/'. */
  memcpy(dir_path, filename, dirlen);
  dir_path[dirlen]= '\0';
  db= base_name(dir_path);
  dirlen-= db - dir_path; /* This is now the length of 'db'. */
  DBUG_PRINT("myrg", ("open: '%s'.'%s'", db, table_name));

  /* Get a TABLE_LIST object. */
  if (!(child_l= (TABLE_LIST*) alloc_root(&ha_myrg->children_mem_root,
                                          sizeof(TABLE_LIST))))
  {
    /* purecov: begin inspected */
    DBUG_PRINT("error", ("my_malloc error: %d", my_errno));
    DBUG_RETURN(1);
    /* purecov: end */
  }
  bzero((char*) child_l, sizeof(TABLE_LIST));

  /* Set database (schema) name. */
  child_l->db_length= dirlen;
  child_l->db= strmake_root(&ha_myrg->children_mem_root, db, dirlen);
  /* Set table name. */
  child_l->table_name_length= strlen(table_name);
  child_l->table_name= strmake_root(&ha_myrg->children_mem_root, table_name,
                                    child_l->table_name_length);
  /* Convert to lowercase if required. */
  if (lower_case_table_names && child_l->table_name_length)
  {
    /* purecov: begin tested */
    child_l->table_name_length= my_casedn_str(files_charset_info,
                                              child_l->table_name);
    /* purecov: end */
  }
  /* Set alias. */
  child_l->alias= child_l->table_name;

  /* Initialize table map to 'undefined'. */
  child_l->init_child_def_version();

  /* Link TABLE_LIST object into the children list. */
  if (ha_myrg->children_last_l)
    child_l->prev_global= ha_myrg->children_last_l;
  else
  {
    /* Initialize ha_myrg->children_last_l when handling first child. */
    ha_myrg->children_last_l= &ha_myrg->children_l;
  }
  *ha_myrg->children_last_l= child_l;
  ha_myrg->children_last_l= &child_l->next_global;

  DBUG_RETURN(0);
}


/**
  Open a MERGE parent table, but not its children.

  @param[in]    name            MERGE table path name
  @param[in]    mode            read/write mode, unused
  @param[in]    test_if_locked_arg open flags

  @return       status
  @retval     0               OK
  @retval     -1              Error, my_errno gives reason

  @detail
  This function initializes the MERGE storage engine structures
  and adds a child list of TABLE_LIST to the parent handler.
*/

int ha_myisammrg::open(const char *name, int mode __attribute__((unused)),
                       uint test_if_locked_arg)
{
  DBUG_ENTER("ha_myisammrg::open");
  DBUG_PRINT("myrg", ("name: '%s'  table: 0x%lx", name, (long) table));
  DBUG_PRINT("myrg", ("test_if_locked: %u", test_if_locked_arg));

  /* Must not be used when table is open. */
  DBUG_ASSERT(!this->file);

  /* Save for later use. */
  test_if_locked= test_if_locked_arg;

  /* In case this handler was open and closed before, free old data. */
  free_root(&this->children_mem_root, MYF(MY_MARK_BLOCKS_FREE));

  /*
    Initialize variables that are used, modified, and/or set by
    myisammrg_parent_open_callback().
    'children_l' is the head of the children chain.
    'children_last_l' points to the end of the children chain.
    'my_errno' is set by myisammrg_parent_open_callback() in
    case of an error.
  */
  children_l= NULL;
  children_last_l= NULL;
  my_errno= 0;

  /* retrieve children table list. */
  if (is_cloned)
  {
    /*
      Open and attaches the MyISAM tables,that are under the MERGE table 
      parent, on the MyISAM storage engine interface directly within the
      MERGE engine. The new MyISAM table instances, as well as the MERGE 
      clone itself, are not visible in the table cache. This is not a 
      problem because all locking is handled by the original MERGE table
      from which this is cloned of.
    */
    if (!(file= myrg_open(name, table->db_stat,  HA_OPEN_IGNORE_IF_LOCKED)))
    {
      DBUG_PRINT("error", ("my_errno %d", my_errno));
      DBUG_RETURN(my_errno ? my_errno : -1); 
    }

    file->children_attached= TRUE;

    info(HA_STATUS_NO_LOCK | HA_STATUS_VARIABLE | HA_STATUS_CONST);
  }
  else if (!(file= myrg_parent_open(name, myisammrg_parent_open_callback, this)))
  {
    /* purecov: begin inspected */
    DBUG_PRINT("error", ("my_errno %d", my_errno));
    DBUG_RETURN(my_errno ? my_errno : -1);
    /* purecov: end */
  }
  DBUG_PRINT("myrg", ("MYRG_INFO: 0x%lx  child tables: %u",
                      (long) file, file->tables));
  DBUG_RETURN(0);
}


/**
  Add list of MERGE children to a TABLE_LIST chain.

  @return status
    @retval     0               OK
    @retval     != 0            Error

  @detail
    When a MERGE parent table has just been opened, insert the
    TABLE_LIST chain from the MERGE handle into the table list used for
    opening tables for this statement. This lets the children be opened
    too.
*/

int ha_myisammrg::add_children_list(void)
{
  TABLE_LIST  *parent_l= this->table->pos_in_table_list;
  TABLE_LIST  *child_l;
  THD         *thd= current_thd;
  DBUG_ENTER("ha_myisammrg::add_children_list");
  DBUG_PRINT("myrg", ("table: '%s'.'%s' 0x%lx", this->table->s->db.str,
                      this->table->s->table_name.str, (long) this->table));

  /* Must call this with open table. */
  DBUG_ASSERT(this->file);

  /* Ignore this for empty MERGE tables (UNION=()). */
  if (!this->file->tables)
  {
    DBUG_PRINT("myrg", ("empty merge table union"));
    goto end;
  }

  /* Must not call this with attached children. */
  DBUG_ASSERT(!this->file->children_attached);

  /* Must not call this with children list in place. */
  DBUG_ASSERT(parent_l->next_global != this->children_l);

  /*
    Prevent inclusion of another MERGE table, which could make infinite
    recursion.
  */
  if (parent_l->parent_l)
  {
    my_error(ER_ADMIN_WRONG_MRG_TABLE, MYF(0), parent_l->alias);
    DBUG_RETURN(1);
  }

  /* Fix children. */
  DBUG_ASSERT(this->children_l);
  for (child_l= this->children_l; ; child_l= child_l->next_global)
  {
    DBUG_ASSERT(!child_l->table);

    /* Set lock type. */
    child_l->lock_type= parent_l->lock_type;

    /* Set parent reference. Used to detect MERGE in children list. */
    child_l->parent_l= parent_l;

    /* Copy select_lex. Used in unique_table() at least. */
    child_l->select_lex= parent_l->select_lex;

    child_l->mdl_request= NULL; /* Safety, if alloc_mdl_requests fails. */

    /* Break when this was the last child. */
    if (&child_l->next_global == this->children_last_l)
      break;
  }

  alloc_mdl_requests(children_l, thd->locked_tables_root ?
                     thd->locked_tables_root : thd->mem_root);

  /* Insert children into the table list. */
  if (parent_l->next_global)
    parent_l->next_global->prev_global= this->children_last_l;
  *this->children_last_l= parent_l->next_global;
  parent_l->next_global= this->children_l;
  this->children_l->prev_global= &parent_l->next_global;

end:
  DBUG_RETURN(0);
}


/**
  Callback function for attaching a MERGE child table.

  @param[in]    callback_param  data pointer as given to myrg_attach_children()
                                this is used to pass the handler handle

  @return       pointer to open MyISAM table structure
    @retval     !=NULL                  OK, returning pointer
    @retval     NULL, my_errno == 0     Ok, no more child tables
    @retval     NULL, my_errno != 0     error

  @detail
    This function retrieves the MyISAM table handle from the
    next child table. It is called for each child table.
*/

static MI_INFO *myisammrg_attach_children_callback(void *callback_param)
{
  ha_myisammrg  *ha_myrg= (ha_myisammrg*) callback_param;
  TABLE         *parent= ha_myrg->table_ptr();
  TABLE         *child;
  TABLE_LIST    *child_l;
  MI_INFO       *myisam= NULL;
  DBUG_ENTER("myisammrg_attach_children_callback");

  /* Get child list item. */
  child_l= ha_myrg->next_child_attach;
  if (!child_l)
  {
    DBUG_PRINT("myrg", ("No more children to attach"));
    my_errno= 0; /* Ok, no more child tables. */
    goto end;
  }
  child= child_l->table;
  /*
    Prepare for next child. Used as child_l in next call to this function.
    We cannot rely on a NULL-terminated chain.
  */
  if (&child_l->next_global == ha_myrg->children_last_l)
  {
    DBUG_PRINT("myrg", ("attaching last child"));
    ha_myrg->next_child_attach= NULL;
  }
  else
    ha_myrg->next_child_attach= child_l->next_global;

  /*
    Do a quick compatibility check. The table def version is set when
    the table share is created. The child def version is copied
    from the table def version after a sucessful compatibility check.
    We need to repeat the compatibility check only if a child is opened
    from a different share than last time it was used with this MERGE
    table.
  */
  DBUG_PRINT("myrg", ("table_def_version last: %lu  current: %lu",
                      (ulong) child_l->get_child_def_version(),
                      (ulong) child->s->get_table_def_version()));
  if (child_l->get_child_def_version() != child->s->get_table_def_version())
    ha_myrg->need_compat_check= TRUE;

  /*
    If parent is temporary, children must be temporary too and vice
    versa. This check must be done for every child on every open because
    the table def version can overlap between temporary and
    non-temporary tables. We need to detect the case where a
    non-temporary table has been replaced with a temporary table of the
    same version. Or vice versa. A very unlikely case, but it could
    happen.
  */
  if (child->s->tmp_table != parent->s->tmp_table)
  {
    DBUG_PRINT("error", ("temporary table mismatch parent: %d  child: %d",
                         parent->s->tmp_table, child->s->tmp_table));
    my_errno= HA_ERR_WRONG_MRG_TABLE_DEF;
    goto end;
  }

  /* Extract the MyISAM table structure pointer from the handler object. */
  if ((child->file->ht->db_type != DB_TYPE_MYISAM) ||
      !(myisam= ((ha_myisam*) child->file)->file_ptr()))
  {
    DBUG_PRINT("error", ("no MyISAM handle for child table: '%s'.'%s' %p",
                         child->s->db.str, child->s->table_name.str,
                         child));
    my_errno= HA_ERR_WRONG_MRG_TABLE_DEF;
  }
  DBUG_PRINT("myrg", ("MyISAM handle: %p  my_errno: %d",
                      myisam, my_errno));

 end:
  DBUG_RETURN(myisam);
}


/**
   Returns a cloned instance of the current handler.

   @return A cloned handler instance.
 */
handler *ha_myisammrg::clone(MEM_ROOT *mem_root)
{
  MYRG_TABLE    *u_table,*newu_table;
  ha_myisammrg *new_handler= 
    (ha_myisammrg*) get_new_handler(table->s, mem_root, table->s->db_type());
  if (!new_handler)
    return NULL;
  
  /* Inform ha_myisammrg::open() that it is a cloned handler */
  new_handler->is_cloned= TRUE;
  /*
    Allocate handler->ref here because otherwise ha_open will allocate it
    on this->table->mem_root and we will not be able to reclaim that memory 
    when the clone handler object is destroyed.
  */
  if (!(new_handler->ref= (uchar*) alloc_root(mem_root, ALIGN_SIZE(ref_length)*2)))
  {
    delete new_handler;
    return NULL;
  }

  if (new_handler->ha_open(table, table->s->normalized_path.str, table->db_stat,
                            HA_OPEN_IGNORE_IF_LOCKED))
  {
    delete new_handler;
    return NULL;
  }
 
  /*
    Iterate through the original child tables and
    copy the state into the cloned child tables.
    We need to do this because all the child tables
    can be involved in delete.
  */
  newu_table= new_handler->file->open_tables;
  for (u_table= file->open_tables; u_table < file->end_table; u_table++)
  {
    newu_table->table->state= u_table->table->state;
    newu_table++;
  }

  return new_handler;
 }


/**
  Attach children to a MERGE table.

  @return status
    @retval     0               OK
    @retval     != 0            Error, my_errno gives reason

  @detail
    Let the storage engine attach its children through a callback
    function. Check table definitions for consistency.

  @note
    Special thd->open_options may be in effect. We can make use of
    them in attach. I.e. we use HA_OPEN_FOR_REPAIR to report the names
    of mismatching child tables. We cannot transport these options in
    ha_myisammrg::test_if_locked because they may change after the
    parent is opened. The parent is kept open in the table cache over
    multiple statements and can be used by other threads. Open options
    can change over time.
*/

int ha_myisammrg::attach_children(void)
{
  MYRG_TABLE    *u_table;
  MI_COLUMNDEF  *recinfo;
  MI_KEYDEF     *keyinfo;
  uint          recs;
  uint          keys= table->s->keys;
  int           error;
  DBUG_ENTER("ha_myisammrg::attach_children");
  DBUG_PRINT("myrg", ("table: '%s'.'%s' %p", table->s->db.str,
                      table->s->table_name.str, table));
  DBUG_PRINT("myrg", ("test_if_locked: %u", this->test_if_locked));

  /* Must call this with open table. */
  DBUG_ASSERT(this->file);

  /*
    A MERGE table with no children (empty union) is always seen as
    attached internally.
  */
  if (!this->file->tables)
  {
    DBUG_PRINT("myrg", ("empty merge table union"));
    goto end;
  }
  DBUG_PRINT("myrg", ("child tables: %u", this->file->tables));

  /* Must not call this with attached children. */
  DBUG_ASSERT(!this->file->children_attached);

  DEBUG_SYNC(current_thd, "before_myisammrg_attach");
  /* Must call this with children list in place. */
  DBUG_ASSERT(this->table->pos_in_table_list->next_global == this->children_l);

  /*
    Initialize variables that are used, modified, and/or set by
    myisammrg_attach_children_callback().
    'next_child_attach' traverses the chain of TABLE_LIST objects
    that has been compiled during myrg_parent_open(). Every call
    to myisammrg_attach_children_callback() moves the pointer to
    the next object.
    'need_compat_check' is set by myisammrg_attach_children_callback()
    if a child fails the table def version check.
    'my_errno' is set by myisammrg_attach_children_callback() in
    case of an error.
  */
  next_child_attach= this->children_l;
  need_compat_check= FALSE;
  my_errno= 0;

  if (myrg_attach_children(this->file, this->test_if_locked |
                           current_thd->open_options,
                           myisammrg_attach_children_callback, this))
  {
    error= my_errno;
    goto err;
  }
  DBUG_PRINT("myrg", ("calling myrg_extrafunc"));
  myrg_extrafunc(file, query_cache_invalidate_by_MyISAM_filename_ref);
  if (!(test_if_locked == HA_OPEN_WAIT_IF_LOCKED ||
	test_if_locked == HA_OPEN_ABORT_IF_LOCKED))
    myrg_extra(file,HA_EXTRA_NO_WAIT_LOCK,0);
  info(HA_STATUS_NO_LOCK | HA_STATUS_VARIABLE | HA_STATUS_CONST);
  if (!(test_if_locked & HA_OPEN_WAIT_IF_LOCKED))
    myrg_extra(file,HA_EXTRA_WAIT_LOCK,0);

  /*
    The compatibility check is required only if one or more children do
    not match their table def version from the last check. This will
    always happen at the first attach because the reference child def
    version is initialized to 'undefined' at open.
  */
  DBUG_PRINT("myrg", ("need_compat_check: %d", need_compat_check));
  if (need_compat_check)
  {
    TABLE_LIST *child_l;

    if (table->s->reclength != stats.mean_rec_length && stats.mean_rec_length)
    {
      DBUG_PRINT("error",("reclength: %lu  mean_rec_length: %lu",
                          table->s->reclength, stats.mean_rec_length));
      if (test_if_locked & HA_OPEN_FOR_REPAIR)
      {
        /* purecov: begin inspected */
        myrg_print_wrong_table(file->open_tables->table->s->unresolv_file_name);
        /* purecov: end */
      }
      error= HA_ERR_WRONG_MRG_TABLE_DEF;
      goto err;
    }
    /*
      Both recinfo and keyinfo are allocated by my_multi_malloc(), thus
      only recinfo must be freed.
    */
    if ((error= table2myisam(table, &keyinfo, &recinfo, &recs)))
    {
      /* purecov: begin inspected */
      DBUG_PRINT("error", ("failed to convert TABLE object to MyISAM "
                           "key and column definition"));
      goto err;
      /* purecov: end */
    }
    for (u_table= file->open_tables; u_table < file->end_table; u_table++)
    {
      if (check_definition(keyinfo, recinfo, keys, recs,
                           u_table->table->s->keyinfo, u_table->table->s->rec,
                           u_table->table->s->base.keys,
                           u_table->table->s->base.fields, false, NULL))
      {
        DBUG_PRINT("error", ("table definition mismatch: '%s'",
                             u_table->table->s->unresolv_file_name));
        error= HA_ERR_WRONG_MRG_TABLE_DEF;
        if (!(this->test_if_locked & HA_OPEN_FOR_REPAIR))
        {
          my_free((uchar*) recinfo, MYF(0));
          goto err;
        }
        /* purecov: begin inspected */
        myrg_print_wrong_table(u_table->table->s->unresolv_file_name);
        /* purecov: end */
      }
    }
    my_free((uchar*) recinfo, MYF(0));
    if (error == HA_ERR_WRONG_MRG_TABLE_DEF)
      goto err; /* purecov: inspected */

    /* All checks passed so far. Now update child def version. */
    DBUG_ASSERT(this->children_l);
    for (child_l= this->children_l; ; child_l= child_l->next_global)
    {
      child_l->set_child_def_version(
        child_l->table->s->get_table_def_version());

      if (&child_l->next_global == this->children_last_l)
        break;
    }
  }
#if !defined(BIG_TABLES) || SIZEOF_OFF_T == 4
  /* Merge table has more than 2G rows */
  if (table->s->crashed)
  {
    DBUG_PRINT("error", ("MERGE table marked crashed"));
    error= HA_ERR_WRONG_MRG_TABLE_DEF;
    goto err;
  }
#endif

 end:
  DBUG_RETURN(0);

err:
  DBUG_PRINT("error", ("attaching MERGE children failed: %d", error));
  print_error(error, MYF(0));
  detach_children();
  DBUG_RETURN(my_errno= error);
}


/**
  Detach all children from a MERGE table and from the query list of tables.

  @return status
    @retval     0               OK
    @retval     != 0            Error, my_errno gives reason

  @note
    Detach must not touch the child TABLE objects in any way.
    They may have been closed at ths point already.
    All references to the children should be removed.
*/

int ha_myisammrg::detach_children(void)
{
  TABLE_LIST *child_l;
  DBUG_ENTER("ha_myisammrg::detach_children");

  /* Must call this with open table. */
  DBUG_ASSERT(this->file);

  /* A MERGE table with no children (empty union) cannot be detached. */
  if (!this->file->tables)
  {
    DBUG_PRINT("myrg", ("empty merge table union"));
    goto end;
  }

  /* Clear TABLE references. */
  DBUG_ASSERT(this->children_l);
  for (child_l= this->children_l; ; child_l= child_l->next_global)
  {
    /*
      Do not DBUG_ASSERT(child_l->table); open_tables might be
      incomplete.

      Clear the table reference.
    */
    child_l->table= NULL;

    /* Break when this was the last child. */
    if (&child_l->next_global == this->children_last_l)
      break;
  }

  /*
    Remove children from the table list. This won't fail if called
    twice. The list is terminated after removal.

    If the parent is LEX::query_tables_own_last and pre-locked tables
    follow (tables used by stored functions or triggers), the children
    are inserted behind the parent and before the pre-locked tables. But
    we do not adjust LEX::query_tables_own_last. The pre-locked tables
    could have chopped off the list by clearing
    *LEX::query_tables_own_last. This did also chop off the children. If
    we would copy the reference from *this->children_last_l in this
    case, we would put the chopped off pre-locked tables back to the
    list. So we refrain from copying it back, if the destination has
    been set to NULL meanwhile.
  */
  if (this->children_l->prev_global && *this->children_l->prev_global)
    *this->children_l->prev_global= *this->children_last_l;
  if (*this->children_last_l)
    (*this->children_last_l)->prev_global= this->children_l->prev_global;

  /* Terminate child list. So it cannot be tried to remove again. */
  *this->children_last_l= NULL;
  this->children_l->prev_global= NULL;

  if (!this->file->children_attached)
  {
    DBUG_PRINT("myrg", ("merge children are already detached"));
    goto end;
  }

  if (myrg_detach_children(this->file))
  {
    /* purecov: begin inspected */
    print_error(my_errno, MYF(0));
    DBUG_RETURN(my_errno ? my_errno : -1);
    /* purecov: end */
  }

 end:
  DBUG_RETURN(0);
}


/**
  Close a MERGE parent table, but not its children.

  @return status
    @retval     0               OK
    @retval     != 0            Error, my_errno gives reason

  @note
    The children are expected to be closed separately by the caller.
*/

int ha_myisammrg::close(void)
{
  int rc;
  DBUG_ENTER("ha_myisammrg::close");
  /*
    There are cases where children are not explicitly detached before
    close. detach_children() protects itself against double detach.
  */
  if (!is_cloned)
    detach_children();

  rc= myrg_close(file);
  file= 0;
  DBUG_RETURN(rc);
}

int ha_myisammrg::write_row(uchar * buf)
{
  DBUG_ENTER("ha_myisammrg::write_row");
  DBUG_ASSERT(this->file->children_attached);
  ha_statistic_increment(&SSV::ha_write_count);

  if (file->merge_insert_method == MERGE_INSERT_DISABLED || !file->tables)
    DBUG_RETURN(HA_ERR_TABLE_READONLY);

  if (table->timestamp_field_type & TIMESTAMP_AUTO_SET_ON_INSERT)
    table->timestamp_field->set_time();
  if (table->next_number_field && buf == table->record[0])
  {
    int error;
    if ((error= update_auto_increment()))
      DBUG_RETURN(error); /* purecov: inspected */
  }
  DBUG_RETURN(myrg_write(file,buf));
}

int ha_myisammrg::update_row(const uchar * old_data, uchar * new_data)
{
  DBUG_ASSERT(this->file->children_attached);
  ha_statistic_increment(&SSV::ha_update_count);
  if (table->timestamp_field_type & TIMESTAMP_AUTO_SET_ON_UPDATE)
    table->timestamp_field->set_time();
  return myrg_update(file,old_data,new_data);
}

int ha_myisammrg::delete_row(const uchar * buf)
{
  DBUG_ASSERT(this->file->children_attached);
  ha_statistic_increment(&SSV::ha_delete_count);
  return myrg_delete(file,buf);
}

int ha_myisammrg::index_read_map(uchar * buf, const uchar * key,
                                 key_part_map keypart_map,
                                 enum ha_rkey_function find_flag)
{
  DBUG_ASSERT(this->file->children_attached);
  ha_statistic_increment(&SSV::ha_read_key_count);
  int error=myrg_rkey(file,buf,active_index, key, keypart_map, find_flag);
  table->status=error ? STATUS_NOT_FOUND: 0;
  return error;
}

int ha_myisammrg::index_read_idx_map(uchar * buf, uint index, const uchar * key,
                                     key_part_map keypart_map,
                                     enum ha_rkey_function find_flag)
{
  DBUG_ASSERT(this->file->children_attached);
  ha_statistic_increment(&SSV::ha_read_key_count);
  int error=myrg_rkey(file,buf,index, key, keypart_map, find_flag);
  table->status=error ? STATUS_NOT_FOUND: 0;
  return error;
}

int ha_myisammrg::index_read_last_map(uchar *buf, const uchar *key,
                                      key_part_map keypart_map)
{
  DBUG_ASSERT(this->file->children_attached);
  ha_statistic_increment(&SSV::ha_read_key_count);
  int error=myrg_rkey(file,buf,active_index, key, keypart_map,
		      HA_READ_PREFIX_LAST);
  table->status=error ? STATUS_NOT_FOUND: 0;
  return error;
}

int ha_myisammrg::index_next(uchar * buf)
{
  DBUG_ASSERT(this->file->children_attached);
  ha_statistic_increment(&SSV::ha_read_next_count);
  int error=myrg_rnext(file,buf,active_index);
  table->status=error ? STATUS_NOT_FOUND: 0;
  return error;
}

int ha_myisammrg::index_prev(uchar * buf)
{
  DBUG_ASSERT(this->file->children_attached);
  ha_statistic_increment(&SSV::ha_read_prev_count);
  int error=myrg_rprev(file,buf, active_index);
  table->status=error ? STATUS_NOT_FOUND: 0;
  return error;
}

int ha_myisammrg::index_first(uchar * buf)
{
  DBUG_ASSERT(this->file->children_attached);
  ha_statistic_increment(&SSV::ha_read_first_count);
  int error=myrg_rfirst(file, buf, active_index);
  table->status=error ? STATUS_NOT_FOUND: 0;
  return error;
}

int ha_myisammrg::index_last(uchar * buf)
{
  DBUG_ASSERT(this->file->children_attached);
  ha_statistic_increment(&SSV::ha_read_last_count);
  int error=myrg_rlast(file, buf, active_index);
  table->status=error ? STATUS_NOT_FOUND: 0;
  return error;
}

int ha_myisammrg::index_next_same(uchar * buf,
                                  const uchar *key __attribute__((unused)),
                                  uint length __attribute__((unused)))
{
  int error;
  DBUG_ASSERT(this->file->children_attached);
  ha_statistic_increment(&SSV::ha_read_next_count);
  do
  {
    error= myrg_rnext_same(file,buf);
  } while (error == HA_ERR_RECORD_DELETED);
  table->status=error ? STATUS_NOT_FOUND: 0;
  return error;
}


int ha_myisammrg::rnd_init(bool scan)
{
  DBUG_ASSERT(this->file->children_attached);
  return myrg_reset(file);
}


int ha_myisammrg::rnd_next(uchar *buf)
{
  DBUG_ASSERT(this->file->children_attached);
  ha_statistic_increment(&SSV::ha_read_rnd_next_count);
  int error=myrg_rrnd(file, buf, HA_OFFSET_ERROR);
  table->status=error ? STATUS_NOT_FOUND: 0;
  return error;
}


int ha_myisammrg::rnd_pos(uchar * buf, uchar *pos)
{
  DBUG_ASSERT(this->file->children_attached);
  ha_statistic_increment(&SSV::ha_read_rnd_count);
  int error=myrg_rrnd(file, buf, my_get_ptr(pos,ref_length));
  table->status=error ? STATUS_NOT_FOUND: 0;
  return error;
}

void ha_myisammrg::position(const uchar *record)
{
  DBUG_ASSERT(this->file->children_attached);
  ulonglong row_position= myrg_position(file);
  my_store_ptr(ref, ref_length, (my_off_t) row_position);
}


ha_rows ha_myisammrg::records_in_range(uint inx, key_range *min_key,
                                       key_range *max_key)
{
  DBUG_ASSERT(this->file->children_attached);
  return (ha_rows) myrg_records_in_range(file, (int) inx, min_key, max_key);
}


int ha_myisammrg::info(uint flag)
{
  MYMERGE_INFO mrg_info;
  DBUG_ASSERT(this->file->children_attached);
  (void) myrg_status(file,&mrg_info,flag);
  /*
    The following fails if one has not compiled MySQL with -DBIG_TABLES
    and one has more than 2^32 rows in the merge tables.
  */
  stats.records = (ha_rows) mrg_info.records;
  stats.deleted = (ha_rows) mrg_info.deleted;
#if !defined(BIG_TABLES) || SIZEOF_OFF_T == 4
  if ((mrg_info.records >= (ulonglong) 1 << 32) ||
      (mrg_info.deleted >= (ulonglong) 1 << 32))
    table->s->crashed= 1;
#endif
  stats.data_file_length= mrg_info.data_file_length;
  if (mrg_info.errkey >= (int) table_share->keys)
  {
    /*
     If value of errkey is higher than the number of keys
     on the table set errkey to MAX_KEY. This will be
     treated as unknown key case and error message generator
     won't try to locate key causing segmentation fault.
    */
    mrg_info.errkey= MAX_KEY;
  }
  errkey= mrg_info.errkey;
  table->s->keys_in_use.set_prefix(table->s->keys);
  stats.mean_rec_length= mrg_info.reclength;
  
  /* 
    The handler::block_size is used all over the code in index scan cost
    calculations. It is used to get number of disk seeks required to
    retrieve a number of index tuples.
    If the merge table has N underlying tables, then (assuming underlying
    tables have equal size, the only "simple" approach we can use)
    retrieving X index records from a merge table will require N times more
    disk seeks compared to doing the same on a MyISAM table with equal
    number of records.
    In the edge case (file_tables > myisam_block_size) we'll get
    block_size==0, and index calculation code will act as if we need one
    disk seek to retrieve one index tuple.

    TODO: In 5.2 index scan cost calculation will be factored out into a
    virtual function in class handler and we'll be able to remove this hack.
  */
  stats.block_size= 0;
  if (file->tables)
    stats.block_size= myisam_block_size / file->tables;
  
  stats.update_time= 0;
#if SIZEOF_OFF_T > 4
  ref_length=6;					// Should be big enough
#else
  ref_length=4;					// Can't be > than my_off_t
#endif
  if (flag & HA_STATUS_CONST)
  {
    if (table->s->key_parts && mrg_info.rec_per_key)
    {
#ifdef HAVE_purify
      /*
        valgrind may be unhappy about it, because optimizer may access values
        between file->keys and table->key_parts, that will be uninitialized.
        It's safe though, because even if opimizer will decide to use a key
        with such a number, it'll be an error later anyway.
      */
      bzero((char*) table->key_info[0].rec_per_key,
            sizeof(table->key_info[0].rec_per_key) * table->s->key_parts);
#endif
      memcpy((char*) table->key_info[0].rec_per_key,
	     (char*) mrg_info.rec_per_key,
             sizeof(table->key_info[0].rec_per_key) *
             min(file->keys, table->s->key_parts));
    }
  }
  return 0;
}


int ha_myisammrg::extra(enum ha_extra_function operation)
{
  if (operation == HA_EXTRA_ADD_CHILDREN_LIST)
  {
    int rc= add_children_list();
    return(rc);
  }
  else if (operation == HA_EXTRA_ATTACH_CHILDREN)
  {
    int rc= attach_children();
    if (!rc)
      (void) extra(HA_EXTRA_NO_READCHECK); // Not needed in SQL
    return(rc);
  }
  else if (operation == HA_EXTRA_IS_ATTACHED_CHILDREN)
  {
    /* For the upper layer pretend empty MERGE union is never attached. */
    return(file && file->tables && file->children_attached);
  }
  else if (operation == HA_EXTRA_DETACH_CHILDREN)
  {
    /*
      Note that detach must not touch the children in any way.
      They may have been closed at ths point already.
    */
    int rc= detach_children();
    return(rc);
  }

  /* As this is just a mapping, we don't have to force the underlying
     tables to be closed */
  if (operation == HA_EXTRA_FORCE_REOPEN ||
      operation == HA_EXTRA_PREPARE_FOR_DROP ||
      operation == HA_EXTRA_PREPARE_FOR_RENAME)
    return 0;
  return myrg_extra(file,operation,0);
}

int ha_myisammrg::reset(void)
{
  /* This is normally called with detached children. */
  return myrg_reset(file);
}

/* To be used with WRITE_CACHE, EXTRA_CACHE and BULK_INSERT_BEGIN */

int ha_myisammrg::extra_opt(enum ha_extra_function operation, ulong cache_size)
{
  DBUG_ASSERT(this->file->children_attached);
  if ((specialflag & SPECIAL_SAFE_MODE) && operation == HA_EXTRA_WRITE_CACHE)
    return 0;
  return myrg_extra(file, operation, (void*) &cache_size);
}

int ha_myisammrg::external_lock(THD *thd, int lock_type)
{
  /*
    This can be called with no children attached. E.g. FLUSH TABLES
    unlocks and re-locks tables under LOCK TABLES, but it does not open
    them first. So they are detached all the time. But locking of the
    children should work anyway because thd->open_tables is not changed
    during FLUSH TABLES.

    If this handler instance has been cloned, we still must call
    myrg_lock_database().
  */
  if (is_cloned)
    return myrg_lock_database(file, lock_type);
  return 0;
}

uint ha_myisammrg::lock_count(void) const
{
  return 0;
}


THR_LOCK_DATA **ha_myisammrg::store_lock(THD *thd,
					 THR_LOCK_DATA **to,
					 enum thr_lock_type lock_type)
{
  DEBUG_SYNC(thd, "before_myisammrg_store_lock");

  return to;
}


/* Find out database name and table name from a filename */

static void split_file_name(const char *file_name,
			    LEX_STRING *db, LEX_STRING *name)
{
  uint dir_length, prefix_length;
  char buff[FN_REFLEN];

  db->length= 0;
  strmake(buff, file_name, sizeof(buff)-1);
  dir_length= dirname_length(buff);
  if (dir_length > 1)
  {
    /* Get database */
    buff[dir_length-1]= 0;			// Remove end '/'
    prefix_length= dirname_length(buff);
    db->str= (char*) file_name+ prefix_length;
    db->length= dir_length - prefix_length -1;
  }
  name->str= (char*) file_name+ dir_length;
  name->length= (uint) (fn_ext(name->str) - name->str);
}


void ha_myisammrg::update_create_info(HA_CREATE_INFO *create_info)
{
  DBUG_ENTER("ha_myisammrg::update_create_info");

  if (!(create_info->used_fields & HA_CREATE_USED_UNION))
  {
    MYRG_TABLE *open_table;
    THD *thd=current_thd;

    create_info->merge_list.next= &create_info->merge_list.first;
    create_info->merge_list.elements=0;

    for (open_table=file->open_tables ;
	 open_table != file->end_table ;
	 open_table++)
    {
      TABLE_LIST *ptr;
      LEX_STRING db, name;
      LINT_INIT(db.str);

      if (!(ptr = (TABLE_LIST *) thd->calloc(sizeof(TABLE_LIST))))
	goto err;
      split_file_name(open_table->table->s->unresolv_file_name, &db, &name);
      if (!(ptr->table_name= thd->strmake(name.str, name.length)))
	goto err;
      if (db.length && !(ptr->db= thd->strmake(db.str, db.length)))
	goto err;

      create_info->merge_list.elements++;
      (*create_info->merge_list.next) = (uchar*) ptr;
      create_info->merge_list.next= (uchar**) &ptr->next_local;
    }
    *create_info->merge_list.next=0;
  }
  if (!(create_info->used_fields & HA_CREATE_USED_INSERT_METHOD))
  {
    create_info->merge_insert_method = file->merge_insert_method;
  }
  DBUG_VOID_RETURN;

err:
  create_info->merge_list.elements=0;
  create_info->merge_list.first=0;
  DBUG_VOID_RETURN;
}


int ha_myisammrg::create(const char *name, register TABLE *form,
			 HA_CREATE_INFO *create_info)
{
  char buff[FN_REFLEN];
  const char **table_names, **pos;
  TABLE_LIST *tables= (TABLE_LIST*) create_info->merge_list.first;
  THD *thd= current_thd;
  uint dirlgt= dirname_length(name);
  DBUG_ENTER("ha_myisammrg::create");

  /* Allocate a table_names array in thread mem_root. */
  if (!(table_names= (const char**)
        thd->alloc((create_info->merge_list.elements+1) * sizeof(char*))))
    DBUG_RETURN(HA_ERR_OUT_OF_MEM); /* purecov: inspected */

  /* Create child path names. */
  for (pos= table_names; tables; tables= tables->next_local)
  {
    const char *table_name;

    /*
      Construct the path to the MyISAM table. Try to meet two conditions:
      1.) Allow to include MyISAM tables from different databases, and
      2.) allow for moving DATADIR around in the file system.
      The first means that we need paths in the .MRG file. The second
      means that we should not have absolute paths in the .MRG file.
      The best, we can do, is to use 'mysql_data_home', which is '.'
      in mysqld and may be an absolute path in an embedded server.
      This means that it might not be possible to move the DATADIR of
      an embedded server without changing the paths in the .MRG file.

      Do the same even for temporary tables. MERGE children are now
      opened through the table cache. They are opened by db.table_name,
      not by their path name.
    */
    uint length= build_table_filename(buff, sizeof(buff),
                                      tables->db, tables->table_name, "", 0);
    /*
      If a MyISAM table is in the same directory as the MERGE table,
      we use the table name without a path. This means that the
      DATADIR can easily be moved even for an embedded server as long
      as the MyISAM tables are from the same database as the MERGE table.
    */
    if ((dirname_length(buff) == dirlgt) && ! memcmp(buff, name, dirlgt))
      table_name= tables->table_name;
    else
      if (! (table_name= thd->strmake(buff, length)))
        DBUG_RETURN(HA_ERR_OUT_OF_MEM); /* purecov: inspected */

    *pos++= table_name;
  }
  *pos=0;

  /* Create a MERGE meta file from the table_names array. */
  DBUG_RETURN(myrg_create(fn_format(buff,name,"","",
                                    MY_RESOLVE_SYMLINKS|
                                    MY_UNPACK_FILENAME|MY_APPEND_EXT),
			  table_names,
                          create_info->merge_insert_method,
                          (my_bool) 0));
}


void ha_myisammrg::append_create_info(String *packet)
{
  const char *current_db;
  uint db_length;
  THD *thd= current_thd;
  MYRG_TABLE *open_table, *first;

  if (file->merge_insert_method != MERGE_INSERT_DISABLED)
  {
    packet->append(STRING_WITH_LEN(" INSERT_METHOD="));
    packet->append(get_type(&merge_insert_method,file->merge_insert_method-1));
  }
  /*
    There is no sence adding UNION clause in case there is no underlying
    tables specified.
  */
  if (file->open_tables == file->end_table)
    return;
  packet->append(STRING_WITH_LEN(" UNION=("));

  current_db= table->s->db.str;
  db_length=  table->s->db.length;

  for (first=open_table=file->open_tables ;
       open_table != file->end_table ;
       open_table++)
  {
    LEX_STRING db, name;
    LINT_INIT(db.str);

    split_file_name(open_table->table->s->unresolv_file_name, &db, &name);
    if (open_table != first)
      packet->append(',');
    /* Report database for mapped table if it isn't in current database */
    if (db.length &&
	(db_length != db.length ||
	 strncmp(current_db, db.str, db.length)))
    {
      append_identifier(thd, packet, db.str, db.length);
      packet->append('.');
    }
    append_identifier(thd, packet, name.str, name.length);
  }
  packet->append(')');
}


bool ha_myisammrg::check_if_incompatible_data(HA_CREATE_INFO *info,
					      uint table_changes)
{
  /*
    For myisammrg, we should always re-generate the mapping file as this
    is trivial to do
  */
  return COMPATIBLE_DATA_NO;
}


int ha_myisammrg::check(THD* thd, HA_CHECK_OPT* check_opt)
{
  return this->file->children_attached ? HA_ADMIN_OK : HA_ADMIN_CORRUPT;
}


ha_rows ha_myisammrg::records()
{
  return myrg_records(file);
}


extern int myrg_panic(enum ha_panic_function flag);
int myisammrg_panic(handlerton *hton, ha_panic_function flag)
{
  return myrg_panic(flag);
}

static int myisammrg_init(void *p)
{
  handlerton *myisammrg_hton;

  myisammrg_hton= (handlerton *)p;

  myisammrg_hton->db_type= DB_TYPE_MRG_MYISAM;
  myisammrg_hton->create= myisammrg_create_handler;
  myisammrg_hton->panic= myisammrg_panic;
  myisammrg_hton->flags= HTON_NO_PARTITION;

  return 0;
}

struct st_mysql_storage_engine myisammrg_storage_engine=
{ MYSQL_HANDLERTON_INTERFACE_VERSION };

mysql_declare_plugin(myisammrg)
{
  MYSQL_STORAGE_ENGINE_PLUGIN,
  &myisammrg_storage_engine,
  "MRG_MYISAM",
  "MySQL AB",
  "Collection of identical MyISAM tables",
  PLUGIN_LICENSE_GPL,
  myisammrg_init, /* Plugin Init */
  NULL, /* Plugin Deinit */
  0x0100, /* 1.0 */
  NULL,                       /* status variables                */
  NULL,                       /* system variables                */
  NULL                        /* config options                  */
}
mysql_declare_plugin_end;<|MERGE_RESOLUTION|>--- conflicted
+++ resolved
@@ -137,15 +137,10 @@
 extern int check_definition(MI_KEYDEF *t1_keyinfo,
                             MI_COLUMNDEF *t1_recinfo,
                             uint t1_keys, uint t1_recs,
-<<<<<<< HEAD
                             MI_KEYDEF *t2_keyinfo,
                             MI_COLUMNDEF *t2_recinfo,
-                            uint t2_keys, uint t2_recs, bool strict);
-=======
-                            MI_KEYDEF *t2_keyinfo, MI_COLUMNDEF *t2_recinfo,
                             uint t2_keys, uint t2_recs, bool strict,
                             TABLE *table_arg);
->>>>>>> cec52793
 static void split_file_name(const char *file_name,
 			    LEX_STRING *db, LEX_STRING *name);
 
