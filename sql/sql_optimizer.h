#ifndef SQL_OPTIMIZER_INCLUDED
#define SQL_OPTIMIZER_INCLUDED

/* Copyright (c) 2000, 2014, Oracle and/or its affiliates. All rights reserved.

   This program is free software; you can redistribute it and/or modify
   it under the terms of the GNU General Public License as published by
   the Free Software Foundation; version 2 of the License.

   This program is distributed in the hope that it will be useful,
   but WITHOUT ANY WARRANTY; without even the implied warranty of
   MERCHANTABILITY or FITNESS FOR A PARTICULAR PURPOSE.  See the
   GNU General Public License for more details.

   You should have received a copy of the GNU General Public License
   along with this program; if not, write to the Free Software
   Foundation, Inc., 51 Franklin St, Fifth Floor, Boston, MA 02110-1301  USA */


/** @file Classes used for query optimizations */

/*
   This structure is used to collect info on potentially sargable
   predicates in order to check whether they become sargable after
   reading const tables.
   We form a bitmap of indexes that can be used for sargable predicates.
   Only such indexes are involved in range analysis.
*/

#include "opt_explain_format.h"

class Cost_model_server;


typedef struct st_sargable_param
{
  Field *field;              /* field against which to check sargability */
  Item **arg_value;          /* values of potential keys for lookups     */
  uint num_values;           /* number of values in the above array      */
} SARGABLE_PARAM;

typedef struct st_rollup
{
  enum State { STATE_NONE, STATE_INITED, STATE_READY };
  State state;
  Item_null_array null_items;
  Ref_ptr_array *ref_pointer_arrays;
  List<Item> *fields;
} ROLLUP;

class JOIN :public Sql_alloc
{
  JOIN(const JOIN &rhs);                        /**< not implemented */
  JOIN& operator=(const JOIN &rhs);             /**< not implemented */
public:
  /**
    Optimal query execution plan. Initialized with a tentative plan in
<<<<<<< HEAD
    make_join_statistics() and later replaced with the optimal plan in
=======
    JOIN::make_join_plan() and later replaced with the optimal plan in
>>>>>>> a9800d0d
    get_best_combination().
  */
  JOIN_TAB *join_tab;

  /**
    Array of plan operators representing the current (partial) best
<<<<<<< HEAD
    plan. The array is stack-allocated in make_join_statistics() as
    stat_vector[MAX_TABLES + 1] and is thus valid only inside
    make_join_statistics(). Initially (*best_ref[i]) ==
    join_tab[i]. The optimizer reorders best_ref.
=======
    plan. The array is allocated in JOIN::make_join_plan() and is valid only
    inside this function. Initially (*best_ref[i]) == join_tab[i].
    The optimizer reorders best_ref.
>>>>>>> a9800d0d
  */
  JOIN_TAB **best_ref;
  JOIN_TAB **map2table;    ///< mapping between table indexes and JOIN_TABs
  /*
    The table which has an index that allows to produce the requried ordering.
    A special value of 0x1 means that the ordering will be produced by
    passing 1st non-const table to filesort(). NULL means no such table exists.
  */
  TABLE    *sort_by_table;
  /**
    Before plan has been created, "tables" denote number of input tables in the
    query block and "primary_tables" is equal to "tables".
    After plan has been created (after JOIN::get_best_combination()),
    the JOIN_TAB objects are enumerated as follows:
    - "tables" gives the total number of allocated JOIN_TAB objects
    - "primary_tables" gives the number of input tables, including
      materialized temporary tables from semi-join operation.
    - "const_tables" are those tables among primary_tables that are detected
      to be constant.
    - "tmp_tables" is 0, 1 or 2 and counts the maximum possible number of
      intermediate tables in post-processing (ie sorting and duplicate removal).
      Later, tmp_tables will be adjusted to the correct number of
      intermediate tables, @see JOIN::make_tmp_tables_info.
    - The remaining tables (ie. tables - primary_tables - tmp_tables) are
      input tables to materialized semi-join operations.
    The tables are ordered as follows in the join_tab array:
     1. const primary table
     2. non-const primary tables
     3. intermediate sort/group tables
     4. possible holes in array
     5. semi-joined tables used with materialization strategy
  */
  uint     tables;         ///< Total number of tables in query block
  uint     primary_tables; ///< Number of primary input tables in query block
  uint     const_tables;   ///< Number of primary tables deemed constant
  uint     tmp_tables;     ///< Number of temporary tables used by query
  uint     send_group_parts;
  /**
    Indicates that grouping will be performed on the result set during
    query execution. This field belongs to query execution.

    @see make_group_fields, alloc_group_fields, JOIN::exec
  */
  bool     sort_and_group; 
  bool     first_record, no_field_update;
  bool     group;            ///< If query contains GROUP BY clause
  bool     do_send_rows;
  table_map all_table_map;   ///< Set of tables contained in query
  table_map const_table_map; ///< Set of tables found to be const
  /**
     Const tables which are either:
     - not empty
     - empty but inner to a LEFT JOIN, thus "considered" not empty for the
     rest of execution (a NULL-complemented row will be used).
  */
  table_map found_const_table_map;
  table_map outer_join;      ///< Bitmap of all inner tables from outer joins
  /* Number of records produced after join + group operation */
  ha_rows  send_records;
  ha_rows found_records,examined_rows,row_limit;
  // m_select_limit is used to decide if we are likely to scan the whole table.
  ha_rows m_select_limit;
  /**
    Used to fetch no more than given amount of rows per one
    fetch operation of server side cursor.
    The value is checked in end_send and end_send_group in fashion, similar
    to offset_limit_cnt:
      - fetch_limit= HA_POS_ERROR if there is no cursor.
      - when we open a cursor, we set fetch_limit to 0,
      - on each fetch iteration we add num_rows to fetch to fetch_limit
  */
  ha_rows  fetch_limit;

  /**
     Minimum number of matches that is needed to use JT_FT access.
     @see optimize_fts_limit_query
  */
  ha_rows  min_ft_matches;

  /**
    This is the result of join optimization.

    @note This is a scratch array, not used after get_best_combination().
  */
  POSITION *best_positions;

/******* Join optimization state members start *******/
  
  /* Current join optimization state */
  POSITION *positions;  

  /* We also maintain a stack of join optimization states in * join->positions[] */
/******* Join optimization state members end *******/


  Next_select_func first_select;
  /**
    The cost of best complete join plan found so far during optimization,
    after optimization phase - cost of picked join order (not taking into
    account the changes made by test_if_skip_sort_order()).
  */
  double   best_read;
  /**
    The estimated row count of the plan with best read time (see above).
  */
  ha_rows  best_rowcount;
  /// Expected cost of filesort.
  double   sort_cost;
  List<Item> *fields;
  List<Cached_item> group_fields, group_fields_cache;
  THD	   *thd;
  Item_sum  **sum_funcs, ***sum_funcs_end;
  /** second copy of sumfuncs (for queries with 2 temporary tables */
  Item_sum  **sum_funcs2, ***sum_funcs_end2;
  ulonglong  select_options;
  select_result *result;
  Temp_table_param tmp_table_param;
  MYSQL_LOCK *lock;
  /// unit structure (with global parameters) for this select
  SELECT_LEX_UNIT *unit;
  /// select that processed
  SELECT_LEX *select_lex;
  /** 
    TRUE <=> optimizer must not mark any table as a constant table.
    This is needed for subqueries in form "a IN (SELECT .. UNION SELECT ..):
    when we optimize the select that reads the results of the union from a
    temporary table, we must not mark the temp. table as constant because
    the number of rows in it may vary from one subquery execution to another.
  */
  bool no_const_tables; 
  
  ROLLUP rollup;				///< Used with rollup

  bool select_distinct;				///< Set if SELECT DISTINCT
  /**
    If we have the GROUP BY statement in the query,
    but the group_list was emptied by optimizer, this
    flag is TRUE.
    It happens when fields in the GROUP BY are from
    constant table
  */
  bool group_optimized_away;

  /*
    simple_xxxxx is set if ORDER/GROUP BY doesn't include any references
    to other tables than the first non-constant table in the JOIN.
    It's also set if ORDER/GROUP BY is empty.
    Used for deciding for or against using a temporary table to compute 
    GROUP/ORDER BY.
  */
  bool simple_order, simple_group;

  /*
    ordered_index_usage is set if an ordered index access
    should be used instead of a filesort when computing 
    ORDER/GROUP BY.
  */
  enum
  {
    ordered_index_void,       // No ordered index avail.
    ordered_index_group_by,   // Use index for GROUP BY
    ordered_index_order_by    // Use index for ORDER BY
  } ordered_index_usage;

  /**
    Is set only in case if we have a GROUP BY clause
    and no ORDER BY after constant elimination of 'order'.
  */
  bool no_order;
  /** Is set if we have a GROUP BY and we have ORDER BY on a constant. */
  bool          skip_sort_order;

  bool need_tmp;
  int hidden_group_field_count;

<<<<<<< HEAD
  // Used and updated by make_join_statistics and optimize_keyuse
=======
  // Used and updated by JOIN::make_join_plan() and optimize_keyuse()
>>>>>>> a9800d0d
  Key_use_array keyuse_array;

  List<Item> all_fields; ///< to store all expressions used in query
  ///Above list changed to use temporary table
  List<Item> tmp_all_fields1, tmp_all_fields2, tmp_all_fields3;
  ///Part, shared with list above, emulate following list
  List<Item> tmp_fields_list1, tmp_fields_list2, tmp_fields_list3;
  List<Item> &fields_list; ///< hold field list passed to mysql_select
  List<Item> procedure_fields_list;
  int error; ///< set in optimize(), exec(), prepare_result()

  /**
    Wrapper for ORDER* pointer to trace origins of ORDER list 
    
    As far as ORDER is just a head object of ORDER expression
    chain, we need some wrapper object to associate flags with
    the whole ORDER list.
  */
  class ORDER_with_src
  {
    /**
      Private empty class to implement type-safe NULL assignment

      This private utility class allows us to implement a constructor
      from NULL and only NULL (or 0 -- this is the same thing) and
      an assignment operator from NULL.
      Assignments from other pointers still prohibited since other
      pointer types are incompatible with the "null" type, and the
      casting is impossible outside of ORDER_with_src class, since
      the "null" type is private.
    */
    struct null {};

  public:
    ORDER *order;  //< ORDER expression that we are wrapping with this class
    Explain_sort_clause src; //< origin of order list

  private:
    int flags; //< bitmap of Explain_sort_property

  public:
    ORDER_with_src() { clean(); }

    ORDER_with_src(ORDER *order_arg, Explain_sort_clause src_arg)
    : order(order_arg), src(src_arg), flags(order_arg ? ESP_EXISTS : ESP_none)
    {}

    /**
      Type-safe NULL assignment

      See a commentary for the "null" type above.
    */
    ORDER_with_src &operator=(null *) { clean(); return *this; }

    /**
      Type-safe constructor from NULL

      See a commentary for the "null" type above.
    */
    ORDER_with_src(null *) { clean(); }

    /**
      Transparent access to the wrapped order list

      These operators are safe, since we don't do any conversion of
      ORDER_with_src value, but just an access to the wrapped
      ORDER pointer value. 
      We can use ORDER_with_src objects instead ORDER pointers in
      a transparent way without accessor functions.

      @note     This operator also implements safe "operator bool()"
                functionality.
    */
    operator       ORDER *()       { return order; }
    operator const ORDER *() const { return order; }

    ORDER* operator->() const { return order; }
 
    void clean() { order= NULL; src= ESC_none; flags= ESP_none; }

    void set_flag(Explain_sort_property flag)
    {
      DBUG_ASSERT(order);
      flags|= flag;
    }
    void reset_flag(Explain_sort_property flag) { flags&= ~flag; }
    bool get_flag(Explain_sort_property flag) const {
      DBUG_ASSERT(order);
      return flags & flag;
    }
    int get_flags() const { DBUG_ASSERT(order); return flags; }
  };

  /**
    ORDER BY and GROUP BY lists, to transform with prepare,optimize and exec
  */
  ORDER_with_src order, group_list;

  /**
    Buffer to gather GROUP BY, ORDER BY and DISTINCT QEP details for EXPLAIN
  */
  Explain_format_flags explain_flags;

  /** 
    JOIN::having_cond is initially equal to select_lex->having_cond, but may
    later be changed by optimizations performed by JOIN.
    The relationship between the JOIN::having_cond condition and the
    associated variable select_lex->having_value is so that
    having_value can be:
     - COND_UNDEF if a having clause was not specified in the query or
       if it has not been optimized yet
     - COND_TRUE if the having clause is always true, in which case
       JOIN::having_cond is set to NULL.
     - COND_FALSE if the having clause is impossible, in which case
       JOIN::having_cond is set to NULL
     - COND_OK otherwise, meaning that the having clause needs to be
       further evaluated
    All of the above also applies to the where_cond/select_lex->cond_value
    pair.
  */
  /**
    Optimized WHERE clause item tree (valid for one single execution).
    Used in JOIN execution if no tables. Otherwise, attached in pieces to
    JOIN_TABs and then not used in JOIN execution.
    Printed by EXPLAIN EXTENDED.
    Initialized by SELECT_LEX::get_optimizable_conditions().
  */
  Item       *where_cond;
  /**
    Optimized HAVING clause item tree (valid for one single execution).
    Used in JOIN execution, as last "row filtering" step. With one exception:
    may be pushed to the JOIN_TABs of temporary tables used in DISTINCT /
    GROUP BY (see JOIN::make_tmp_tables_info()); in that case having_cond is
    set to NULL, but is first saved to having_for_explain so that EXPLAIN
    EXTENDED can still print it.
    Initialized by SELECT_LEX::get_optimizable_conditions().
  */
  Item       *having_cond;
  Item       *having_for_explain;    ///< Saved optimized HAVING for EXPLAIN
  /**
    Pointer set to select_lex->get_table_list() at the start of
    optimization. May be changed (to NULL) only if opt_sum_query() optimizes
    tables away.
  */
  TABLE_LIST *tables_list;
  COND_EQUAL *cond_equal;
  /*
    Join tab to return to. Points to an element of join->join_tab array, or to
    join->join_tab[-1].
    This is used at execution stage to shortcut join enumeration. Currently
    shortcutting is done to handle outer joins or handle semi-joins with
    FirstMatch strategy.
  */
  JOIN_TAB *return_tab;

  /*
    Used pointer reference for this select.
    select_lex->ref_pointer_array contains five "slices" of the same length:
    |========|========|========|========|========|
     ref_ptrs items0   items1   items2   items3
   */
  Ref_ptr_array ref_ptrs;
  // Copy of the initial slice above, to be used with different lists
  Ref_ptr_array items0, items1, items2, items3;
  // Used by rollup, to restore ref_ptrs after overwriting it.
  Ref_ptr_array current_ref_ptrs;

  const char *zero_result_cause; ///< not 0 if exec must return zero result
  
  bool union_part; ///< this subselect is part of union 
  bool optimized; ///< flag to avoid double optimization in EXPLAIN

  /**
     True if, at this stage of processing, subquery materialization is allowed
     for children subqueries of this JOIN (those in the SELECT list, in WHERE,
     etc). If false, and we have to evaluate a subquery at this stage, then we
     must choose EXISTS.
  */
  bool child_subquery_can_materialize;
  /**
     True if plan search is allowed to use references to expressions outer to
     this JOIN (for example may set up a 'ref' access looking up an outer
     expression in the index, etc).
  */
  bool allow_outer_refs;

  /* Temporary tables used to weed-out semi-join duplicates */
  List<TABLE> sj_tmp_tables;
  List<Semijoin_mat_exec> sjm_exec_list;
  /* end of allocation caching storage */

  /** TRUE <=> ref_pointer_array is set to items3. */
  bool set_group_rpa;
  /** Exec time only: TRUE <=> current group has been sent */
  bool group_sent;

  JOIN(THD *thd_arg, List<Item> &fields_arg, ulonglong select_options_arg,
       select_result *result_arg)
    : keyuse_array(thd_arg->mem_root),
<<<<<<< HEAD
      fields_list(fields_arg),
      sj_subselects(thd_arg->mem_root)
=======
      fields_list(fields_arg)
>>>>>>> a9800d0d
  {
    init(thd_arg, fields_arg, select_options_arg, result_arg);
  }

  void init(THD *thd_arg, List<Item> &fields_arg, ulonglong select_options_arg,
       select_result *result_arg)
  {
    join_tab= 0;
    tables= 0;
    primary_tables= 0;
    const_tables= 0;
    tmp_tables= 0;
    const_table_map= 0;
    implicit_grouping= FALSE;
    sort_and_group= 0;
    first_record= 0;
    do_send_rows= 1;
    send_records= 0;
    found_records= 0;
    fetch_limit= HA_POS_ERROR;
    min_ft_matches= HA_POS_ERROR;
    examined_rows= 0;
    thd= thd_arg;
    sum_funcs= sum_funcs2= 0;
    /*
      Those four members are meaningless before JOIN::optimize(), so force a
      crash if they are used before that.
    */
    where_cond= having_cond= having_for_explain= (Item*)1;
    tables_list= (TABLE_LIST*)1;

    select_options= select_options_arg;
    result= result_arg;
    lock= thd_arg->lock;
    select_lex= 0; //for safety
    select_distinct= MY_TEST(select_options & SELECT_DISTINCT);
    no_order= 0;
    simple_order= 0;
    simple_group= 0;
    ordered_index_usage= ordered_index_void;
    skip_sort_order= 0;
    need_tmp= 0;
    hidden_group_field_count= 0; /*safety*/
    error= 0;
    return_tab= 0;
    ref_ptrs.reset();
    items0.reset();
    items1.reset();
    items2.reset();
    items3.reset();
    zero_result_cause= 0;
    optimized= child_subquery_can_materialize= false;
    executed= false;
    cond_equal= 0;
    group_optimized_away= 0;

    all_fields= fields_arg;
    if (&fields_list != &fields_arg)      /* Avoid valgrind-warning */
      fields_list= fields_arg;
    keyuse_array.clear();
<<<<<<< HEAD
    tmp_table_param.init();
=======
    tmp_table_param= Temp_table_param();
>>>>>>> a9800d0d
    tmp_table_param.end_write_records= HA_POS_ERROR;
    rollup.state= ROLLUP::STATE_NONE;

    no_const_tables= FALSE;
    /* can help debugging (makes smaller test cases): */
    DBUG_EXECUTE_IF("no_const_tables",no_const_tables= TRUE;);
    first_select= sub_select;
    set_group_rpa= false;
    group_sent= 0;
    plan_state= NO_PLAN;
    sort_cost= 0.0;
  }

  /// True if plan is const, ie it will return zero or one rows.
  bool plan_is_const() const { return const_tables == primary_tables; }

  /**
    True if plan contains one non-const primary table (ie not including
    tables taking part in semi-join materialization).
  */
  bool plan_is_single_table() { return primary_tables - const_tables == 1; }

  int optimize();
  void reset();
  void exec();
  bool prepare_result();
  bool destroy();
  void restore_tmp();
  bool alloc_func_list();
  bool make_sum_func_list(List<Item> &all_fields,
                          List<Item> &send_fields,
                          bool before_group_by, bool recompute= FALSE);

  /// Initialzes a slice, see comments for ref_ptrs above.
  Ref_ptr_array ref_ptr_array_slice(size_t slice_num)
  {
    size_t slice_sz= select_lex->ref_pointer_array.size() / 5U;
    DBUG_ASSERT(select_lex->ref_pointer_array.size() % 5 == 0);
    DBUG_ASSERT(slice_num < 5U);
    return Ref_ptr_array(&select_lex->ref_pointer_array[slice_num * slice_sz],
                         slice_sz);
  }

  /**
     Overwrites one slice with the contents of another slice.
     In the normal case, dst and src have the same size().
     However: the rollup slices may have smaller size than slice_sz.
   */
  void copy_ref_ptr_array(Ref_ptr_array dst_arr, Ref_ptr_array src_arr)
  {
    DBUG_ASSERT(dst_arr.size() >= src_arr.size());
    void *dest= dst_arr.array();
    const void *src= src_arr.array();
    memcpy(dest, src, src_arr.size() * src_arr.element_size());
  }

  /// Overwrites 'ref_ptrs' and remembers the the source as 'current'.
  void set_items_ref_array(Ref_ptr_array src_arr)
  {
    copy_ref_ptr_array(ref_ptrs, src_arr);
    current_ref_ptrs= src_arr;
  }

  /// Initializes 'items0' and remembers that it is 'current'.
  void init_items_ref_array()
  {
    items0= ref_ptr_array_slice(1);
    copy_ref_ptr_array(items0, ref_ptrs);
    current_ref_ptrs= items0;
  }

  bool rollup_init();
  bool rollup_process_const_fields();
  bool rollup_make_fields(List<Item> &all_fields, List<Item> &fields,
			  Item_sum ***func);
  int rollup_send_data(uint idx);
  int rollup_write_data(uint idx, TABLE *table);
  void remove_subq_pushed_predicates();
  /**
    Release memory and, if possible, the open tables held by this execution
    plan (and nested plans). It's used to release some tables before
    the end of execution in order to increase concurrency and reduce
    memory consumption.
  */
  void join_free();
  /** Cleanup this JOIN, possibly for reuse */
  void cleanup(bool full);
  void clear();
  bool save_join_tab();
  void restore_join_tab();
  bool init_save_join_tab();
  /**
    Return whether the caller should send a row even if the join 
    produced no rows if:
     - there is an aggregate function (sum_func_count!=0), and
     - the query is not grouped, and
     - a possible HAVING clause evaluates to TRUE.

    @note: if there is a having clause, it must be evaluated before
    returning the row.
  */
  bool send_row_on_empty_set() const
  {
    return (do_send_rows && tmp_table_param.sum_func_count != 0 &&
	    group_list == NULL && !group_optimized_away &&
            select_lex->having_value != Item::COND_FALSE);
  }
  bool change_result(select_result *new_result, select_result *old_result);
  bool cache_const_exprs();
  bool generate_derived_keys();
  void drop_unused_derived_keys();
  bool get_best_combination();
  bool update_equalities_for_sjm();
  bool add_sorting_to_table(JOIN_TAB *tab, ORDER_with_src *order);
  bool decide_subquery_strategy();
  void refine_best_rowcount();
<<<<<<< HEAD
=======
  void mark_const_table(JOIN_TAB *table, Key_use *key);
>>>>>>> a9800d0d
  /// State of execution plan. Currently used only for EXPLAIN
  enum enum_plan_state
  {
    NO_PLAN,      ///< No plan is ready yet
    ZERO_RESULT,  ///< Zero result cause is set
    NO_TABLES,    ///< Plan has no tables
    PLAN_READY    ///< Plan is ready
  };
  /// See enum_plan_state
  enum_plan_state get_plan_state() const { return plan_state; }
  bool is_executed() const { return executed; }
<<<<<<< HEAD
=======

  /**
    Retrieve the cost model object to be used for this join.

    @return Cost model object for the join
  */

  const Cost_model_server* cost_model() const
  {
    DBUG_ASSERT(thd != NULL);
    return thd->cost_model();
  }
>>>>>>> a9800d0d

private:
  bool executed;                          ///< Set by exec(), reset by reset()

  /// Final execution plan state. Currently used only for EXPLAIN
  enum_plan_state plan_state;
  /**
    Send current query result set to the client. To be called from JOIN::execute

    @note       Explain skips this call during JOIN::execute() execution
  */
  void send_data();
  
  /**
    Create a temporary table to be used for processing DISTINCT/ORDER
    BY/GROUP BY.

    @note Will modify JOIN object wrt sort/group attributes

    @param tab              the JOIN_TAB object to attach created table to
    @param tmp_table_fields List of items that will be used to define
                            column types of the table.
    @param tmp_table_group  Group key to use for temporary table, NULL if none.
    @param save_sum_fields  If true, do not replace Item_sum items in 
                            @c tmp_fields list with Item_field items referring 
                            to fields in temporary table.

    @returns false on success, true on failure
  */
  bool create_intermediate_table(JOIN_TAB *tab, List<Item> *tmp_table_fields,
                                 ORDER_with_src &tmp_table_group,
                                 bool save_sum_fields);
  /**
    Create the first temporary table to be used for processing DISTINCT/ORDER
    BY/GROUP BY.
  */
  bool create_first_intermediate_table();
  /**
    Optimize distinct when used on a subset of the tables.

    E.g.,: SELECT DISTINCT t1.a FROM t1,t2 WHERE t1.b=t2.b
    In this case we can stop scanning t2 when we have found one t1.a
  */
  void optimize_distinct();

  /** 
      Optimize FTS queries where JT_FT access has been selected.

      The following optimization is may be applied:
      1. Skip filesort if FTS result is ordered
      2. Skip accessing table rows if FTS result contains necessary information
      Also verifize that LIMIT optimization was sound.

      @note Optimizations are restricted to single table queries, and the table
            engine needs to support the extended FTS API.
   */
  void optimize_fts_query();


  /**
     Optimize FTS queries with ORDER BY/LIMIT, but no WHERE clause.
   */
  void optimize_fts_limit_query();

  /**
     Replace all Item_field objects with the given field name with the
     given item in all parts of the query.

     @todo So far this function only handles SELECT list and WHERE clause,
           For more general use, ON clause, ORDER BY list, GROUP BY list and
	   HAVING clause also needs to be handled.

     @param field_name Name of the field to search for
     @param new_item Replacement item
  */
  void replace_item_field(const char* field_name, Item* new_item);

#ifdef WITH_PARTITION_STORAGE_ENGINE
  bool prune_table_partitions();
#endif
public:
  /**
    TRUE if the query contains an aggregate function but has no GROUP
    BY clause. 
  */
  bool implicit_grouping; 
private:
  void set_prefix_tables();
  void cleanup_item_list(List<Item> &items) const;
  void set_semijoin_embedding();
  bool make_join_plan();
  bool init_planner_arrays();
  bool propagate_dependencies();
  bool extract_const_tables();
  bool extract_func_dependent_tables();
  void update_sargable_from_const(SARGABLE_PARAM *sargables);
  bool estimate_rowcount();
  void optimize_keyuse();
  void set_semijoin_info();
  /**
   An utility function - apply heuristics and optimize access methods to tables.
   @note Side effect - this function could set 'Impossible WHERE' zero
   result.
  */
  void adjust_access_methods();
  void update_depend_map();
  void update_depend_map(ORDER *order);
  /**
    Fill in outer join related info for the execution plan structure.

      For each outer join operation left after simplification of the
      original query the function set up the following pointers in the linear
      structure join->join_tab representing the selected execution plan.
      The first inner table t0 for the operation is set to refer to the last
      inner table tk through the field t0->last_inner.
      Any inner table ti for the operation are set to refer to the first
      inner table ti->first_inner.
      The first inner table t0 for the operation is set to refer to the
      first inner table of the embedding outer join operation, if there is any,
      through the field t0->first_upper.
      The on expression for the outer join operation is attached to the
      corresponding first inner table through the field t0->on_expr_ref.
      Here ti are structures of the JOIN_TAB type.

    EXAMPLE. For the query: 
    @code
          SELECT * FROM t1
                        LEFT JOIN
                        (t2, t3 LEFT JOIN t4 ON t3.a=t4.a)
                        ON (t1.a=t2.a AND t1.b=t3.b)
            WHERE t1.c > 5,
    @endcode

      given the execution plan with the table order t1,t2,t3,t4
      is selected, the following references will be set;
      t4->last_inner=[t4], t4->first_inner=[t4], t4->first_upper=[t2]
      t2->last_inner=[t4], t2->first_inner=t3->first_inner=[t2],
      on expression (t1.a=t2.a AND t1.b=t3.b) will be attached to 
      *t2->on_expr_ref, while t3.a=t4.a will be attached to *t4->on_expr_ref.

    @note
      The function assumes that the simplification procedure has been
      already applied to the join query (see simplify_joins).
      This function can be called only after the execution plan
      has been chosen.
  */
  void make_outerjoin_info();

  /**
    Initialize ref access for all tables that use it.

    @return False if success, True if error

    @note We cannot setup fields used for ref access before we have sorted
          the items within multiple equalities according to the final order of
          the tables involved in the join operation. Currently, this occurs in
          @see substitute_for_best_equal_field().
  */
  bool init_ref_access();
  bool setup_materialized_table(JOIN_TAB *tab, uint tableno,
                                const POSITION *inner_pos,
                                POSITION *sjm_pos);
  bool make_tmp_tables_info();
  void set_plan_state(enum_plan_state plan_state_arg);
  bool compare_costs_of_subquery_strategies(
         Item_exists_subselect::enum_exec_method *method);
<<<<<<< HEAD
=======
  ORDER *remove_const(ORDER *first_order, Item *cond,
                      bool change_list, bool *simple_order,
                      const char *clause_type);
>>>>>>> a9800d0d
  /**
    Recount temp table field types recursively.
  */
  void recount_field_types();
<<<<<<< HEAD
};

/// RAII class to ease the call of LEX::mark_broken() if error.
class Prepare_error_tracker
{
public:
  Prepare_error_tracker(THD *thd_arg) : thd(thd_arg) {}
  ~Prepare_error_tracker()
  {
    if (unlikely(thd->is_error()))
      thd->lex->mark_broken();
  }
private:
  THD *const thd;
};

=======

  /**
    Check whether this is a subquery that can be evaluated by index look-ups.
    If so, change subquery engine to subselect_indexsubquery_engine.

    @retval  1   engine was changed
    @retval  0   engine wasn't changed
    @retval -1   OOM
  */
  int replace_index_subquery();

  /**
    Optimize DISTINCT, GROUP BY, ORDER BY clauses

    @retval false ok
    @retval true  an error occured
  */
  bool optimize_distinct_group_order();

  /**
    Test if an index could be used to replace filesort for ORDER BY/GROUP BY

    @details
      Investigate whether we may use an ordered index as part of either
      DISTINCT, GROUP BY or ORDER BY execution. An ordered index may be
      used for only the first of any of these terms to be executed. This
      is reflected in the order which we check for test_if_skip_sort_order()
      below. However we do not check for DISTINCT here, as it would have
      been transformed to a GROUP BY at this stage if it is a candidate for 
      ordered index optimization.
      If a decision was made to use an ordered index, the availability
      if such an access path is stored in 'ordered_index_usage' for later
      use by 'execute' or 'explain'
  */
  void test_skip_sort();
};

/// RAII class to ease the call of LEX::mark_broken() if error.
class Prepare_error_tracker
{
public:
  Prepare_error_tracker(THD *thd_arg) : thd(thd_arg) {}
  ~Prepare_error_tracker()
  {
    if (unlikely(thd->is_error()))
      thd->lex->mark_broken();
  }
private:
  THD *const thd;
};

>>>>>>> a9800d0d
bool uses_index_fields_only(Item *item, TABLE *tbl, uint keyno, 
                            bool other_tbls_ok);
Item *remove_eq_conds(THD *thd, Item *cond, Item::cond_result *cond_value);
Item *optimize_cond(THD *thd, Item *conds, COND_EQUAL **cond_equal,
                    List<TABLE_LIST> *join_list,
                    bool build_equalities, Item::cond_result *cond_value);
Item* substitute_for_best_equal_field(Item *cond,
                                      COND_EQUAL *cond_equal,
                                      void *table_join_idx);
Item *build_equal_items(THD *thd, Item *cond,
                        COND_EQUAL *inherited, bool do_inherit,
                        List<TABLE_LIST> *join_list,
                        COND_EQUAL **cond_equal_ref);
bool is_indexed_agg_distinct(JOIN *join, List<Item_field> *out_args);
Key_use_array *create_keyuse_for_table(THD *thd, TABLE *table, uint keyparts,
                                       Item_field **fields,
                                       List<Item> outer_exprs);
Item_equal *find_item_equal(COND_EQUAL *cond_equal, Field *field,
                            bool *inherited_fl);
Item_field *get_best_field(Item_field *item_field, COND_EQUAL *cond_equal);
Item *
make_cond_for_table(Item *cond, table_map tables, table_map used_table,
                    bool exclude_expensive_cond);

/**
   Returns true if arguments are a temporal Field having no date,
   part and a temporal expression having a date part.
   @param  f  Field
   @param  v  Expression
 */
inline bool field_time_cmp_date(const Field *f, const Item *v)
{
  return f->is_temporal() && !f->is_temporal_with_date() &&
    v->is_temporal_with_date();
}

#endif /* SQL_OPTIMIZER_INCLUDED */<|MERGE_RESOLUTION|>--- conflicted
+++ resolved
@@ -55,27 +55,16 @@
 public:
   /**
     Optimal query execution plan. Initialized with a tentative plan in
-<<<<<<< HEAD
-    make_join_statistics() and later replaced with the optimal plan in
-=======
     JOIN::make_join_plan() and later replaced with the optimal plan in
->>>>>>> a9800d0d
     get_best_combination().
   */
   JOIN_TAB *join_tab;
 
   /**
     Array of plan operators representing the current (partial) best
-<<<<<<< HEAD
-    plan. The array is stack-allocated in make_join_statistics() as
-    stat_vector[MAX_TABLES + 1] and is thus valid only inside
-    make_join_statistics(). Initially (*best_ref[i]) ==
-    join_tab[i]. The optimizer reorders best_ref.
-=======
     plan. The array is allocated in JOIN::make_join_plan() and is valid only
     inside this function. Initially (*best_ref[i]) == join_tab[i].
     The optimizer reorders best_ref.
->>>>>>> a9800d0d
   */
   JOIN_TAB **best_ref;
   JOIN_TAB **map2table;    ///< mapping between table indexes and JOIN_TABs
@@ -251,11 +240,7 @@
   bool need_tmp;
   int hidden_group_field_count;
 
-<<<<<<< HEAD
-  // Used and updated by make_join_statistics and optimize_keyuse
-=======
   // Used and updated by JOIN::make_join_plan() and optimize_keyuse()
->>>>>>> a9800d0d
   Key_use_array keyuse_array;
 
   List<Item> all_fields; ///< to store all expressions used in query
@@ -455,12 +440,7 @@
   JOIN(THD *thd_arg, List<Item> &fields_arg, ulonglong select_options_arg,
        select_result *result_arg)
     : keyuse_array(thd_arg->mem_root),
-<<<<<<< HEAD
-      fields_list(fields_arg),
-      sj_subselects(thd_arg->mem_root)
-=======
       fields_list(fields_arg)
->>>>>>> a9800d0d
   {
     init(thd_arg, fields_arg, select_options_arg, result_arg);
   }
@@ -521,11 +501,7 @@
     if (&fields_list != &fields_arg)      /* Avoid valgrind-warning */
       fields_list= fields_arg;
     keyuse_array.clear();
-<<<<<<< HEAD
-    tmp_table_param.init();
-=======
     tmp_table_param= Temp_table_param();
->>>>>>> a9800d0d
     tmp_table_param.end_write_records= HA_POS_ERROR;
     rollup.state= ROLLUP::STATE_NONE;
 
@@ -642,10 +618,7 @@
   bool add_sorting_to_table(JOIN_TAB *tab, ORDER_with_src *order);
   bool decide_subquery_strategy();
   void refine_best_rowcount();
-<<<<<<< HEAD
-=======
   void mark_const_table(JOIN_TAB *table, Key_use *key);
->>>>>>> a9800d0d
   /// State of execution plan. Currently used only for EXPLAIN
   enum enum_plan_state
   {
@@ -657,8 +630,6 @@
   /// See enum_plan_state
   enum_plan_state get_plan_state() const { return plan_state; }
   bool is_executed() const { return executed; }
-<<<<<<< HEAD
-=======
 
   /**
     Retrieve the cost model object to be used for this join.
@@ -671,7 +642,6 @@
     DBUG_ASSERT(thd != NULL);
     return thd->cost_model();
   }
->>>>>>> a9800d0d
 
 private:
   bool executed;                          ///< Set by exec(), reset by reset()
@@ -838,34 +808,13 @@
   void set_plan_state(enum_plan_state plan_state_arg);
   bool compare_costs_of_subquery_strategies(
          Item_exists_subselect::enum_exec_method *method);
-<<<<<<< HEAD
-=======
   ORDER *remove_const(ORDER *first_order, Item *cond,
                       bool change_list, bool *simple_order,
                       const char *clause_type);
->>>>>>> a9800d0d
   /**
     Recount temp table field types recursively.
   */
   void recount_field_types();
-<<<<<<< HEAD
-};
-
-/// RAII class to ease the call of LEX::mark_broken() if error.
-class Prepare_error_tracker
-{
-public:
-  Prepare_error_tracker(THD *thd_arg) : thd(thd_arg) {}
-  ~Prepare_error_tracker()
-  {
-    if (unlikely(thd->is_error()))
-      thd->lex->mark_broken();
-  }
-private:
-  THD *const thd;
-};
-
-=======
 
   /**
     Check whether this is a subquery that can be evaluated by index look-ups.
@@ -917,7 +866,6 @@
   THD *const thd;
 };
 
->>>>>>> a9800d0d
 bool uses_index_fields_only(Item *item, TABLE *tbl, uint keyno, 
                             bool other_tbls_ok);
 Item *remove_eq_conds(THD *thd, Item *cond, Item::cond_result *cond_value);
