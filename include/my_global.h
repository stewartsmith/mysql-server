--- conflicted
+++ resolved
@@ -480,23 +480,15 @@
 #include <assert.h>
 
 /* an assert that works at compile-time. only for constant expression */
-<<<<<<< HEAD
-#if (_MSC_VER >=1400)
-#define compile_time_assert(X)  do { C_ASSERT(X); } while(0)
-#elif defined (___GNUC__)
-=======
 #ifdef _some_old_compiler_that_does_not_understand_the_construct_below_
 #define compile_time_assert(X)  do { } while(0)
 #else
->>>>>>> 06f80657
 #define compile_time_assert(X)                                  \
   do                                                            \
   {                                                             \
     char compile_time_assert[(X) ? 1 : -1]                      \
                              __attribute__ ((unused));          \
   } while(0)
-#else
-#define compile_time_assert(X)  do { } while(0)
 #endif
 
 /* Go around some bugs in different OS and compilers */
