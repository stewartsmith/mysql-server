/* Copyright (C) 2000 MySQL AB

   This program is free software; you can redistribute it and/or modify
   it under the terms of the GNU General Public License as published by
   the Free Software Foundation; version 2 of the License.

   This program is distributed in the hope that it will be useful,
   but WITHOUT ANY WARRANTY; without even the implied warranty of
   MERCHANTABILITY or FITNESS FOR A PARTICULAR PURPOSE.  See the
   GNU General Public License for more details.

   You should have received a copy of the GNU General Public License
   along with this program; if not, write to the Free Software
   Foundation, Inc., 59 Temple Place, Suite 330, Boston, MA  02111-1307  USA */

/*
  Note that we can't have assertion on file descriptors;  The reason for
  this is that during mysql shutdown, another thread can close a file
  we are working on.  In this case we should just return read errors from
  the file descriptior.
*/

#include "vio_priv.h"

int vio_errno(Vio *vio __attribute__((unused)))
{
  return socket_errno;		/* On Win32 this mapped to WSAGetLastError() */
}


size_t vio_read(Vio * vio, uchar* buf, size_t size)
{
  size_t r;
  DBUG_ENTER("vio_read");
  DBUG_PRINT("enter", ("sd: %d  buf: %p  size: %u", vio->sd, buf,
                       (uint) size));

  /* Ensure nobody uses vio_read_buff and vio_read simultaneously */
  DBUG_ASSERT(vio->read_end == vio->read_pos);
#ifdef __WIN__
  r = recv(vio->sd, buf, size,0);
#else
  errno=0;					/* For linux */
  r = read(vio->sd, buf, size);
#endif /* __WIN__ */
#ifndef DBUG_OFF
  if (r == (size_t) -1)
  {
    DBUG_PRINT("vio_error", ("Got error %d during read",errno));
  }
#endif /* DBUG_OFF */
  DBUG_PRINT("exit", ("%ld", (long) r));
  DBUG_RETURN(r);
}


/*
  Buffered read: if average read size is small it may
  reduce number of syscalls.
*/

size_t vio_read_buff(Vio *vio, uchar* buf, size_t size)
{
  size_t rc;
#define VIO_UNBUFFERED_READ_MIN_SIZE 2048
  DBUG_ENTER("vio_read_buff");
  DBUG_PRINT("enter", ("sd: %d  buf: %p  size: %u", vio->sd, buf,
                       (uint) size));

  if (vio->read_pos < vio->read_end)
  {
    rc= min((size_t) (vio->read_end - vio->read_pos), size);
    memcpy(buf, vio->read_pos, rc);
    vio->read_pos+= rc;
    /*
      Do not try to read from the socket now even if rc < size:
      vio_read can return -1 due to an error or non-blocking mode, and
      the safest way to handle it is to move to a separate branch.
    */
  }
  else if (size < VIO_UNBUFFERED_READ_MIN_SIZE)
  {
    rc= vio_read(vio, (uchar*) vio->read_buffer, VIO_READ_BUFFER_SIZE);
    if (rc != 0 && rc != (size_t) -1)
    {
      if (rc > size)
      {
        vio->read_pos= vio->read_buffer + size;
        vio->read_end= vio->read_buffer + rc;
        rc= size;
      }
      memcpy(buf, vio->read_buffer, rc);
    }
  }
  else
    rc= vio_read(vio, buf, size);
  DBUG_RETURN(rc);
#undef VIO_UNBUFFERED_READ_MIN_SIZE
}


size_t vio_write(Vio * vio, const uchar* buf, size_t size)
{
  size_t r;
  DBUG_ENTER("vio_write");
  DBUG_PRINT("enter", ("sd: %d  buf: %p  size: %u", vio->sd, buf,
                       (uint) size));
#ifdef __WIN__
  r = send(vio->sd, buf, size,0);
#else
  r = write(vio->sd, buf, size);
#endif /* __WIN__ */
#ifndef DBUG_OFF
  if (r == (size_t) -1)
  {
    DBUG_PRINT("vio_error", ("Got error on write: %d",socket_errno));
  }
#endif /* DBUG_OFF */
  DBUG_PRINT("exit", ("%u", (uint) r));
  DBUG_RETURN(r);
}

int vio_blocking(Vio * vio __attribute__((unused)), my_bool set_blocking_mode,
		 my_bool *old_mode)
{
  int r=0;
  DBUG_ENTER("vio_blocking");

  *old_mode= test(!(vio->fcntl_mode & O_NONBLOCK));
  DBUG_PRINT("enter", ("set_blocking_mode: %d  old_mode: %d",
		       (int) set_blocking_mode, (int) *old_mode));

#if !defined(__WIN__)
#if !defined(NO_FCNTL_NONBLOCK)
  if (vio->sd >= 0)
  {
    int old_fcntl=vio->fcntl_mode;
    if (set_blocking_mode)
      vio->fcntl_mode &= ~O_NONBLOCK; /* clear bit */
    else
      vio->fcntl_mode |= O_NONBLOCK; /* set bit */
    if (old_fcntl != vio->fcntl_mode)
    {
      r= fcntl(vio->sd, F_SETFL, vio->fcntl_mode);
      if (r == -1)
      {
        DBUG_PRINT("info", ("fcntl failed, errno %d", errno));
        vio->fcntl_mode= old_fcntl;
      }
    }
  }
#else
  r= set_blocking_mode ? 0 : 1;
#endif /* !defined(NO_FCNTL_NONBLOCK) */
#else /* !defined(__WIN__) */
  if (vio->type != VIO_TYPE_NAMEDPIPE && vio->type != VIO_TYPE_SHARED_MEMORY)
  { 
    ulong arg;
    int old_fcntl=vio->fcntl_mode;
    if (set_blocking_mode)
    {
      arg = 0;
      vio->fcntl_mode &= ~O_NONBLOCK; /* clear bit */
    }
    else
    {
      arg = 1;
      vio->fcntl_mode |= O_NONBLOCK; /* set bit */
    }
    if (old_fcntl != vio->fcntl_mode)
      r = ioctlsocket(vio->sd,FIONBIO,(void*) &arg);
  }
  else
    r=  test(!(vio->fcntl_mode & O_NONBLOCK)) != set_blocking_mode;
#endif /* !defined(__WIN__) */
  DBUG_PRINT("exit", ("%d", r));
  DBUG_RETURN(r);
}

my_bool
vio_is_blocking(Vio * vio)
{
  my_bool r;
  DBUG_ENTER("vio_is_blocking");
  r = !(vio->fcntl_mode & O_NONBLOCK);
  DBUG_PRINT("exit", ("%d", (int) r));
  DBUG_RETURN(r);
}


int vio_fastsend(Vio * vio __attribute__((unused)))
{
  int r=0;
  DBUG_ENTER("vio_fastsend");

#if defined(IPTOS_THROUGHPUT)
  {
    int tos = IPTOS_THROUGHPUT;
    r= setsockopt(vio->sd, IPPROTO_IP, IP_TOS, (void *) &tos, sizeof(tos));
  }
#endif                                    /* IPTOS_THROUGHPUT */
  if (!r)
  {
#ifdef __WIN__
    BOOL nodelay= 1;
#else
    int nodelay = 1;
#endif

    r= setsockopt(vio->sd, IPPROTO_TCP, TCP_NODELAY,
                  IF_WIN(const char*, void*) &nodelay,
                  sizeof(nodelay));

  }
  if (r)
  {
    DBUG_PRINT("warning", ("Couldn't set socket option for fast send"));
    r= -1;
  }
  DBUG_PRINT("exit", ("%d", r));
  DBUG_RETURN(r);
}

int vio_keepalive(Vio* vio, my_bool set_keep_alive)
{
  int r=0;
  uint opt = 0;
  DBUG_ENTER("vio_keepalive");
  DBUG_PRINT("enter", ("sd: %d  set_keep_alive: %d", vio->sd, (int)
		       set_keep_alive));
  if (vio->type != VIO_TYPE_NAMEDPIPE)
  {
    if (set_keep_alive)
      opt = 1;
    r = setsockopt(vio->sd, SOL_SOCKET, SO_KEEPALIVE, (char *) &opt,
		   sizeof(opt));
  }
  DBUG_RETURN(r);
}


my_bool
vio_should_retry(Vio * vio __attribute__((unused)))
{
  int en = socket_errno;
  return (en == SOCKET_EAGAIN || en == SOCKET_EINTR ||
	  en == SOCKET_EWOULDBLOCK);
}


my_bool
vio_was_interrupted(Vio *vio __attribute__((unused)))
{
  int en= socket_errno;
  return (en == SOCKET_EAGAIN || en == SOCKET_EINTR ||
	  en == SOCKET_EWOULDBLOCK || en == SOCKET_ETIMEDOUT);
}


int vio_close(Vio * vio)
{
  int r=0;
  DBUG_ENTER("vio_close");
#ifdef _WIN32
  if (vio->type == VIO_TYPE_NAMEDPIPE)
  {
#ifdef MYSQL_SERVER
    CancelIo(vio->hPipe);
    DisconnectNamedPipe(vio->hPipe);
#endif
    r=CloseHandle(vio->hPipe);
  }
  else
#endif /* _WIN32 */
 if (vio->type != VIO_CLOSED)
  {
    DBUG_ASSERT(vio->sd >= 0);
    if (shutdown(vio->sd, SHUT_RDWR))
      r= -1;
    if (closesocket(vio->sd))
      r= -1;
  }
  if (r)
  {
    DBUG_PRINT("vio_error", ("close() failed, error: %d",socket_errno));
    /* FIXME: error handling (not critical for MySQL) */
  }
  vio->type= VIO_CLOSED;
  vio->sd=   -1;
  DBUG_RETURN(r);
}


const char *vio_description(Vio * vio)
{
  return vio->desc;
}

enum enum_vio_type vio_type(Vio* vio)
{
  return vio->type;
}

my_socket vio_fd(Vio* vio)
{
  return vio->sd;
}

my_bool vio_peer_addr(Vio *vio, char *buf, uint16 *port, size_t buflen)
{
  DBUG_ENTER("vio_peer_addr");
  DBUG_PRINT("enter", ("sd: %d", vio->sd));

  if (vio->localhost)
  {
    strmov(buf, "127.0.0.1");
    *port= 0;
  }
  else
  {
    int error;
    char port_buf[NI_MAXSERV];
    size_socket addrLen = sizeof(vio->remote);
    if (getpeername(vio->sd, (struct sockaddr *) (&vio->remote),
                    &addrLen) != 0)
    {
      DBUG_PRINT("exit", ("getpeername gave error: %d", socket_errno));
      DBUG_RETURN(1);
    }
    vio->addrLen= (int)addrLen;

    if ((error= getnameinfo((struct sockaddr *)(&vio->remote), 
                            addrLen,
                            buf, buflen,
                            port_buf, NI_MAXSERV, NI_NUMERICHOST|NI_NUMERICSERV)))
    {
      DBUG_PRINT("exit", ("getnameinfo gave error: %s", 
                          gai_strerror(error)));
      DBUG_RETURN(1);
    }
<<<<<<< HEAD

    *port= (uint16)strtol(port_buf, (char **)NULL, 10);

=======

    *port= (uint16)strtol(port_buf, (char **)NULL, 10);

>>>>>>> 3c402ed6
    /*
      A lot of users do not have IPv6 loopback resolving to localhost
      correctly setup. Should this exist? No. If we do not do it though
      we will be getting a lot of support questions from users who
      have bad setups. This code should be removed by say... 2012.
        -Brian
    */
    if (!memcmp(buf, "::ffff:127.0.0.1", sizeof("::ffff:127.0.0.1")))
      strmov(buf, "127.0.0.1");
  }
  DBUG_PRINT("exit", ("addr: %s", buf));
  DBUG_RETURN(0);
}


/* Return 0 if there is data to be read */

my_bool vio_poll_read(Vio *vio,uint timeout)
{
#ifdef __WIN__
  int res;
  my_socket fd= vio->sd;
  fd_set readfds, errorfds;
  struct timeval tm;
  DBUG_ENTER("vio_poll");
  tm.tv_sec= timeout;
  tm.tv_usec= 0;
  FD_ZERO(&readfds);
  FD_ZERO(&errorfds);
  FD_SET(fd, &readfds);
  FD_SET(fd, &errorfds);
  /* The first argument is ignored on Windows, so a conversion to int is OK */
  if ((res= select((int) fd, &readfds, NULL, &errorfds, &tm) <= 0))
  {
    DBUG_RETURN(res < 0 ? 0 : 1);
  }
  res= FD_ISSET(fd, &readfds) || FD_ISSET(fd, &errorfds);
  DBUG_RETURN(!res);
#elif defined(HAVE_POLL)
  struct pollfd fds;
  int res;
  DBUG_ENTER("vio_poll");
  fds.fd=vio->sd;
  fds.events=POLLIN;
  fds.revents=0;
  if ((res=poll(&fds,1,(int) timeout*1000)) <= 0)
  {
    DBUG_RETURN(res < 0 ? 0 : 1);		/* Don't return 1 on errors */
  }
  DBUG_RETURN(fds.revents & (POLLIN | POLLERR | POLLHUP) ? 0 : 1);
#else
  return 0;
#endif
}


my_bool vio_peek_read(Vio *vio, uint *bytes)
{
#ifdef __WIN__
  int len;
  if (ioctlsocket(vio->sd, FIONREAD, &len))
    return TRUE;
  *bytes= len;
  return FALSE;
#elif FIONREAD_IN_SYS_IOCTL
  int len;
  if (ioctl(vio->sd, FIONREAD, &len) < 0)
    return TRUE;
  *bytes= len;
  return FALSE;
#else
  char buf[1024];
  ssize_t res= recv(vio->sd, &buf, sizeof(buf), MSG_PEEK);
  if (res < 0)
    return TRUE;
  *bytes= res;
  return FALSE;
#endif
}

void vio_timeout(Vio *vio, uint which, uint timeout)
{
#if defined(SO_SNDTIMEO) && defined(SO_RCVTIMEO)
  int r;
  DBUG_ENTER("vio_timeout");

  {
#ifdef __WIN__
  /* Windows expects time in milliseconds as int */
  int wait_timeout= (int) timeout * 1000;
#else
  /* POSIX specifies time as struct timeval. */
  struct timeval wait_timeout;
  wait_timeout.tv_sec= timeout;
  wait_timeout.tv_usec= 0;
#endif

  r= setsockopt(vio->sd, SOL_SOCKET, which ? SO_SNDTIMEO : SO_RCVTIMEO,
                IF_WIN(const char*, const void*)&wait_timeout,
                sizeof(wait_timeout));

  }

#ifndef DBUG_OFF
  if (r != 0)
    DBUG_PRINT("error", ("setsockopt failed: %d, errno: %d", r, socket_errno));
#endif

  DBUG_VOID_RETURN;
#else
/*
  Platforms not suporting setting of socket timeout should either use
  thr_alarm or just run without read/write timeout(s)
*/
#endif
}


#ifdef __WIN__
size_t vio_read_pipe(Vio * vio, uchar* buf, size_t size)
{
  DWORD length;
  DBUG_ENTER("vio_read_pipe");
  DBUG_PRINT("enter", ("sd: %d  buf: %p  size: %u", vio->sd, buf,
                       (uint) size));

  if (!ReadFile(vio->hPipe, buf, size, &length, NULL))
    DBUG_RETURN(-1);

  DBUG_PRINT("exit", ("%d", length));
  DBUG_RETURN((size_t) length);
}


size_t vio_write_pipe(Vio * vio, const uchar* buf, size_t size)
{
  DWORD length;
  DBUG_ENTER("vio_write_pipe");
  DBUG_PRINT("enter", ("sd: %d  buf: %p  size: %u", vio->sd, buf,
                       (uint) size));

  if (!WriteFile(vio->hPipe, (char*) buf, size, &length, NULL))
    DBUG_RETURN(-1);

  DBUG_PRINT("exit", ("%d", length));
  DBUG_RETURN((size_t) length);
}

int vio_close_pipe(Vio * vio)
{
  int r;
  DBUG_ENTER("vio_close_pipe");
#ifdef MYSQL_SERVER
  CancelIo(vio->hPipe);
  DisconnectNamedPipe(vio->hPipe);
#endif
  r=CloseHandle(vio->hPipe);
  if (r)
  {
    DBUG_PRINT("vio_error", ("close() failed, error: %d",GetLastError()));
    /* FIXME: error handling (not critical for MySQL) */
  }
  vio->type= VIO_CLOSED;
  vio->sd=   -1;
  DBUG_RETURN(r);
}


void vio_ignore_timeout(Vio *vio __attribute__((unused)),
			uint which __attribute__((unused)),
			uint timeout __attribute__((unused)))
{
}


#ifdef HAVE_SMEM

size_t vio_read_shared_memory(Vio * vio, uchar* buf, size_t size)
{
  size_t length;
  size_t remain_local;
  char *current_postion;
  DBUG_ENTER("vio_read_shared_memory");
  DBUG_PRINT("enter", ("sd: %d  buf: %p  size: %d", vio->sd, buf,
                       size));

  remain_local = size;
  current_postion=buf;
  do
  {
    if (vio->shared_memory_remain == 0)
    {
      HANDLE events[2];
      events[0]= vio->event_server_wrote;
      events[1]= vio->event_conn_closed;
      /*
        WaitForMultipleObjects can return next values:
         WAIT_OBJECT_0+0 - event from vio->event_server_wrote
         WAIT_OBJECT_0+1 - event from vio->event_conn_closed. We can't read
		           anything
         WAIT_ABANDONED_0 and WAIT_TIMEOUT - fail.  We can't read anything
      */
      if (WaitForMultipleObjects(2, (HANDLE*)&events,FALSE,
                                 vio->net->read_timeout*1000) != WAIT_OBJECT_0)
      {
        DBUG_RETURN(-1);
      };

      vio->shared_memory_pos = vio->handle_map;
      vio->shared_memory_remain = uint4korr((ulong*)vio->shared_memory_pos);
      vio->shared_memory_pos+=4;
    }

    length = size;

    if (vio->shared_memory_remain < length)
       length = vio->shared_memory_remain;
    if (length > remain_local)
       length = remain_local;

    memcpy(current_postion,vio->shared_memory_pos,length);

    vio->shared_memory_remain-=length;
    vio->shared_memory_pos+=length;
    current_postion+=length;
    remain_local-=length;

    if (!vio->shared_memory_remain)
    {
      if (!SetEvent(vio->event_client_read))
        DBUG_RETURN(-1);
    }
  } while (remain_local);
  length = size;

  DBUG_PRINT("exit", ("%lu", (ulong) length));
  DBUG_RETURN(length);
}


size_t vio_write_shared_memory(Vio * vio, const uchar* buf, size_t size)
{
  size_t length, remain, sz;
  HANDLE pos;
  const uchar *current_postion;
  DBUG_ENTER("vio_write_shared_memory");
  DBUG_PRINT("enter", ("sd: %d  buf: %p  size: %d", vio->sd, buf,
                       size));

  remain = size;
  current_postion = buf;
  while (remain != 0)
  {
    if (WaitForSingleObject(vio->event_server_read,
                            vio->net->write_timeout*1000) !=
        WAIT_OBJECT_0)
    {
      DBUG_RETURN((size_t) -1);
    }

    sz= (remain > shared_memory_buffer_length ? shared_memory_buffer_length :
         remain);

    int4store(vio->handle_map,sz);
    pos = vio->handle_map + 4;
    memcpy(pos,current_postion,sz);
    remain-=sz;
    current_postion+=sz;
    if (!SetEvent(vio->event_client_wrote))
      DBUG_RETURN((size_t) -1);
  }
  length = size;

  DBUG_PRINT("exit", ("%lu", (ulong) length));
  DBUG_RETURN(length);
}


/**
 Close shared memory and DBUG_PRINT any errors that happen on closing.
 @return Zero if all closing functions succeed, and nonzero otherwise.
*/
int vio_close_shared_memory(Vio * vio)
{
  int error_count= 0;
  DBUG_ENTER("vio_close_shared_memory");
  if (vio->type != VIO_CLOSED)
  {
    /*
      Set event_conn_closed for notification of both client and server that
      connection is closed
    */
    SetEvent(vio->event_conn_closed);
    /*
      Close all handlers. UnmapViewOfFile and CloseHandle return non-zero
      result if they are success.
    */
    if (UnmapViewOfFile(vio->handle_map) == 0) 
    {
      error_count++;
      DBUG_PRINT("vio_error", ("UnmapViewOfFile() failed"));
    }
    if (CloseHandle(vio->event_server_wrote) == 0)
    {
      error_count++;
      DBUG_PRINT("vio_error", ("CloseHandle(vio->esw) failed"));
    }
    if (CloseHandle(vio->event_server_read) == 0)
    {
      error_count++;
      DBUG_PRINT("vio_error", ("CloseHandle(vio->esr) failed"));
    }
    if (CloseHandle(vio->event_client_wrote) == 0)
    {
      error_count++;
      DBUG_PRINT("vio_error", ("CloseHandle(vio->ecw) failed"));
    }
    if (CloseHandle(vio->event_client_read) == 0)
    {
      error_count++;
      DBUG_PRINT("vio_error", ("CloseHandle(vio->ecr) failed"));
    }
    if (CloseHandle(vio->handle_file_map) == 0)
    {
      error_count++;
      DBUG_PRINT("vio_error", ("CloseHandle(vio->hfm) failed"));
    }
    if (CloseHandle(vio->event_conn_closed) == 0)
    {
      error_count++;
      DBUG_PRINT("vio_error", ("CloseHandle(vio->ecc) failed"));
    }
  }
  vio->type= VIO_CLOSED;
  vio->sd=   -1;
  DBUG_RETURN(error_count);
}
#endif /* HAVE_SMEM */
#endif /* __WIN__ */


/**
  Number of bytes in the read buffer.

  @return number of bytes in the read buffer or < 0 if error.
*/

ssize_t vio_pending(Vio *vio)
{
#ifdef HAVE_OPENSSL
  SSL *ssl= (SSL*) vio->ssl_arg;
#endif

  if (vio->read_pos < vio->read_end)
    return vio->read_end - vio->read_pos;

#ifdef HAVE_OPENSSL
  if (ssl)
    return SSL_pending(ssl);
#endif

  return 0;
}<|MERGE_RESOLUTION|>--- conflicted
+++ resolved
@@ -338,15 +338,9 @@
                           gai_strerror(error)));
       DBUG_RETURN(1);
     }
-<<<<<<< HEAD
 
     *port= (uint16)strtol(port_buf, (char **)NULL, 10);
 
-=======
-
-    *port= (uint16)strtol(port_buf, (char **)NULL, 10);
-
->>>>>>> 3c402ed6
     /*
       A lot of users do not have IPv6 loopback resolving to localhost
       correctly setup. Should this exist? No. If we do not do it though
