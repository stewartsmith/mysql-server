# -*- cperl -*-
# Copyright (C) 2004-2006 MySQL AB
# 
# This program is free software; you can redistribute it and/or modify
# it under the terms of the GNU General Public License as published by
# the Free Software Foundation; version 2 of the License.
# 
# This program is distributed in the hope that it will be useful,
# but WITHOUT ANY WARRANTY; without even the implied warranty of
# MERCHANTABILITY or FITNESS FOR A PARTICULAR PURPOSE.  See the
# GNU General Public License for more details.
# 
# You should have received a copy of the GNU General Public License
# along with this program; if not, write to the Free Software
# Foundation, Inc., 51 Franklin St, Fifth Floor, Boston, MA  02110-1301  USA

# This is a library file used by the Perl version of mysql-test-run,
# and is part of the translation of the Bourne shell script with the
# same name.

use strict;
use warnings;

sub mtr_report_test_name($);
sub mtr_report_test_passed($);
sub mtr_report_test_failed($);
sub mtr_report_test_skipped($);
sub mtr_report_test_not_skipped_though_disabled($);

sub mtr_report_stats ($);
sub mtr_print_line ();
sub mtr_print_thick_line ();
sub mtr_print_header ();
sub mtr_report (@);
sub mtr_warning (@);
sub mtr_error (@);
sub mtr_child_error (@);
sub mtr_debug (@);
sub mtr_verbose (@);

my $tot_real_time= 0;



##############################################################################
#
#  
#
##############################################################################

sub mtr_report_test_name ($) {
  my $tinfo= shift;

  _mtr_log("$tinfo->{name}");
  printf "%-30s ", $tinfo->{'name'};
}

sub mtr_report_test_skipped ($) {
  my $tinfo= shift;

  $tinfo->{'result'}= 'MTR_RES_SKIPPED';
  if ( $tinfo->{'disable'} )
  {
    mtr_report("[ disabled ]  $tinfo->{'comment'}");
  }
  elsif ( $tinfo->{'comment'} )
  {
    mtr_report("[ skipped ]   $tinfo->{'comment'}");
  }
  else
  {
    mtr_report("[ skipped ]");
  }
}

sub mtr_report_tests_not_skipped_though_disabled ($) {
  my $tests= shift;

  if ( $::opt_enable_disabled )
  {
    my @disabled_tests= grep {$_->{'dont_skip_though_disabled'}} @$tests;
    if ( @disabled_tests )
    {
      print "\nTest(s) which will be run though they are marked as disabled:\n";
      foreach my $tinfo ( sort {$a->{'name'} cmp $b->{'name'}} @disabled_tests )
      {
        printf "  %-20s : %s\n", $tinfo->{'name'}, $tinfo->{'comment'};
      }
    }
  }
}

sub mtr_report_test_passed ($) {
  my $tinfo= shift;

  my $timer=  "";
  if ( $::opt_timer and -f "$::opt_vardir/log/timer" )
  {
    $timer= mtr_fromfile("$::opt_vardir/log/timer");
    $tot_real_time += ($timer/1000);
    $timer= sprintf "%12s", $timer;
  }
  $tinfo->{'result'}= 'MTR_RES_PASSED';
  mtr_report("[ pass ]   $timer");
}

sub mtr_report_test_failed ($) {
  my $tinfo= shift;

  $tinfo->{'result'}= 'MTR_RES_FAILED';
  if ( defined $tinfo->{'timeout'} )
  {
    mtr_report("[ fail ]  timeout");
    return;
  }
  else
  {
    mtr_report("[ fail ]");
  }

  if ( $tinfo->{'comment'} )
  {
    # The test failure has been detected by mysql-test-run.pl
    # when starting the servers or due to other error, the reason for
    # failing the test is saved in "comment"
    mtr_report("\nERROR: $tinfo->{'comment'}");
  }
  elsif ( -f $::path_timefile )
  {
    # Test failure was detected by test tool and it's report
    # about what failed has been saved to file. Display the report.
    print "\n";
    print mtr_fromfile($::path_timefile); # FIXME print_file() instead
    print "\n";
  }
  else
  {
    # Neither this script or the test tool has recorded info
    # about why the test has failed. Should be debugged.
    mtr_report("\nUnexpected termination, probably when starting mysqld");;
  }
}

sub mtr_report_stats ($) {
  my $tests= shift;

  # ----------------------------------------------------------------------
  # Find out how we where doing
  # ----------------------------------------------------------------------

  my $tot_skiped= 0;
  my $tot_passed= 0;
  my $tot_failed= 0;
  my $tot_tests=  0;
  my $tot_restarts= 0;
  my $found_problems= 0; # Some warnings in the logfiles are errors...

  foreach my $tinfo (@$tests)
  {
    if ( $tinfo->{'result'} eq 'MTR_RES_SKIPPED' )
    {
      $tot_skiped++;
    }
    elsif ( $tinfo->{'result'} eq 'MTR_RES_PASSED' )
    {
      $tot_tests++;
      $tot_passed++;
    }
    elsif ( $tinfo->{'result'} eq 'MTR_RES_FAILED' )
    {
      $tot_tests++;
      $tot_failed++;
    }
    if ( $tinfo->{'restarted'} )
    {
      $tot_restarts++;
    }
  }

  # ----------------------------------------------------------------------
  # Print out a summary report to screen
  # ----------------------------------------------------------------------

  if ( ! $tot_failed )
  {
    print "All $tot_tests tests were successful.\n";
  }
  else
  {
    my $ratio=  $tot_passed * 100 / $tot_tests;
    print "Failed $tot_failed/$tot_tests tests, ";
    printf("%.2f", $ratio);
    print "\% were successful.\n\n";
    print
      "The log files in var/log may give you some hint\n",
      "of what went wrong.\n",
      "If you want to report this error, please read first ",
      "the documentation at\n",
      "http://dev.mysql.com/doc/mysql/en/mysql-test-suite.html\n";
  }
  if (!$::opt_extern)
  {
    print "The servers were restarted $tot_restarts times\n";
  }

  if ( $::opt_timer )
  {
    use English;

    mtr_report("Spent", sprintf("%.3f", $tot_real_time),"of",
	       time - $BASETIME, "seconds executing testcases");
  }

  # ----------------------------------------------------------------------
  # If a debug run, there might be interesting information inside
  # the "var/log/*.err" files. We save this info in "var/log/warnings"
  # ----------------------------------------------------------------------

  if ( ! $::glob_use_running_server )
  {
    # Save and report if there was any fatal warnings/errors in err logs

    my $warnlog= "$::opt_vardir/log/warnings";

    unless ( open(WARN, ">$warnlog") )
    {
      mtr_warning("can't write to the file \"$warnlog\": $!");
    }
    else
    {
      # We report different types of problems in order
      foreach my $pattern ( "^Warning:",
			    "\\[Warning\\]",
			    "\\[ERROR\\]",
			    "^Error:", "^==.* at 0x",
			    "InnoDB: Warning",
			    "^safe_mutex:",
			    "missing DBUG_RETURN",
			    "mysqld: Warning",
			    "allocated at line",
			    "Attempting backtrace", "Assertion .* failed" )
      {
        foreach my $errlog ( sort glob("$::opt_vardir/log/*.err") )
        {
	  my $testname= "";
          unless ( open(ERR, $errlog) )
          {
            mtr_warning("can't read $errlog");
            next;
          }
          my $leak_reports_expected= undef;
          while ( <ERR> )
          {
            # There is a test case that purposely provokes a
            # SAFEMALLOC leak report, even though there is no actual
            # leak. We need to detect this, and ignore the warning in
            # that case.
            if (/Begin safemalloc memory dump:/) {
              $leak_reports_expected= 1;
            } elsif (/End safemalloc memory dump./) {
              $leak_reports_expected= undef;
            }

            # Skip some non fatal warnings from the log files
            if (
		/\"SELECT UNIX_TIMESTAMP\(\)\" failed on master/ or
		/Aborted connection/ or
		/Client requested master to start replication from impossible position/ or
		/Could not find first log file name in binary log/ or
		/Enabling keys got errno/ or
		/Error reading master configuration/ or
		/Error reading packet/ or
		/Event Scheduler/ or
		/Failed to open log/ or
		/Failed to open the existing master info file/ or
		/Forcing shutdown of [0-9]* plugins/ or
		/Got error [0-9]* when reading table/ or
		/Incorrect definition of table/ or
		/Incorrect information in file/ or
		/InnoDB: Warning: we did not need to do crash recovery/ or
		/Invalid \(old\?\) table or database name/ or
		/Lock wait timeout exceeded/ or
		/Log entry on master is longer than max_allowed_packet/ or
                /unknown option '--loose-/ or
                /unknown variable 'loose-/ or
		/You have forced lower_case_table_names to 0 through a command-line option/ or
		/Setting lower_case_table_names=2/ or
		/NDB Binlog:/ or
		/NDB: failed to setup table/ or
		/NDB: only row based binary logging/ or
		/Neither --relay-log nor --relay-log-index were used/ or
		/Query partially completed/ or
		/Slave I.O thread aborted while waiting for relay log/ or
		/Slave SQL thread is stopped because UNTIL condition/ or
		/Slave SQL thread retried transaction/ or
		/Slave \(additional info\)/ or
		/Slave: .*Duplicate column name/ or
		/Slave: .*master may suffer from/ or
		/Slave: According to the master's version/ or
		/Slave: Column [0-9]* type mismatch/ or
                /Slave: Can't DROP 'c7'; check that column.key exists Error_code: 1091/ or
                /Slave: Unknown column 'c7' in 't15' Error_code: 1054/ or
                /Slave: Key column 'c6' doesn't exist in table Error_code: 1072/ or
		/Slave: Error .* doesn't exist/ or
		/Slave: Error .*Deadlock found/ or
		/Slave: Error .*Unknown table/ or
		/Slave: Error in Write_rows event: / or
		/Slave: Field .* of table .* has no default value/ or
		/Slave: Query caused different errors on master and slave/ or
		/Slave: Table .* doesn't exist/ or
		/Slave: Table width mismatch/ or
		/Slave: The incident LOST_EVENTS occured on the master/ or
		/Slave: Unknown error.* 1105/ or
		/Slave: Can't drop database.* database doesn't exist/ or
                /Slave SQL:.*(?:Error_code: \d+|Query:.*)/ or
		/Backup:/ or /Restore:/ or
		/Sort aborted/ or
		/Time-out in NDB/ or
		/Warning:\s+One can only use the --user.*root/ or
		/Warning:\s+Setting lower_case_table_names=2/ or
		/Warning:\s+Table:.* on (delete|rename)/ or
		/You have an error in your SQL syntax/ or
		/deprecated/ or
		/description of time zone/ or
		/equal MySQL server ids/ or
		/error .*connecting to master/ or
		/error reading log entry/ or
		/lower_case_table_names is set/ or
		/skip-name-resolve mode/ or
		/slave SQL thread aborted/ or
		/Slave: .*Duplicate entry/ or
		# Special case for Bug #26402 in show_check.test
		# Question marks are not valid file name parts
		# on Windows platforms. Ignore this error message. 
		/\QCan't find file: '.\test\????????.frm'\E/ or
		# Special case, made as specific as possible, for:
		# Bug #28436: Incorrect position in SHOW BINLOG EVENTS causes
		#             server coredump
		/\QError in Log_event::read_log_event(): 'Sanity check failed', data_len: 258, event_type: 49\E/ or
                /Statement is not safe to log in statement format/ or

                # Test case for Bug#14233 produces the following warnings:
                /Stored routine 'test'.'bug14233_1': invalid value in column mysql.proc/ or
                /Stored routine 'test'.'bug14233_2': invalid value in column mysql.proc/ or
                /Stored routine 'test'.'bug14233_3': invalid value in column mysql.proc/ or

                # BUG#29807 - innodb_mysql.test: Cannot find table test/t2
                #             from the internal data dictionary
                /Cannot find or open table test\/bug29807 from/ or

                # BUG#29839 - lowercase_table3.test: Cannot find table test/T1
                #             from the internal data dictiona
                /Cannot find table test\/BUG29839 from the internal data dictionary/ or
<<<<<<< HEAD
                # rpl_ndb_basic expects this error
                /Slave: Got error 146 during COMMIT Error_code: 1180/
=======

		# rpl_extrColmaster_*.test, the slave thread produces warnings
		# when it get updates to a table that has more columns on the
		# master
		/Slave: Unknown column 'c7' in 't15' Error_code: 1054/ or
		/Slave: Can't DROP 'c7'.* 1091/ or
		/Slave: Key column 'c6'.* 1072/

>>>>>>> f45cf3e9
	       )
            {
              next;                       # Skip these lines
            }
	    if ( /CURRENT_TEST: (.*)/ )
	    {
	      $testname= $1;
	    }
            if ( /$pattern/ )
            {
              if ($leak_reports_expected) {
                next;
              }
              $found_problems= 1;
              print WARN basename($errlog) . ": $testname: $_";
            }
          }
        }
      }

      if ( $::opt_check_testcases )
      {
        # Look for warnings produced by mysqltest in testname.warnings
        foreach my $test_warning_file
	  ( glob("$::glob_mysql_test_dir/r/*.warnings") )
        {
          $found_problems= 1;
	  print WARN "Check myqltest warnings in $test_warning_file\n";
        }
      }

      if ( $found_problems )
      {
	mtr_warning("Got errors/warnings while running tests, please examine",
		    "\"$warnlog\" for details.");
      }
    }
  }

  print "\n";

  # Print a list of testcases that failed
  if ( $tot_failed != 0 )
  {
    my $test_mode= join(" ", @::glob_test_mode) || "default";
    print "mysql-test-run in $test_mode mode: *** Failing the test(s):";

    foreach my $tinfo (@$tests)
    {
      if ( $tinfo->{'result'} eq 'MTR_RES_FAILED' )
      {
        print " $tinfo->{'name'}";
      }
    }
    print "\n";

  }

  # Print a list of check_testcases that failed(if any)
  if ( $::opt_check_testcases )
  {
    my @check_testcases= ();

    foreach my $tinfo (@$tests)
    {
      if ( defined $tinfo->{'check_testcase_failed'} )
      {
	push(@check_testcases, $tinfo->{'name'});
      }
    }

    if ( @check_testcases )
    {
      print "Check of testcase failed for: ";
      print join(" ", @check_testcases);
      print "\n\n";
    }
  }

  if ( $tot_failed != 0 || $found_problems)
  {
    mtr_error("there were failing test cases");
  }
}

##############################################################################
#
#  Text formatting
#
##############################################################################

sub mtr_print_line () {
  print '-' x 55, "\n";
}

sub mtr_print_thick_line () {
  print '=' x 55, "\n";
}

sub mtr_print_header () {
  print "\n";
  if ( $::opt_timer )
  {
    print "TEST                           RESULT         TIME (ms)\n";
  }
  else
  {
    print "TEST                           RESULT\n";
  }
  mtr_print_line();
  print "\n";
}


##############################################################################
#
#  Log and reporting functions
#
##############################################################################

use IO::File;

my $log_file_ref= undef;

sub mtr_log_init ($) {
  my ($filename)= @_;

  mtr_error("Log is already open") if defined $log_file_ref;

  $log_file_ref= IO::File->new($filename, "a") or
    mtr_warning("Could not create logfile $filename: $!");
}

sub _mtr_log (@) {
  print $log_file_ref join(" ", @_),"\n"
    if defined $log_file_ref;
}

sub mtr_report (@) {
  # Print message to screen and log
  _mtr_log(@_);
  print join(" ", @_),"\n";
}

sub mtr_warning (@) {
  # Print message to screen and log
  _mtr_log("WARNING: ", @_);
  print STDERR "mysql-test-run: WARNING: ",join(" ", @_),"\n";
}

sub mtr_error (@) {
  # Print message to screen and log
  _mtr_log("ERROR: ", @_);
  print STDERR "mysql-test-run: *** ERROR: ",join(" ", @_),"\n";
  mtr_exit(1);
}

sub mtr_child_error (@) {
  # Print message to screen and log
  _mtr_log("ERROR(child): ", @_);
  print STDERR "mysql-test-run: *** ERROR(child): ",join(" ", @_),"\n";
  exit(1);
}

sub mtr_debug (@) {
  # Only print if --script-debug is used
  if ( $::opt_script_debug )
  {
    _mtr_log("###: ", @_);
    print STDERR "####: ",join(" ", @_),"\n";
  }
}

sub mtr_verbose (@) {
  # Always print to log, print to screen only when --verbose is used
  _mtr_log("> ",@_);
  if ( $::opt_verbose )
  {
    print STDERR "> ",join(" ", @_),"\n";
  }
}

1;<|MERGE_RESOLUTION|>--- conflicted
+++ resolved
@@ -351,19 +351,16 @@
                 # BUG#29839 - lowercase_table3.test: Cannot find table test/T1
                 #             from the internal data dictiona
                 /Cannot find table test\/BUG29839 from the internal data dictionary/ or
-<<<<<<< HEAD
-                # rpl_ndb_basic expects this error
-                /Slave: Got error 146 during COMMIT Error_code: 1180/
-=======
 
 		# rpl_extrColmaster_*.test, the slave thread produces warnings
 		# when it get updates to a table that has more columns on the
 		# master
 		/Slave: Unknown column 'c7' in 't15' Error_code: 1054/ or
 		/Slave: Can't DROP 'c7'.* 1091/ or
-		/Slave: Key column 'c6'.* 1072/
-
->>>>>>> f45cf3e9
+		/Slave: Key column 'c6'.* 1072/ or
+
+                # rpl_ndb_basic expects this error
+                /Slave: Got error 146 during COMMIT Error_code: 1180/
 	       )
             {
               next;                       # Skip these lines
