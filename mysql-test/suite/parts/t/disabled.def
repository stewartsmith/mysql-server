--- conflicted
+++ resolved
@@ -6,13 +6,6 @@
 partition_syntax_ndb           : Bug#36735 Not supported
 partition_value_innodb         : Bug#30581 partition_value tests use disallowed CAST() function
 partition_value_myisam         : Bug#30581 partition_value tests use disallowed CAST() function
-<<<<<<< HEAD
 partition_value_ndb            : Bug#30581 partition_value tests use disallowed CAST() function
-partition_alter4_myisam        : Bug#20129 / WL#4176
-partition_alter4_innodb        : Bug#20129 / WL#4176
 partition_auto_increment_falcon : Bug#36595 2008-05-08 test crashes
-
-ndb_dd_backuprestore           : Bug#32659 2008-07-14 alik  Disabled to make 6.0 greaner (the test fails too often)
-=======
-partition_value_ndb            : Bug#30581 partition_value tests use disallowed CAST() function
->>>>>>> 4cb12690
+ndb_dd_backuprestore           : Bug#32659 2008-07-14 alik  Disabled to make 6.0 greaner (the test fails too often)