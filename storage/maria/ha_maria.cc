--- conflicted
+++ resolved
@@ -2258,13 +2258,7 @@
             This is a bit excessive, ACID requires this only if there are some
             changes to commit (rollback shouldn't be tested).
           */
-<<<<<<< HEAD
           DBUG_ASSERT(!thd->main_da.is_sent || thd->main_da.is_quit);
-=======
-#ifdef WAITING_FOR_PATCH_FROM_SANJA
-          DBUG_ASSERT(!thd->main_da.is_sent);
-#endif
->>>>>>> 8b51d6ae
           /* autocommit ? rollback a transaction */
 #ifdef MARIA_CANNOT_ROLLBACK
           if (ma_commit(trn))
