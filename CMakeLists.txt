--- conflicted
+++ resolved
@@ -1,10 +1,5 @@
-<<<<<<< HEAD
-# Copyright (c) 2006, 2013, Oracle and/or its affiliates. All rights reserved.
-#
-=======
 # Copyright (c) 2006, 2014, Oracle and/or its affiliates. All rights reserved.
 # 
->>>>>>> f5f54736
 # This program is free software; you can redistribute it and/or modify
 # it under the terms of the GNU General Public License as published by
 # the Free Software Foundation; version 2 of the License.
@@ -37,13 +32,8 @@
 SET(CMAKE_MODULE_PATH ${CMAKE_MODULE_PATH} ${CMAKE_SOURCE_DIR}/cmake)
 
 # First, decide about build type (debug or release)
-<<<<<<< HEAD
-# If custom compiler flags are set or cmake is invoked with -DCMAKE_BUILD_TYPE,
-# respect user wishes and do not (re)define CMAKE_BUILD_TYPE. If WITH_DEBUG{_FULL}
-=======
 # If cmake is invoked with -DCMAKE_BUILD_TYPE, 
 # respect user wishes and do not (re)define CMAKE_BUILD_TYPE. If WITH_DEBUG
->>>>>>> f5f54736
 # is given, set CMAKE_BUILD_TYPE = Debug. Otherwise, use Relwithdebinfo.
 
 IF(DEFINED CMAKE_BUILD_TYPE)
@@ -110,15 +100,8 @@
   ENDIF()
   SET(OLD_WITH_DEBUG 1 CACHE INTERNAL "" FORCE)
 ELSEIF(NOT HAVE_CMAKE_BUILD_TYPE OR OLD_WITH_DEBUG)
-<<<<<<< HEAD
-  IF(CUSTOM_C_FLAGS)
-    SET(CMAKE_BUILD_TYPE "" CACHE STRING ${BUILDTYPE_DOCSTRING} FORCE)
-  ELSE(CMAKE_BUILD_TYPE MATCHES "Debug" OR NOT HAVE_CMAKE_BUILD_TYPE)
-    SET(CMAKE_BUILD_TYPE "RelWithDebInfo" CACHE STRING
-=======
   IF(CMAKE_BUILD_TYPE MATCHES "Debug" OR NOT HAVE_CMAKE_BUILD_TYPE)
     SET(CMAKE_BUILD_TYPE "RelWithDebInfo" CACHE STRING 
->>>>>>> f5f54736
        ${BUILDTYPE_DOCSTRING} FORCE)
   ENDIF()
   SET(OLD_WITH_DEBUG 0 CACHE INTERNAL "" FORCE)
@@ -322,14 +305,6 @@
 ENDIF()
 
 
-<<<<<<< HEAD
-OPTION(ENABLE_DEBUG_SYNC "Enable debug sync (debug builds only)" ON)
-IF(ENABLE_DEBUG_SYNC)
-  SET(CMAKE_CXX_FLAGS_DEBUG "${CMAKE_CXX_FLAGS_DEBUG} -DENABLED_DEBUG_SYNC")
-  SET(CMAKE_C_FLAGS_DEBUG "${CMAKE_C_FLAGS_DEBUG} -DENABLED_DEBUG_SYNC")
-ENDIF()
-
-=======
 OPTION(WITH_MSAN "Enable memory sanitizer" OFF)
 IF(WITH_MSAN)
   MY_CHECK_C_COMPILER_FLAG("-fsanitize=memory" HAVE_C_FMSANITIZE)
@@ -365,7 +340,6 @@
   SET(CMAKE_C_FLAGS_DEBUG "${CMAKE_C_FLAGS_DEBUG} -DENABLED_DEBUG_SYNC") 
 ENDIF() 
  
->>>>>>> f5f54736
 # Older versions of ccache must be disabled: export CCACHE_DISABLE=1
 # See http://www.cmake.org/Wiki/CTest/Coverage
 OPTION(ENABLE_GCOV "Enable gcov (debug, Linux builds only)" OFF)
