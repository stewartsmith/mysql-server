/* Copyright (C) 2003 MySQL AB

   This program is free software; you can redistribute it and/or modify
   it under the terms of the GNU General Public License as published by
   the Free Software Foundation; version 2 of the License.

   This program is distributed in the hope that it will be useful,
   but WITHOUT ANY WARRANTY; without even the implied warranty of
   MERCHANTABILITY or FITNESS FOR A PARTICULAR PURPOSE.  See the
   GNU General Public License for more details.

   You should have received a copy of the GNU General Public License
   along with this program; if not, write to the Free Software
   Foundation, Inc., 59 Temple Place, Suite 330, Boston, MA  02111-1307  USA */

#include "NdbDictionaryImpl.hpp"
#include "API.hpp"
#include <NdbOut.hpp>
#include "NdbApiSignal.hpp"
#include "TransporterFacade.hpp"
#include <signaldata/GetTabInfo.hpp>
#include <signaldata/DictTabInfo.hpp>
#include <signaldata/CreateTable.hpp>
#include <signaldata/CreateIndx.hpp>
#include <signaldata/CreateEvnt.hpp>
#include <signaldata/SumaImpl.hpp>
#include <signaldata/DropTable.hpp>
#include <signaldata/AlterTable.hpp>
#include <signaldata/DropIndx.hpp>
#include <signaldata/ListTables.hpp>
#include <signaldata/DropFilegroup.hpp>
#include <signaldata/CreateFilegroup.hpp>
#include <signaldata/WaitGCP.hpp>
#include <SimpleProperties.hpp>
#include <Bitmask.hpp>
#include <AttributeList.hpp>
#include <NdbEventOperation.hpp>
#include "NdbEventOperationImpl.hpp"
#include <NdbBlob.hpp>
#include "NdbBlobImpl.hpp"
#include <AttributeHeader.hpp>
#include <my_sys.h>
#include <NdbEnv.h>
#include <NdbMem.h>
#include <util/version.h>

#define DEBUG_PRINT 0
#define INCOMPATIBLE_VERSION -2

#define DICT_WAITFOR_TIMEOUT (7*24*60*60*1000)

#define ERR_RETURN(a,b) \
{\
   DBUG_PRINT("exit", ("error %d  return %d", (a).code, b));\
   DBUG_RETURN(b);\
}

int ndb_dictionary_is_mysqld = 0;

bool
is_ndb_blob_table(const char* name, Uint32* ptab_id, Uint32* pcol_no)
{
  return DictTabInfo::isBlobTableName(name, ptab_id, pcol_no);
}

bool
is_ndb_blob_table(const NdbTableImpl* t)
{
  return is_ndb_blob_table(t->m_internalName.c_str());
}

//#define EVENT_DEBUG

/**
 * Column
 */
NdbColumnImpl::NdbColumnImpl()
  : NdbDictionary::Column(* this), m_attrId(-1), m_facade(this)
{
  DBUG_ENTER("NdbColumnImpl::NdbColumnImpl");
  DBUG_PRINT("info", ("this: %p", this));
  init();
  DBUG_VOID_RETURN;
}

NdbColumnImpl::NdbColumnImpl(NdbDictionary::Column & f)
  : NdbDictionary::Column(* this), m_attrId(-1), m_facade(&f)
{
  DBUG_ENTER("NdbColumnImpl::NdbColumnImpl");
  DBUG_PRINT("info", ("this: %p", this));
  init();
  DBUG_VOID_RETURN;
}

NdbColumnImpl&
NdbColumnImpl::operator=(const NdbColumnImpl& col)
{
  DBUG_ENTER("NdbColumnImpl::operator=");
  DBUG_PRINT("info", ("this: %p  &col: %p", this, &col));
  m_attrId = col.m_attrId;
  m_name = col.m_name;
  m_type = col.m_type;
  m_precision = col.m_precision;
  m_cs = col.m_cs;
  m_scale = col.m_scale;
  m_length = col.m_length;
  m_pk = col.m_pk;
  m_distributionKey = col.m_distributionKey;
  m_nullable = col.m_nullable;
  m_autoIncrement = col.m_autoIncrement;
  m_autoIncrementInitialValue = col.m_autoIncrementInitialValue;
  m_defaultValue = col.m_defaultValue;
  m_attrSize = col.m_attrSize; 
  m_arraySize = col.m_arraySize;
  m_arrayType = col.m_arrayType;
  m_storageType = col.m_storageType;
  m_blobVersion = col.m_blobVersion;
  m_dynamic = col.m_dynamic;
  m_keyInfoPos = col.m_keyInfoPos;
  if (col.m_blobTable == NULL)
    m_blobTable = NULL;
  else {
    if (m_blobTable == NULL)
      m_blobTable = new NdbTableImpl();
    m_blobTable->assign(*col.m_blobTable);
  }
  m_column_no = col.m_column_no;
  // Do not copy m_facade !!

  DBUG_RETURN(*this);
}

void
NdbColumnImpl::init(Type t)
{
  // do not use default_charset_info as it may not be initialized yet
  // use binary collation until NDB tests can handle charsets
  CHARSET_INFO* default_cs = &my_charset_bin;
  m_blobVersion = 0;
  m_type = t;
  switch (m_type) {
  case Tinyint:
  case Tinyunsigned:
  case Smallint:
  case Smallunsigned:
  case Mediumint:
  case Mediumunsigned:
  case Int:
  case Unsigned:
  case Bigint:
  case Bigunsigned:
  case Float:
  case Double:
    m_precision = 0;
    m_scale = 0;
    m_length = 1;
    m_cs = NULL;
    m_arrayType = NDB_ARRAYTYPE_FIXED;
    break;
  case Olddecimal:
  case Olddecimalunsigned:
  case Decimal:
  case Decimalunsigned:
    m_precision = 10;
    m_scale = 0;
    m_length = 1;
    m_cs = NULL;
    m_arrayType = NDB_ARRAYTYPE_FIXED;
    break;
  case Char:
    m_precision = 0;
    m_scale = 0;
    m_length = 1;
    m_cs = default_cs;
    m_arrayType = NDB_ARRAYTYPE_FIXED;
    break;
  case Varchar:
    m_precision = 0;
    m_scale = 0;
    m_length = 1;
    m_cs = default_cs;
    m_arrayType = NDB_ARRAYTYPE_SHORT_VAR;
    break;
  case Binary:
    m_precision = 0;
    m_scale = 0;
    m_length = 1;
    m_cs = NULL;
    m_arrayType = NDB_ARRAYTYPE_FIXED;
    break;
  case Varbinary:
    m_precision = 0;
    m_scale = 0;
    m_length = 1;
    m_cs = NULL;
    m_arrayType = NDB_ARRAYTYPE_SHORT_VAR;
    break;
  case Datetime:
  case Date:
    m_precision = 0;
    m_scale = 0;
    m_length = 1;
    m_cs = NULL;
    m_arrayType = NDB_ARRAYTYPE_FIXED;
    break;
  case Blob:
  case Text:
    m_precision = 256;
    m_scale = 8000;
    m_length = 0; // default no striping
    m_cs = m_type == Blob ? NULL : default_cs;
    m_arrayType = NDB_ARRAYTYPE_MEDIUM_VAR;
    m_blobVersion = NDB_BLOB_V2;
#ifdef VM_TRACE
    if (NdbEnv_GetEnv("NDB_DEFAULT_BLOB_V1", (char *)0, 0)) {
      m_length = 4;
      m_arrayType = NDB_ARRAYTYPE_FIXED;
      m_blobVersion = NDB_BLOB_V1;
    }
#endif
    break;
  case Time:
  case Year:
  case Timestamp:
    m_precision = 0;
    m_scale = 0;
    m_length = 1;
    m_cs = NULL;
    m_arrayType = NDB_ARRAYTYPE_FIXED;
    break;
  case Bit:
    m_precision = 0;
    m_scale = 0;
    m_length = 1;
    m_cs = NULL;
    m_arrayType = NDB_ARRAYTYPE_FIXED;
    break;
  case Longvarchar:
    m_precision = 0;
    m_scale = 0;
    m_length = 1; // legal
    m_cs = default_cs;
    m_arrayType = NDB_ARRAYTYPE_MEDIUM_VAR;
    break;
  case Longvarbinary:
    m_precision = 0;
    m_scale = 0;
    m_length = 1; // legal
    m_cs = NULL;
    m_arrayType = NDB_ARRAYTYPE_MEDIUM_VAR;
    break;
  default:
  case Undefined:
    assert(false);
    break;
  }
  m_pk = false;
  m_nullable = false;
  m_distributionKey = false;
  m_keyInfoPos = 0;
  // next 2 are set at run time
  m_attrSize = 0;
  m_arraySize = 0;
  m_autoIncrement = false;
  m_autoIncrementInitialValue = 1;
  m_blobTable = NULL;
  m_storageType = NDB_STORAGETYPE_MEMORY;
  m_dynamic = false;
#ifdef VM_TRACE
  if(NdbEnv_GetEnv("NDB_DEFAULT_DISK", (char *)0, 0))
    m_storageType = NDB_STORAGETYPE_DISK;
#endif
}

NdbColumnImpl::~NdbColumnImpl()
{
  DBUG_ENTER("NdbColumnImpl::~NdbColumnImpl");
  DBUG_PRINT("info", ("this: %p", this));
  if (m_blobTable != NULL)
    delete m_blobTable;
  m_blobTable = NULL;
  DBUG_VOID_RETURN;
}

bool
NdbColumnImpl::equal(const NdbColumnImpl& col) const 
{
  DBUG_ENTER("NdbColumnImpl::equal");
  DBUG_PRINT("info", ("this: %p  &col: %p", this, &col));
  if(strcmp(m_name.c_str(), col.m_name.c_str()) != 0){
    DBUG_RETURN(false);
  }
  if(m_type != col.m_type){
    DBUG_RETURN(false);
  }
  if(m_pk != col.m_pk){
    DBUG_RETURN(false);
  }
  if(m_nullable != col.m_nullable){
    DBUG_RETURN(false);
  }
  if (m_pk) {
    if (m_distributionKey != col.m_distributionKey) {
      DBUG_RETURN(false);
    }
  }
  if (m_precision != col.m_precision ||
      m_scale != col.m_scale ||
      m_length != col.m_length ||
      m_cs != col.m_cs) {
    DBUG_RETURN(false);
  }
  if (m_autoIncrement != col.m_autoIncrement){
    DBUG_RETURN(false);
  }
  if(strcmp(m_defaultValue.c_str(), col.m_defaultValue.c_str()) != 0){
    DBUG_RETURN(false);
  }

  if (m_arrayType != col.m_arrayType || m_storageType != col.m_storageType){
    DBUG_RETURN(false);
  }
  if (m_blobVersion != col.m_blobVersion) {
    DBUG_RETURN(false);
  }
  if(m_dynamic != col.m_dynamic){
    DBUG_RETURN(false);
  }

  DBUG_RETURN(true);
}

NdbDictionary::Column *
NdbColumnImpl::create_pseudo(const char * name){
  NdbDictionary::Column * col = new NdbDictionary::Column();
  col->setName(name);
  if(!strcmp(name, "NDB$FRAGMENT")){
    col->setType(NdbDictionary::Column::Unsigned);
    col->m_impl.m_attrId = AttributeHeader::FRAGMENT;
    col->m_impl.m_attrSize = 4;
    col->m_impl.m_arraySize = 1;
  } else if(!strcmp(name, "NDB$FRAGMENT_FIXED_MEMORY")){
    col->setType(NdbDictionary::Column::Bigunsigned);
    col->m_impl.m_attrId = AttributeHeader::FRAGMENT_FIXED_MEMORY;
    col->m_impl.m_attrSize = 8;
    col->m_impl.m_arraySize = 1;
  } else if(!strcmp(name, "NDB$FRAGMENT_VARSIZED_MEMORY")){
    col->setType(NdbDictionary::Column::Bigunsigned);
    col->m_impl.m_attrId = AttributeHeader::FRAGMENT_VARSIZED_MEMORY;
    col->m_impl.m_attrSize = 8;
    col->m_impl.m_arraySize = 1;
  } else if(!strcmp(name, "NDB$ROW_COUNT")){
    col->setType(NdbDictionary::Column::Bigunsigned);
    col->m_impl.m_attrId = AttributeHeader::ROW_COUNT;
    col->m_impl.m_attrSize = 8;
    col->m_impl.m_arraySize = 1;
  } else if(!strcmp(name, "NDB$COMMIT_COUNT")){
    col->setType(NdbDictionary::Column::Bigunsigned);
    col->m_impl.m_attrId = AttributeHeader::COMMIT_COUNT;
    col->m_impl.m_attrSize = 8;
    col->m_impl.m_arraySize = 1;
  } else if(!strcmp(name, "NDB$ROW_SIZE")){
    col->setType(NdbDictionary::Column::Unsigned);
    col->m_impl.m_attrId = AttributeHeader::ROW_SIZE;
    col->m_impl.m_attrSize = 4;
    col->m_impl.m_arraySize = 1;
  } else if(!strcmp(name, "NDB$RANGE_NO")){
    col->setType(NdbDictionary::Column::Unsigned);
    col->m_impl.m_attrId = AttributeHeader::RANGE_NO;
    col->m_impl.m_attrSize = 4;
    col->m_impl.m_arraySize = 1;
  } else if(!strcmp(name, "NDB$DISK_REF")){
    col->setType(NdbDictionary::Column::Bigunsigned);
    col->m_impl.m_attrId = AttributeHeader::DISK_REF;
    col->m_impl.m_attrSize = 8;
    col->m_impl.m_arraySize = 1;
  } else if(!strcmp(name, "NDB$RECORDS_IN_RANGE")){
    col->setType(NdbDictionary::Column::Unsigned);
    col->m_impl.m_attrId = AttributeHeader::RECORDS_IN_RANGE;
    col->m_impl.m_attrSize = 4;
    col->m_impl.m_arraySize = 4;
  } else if(!strcmp(name, "NDB$ROWID")){
    col->setType(NdbDictionary::Column::Bigunsigned);
    col->m_impl.m_attrId = AttributeHeader::ROWID;
    col->m_impl.m_attrSize = 4;
    col->m_impl.m_arraySize = 2;
  } else if(!strcmp(name, "NDB$ROW_GCI")){
    col->setType(NdbDictionary::Column::Bigunsigned);
    col->m_impl.m_attrId = AttributeHeader::ROW_GCI;
    col->m_impl.m_attrSize = 8;
    col->m_impl.m_arraySize = 1;
    col->m_impl.m_nullable = true;
  } else if(!strcmp(name, "NDB$ANY_VALUE")){
    col->setType(NdbDictionary::Column::Unsigned);
    col->m_impl.m_attrId = AttributeHeader::ANY_VALUE;
    col->m_impl.m_attrSize = 4;
    col->m_impl.m_arraySize = 1;
  } else if(!strcmp(name, "NDB$COPY_ROWID")){
    col->setType(NdbDictionary::Column::Bigunsigned);
    col->m_impl.m_attrId = AttributeHeader::COPY_ROWID;
    col->m_impl.m_attrSize = 4;
    col->m_impl.m_arraySize = 2;
  } else {
    abort();
  }
  col->m_impl.m_storageType = NDB_STORAGETYPE_MEMORY;
  return col;
}

/**
 * NdbTableImpl
 */

NdbTableImpl::NdbTableImpl()
  : NdbDictionary::Table(* this), 
    NdbDictObjectImpl(NdbDictionary::Object::UserTable), m_facade(this)
{
  DBUG_ENTER("NdbTableImpl::NdbTableImpl");
  DBUG_PRINT("info", ("this: %p", this));
  init();
  DBUG_VOID_RETURN;
}

NdbTableImpl::NdbTableImpl(NdbDictionary::Table & f)
  : NdbDictionary::Table(* this), 
    NdbDictObjectImpl(NdbDictionary::Object::UserTable), m_facade(&f)
{
  DBUG_ENTER("NdbTableImpl::NdbTableImpl");
  DBUG_PRINT("info", ("this: %p", this));
  init();
  DBUG_VOID_RETURN;
}

NdbTableImpl::~NdbTableImpl()
{
  DBUG_ENTER("NdbTableImpl::~NdbTableImpl");
  DBUG_PRINT("info", ("this: %p", this));
  if (m_index != 0) {
    delete m_index;
    m_index = 0;
  }
  for (unsigned i = 0; i < m_columns.size(); i++)
    delete m_columns[i];
  DBUG_VOID_RETURN;
}

void
NdbTableImpl::init(){
  m_id= RNIL;
  m_version = ~0;
  m_status = NdbDictionary::Object::Invalid;
  m_type = NdbDictionary::Object::TypeUndefined;
  m_primaryTableId= RNIL;
  m_internalName.clear();
  m_externalName.clear();
  m_mysqlName.clear();
  m_frm.clear();
  m_ts_name.clear();
  m_ts.clear();
  m_fd.clear();
  m_range.clear();
  m_fragmentType= NdbDictionary::Object::FragAllSmall;
  m_hashValueMask= 0;
  m_hashpointerValue= 0;
  m_linear_flag= true;
  m_primaryTable.clear();
  m_default_no_part_flag = 1;
  m_logging= true;
  m_temporary = false;
  m_row_gci = true;
  m_row_checksum = true;
  m_force_var_part = false;
  m_kvalue= 6;
  m_minLoadFactor= 78;
  m_maxLoadFactor= 80;
  m_keyLenInWords= 0;
  m_fragmentCount= 0;
  m_index= NULL;
  m_indexType= NdbDictionary::Object::TypeUndefined;
  m_noOfKeys= 0;
  m_noOfDistributionKeys= 0;
  m_noOfBlobs= 0;
  m_replicaCount= 0;
  m_min_rows = 0;
  m_max_rows = 0;
  m_tablespace_name.clear();
  m_tablespace_id = ~0;
  m_tablespace_version = ~0;
  m_single_user_mode = 0;
}

bool
NdbTableImpl::equal(const NdbTableImpl& obj) const 
{
  DBUG_ENTER("NdbTableImpl::equal");
  if ((m_internalName.c_str() == NULL) || 
      (strcmp(m_internalName.c_str(), "") == 0) ||
      (obj.m_internalName.c_str() == NULL) || 
      (strcmp(obj.m_internalName.c_str(), "") == 0))
  {
    // Shallow equal
    if(strcmp(getName(), obj.getName()) != 0)
    {
      DBUG_PRINT("info",("name %s != %s",getName(),obj.getName()));
      DBUG_RETURN(false);    
    }
  }
  else
  {
    // Deep equal
    if(strcmp(m_internalName.c_str(), obj.m_internalName.c_str()) != 0)
    {
      DBUG_PRINT("info",("m_internalName %s != %s",
			 m_internalName.c_str(),obj.m_internalName.c_str()));
      DBUG_RETURN(false);
    }
  }
  if (m_frm.length() != obj.m_frm.length() ||
      (memcmp(m_frm.get_data(), obj.m_frm.get_data(), m_frm.length())))
  {
    DBUG_PRINT("info",("m_frm not equal"));
    DBUG_RETURN(false);
  }
  if (m_fd.length() != obj.m_fd.length() ||
      (memcmp(m_fd.get_data(), obj.m_fd.get_data(), m_fd.length())))
  {
    DBUG_PRINT("info",("m_fd not equal"));
    DBUG_RETURN(false);
  }
  if (m_ts.length() != obj.m_ts.length() ||
      (memcmp(m_ts.get_data(), obj.m_ts.get_data(), m_ts.length())))
  {
    DBUG_PRINT("info",("m_ts not equal"));
    DBUG_RETURN(false);
  }
  if (m_range.length() != obj.m_range.length() ||
      (memcmp(m_range.get_data(), obj.m_range.get_data(), m_range.length())))
  {
    DBUG_PRINT("info",("m_range not equal"));
    DBUG_RETURN(false);
  }
  if(m_fragmentType != obj.m_fragmentType)
  {
    DBUG_PRINT("info",("m_fragmentType %d != %d",m_fragmentType,
                        obj.m_fragmentType));
    DBUG_RETURN(false);
  }
  if(m_columns.size() != obj.m_columns.size())
  {
    DBUG_PRINT("info",("m_columns.size %d != %d",m_columns.size(),
                       obj.m_columns.size()));
    DBUG_RETURN(false);
  }

  for(unsigned i = 0; i<obj.m_columns.size(); i++)
  {
    if(!m_columns[i]->equal(* obj.m_columns[i]))
    {
      DBUG_PRINT("info",("m_columns [%d] != [%d]",i,i));
      DBUG_RETURN(false);
    }
  }
  
  if(m_linear_flag != obj.m_linear_flag)
  {
    DBUG_PRINT("info",("m_linear_flag %d != %d",m_linear_flag,
                        obj.m_linear_flag));
    DBUG_RETURN(false);
  }

  if(m_max_rows != obj.m_max_rows)
  {
    DBUG_PRINT("info",("m_max_rows %d != %d",(int32)m_max_rows,
                       (int32)obj.m_max_rows));
    DBUG_RETURN(false);
  }

  if(m_default_no_part_flag != obj.m_default_no_part_flag)
  {
    DBUG_PRINT("info",("m_default_no_part_flag %d != %d",m_default_no_part_flag,
                        obj.m_default_no_part_flag));
    DBUG_RETURN(false);
  }

  if(m_logging != obj.m_logging)
  {
    DBUG_PRINT("info",("m_logging %d != %d",m_logging,obj.m_logging));
    DBUG_RETURN(false);
  }

  if(m_temporary != obj.m_temporary)
  {
    DBUG_PRINT("info",("m_temporary %d != %d",m_temporary,obj.m_temporary));
    DBUG_RETURN(false);
  }

  if(m_row_gci != obj.m_row_gci)
  {
    DBUG_PRINT("info",("m_row_gci %d != %d",m_row_gci,obj.m_row_gci));
    DBUG_RETURN(false);
  }

  if(m_row_checksum != obj.m_row_checksum)
  {
    DBUG_PRINT("info",("m_row_checksum %d != %d",m_row_checksum,
                        obj.m_row_checksum));
    DBUG_RETURN(false);
  }

  if(m_kvalue != obj.m_kvalue)
  {
    DBUG_PRINT("info",("m_kvalue %d != %d",m_kvalue,obj.m_kvalue));
    DBUG_RETURN(false);
  }

  if(m_minLoadFactor != obj.m_minLoadFactor)
  {
    DBUG_PRINT("info",("m_minLoadFactor %d != %d",m_minLoadFactor,
                        obj.m_minLoadFactor));
    DBUG_RETURN(false);
  }

  if(m_maxLoadFactor != obj.m_maxLoadFactor)
  {
    DBUG_PRINT("info",("m_maxLoadFactor %d != %d",m_maxLoadFactor,
                        obj.m_maxLoadFactor));
    DBUG_RETURN(false);
  }

  if(m_tablespace_id != obj.m_tablespace_id)
  {
    DBUG_PRINT("info",("m_tablespace_id %d != %d",m_tablespace_id,
                        obj.m_tablespace_id));
    DBUG_RETURN(false);
  }

  if(m_tablespace_version != obj.m_tablespace_version)
  {
    DBUG_PRINT("info",("m_tablespace_version %d != %d",m_tablespace_version,
                        obj.m_tablespace_version));
    DBUG_RETURN(false);
  }

  if(m_id != obj.m_id)
  {
    DBUG_PRINT("info",("m_id %d != %d",m_id,obj.m_id));
    DBUG_RETURN(false);
  }

  if(m_version != obj.m_version)
  {
    DBUG_PRINT("info",("m_version %d != %d",m_version,obj.m_version));
    DBUG_RETURN(false);
  }

  if(m_type != obj.m_type)
  {
    DBUG_PRINT("info",("m_type %d != %d",m_type,obj.m_type));
    DBUG_RETURN(false);
  }

  if (m_type == NdbDictionary::Object::UniqueHashIndex ||
      m_type == NdbDictionary::Object::OrderedIndex)
  {
    if(m_primaryTableId != obj.m_primaryTableId)
    {
      DBUG_PRINT("info",("m_primaryTableId %d != %d",m_primaryTableId,
                 obj.m_primaryTableId));
      DBUG_RETURN(false);
    }
    if (m_indexType != obj.m_indexType)
    {
      DBUG_PRINT("info",("m_indexType %d != %d",m_indexType,obj.m_indexType));
      DBUG_RETURN(false);
    }
    if(strcmp(m_primaryTable.c_str(), obj.m_primaryTable.c_str()) != 0)
    {
      DBUG_PRINT("info",("m_primaryTable %s != %s",
			 m_primaryTable.c_str(),obj.m_primaryTable.c_str()));
      DBUG_RETURN(false);
    }
  }
  
  if(m_single_user_mode != obj.m_single_user_mode)
  {
    DBUG_PRINT("info",("m_single_user_mode %d != %d",
                       (int32)m_single_user_mode,
                       (int32)obj.m_single_user_mode));
    DBUG_RETURN(false);
  }

  DBUG_RETURN(true);
}

int
NdbTableImpl::assign(const NdbTableImpl& org)
{
  DBUG_ENTER("NdbColumnImpl::assign");
  DBUG_PRINT("info", ("this: %p  &org: %p", this, &org));
  m_primaryTableId = org.m_primaryTableId;
  if (!m_internalName.assign(org.m_internalName) ||
      updateMysqlName())
  {
    return -1;
  }
  m_externalName.assign(org.m_externalName);
  m_frm.assign(org.m_frm.get_data(), org.m_frm.length());
  m_ts_name.assign(org.m_ts_name.get_data(), org.m_ts_name.length());
  m_ts.assign(org.m_ts.get_data(), org.m_ts.length());
  m_fd.assign(org.m_fd.get_data(), org.m_fd.length());
  m_range.assign(org.m_range.get_data(), org.m_range.length());

  m_fragmentType = org.m_fragmentType;
  /*
    m_columnHashMask, m_columnHash, m_hashValueMask, m_hashpointerValue
    is state calculated by computeAggregates and buildColumnHash
  */
  unsigned i;
  for(i = 0; i < m_columns.size(); i++)
  {
    delete m_columns[i];
  }
  m_columns.clear();
  for(i = 0; i < org.m_columns.size(); i++)
  {
    NdbColumnImpl * col = new NdbColumnImpl();
    if (col == NULL)
    {
      errno = ENOMEM;
      return -1;
    }
    const NdbColumnImpl * iorg = org.m_columns[i];
    (* col) = (* iorg);
    if (m_columns.push_back(col))
    {
      delete col;
      return -1;
    }
  }

  m_fragments = org.m_fragments;

  m_linear_flag = org.m_linear_flag;
  m_max_rows = org.m_max_rows;
  m_default_no_part_flag = org.m_default_no_part_flag;
  m_logging = org.m_logging;
  m_temporary = org.m_temporary;
  m_row_gci = org.m_row_gci;
  m_row_checksum = org.m_row_checksum;
  m_force_var_part = org.m_force_var_part;
  m_kvalue = org.m_kvalue;
  m_minLoadFactor = org.m_minLoadFactor;
  m_maxLoadFactor = org.m_maxLoadFactor;
  m_keyLenInWords = org.m_keyLenInWords;
  m_fragmentCount = org.m_fragmentCount;
  
  m_single_user_mode = org.m_single_user_mode;

  if (m_index != 0)
    delete m_index;
  m_index = org.m_index;
 
  m_primaryTable = org.m_primaryTable;
  m_indexType = org.m_indexType;

  m_noOfKeys = org.m_noOfKeys;
  m_noOfDistributionKeys = org.m_noOfDistributionKeys;
  m_noOfBlobs = org.m_noOfBlobs;
  m_replicaCount = org.m_replicaCount;

  m_id = org.m_id;
  m_version = org.m_version;
  m_status = org.m_status;

  m_max_rows = org.m_max_rows;
  m_min_rows = org.m_min_rows;

  m_tablespace_name = org.m_tablespace_name;
  m_tablespace_id= org.m_tablespace_id;
  m_tablespace_version = org.m_tablespace_version;
  DBUG_RETURN(0);
}

int NdbTableImpl::setName(const char * name)
{
  return !m_externalName.assign(name);
}

const char * 
NdbTableImpl::getName() const
{
  return m_externalName.c_str();
}

void
NdbTableImpl::computeAggregates()
{
  m_noOfKeys = 0;
  m_keyLenInWords = 0;
  m_noOfDistributionKeys = 0;
  m_noOfBlobs = 0;
  m_noOfDiskColumns = 0;
  Uint32 i, n;
  for (i = 0; i < m_columns.size(); i++) {
    NdbColumnImpl* col = m_columns[i];
    if (col->m_pk) {
      m_noOfKeys++;
      m_keyLenInWords += (col->m_attrSize * col->m_arraySize + 3) / 4;
    }
    if (col->m_distributionKey)
      m_noOfDistributionKeys++; // XXX check PK
    
    if (col->getBlobType())
      m_noOfBlobs++;

    if (col->getStorageType() == NdbDictionary::Column::StorageTypeDisk)
      m_noOfDiskColumns++;
    
    col->m_keyInfoPos = ~0;
  }
  if (m_noOfDistributionKeys == m_noOfKeys) {
    // all is none!
    m_noOfDistributionKeys = 0;
  }

  if (m_noOfDistributionKeys == 0) 
  {
    // none is all!
    for (i = 0, n = m_noOfKeys; n != 0; i++) {
      NdbColumnImpl* col = m_columns[i];
      if (col->m_pk) {
        col->m_distributionKey = true;
        n--;
      }
    }
  }
  
  Uint32 keyInfoPos = 0;
  for (i = 0, n = m_noOfKeys; n != 0; i++) {
    NdbColumnImpl* col = m_columns[i];
    if (col->m_pk) {
      col->m_keyInfoPos = keyInfoPos++;
      n--;
    }
  }
}

// TODO add error checks
// TODO use these internally at create and retrieve
int
NdbTableImpl::aggregate(NdbError& error)
{
  computeAggregates();
  return 0;
}
int
NdbTableImpl::validate(NdbError& error)
{
  if (aggregate(error) == -1)
    return -1;
  return 0;
}

const void*
NdbTableImpl::getTablespaceNames() const
{
  return m_ts_name.get_data();
}

Uint32
NdbTableImpl::getTablespaceNamesLen() const
{
  return m_ts_name.length();
}

int NdbTableImpl::setTablespaceNames(const void *data, Uint32 len)
{
  return !m_ts_name.assign(data, len);
}

void NdbTableImpl::setFragmentCount(Uint32 count)
{
  m_fragmentCount= count;
}

Uint32 NdbTableImpl::getFragmentCount() const
{
  return m_fragmentCount;
}

int NdbTableImpl::setFrm(const void* data, Uint32 len)
{
  return m_frm.assign(data, len);
}

const void * 
NdbTableImpl::getFrmData() const
{
  return m_frm.get_data();
}

Uint32
NdbTableImpl::getFrmLength() const 
{
  return m_frm.length();
}

int NdbTableImpl::setFragmentData(const void* data, Uint32 len)
{
  return m_fd.assign(data, len);
}

const void * 
NdbTableImpl::getFragmentData() const
{
  return m_fd.get_data();
}

Uint32
NdbTableImpl::getFragmentDataLen() const 
{
  return m_fd.length();
}

int NdbTableImpl::setTablespaceData(const void* data, Uint32 len)
{
  return !m_ts.assign(data, len);
}

const void * 
NdbTableImpl::getTablespaceData() const
{
  return m_ts.get_data();
}

Uint32
NdbTableImpl::getTablespaceDataLen() const 
{
  return m_ts.length();
}

int NdbTableImpl::setRangeListData(const void* data, Uint32 len)
{
  return m_range.assign(data, len);
}

const void * 
NdbTableImpl::getRangeListData() const
{
  return m_range.get_data();
}

Uint32
NdbTableImpl::getRangeListDataLen() const 
{
  return m_range.length();
}

int
NdbTableImpl::updateMysqlName()
{
  Vector<BaseString> v;
  if (m_internalName.split(v,"/") == 3)
  {
    return !m_mysqlName.assfmt("%s/%s",v[0].c_str(),v[2].c_str());
  }
  return !m_mysqlName.assign("");
}

int
NdbTableImpl::buildColumnHash(){
  const Uint32 size = m_columns.size();
  int i;
  for(i = 31; i >= 0; i--){
    if(((1 << i) & size) != 0){
      m_columnHashMask = (1 << (i + 1)) - 1;
      break;
    }
  }

  Vector<Uint32> hashValues;
  Vector<Vector<Uint32> > chains;
  if (chains.fill(size, hashValues))
  {
    return -1;
  }
  for(i = 0; i< (int) size; i++){
    Uint32 hv = Hash(m_columns[i]->getName()) & 0xFFFE;
    Uint32 bucket = hv & m_columnHashMask;
    bucket = (bucket < size ? bucket : bucket - size);
    assert(bucket < size);
    if (hashValues.push_back(hv) ||
        chains[bucket].push_back(i))
    {
      return -1;      
    }
  }

  m_columnHash.clear();
  Uint32 tmp = 1; 
  if (m_columnHash.fill((unsigned)size-1, tmp))   // Default no chaining
  {
    return -1;
  }

  Uint32 pos = 0; // In overflow vector
  for(i = 0; i< (int) size; i++){
    Uint32 sz = chains[i].size();
    if(sz == 1){
      Uint32 col = chains[i][0];
      Uint32 hv = hashValues[col];
      Uint32 bucket = hv & m_columnHashMask;
      bucket = (bucket < size ? bucket : bucket - size);
      m_columnHash[bucket] = (col << 16) | hv | 1;
    } else if(sz > 1){
      Uint32 col = chains[i][0];
      Uint32 hv = hashValues[col];
      Uint32 bucket = hv & m_columnHashMask;
      bucket = (bucket < size ? bucket : bucket - size);
      m_columnHash[bucket] = (sz << 16) | (((size - bucket) + pos) << 1);
      for(size_t j = 0; j<sz; j++, pos++){
	Uint32 col = chains[i][j];	
	Uint32 hv = hashValues[col];
	if (m_columnHash.push_back((col << 16) | hv))
        {
          return -1;
        }
      }
    }
  }

  if (m_columnHash.push_back(0)) // Overflow when looping in end of array
  {
    return -1;
  }

#if 0
  for(size_t i = 0; i<m_columnHash.size(); i++){
    Uint32 tmp = m_columnHash[i];
    int col = -1;
    if(i < size && (tmp & 1) == 1){
      col = (tmp >> 16);
    } else if(i >= size){
      col = (tmp >> 16);
    }
    ndbout_c("m_columnHash[%d] %s = %x", 
	     i, col > 0 ? m_columns[col]->getName() : "" , m_columnHash[i]);
  }
#endif
  return 0;
}

Uint32
NdbTableImpl::get_nodes(Uint32 fragmentId, const Uint16 ** nodes) const
{
  Uint32 pos = fragmentId * m_replicaCount;
  if (pos + m_replicaCount <= m_fragments.size())
  {
    *nodes = m_fragments.getBase()+pos;
    return m_replicaCount;
  }
  return 0;
}

int
NdbDictionary::Table::checkColumns(const Uint32* map, Uint32 len) const
{
  int ret = 0;
  Uint32 colCnt = m_impl.m_columns.size();
  if (map == 0)
  {
    ret |= 1;
    ret |= (m_impl.m_noOfDiskColumns) ? 2 : 0;
    ret |= (colCnt > m_impl.m_noOfDiskColumns) ? 4 : 0;
    return ret;
  }

  NdbColumnImpl** cols = m_impl.m_columns.getBase();
  const char * ptr = reinterpret_cast<const char*>(map);
  const char * end = ptr + len;
  Uint32 no = 0;
  while (ptr < end)
  {
    Uint32 val = (Uint32)* ptr;
    Uint32 idx = 1;
    for (Uint32 i = 0; i<8; i++)
    {
      if (val & idx)
      {
	if (cols[no]->getPrimaryKey())
	  ret |= 1;
	else
	{
	  if (cols[no]->getStorageType() == NdbDictionary::Column::StorageTypeDisk)
	    ret |= 2;
	  else
	    ret |= 4;
	}
      }
      no ++;
      idx *= 2; 
      if (no == colCnt)
	return ret;
    }
    
    ptr++;
  }
  return ret;
}


  
/**
 * NdbIndexImpl
 */

NdbIndexImpl::NdbIndexImpl() : 
  NdbDictionary::Index(* this),
  NdbDictObjectImpl(NdbDictionary::Object::OrderedIndex), m_facade(this)
{
  init();
}

NdbIndexImpl::NdbIndexImpl(NdbDictionary::Index & f) : 
  NdbDictionary::Index(* this), 
  NdbDictObjectImpl(NdbDictionary::Object::OrderedIndex), m_facade(&f)
{
  init();
}

void NdbIndexImpl::init()
{
  m_id= RNIL;
  m_type= NdbDictionary::Object::TypeUndefined;
  m_logging= true;
  m_temporary= false;
  m_table= NULL;
}

NdbIndexImpl::~NdbIndexImpl(){
  for (unsigned i = 0; i < m_columns.size(); i++)
    delete m_columns[i];  
}

int NdbIndexImpl::setName(const char * name)
{
  return !m_externalName.assign(name);
}

const char * 
NdbIndexImpl::getName() const
{
  return m_externalName.c_str();
}
 
int
NdbIndexImpl::setTable(const char * table)
{
  return !m_tableName.assign(table);
}
 
const char * 
NdbIndexImpl::getTable() const
{
  return m_tableName.c_str();
}

const NdbTableImpl *
NdbIndexImpl::getIndexTable() const
{
  return m_table;
}

/**
 * NdbEventImpl
 */

NdbEventImpl::NdbEventImpl() : 
  NdbDictionary::Event(* this),
  NdbDictObjectImpl(NdbDictionary::Object::TypeUndefined), m_facade(this)
{
  DBUG_ENTER("NdbEventImpl::NdbEventImpl");
  DBUG_PRINT("info", ("this: %p", this));
  init();
  DBUG_VOID_RETURN;
}

NdbEventImpl::NdbEventImpl(NdbDictionary::Event & f) : 
  NdbDictionary::Event(* this),
  NdbDictObjectImpl(NdbDictionary::Object::TypeUndefined), m_facade(&f)
{
  DBUG_ENTER("NdbEventImpl::NdbEventImpl");
  DBUG_PRINT("info", ("this: %p", this));
  init();
  DBUG_VOID_RETURN;
}

void NdbEventImpl::init()
{
  m_eventId= RNIL;
  m_eventKey= RNIL;
  mi_type= 0;
  m_dur= NdbDictionary::Event::ED_UNDEFINED;
  m_mergeEvents = false;
  m_tableImpl= NULL;
  m_rep= NdbDictionary::Event::ER_UPDATED;
}

NdbEventImpl::~NdbEventImpl()
{
  DBUG_ENTER("NdbEventImpl::~NdbEventImpl");
  DBUG_PRINT("info", ("this: %p", this));
  for (unsigned i = 0; i < m_columns.size(); i++)
    delete  m_columns[i];
  if (m_tableImpl)
    delete m_tableImpl;
  DBUG_VOID_RETURN;
}

int NdbEventImpl::setName(const char * name)
{
  return !m_name.assign(name);
}

const char *NdbEventImpl::getName() const
{
  return m_name.c_str();
}

int
NdbEventImpl::setTable(const NdbDictionary::Table& table)
{
  setTable(&NdbTableImpl::getImpl(table));
  return !m_tableName.assign(m_tableImpl->getName());
}

void 
NdbEventImpl::setTable(NdbTableImpl *tableImpl)
{
  DBUG_ENTER("NdbEventImpl::setTable");
  DBUG_PRINT("info", ("this: %p  tableImpl: %p", this, tableImpl));
  DBUG_ASSERT(tableImpl->m_status != NdbDictionary::Object::Invalid);
  if (!m_tableImpl) 
    m_tableImpl = new NdbTableImpl();
  // Copy table, since event might be accessed from different threads
  m_tableImpl->assign(*tableImpl);
  DBUG_VOID_RETURN;
}

const NdbDictionary::Table *
NdbEventImpl::getTable() const
{
  if (m_tableImpl) 
    return m_tableImpl->m_facade;
  else
    return NULL;
}

int
NdbEventImpl::setTable(const char * table)
{
  return !m_tableName.assign(table);
}

const char *
NdbEventImpl::getTableName() const
{
  return m_tableName.c_str();
}

void
NdbEventImpl::addTableEvent(const NdbDictionary::Event::TableEvent t =  NdbDictionary::Event::TE_ALL)
{
  mi_type |= (unsigned)t;
}

bool
NdbEventImpl::getTableEvent(const NdbDictionary::Event::TableEvent t) const
{
  return (mi_type & (unsigned)t) == (unsigned)t;
}

void
NdbEventImpl::setDurability(NdbDictionary::Event::EventDurability d)
{
  m_dur = d;
}

NdbDictionary::Event::EventDurability
NdbEventImpl::getDurability() const
{
  return m_dur;
}

void
NdbEventImpl::setReport(NdbDictionary::Event::EventReport r)
{
  m_rep = r;
}

NdbDictionary::Event::EventReport
NdbEventImpl::getReport() const
{
  return m_rep;
}

int NdbEventImpl::getNoOfEventColumns() const
{
  return m_attrIds.size() + m_columns.size();
}

const NdbDictionary::Column *
NdbEventImpl::getEventColumn(unsigned no) const
{
  if (m_columns.size())
  {
    if (no < m_columns.size())
    {
      return m_columns[no];
    }
  }
  else if (m_attrIds.size())
  {
    if (no < m_attrIds.size())
    {
      NdbTableImpl* tab= m_tableImpl;
      if (tab == 0)
        return 0;
      return tab->getColumn(m_attrIds[no]);
    }
  }
  return 0;
}

/**
 * NdbDictionaryImpl
 */

NdbDictionaryImpl::NdbDictionaryImpl(Ndb &ndb)
  : NdbDictionary::Dictionary(* this), 
    m_facade(this), 
    m_receiver(m_error),
    m_ndb(ndb)
{
  m_globalHash = 0;
  m_local_table_data_size= 0;
}

NdbDictionaryImpl::NdbDictionaryImpl(Ndb &ndb,
				     NdbDictionary::Dictionary & f)
  : NdbDictionary::Dictionary(* this), 
    m_facade(&f), 
    m_receiver(m_error),
    m_ndb(ndb)
{
  m_globalHash = 0;
  m_local_table_data_size= 0;
}

NdbDictionaryImpl::~NdbDictionaryImpl()
{
  NdbElement_t<Ndb_local_table_info> * curr = m_localHash.m_tableHash.getNext(0);
  if(m_globalHash){
    while(curr != 0){
      m_globalHash->lock();
      m_globalHash->release(curr->theData->m_table_impl);
      Ndb_local_table_info::destroy(curr->theData);
      m_globalHash->unlock();
      
      curr = m_localHash.m_tableHash.getNext(curr);
    }
  } else {
    assert(curr == 0);
  }
}

NdbTableImpl *
NdbDictionaryImpl::fetchGlobalTableImplRef(const GlobalCacheInitObject &obj)
{
  DBUG_ENTER("fetchGlobalTableImplRef");
  NdbTableImpl *impl;
  int error= 0;

  m_globalHash->lock();
  impl = m_globalHash->get(obj.m_name.c_str(), &error);
  m_globalHash->unlock();

  if (impl == 0){
    if (error == 0)
      impl = m_receiver.getTable(obj.m_name.c_str(),
                                 m_ndb.usingFullyQualifiedNames());
    else
      m_error.code = 4000;
    if (impl != 0 && obj.init(*impl))
    {
      delete impl;
      impl = 0;
    }
    m_globalHash->lock();
    m_globalHash->put(obj.m_name.c_str(), impl);
    m_globalHash->unlock();
  }

  DBUG_RETURN(impl);
}

void
NdbDictionaryImpl::putTable(NdbTableImpl *impl)
{
  NdbTableImpl *old;

  int ret = getBlobTables(*impl);
  int error = 0;
  assert(ret == 0);

  m_globalHash->lock();
  if ((old= m_globalHash->get(impl->m_internalName.c_str(), &error)))
  {
    m_globalHash->alter_table_rep(old->m_internalName.c_str(),
                                  impl->m_id,
                                  impl->m_version,
                                  FALSE);
  }
  m_globalHash->put(impl->m_internalName.c_str(), impl);
  m_globalHash->unlock();
  Ndb_local_table_info *info=
    Ndb_local_table_info::create(impl, m_local_table_data_size);
  
  m_localHash.put(impl->m_internalName.c_str(), info);
}

int
NdbDictionaryImpl::getBlobTables(NdbTableImpl &t)
{
  unsigned n= t.m_noOfBlobs;
  DBUG_ENTER("NdbDictionaryImpl::addBlobTables");
  // optimized for blob column being the last one
  // and not looking for more than one if not neccessary
  for (unsigned i = t.m_columns.size(); i > 0 && n > 0;) {
    i--;
    NdbColumnImpl & c = *t.m_columns[i];
    if (! c.getBlobType() || c.getPartSize() == 0)
      continue;
    n--;
    // retrieve blob table def from DICT - by-pass cache
    char btname[NdbBlobImpl::BlobTableNameSize];
    NdbBlob::getBlobTableName(btname, &t, &c);
    BaseString btname_internal = m_ndb.internalize_table_name(btname);
    NdbTableImpl* bt =
      m_receiver.getTable(btname_internal, m_ndb.usingFullyQualifiedNames());
    if (bt == NULL)
      DBUG_RETURN(-1);

    // TODO check primary id/version when returned by DICT

    // the blob column owns the blob table
    assert(c.m_blobTable == NULL);
    c.m_blobTable = bt;

    // change storage type to that of PART column
    const char* colName = c.m_blobVersion == 1 ? "DATA" : "NDB$DATA";
    const NdbColumnImpl* bc = bt->getColumn(colName);
    assert(bc != 0);
    assert(c.m_storageType == NDB_STORAGETYPE_MEMORY);
    c.m_storageType = bc->m_storageType;
  }
  DBUG_RETURN(0); 
}

NdbTableImpl*
NdbDictionaryImpl::getBlobTable(const NdbTableImpl& tab, uint col_no)
{
  if (col_no < tab.m_columns.size()) {
    NdbColumnImpl* col = tab.m_columns[col_no];
    if (col != NULL) {
      NdbTableImpl* bt = col->m_blobTable;
      if (bt != NULL)
        return bt;
      else
        m_error.code = 4273; // No blob table..
    } else
      m_error.code = 4249; // Invalid table..
  } else
    m_error.code = 4318; // Invalid attribute..
  return NULL;
}

NdbTableImpl*
NdbDictionaryImpl::getBlobTable(uint tab_id, uint col_no)
{
  DBUG_ENTER("NdbDictionaryImpl::getBlobTable");
  DBUG_PRINT("enter", ("tab_id: %u col_no %u", tab_id, col_no));

  NdbTableImpl* tab = m_receiver.getTable(tab_id,
                                          m_ndb.usingFullyQualifiedNames());
  if (tab == NULL)
    DBUG_RETURN(NULL);
  Ndb_local_table_info* info =
    get_local_table_info(tab->m_internalName);
  delete tab;
  if (info == NULL)
    DBUG_RETURN(NULL);
  NdbTableImpl* bt = getBlobTable(*info->m_table_impl, col_no);
  DBUG_RETURN(bt);
}

#if 0
bool
NdbDictionaryImpl::setTransporter(class TransporterFacade * tf)
{
  if(tf != 0){
    m_globalHash = tf->m_globalDictCache;
    return m_receiver.setTransporter(tf);
  }
  
  return false;
}
#endif

bool
NdbDictionaryImpl::setTransporter(class Ndb* ndb, 
				  class TransporterFacade * tf)
{
  m_globalHash = tf->m_globalDictCache;
  if(m_receiver.setTransporter(ndb, tf)){
    return true;
  }
  return false;
}

NdbTableImpl *
NdbDictionaryImpl::getIndexTable(NdbIndexImpl * index,
				 NdbTableImpl * table)
{
  const char *current_db= m_ndb.getDatabaseName();
  NdbTableImpl *index_table;
  const BaseString internalName(
    m_ndb.internalize_index_name(table, index->getName()));
  // Get index table in system database
  m_ndb.setDatabaseName(NDB_SYSTEM_DATABASE);
  index_table= getTable(m_ndb.externalizeTableName(internalName.c_str()));
  m_ndb.setDatabaseName(current_db);
  if (!index_table)
  {
    // Index table not found
    // Try geting index table in current database (old format)
    index_table= getTable(m_ndb.externalizeTableName(internalName.c_str()));    
  }
  return index_table;
}

#if 0
bool
NdbDictInterface::setTransporter(class TransporterFacade * tf)
{
  if(tf == 0)
    return false;
  
  Guard g(tf->theMutexPtr);
  
  m_blockNumber = tf->open(this,
			   execSignal,
			   execNodeStatus);
  
  if ( m_blockNumber == -1 ) {
    m_error.code= 4105;
    return false; // no more free blocknumbers
  }//if
  Uint32 theNode = tf->ownId();
  m_reference = numberToRef(m_blockNumber, theNode);
  m_transporter = tf;
  m_waiter.m_mutex = tf->theMutexPtr;

  return true;
}
#endif

bool
NdbDictInterface::setTransporter(class Ndb* ndb, class TransporterFacade * tf)
{
  m_reference = ndb->getReference();
  m_transporter = tf;
  m_waiter.m_mutex = tf->theMutexPtr;
  
  return true;
}

NdbDictInterface::~NdbDictInterface()
{
}

void 
NdbDictInterface::execSignal(void* dictImpl, 
			     class NdbApiSignal* signal, 
			     class LinearSectionPtr ptr[3])
{
  NdbDictInterface * tmp = (NdbDictInterface*)dictImpl;
  
  const Uint32 gsn = signal->readSignalNumber();
  switch(gsn){
  case GSN_GET_TABINFOREF:
    tmp->execGET_TABINFO_REF(signal, ptr);
    break;
  case GSN_GET_TABINFO_CONF:
    tmp->execGET_TABINFO_CONF(signal, ptr);
    break;
  case GSN_CREATE_TABLE_REF:
    tmp->execCREATE_TABLE_REF(signal, ptr);
    break;
  case GSN_CREATE_TABLE_CONF:
    tmp->execCREATE_TABLE_CONF(signal, ptr);
    break;
  case GSN_DROP_TABLE_REF:
    tmp->execDROP_TABLE_REF(signal, ptr);
    break;
  case GSN_DROP_TABLE_CONF:
    tmp->execDROP_TABLE_CONF(signal, ptr);
    break;
  case GSN_ALTER_TABLE_REF:
    tmp->execALTER_TABLE_REF(signal, ptr);
    break;
  case GSN_ALTER_TABLE_CONF:
    tmp->execALTER_TABLE_CONF(signal, ptr);
    break;
  case GSN_CREATE_INDX_REF:
    tmp->execCREATE_INDX_REF(signal, ptr);
    break;
  case GSN_CREATE_INDX_CONF:
    tmp->execCREATE_INDX_CONF(signal, ptr);
    break;
  case GSN_DROP_INDX_REF:
    tmp->execDROP_INDX_REF(signal, ptr);
    break;
  case GSN_DROP_INDX_CONF:
    tmp->execDROP_INDX_CONF(signal, ptr);
    break;
  case GSN_CREATE_EVNT_REF:
    tmp->execCREATE_EVNT_REF(signal, ptr);
    break;
  case GSN_CREATE_EVNT_CONF:
    tmp->execCREATE_EVNT_CONF(signal, ptr);
    break;
  case GSN_SUB_START_CONF:
    tmp->execSUB_START_CONF(signal, ptr);
    break;
  case GSN_SUB_START_REF:
    tmp->execSUB_START_REF(signal, ptr);
    break;
  case GSN_SUB_STOP_CONF:
    tmp->execSUB_STOP_CONF(signal, ptr);
    break;
  case GSN_SUB_STOP_REF:
    tmp->execSUB_STOP_REF(signal, ptr);
    break;
  case GSN_DROP_EVNT_REF:
    tmp->execDROP_EVNT_REF(signal, ptr);
    break;
  case GSN_DROP_EVNT_CONF:
    tmp->execDROP_EVNT_CONF(signal, ptr);
    break;
  case GSN_LIST_TABLES_CONF:
    tmp->execLIST_TABLES_CONF(signal, ptr);
    break;
  case GSN_CREATE_FILEGROUP_REF:
    tmp->execCREATE_FILEGROUP_REF(signal, ptr);
    break;
  case GSN_CREATE_FILEGROUP_CONF:
    tmp->execCREATE_FILEGROUP_CONF(signal, ptr);
    break;
  case GSN_CREATE_FILE_REF:
    tmp->execCREATE_FILE_REF(signal, ptr);
    break;
  case GSN_CREATE_FILE_CONF:
    tmp->execCREATE_FILE_CONF(signal, ptr);
    break;
  case GSN_DROP_FILEGROUP_REF:
    tmp->execDROP_FILEGROUP_REF(signal, ptr);
    break;
  case GSN_DROP_FILEGROUP_CONF:
    tmp->execDROP_FILEGROUP_CONF(signal, ptr);
    break;
  case GSN_DROP_FILE_REF:
    tmp->execDROP_FILE_REF(signal, ptr);
    break;
  case GSN_DROP_FILE_CONF:
    tmp->execDROP_FILE_CONF(signal, ptr);
    break;
  case GSN_WAIT_GCP_CONF:
    tmp->execWAIT_GCP_CONF(signal, ptr);
    break;
  case GSN_WAIT_GCP_REF:
    tmp->execWAIT_GCP_REF(signal, ptr);
    break;
  default:
    abort();
  }
}

void
NdbDictInterface::execNodeStatus(void* dictImpl, Uint32 aNode,
				 bool alive, bool nfCompleted)
{
  NdbDictInterface * tmp = (NdbDictInterface*)dictImpl;
  
  if(!alive && !nfCompleted){
    return;
  }
  
  if (!alive && nfCompleted){
    tmp->m_waiter.nodeFail(aNode);
  }
}

int
NdbDictInterface::dictSignal(NdbApiSignal* sig, 
			     LinearSectionPtr ptr[3], int secs,
			     int node_specification,
			     WaitSignalType wst,
			     int timeout, Uint32 RETRIES,
			     const int *errcodes, int temporaryMask)
{
  DBUG_ENTER("NdbDictInterface::dictSignal");
  DBUG_PRINT("enter", ("useMasterNodeId: %d", node_specification));
  for(Uint32 i = 0; i<RETRIES; i++){
    m_buffer.clear();

    // Protected area
    /*
      The PollGuard has an implicit call of unlock_and_signal through the
      ~PollGuard method. This method is called implicitly by the compiler
      in all places where the object is out of context due to a return,
      break, continue or simply end of statement block
    */
    PollGuard poll_guard(m_transporter, &m_waiter, refToBlock(m_reference));
    Uint32 node;
    switch(node_specification){
    case 0:
      node = (m_transporter->get_node_alive(m_masterNodeId) ? m_masterNodeId :
	      (m_masterNodeId = m_transporter->get_an_alive_node()));
      break;
    case -1:
      node = m_transporter->get_an_alive_node();
      break;
    default:
      node = node_specification;
    }
    DBUG_PRINT("info", ("node %d", node));
    if(node == 0){
      m_error.code= 4009;
      DBUG_RETURN(-1);
    }
    int res = (ptr ? 
	       m_transporter->sendFragmentedSignal(sig, node, ptr, secs):
	       m_transporter->sendSignal(sig, node));
    if(res != 0){
      DBUG_PRINT("info", ("dictSignal failed to send signal"));
      m_error.code = 4007;
      continue;
    }    
    
    m_error.code= 0;
    int ret_val= poll_guard.wait_n_unlock(timeout, node, wst);
    // End of Protected area  
    
    if(ret_val == 0 && m_error.code == 0){
      // Normal return
      DBUG_RETURN(0);
    }
    
    /**
     * Handle error codes
     */
    if(ret_val == -2) //WAIT_NODE_FAILURE
    {
      m_error.code = 4013;
      continue;
    }
    if(m_waiter.m_state == WST_WAIT_TIMEOUT)
    {
      DBUG_PRINT("info", ("dictSignal caught time-out"));
      m_error.code = 4008;
      DBUG_RETURN(-1);
    }
    
    if ( temporaryMask == -1)
    {
      const NdbError &error= getNdbError();
      if (error.status ==  NdbError::TemporaryError)
	continue;
    }
    else if ( (temporaryMask & m_error.code) != 0 ) {
      continue;
    }
    DBUG_PRINT("info", ("dictSignal caught error= %d", m_error.code));
    
    if(m_error.code && errcodes)
    {
      int j;
      for(j = 0; errcodes[j] ; j++){
	if(m_error.code == errcodes[j]){
	  break;
	}
      }
      if(errcodes[j]) // Accepted error code
	continue;
    }
    break;
  }
  DBUG_RETURN(-1);
}

/*
  Get dictionary information for a table using table id as reference

  DESCRIPTION
    Sends a GET_TABINFOREQ signal containing the table id
 */
NdbTableImpl *
NdbDictInterface::getTable(int tableId, bool fullyQualifiedNames)
{
  NdbApiSignal tSignal(m_reference);
  GetTabInfoReq * req = CAST_PTR(GetTabInfoReq, tSignal.getDataPtrSend());
  
  req->senderRef = m_reference;
  req->senderData = 0;
  req->requestType =
    GetTabInfoReq::RequestById | GetTabInfoReq::LongSignalConf;
  req->tableId = tableId;
  tSignal.theReceiversBlockNumber = DBDICT;
  tSignal.theVerId_signalNumber   = GSN_GET_TABINFOREQ;
  tSignal.theLength = GetTabInfoReq::SignalLength;

  return getTable(&tSignal, 0, 0, fullyQualifiedNames);
}

/*
  Get dictionary information for a table using table name as the reference

  DESCRIPTION
    Send GET_TABINFOREQ signal with the table name in the first
    long section part
*/

NdbTableImpl *
NdbDictInterface::getTable(const BaseString& name, bool fullyQualifiedNames)
{
  NdbApiSignal tSignal(m_reference);
  GetTabInfoReq* const req = CAST_PTR(GetTabInfoReq, tSignal.getDataPtrSend());

  const Uint32 namelen= name.length() + 1; // NULL terminated
  const Uint32 namelen_words= (namelen + 3) >> 2; // Size in words

  req->senderRef= m_reference;
  req->senderData= 0;
  req->requestType=
    GetTabInfoReq::RequestByName | GetTabInfoReq::LongSignalConf;
  req->tableNameLen= namelen;
  tSignal.theReceiversBlockNumber= DBDICT;
  tSignal.theVerId_signalNumber= GSN_GET_TABINFOREQ;
  tSignal.theLength= GetTabInfoReq::SignalLength;

  // Copy name to m_buffer to get a word sized buffer
  m_buffer.clear();
  if (m_buffer.grow(namelen_words*4+4) ||
      m_buffer.append(name.c_str(), namelen))
  {
    m_error.code= 4000;
    return NULL;
  }

#ifndef IGNORE_VALGRIND_WARNINGS
  Uint32 pad = 0;
  if (m_buffer.append(&pad, 4))
  {
    m_error.code= 4000;
    return NULL;
  }
#endif
  
  LinearSectionPtr ptr[1];
  ptr[0].p= (Uint32*)m_buffer.get_data();
  ptr[0].sz= namelen_words;

  return getTable(&tSignal, ptr, 1, fullyQualifiedNames);
}


NdbTableImpl *
NdbDictInterface::getTable(class NdbApiSignal * signal,
			   LinearSectionPtr ptr[3],
			   Uint32 noOfSections, bool fullyQualifiedNames)
{
  int errCodes[] = {GetTabInfoRef::Busy, 0 };
  int r = dictSignal(signal, ptr, noOfSections,
		     -1, // any node
		     WAIT_GET_TAB_INFO_REQ,
		     DICT_WAITFOR_TIMEOUT, 100, errCodes);

  if (r)
    return 0;
  
  NdbTableImpl * rt = 0;
  m_error.code = parseTableInfo(&rt, 
				(Uint32*)m_buffer.get_data(), 
  				m_buffer.length() / 4, 
				fullyQualifiedNames);
  if(rt)
  {
    if (rt->buildColumnHash())
    {
      m_error.code = 4000;
      delete rt;
      return NULL;
     }
  }
  
  return rt;
}

void
NdbDictInterface::execGET_TABINFO_CONF(NdbApiSignal * signal, 
				       LinearSectionPtr ptr[3])
{
  const GetTabInfoConf* conf = CAST_CONSTPTR(GetTabInfoConf, signal->getDataPtr());
  const Uint32 i = GetTabInfoConf::DICT_TAB_INFO;
  if(signal->isFirstFragment()){
    m_fragmentId = signal->getFragmentId();
    if (m_buffer.grow(4 * conf->totalLen))
    {
      m_error.code= 4000;
      goto end;
    }
  } else {
    if(m_fragmentId != signal->getFragmentId()){
      abort();
    }
  }
  
  if (m_buffer.append(ptr[i].p, 4 * ptr[i].sz))
  {
    m_error.code= 4000;
  }
end:
  if(!signal->isLastFragment()){
    return;
  }  
  
  m_waiter.signal(NO_WAIT);
}

void
NdbDictInterface::execGET_TABINFO_REF(NdbApiSignal * signal,
				      LinearSectionPtr ptr[3])
{
  const GetTabInfoRef* ref = CAST_CONSTPTR(GetTabInfoRef, 
					   signal->getDataPtr());
  
  m_error.code= ref->errorCode;
  m_waiter.signal(NO_WAIT);
}

/*****************************************************************
 * Pack/Unpack tables
 */
struct ApiKernelMapping {
  Int32 kernelConstant;
  Int32 apiConstant;
};

Uint32
getApiConstant(Int32 kernelConstant, const ApiKernelMapping map[], Uint32 def)
{
  int i = 0;
  while(map[i].kernelConstant != kernelConstant){
    if(map[i].kernelConstant == -1 &&
       map[i].apiConstant == -1){
      return def;
    }
    i++;
  }
  return map[i].apiConstant;
}

Uint32
getKernelConstant(Int32 apiConstant, const ApiKernelMapping map[], Uint32 def)
{
  int i = 0;
  while(map[i].apiConstant != apiConstant){
    if(map[i].kernelConstant == -1 &&
       map[i].apiConstant == -1){
      return def;
    }
    i++;
  }
  return map[i].kernelConstant;
}

static const
ApiKernelMapping 
fragmentTypeMapping[] = {
  { DictTabInfo::AllNodesSmallTable,  NdbDictionary::Object::FragAllSmall },
  { DictTabInfo::AllNodesMediumTable, NdbDictionary::Object::FragAllMedium },
  { DictTabInfo::AllNodesLargeTable,  NdbDictionary::Object::FragAllLarge },
  { DictTabInfo::SingleFragment,      NdbDictionary::Object::FragSingle },
  { DictTabInfo::DistrKeyHash,      NdbDictionary::Object::DistrKeyHash },
  { DictTabInfo::DistrKeyLin,      NdbDictionary::Object::DistrKeyLin },
  { DictTabInfo::UserDefined,      NdbDictionary::Object::UserDefined },
  { -1, -1 }
};

static const
ApiKernelMapping
objectTypeMapping[] = {
  { DictTabInfo::SystemTable,        NdbDictionary::Object::SystemTable },
  { DictTabInfo::UserTable,          NdbDictionary::Object::UserTable },
  { DictTabInfo::UniqueHashIndex,    NdbDictionary::Object::UniqueHashIndex },
  { DictTabInfo::OrderedIndex,       NdbDictionary::Object::OrderedIndex },
  { DictTabInfo::HashIndexTrigger,   NdbDictionary::Object::HashIndexTrigger },
  { DictTabInfo::IndexTrigger,       NdbDictionary::Object::IndexTrigger },
  { DictTabInfo::SubscriptionTrigger,NdbDictionary::Object::SubscriptionTrigger },
  { DictTabInfo::ReadOnlyConstraint ,NdbDictionary::Object::ReadOnlyConstraint },
  { DictTabInfo::Tablespace,         NdbDictionary::Object::Tablespace },
  { DictTabInfo::LogfileGroup,       NdbDictionary::Object::LogfileGroup },
  { DictTabInfo::Datafile,           NdbDictionary::Object::Datafile },
  { DictTabInfo::Undofile,           NdbDictionary::Object::Undofile },
  { -1, -1 }
};

static const
ApiKernelMapping
objectStateMapping[] = {
  { DictTabInfo::StateOffline,       NdbDictionary::Object::StateOffline },
  { DictTabInfo::StateBuilding,      NdbDictionary::Object::StateBuilding },
  { DictTabInfo::StateDropping,      NdbDictionary::Object::StateDropping },
  { DictTabInfo::StateOnline,        NdbDictionary::Object::StateOnline },
  { DictTabInfo::StateBackup,        NdbDictionary::Object::StateBackup },
  { DictTabInfo::StateBroken,        NdbDictionary::Object::StateBroken }, 
  { -1, -1 }
};

static const
ApiKernelMapping
objectStoreMapping[] = {
  { DictTabInfo::StoreNotLogged,     NdbDictionary::Object::StoreNotLogged },
  { DictTabInfo::StorePermanent,     NdbDictionary::Object::StorePermanent },
  { -1, -1 }
};

static const
ApiKernelMapping
indexTypeMapping[] = {
  { DictTabInfo::UniqueHashIndex,    NdbDictionary::Index::UniqueHashIndex },  
  { DictTabInfo::OrderedIndex,       NdbDictionary::Index::OrderedIndex },
  { -1, -1 }
};

int
NdbDictInterface::parseTableInfo(NdbTableImpl ** ret,
				 const Uint32 * data, Uint32 len,
				 bool fullyQualifiedNames,
                                 Uint32 version)
{
  SimplePropertiesLinearReader it(data, len);
  DictTabInfo::Table *tableDesc;
  SimpleProperties::UnpackStatus s;
  DBUG_ENTER("NdbDictInterface::parseTableInfo");

  tableDesc = (DictTabInfo::Table*)NdbMem_Allocate(sizeof(DictTabInfo::Table));
  if (!tableDesc)
  {
    DBUG_RETURN(4000);
  }
  tableDesc->init();
  s = SimpleProperties::unpack(it, tableDesc, 
			       DictTabInfo::TableMapping, 
			       DictTabInfo::TableMappingSize, 
			       true, true);
  
  if(s != SimpleProperties::Break){
    NdbMem_Free((void*)tableDesc);
    DBUG_RETURN(703);
  }
  const char * internalName = tableDesc->TableName;
  const char * externalName = Ndb::externalizeTableName(internalName, fullyQualifiedNames);

  NdbTableImpl * impl = new NdbTableImpl();
  impl->m_id = tableDesc->TableId;
  impl->m_version = tableDesc->TableVersion;
  impl->m_status = NdbDictionary::Object::Retrieved;
  if (!impl->m_internalName.assign(internalName) ||
      impl->updateMysqlName() ||
      !impl->m_externalName.assign(externalName) ||
      impl->m_frm.assign(tableDesc->FrmData, tableDesc->FrmLen) ||
      impl->m_fd.assign(tableDesc->FragmentData, tableDesc->FragmentDataLen) ||
      impl->m_range.assign(tableDesc->RangeListData, tableDesc->RangeListDataLen))
  {
    DBUG_RETURN(4000);
  }
  impl->m_fragmentCount = tableDesc->FragmentCount;

  /*
    We specifically don't get tablespace data and range/list arrays here
    since those are known by the MySQL Server through analysing the
    frm file.
    Fragment Data contains the real node group mapping and the fragment
    identities used for each fragment. At the moment we have no need for
    this.
    Frm file is needed for autodiscovery.
  */
  
  impl->m_fragmentType = (NdbDictionary::Object::FragmentType)
    getApiConstant(tableDesc->FragmentType, 
		   fragmentTypeMapping, 
		   (Uint32)NdbDictionary::Object::FragUndefined);
  
  Uint64 max_rows = ((Uint64)tableDesc->MaxRowsHigh) << 32;
  max_rows += tableDesc->MaxRowsLow;
  impl->m_max_rows = max_rows;
  Uint64 min_rows = ((Uint64)tableDesc->MinRowsHigh) << 32;
  min_rows += tableDesc->MinRowsLow;
  impl->m_min_rows = min_rows;
  impl->m_default_no_part_flag = tableDesc->DefaultNoPartFlag;
  impl->m_linear_flag = tableDesc->LinearHashFlag;
  impl->m_logging = tableDesc->TableLoggedFlag;
  impl->m_temporary = tableDesc->TableTemporaryFlag;
  impl->m_row_gci = tableDesc->RowGCIFlag;
  impl->m_row_checksum = tableDesc->RowChecksumFlag;
  impl->m_force_var_part = tableDesc->ForceVarPartFlag;
  impl->m_kvalue = tableDesc->TableKValue;
  impl->m_minLoadFactor = tableDesc->MinLoadFactor;
  impl->m_maxLoadFactor = tableDesc->MaxLoadFactor;
  impl->m_single_user_mode = tableDesc->SingleUserMode;

  impl->m_indexType = (NdbDictionary::Object::Type)
    getApiConstant(tableDesc->TableType,
		   indexTypeMapping,
		   NdbDictionary::Object::TypeUndefined);
  
  if(impl->m_indexType == NdbDictionary::Object::TypeUndefined){
  } else {
    const char * externalPrimary = 
      Ndb::externalizeTableName(tableDesc->PrimaryTable, fullyQualifiedNames);
    if (!impl->m_primaryTable.assign(externalPrimary))
    {
      DBUG_RETURN(4000);
    }
  }
  
  Uint32 i;
  for(i = 0; i < tableDesc->NoOfAttributes; i++) {
    DictTabInfo::Attribute attrDesc; attrDesc.init();
    s = SimpleProperties::unpack(it, 
				 &attrDesc, 
				 DictTabInfo::AttributeMapping, 
				 DictTabInfo::AttributeMappingSize, 
				 true, true);
    if(s != SimpleProperties::Break){
      delete impl;
      NdbMem_Free((void*)tableDesc);
      DBUG_RETURN(703);
    }
    
    NdbColumnImpl * col = new NdbColumnImpl();
    col->m_attrId = attrDesc.AttributeId;
    col->setName(attrDesc.AttributeName);

    // check type and compute attribute size and array size
    if (! attrDesc.translateExtType()) {
      delete col;
      delete impl;
      NdbMem_Free((void*)tableDesc);
      DBUG_RETURN(703);
    }
    col->m_type = (NdbDictionary::Column::Type)attrDesc.AttributeExtType;
    col->m_precision = (attrDesc.AttributeExtPrecision & 0xFFFF);
    col->m_scale = attrDesc.AttributeExtScale;
    col->m_length = attrDesc.AttributeExtLength;
    // charset in upper half of precision
    unsigned cs_number = (attrDesc.AttributeExtPrecision >> 16);
    // charset is defined exactly for char types
    if (col->getCharType() != (cs_number != 0)) {
      delete col;
      delete impl;
      NdbMem_Free((void*)tableDesc);
      DBUG_RETURN(703);
    }
    if (col->getCharType()) {
      col->m_cs = get_charset(cs_number, MYF(0));
      if (col->m_cs == NULL) {
        delete col;
        delete impl;
        NdbMem_Free((void*)tableDesc);
        DBUG_RETURN(743);
      }
    }
    col->m_orgAttrSize = attrDesc.AttributeSize;
    col->m_attrSize = (1 << attrDesc.AttributeSize) / 8;
    col->m_arraySize = attrDesc.AttributeArraySize;
    col->m_arrayType = attrDesc.AttributeArrayType;
    if(attrDesc.AttributeSize == 0)
    {
      col->m_attrSize = 4;
      col->m_arraySize = (attrDesc.AttributeArraySize + 31) >> 5;
    }
    col->m_storageType = attrDesc.AttributeStorageType;
    col->m_dynamic = (attrDesc.AttributeDynamic != 0);

    if (col->getBlobType()) {
      if (unlikely(col->m_arrayType) == NDB_ARRAYTYPE_FIXED)
        col->m_blobVersion = NDB_BLOB_V1;
      else if (col->m_arrayType == NDB_ARRAYTYPE_MEDIUM_VAR)
        col->m_blobVersion = NDB_BLOB_V2;
      else {
        delete impl;
        NdbMem_Free((void*)tableDesc);
        DBUG_RETURN(4263);
      }
    }
    
    col->m_pk = attrDesc.AttributeKeyFlag;
    col->m_distributionKey = (attrDesc.AttributeDKey != 0);
    col->m_nullable = attrDesc.AttributeNullableFlag;
    col->m_autoIncrement = (attrDesc.AttributeAutoIncrement != 0);
    col->m_autoIncrementInitialValue = ~0;
    if (!col->m_defaultValue.assign(attrDesc.AttributeDefaultValue))
    {
      delete col;
      delete impl;
      DBUG_RETURN(4000);
    }

    col->m_column_no = impl->m_columns.size();
    impl->m_columns.push_back(col);
    it.next();
  }

  impl->computeAggregates();

  if(tableDesc->ReplicaDataLen > 0)
  {
    Uint16 replicaCount = ntohs(tableDesc->ReplicaData[0]);
    Uint16 fragCount = ntohs(tableDesc->ReplicaData[1]);

    impl->m_replicaCount = replicaCount;
    impl->m_fragmentCount = fragCount;
    DBUG_PRINT("info", ("replicaCount=%x , fragCount=%x",replicaCount,fragCount));
    Uint32 pos = 2;
    for(i = 0; i < (Uint32) fragCount;i++)
    {
      pos++; // skip logpart
      for (Uint32 j = 0; j<(Uint32)replicaCount; j++)
      {
	if (impl->m_fragments.push_back(ntohs(tableDesc->ReplicaData[pos++])))
	{
          delete impl;
          DBUG_RETURN(4000);
        }
      }
    }

    Uint32 topBit = (1 << 31);
    for(; topBit && !(fragCount & topBit); ){
      topBit >>= 1;
    }
    impl->m_hashValueMask = topBit - 1;
    impl->m_hashpointerValue = fragCount - (impl->m_hashValueMask + 1);
  }
  else
  {
    impl->m_fragmentCount = tableDesc->FragmentCount;
    impl->m_replicaCount = 0;
    impl->m_hashValueMask = 0;
    impl->m_hashpointerValue = 0;
  }

  impl->m_tablespace_id = tableDesc->TablespaceId;
  impl->m_tablespace_version = tableDesc->TablespaceVersion;
  
  * ret = impl;

  NdbMem_Free((void*)tableDesc);
  if (version < MAKE_VERSION(5,1,3))
  {
    ;
  } 
  else
  {
    DBUG_ASSERT(impl->m_fragmentCount > 0);
  }
  DBUG_RETURN(0);
}

/*****************************************************************
 * Create table and alter table
 */
int
NdbDictionaryImpl::createTable(NdbTableImpl &t)
{ 
  DBUG_ENTER("NdbDictionaryImpl::createTable");

<<<<<<< HEAD
=======
  bool autoIncrement = false;
  Uint64 initialValue = 0;
  for (Uint32 i = 0; i < t.m_columns.size(); i++) {
    const NdbColumnImpl* c = t.m_columns[i];
    assert(c != NULL);
    if (c->m_autoIncrement) {
      if (autoIncrement) {
        m_error.code = 4335;
        DBUG_RETURN(-1);
      }
      autoIncrement = true;
      initialValue = c->m_autoIncrementInitialValue;
    }
  }
 
>>>>>>> b0594c50
  // create table
  if (m_receiver.createTable(m_ndb, t) != 0)
    DBUG_RETURN(-1);
  Uint32* data = (Uint32*)m_receiver.m_buffer.get_data();
  t.m_id = data[0];
  t.m_version = data[1];

  // update table def from DICT - by-pass cache
  NdbTableImpl* t2 =
    m_receiver.getTable(t.m_internalName, m_ndb.usingFullyQualifiedNames());

  // check if we got back same table
  if (t2 == NULL) {
    DBUG_PRINT("info", ("table %s dropped by another thread", 
                        t.m_internalName.c_str()));
    m_error.code = 283;
    DBUG_RETURN(-1);
  }
  if (t.m_id != t2->m_id || t.m_version != t2->m_version) {
    DBUG_PRINT("info", ("table %s re-created by another thread",
                        t.m_internalName.c_str()));
    m_error.code = 283;
    delete t2;
    DBUG_RETURN(-1);
  }

  // auto-increment - use "t" because initial value is not in DICT
  {
    if (autoIncrement) {
      // XXX unlikely race condition - t.m_id may no longer be same table
      // the tuple id range is not used on input
      Ndb::TupleIdRange range;
      if (m_ndb.setTupleIdInNdb(&t, range, initialValue, false) == -1) {
        assert(m_ndb.theError.code != 0);
        m_error.code = m_ndb.theError.code;
        delete t2;
        DBUG_RETURN(-1);
      }
    }
  }

  // blob tables - use "t2" to get values set by kernel
  if (t.m_noOfBlobs != 0) {

    // fix up disk data in t2 columns
    Uint32 i;
    for (i = 0; i < t.m_columns.size(); i++) {
      const NdbColumnImpl* c = t.m_columns[i];
      NdbColumnImpl* c2 = t2->m_columns[i];
      if (c->getBlobType()) {
        // type was mangled before sending to DICT
        assert(c2->m_storageType == NDB_STORAGETYPE_MEMORY);
        c2->m_storageType = c->m_storageType;
      }
    }

    if (createBlobTables(*t2) != 0) {
      int save_code = m_error.code;
      (void)dropTableGlobal(*t2);
      m_error.code = save_code;
      delete t2;
      DBUG_RETURN(-1);
    }
  }

  // not entered in cache
  delete t2;
  DBUG_RETURN(0);
}

int
NdbDictionaryImpl::createBlobTables(const NdbTableImpl& t)
{
  DBUG_ENTER("NdbDictionaryImpl::createBlobTables");
  for (unsigned i = 0; i < t.m_columns.size(); i++) {
    const NdbColumnImpl & c = *t.m_columns[i];
    if (! c.getBlobType() || c.getPartSize() == 0)
      continue;
    DBUG_PRINT("info", ("col: %s array type: %u storage type: %u",
                        c.m_name.c_str(), c.m_arrayType, c.m_storageType));
    NdbTableImpl bt;
    NdbError error;
    if (NdbBlob::getBlobTable(bt, &t, &c, error) == -1) {
      m_error.code = error.code;
      DBUG_RETURN(-1);
    }
    NdbDictionary::Column::StorageType 
      d = NdbDictionary::Column::StorageTypeDisk;
    if (t.m_columns[i]->getStorageType() == d) {
      const char* colName = c.m_blobVersion == 1 ? "DATA" : "NDB$DATA";
      NdbColumnImpl* bc = bt.getColumn(colName);
      assert(bc != NULL);
      bc->setStorageType(d);
    }
    if (createTable(bt) != 0) {
      DBUG_RETURN(-1);
    }
  }
  DBUG_RETURN(0); 
}

int 
NdbDictInterface::createTable(Ndb & ndb,
			      NdbTableImpl & impl)
{
  int ret;

  DBUG_ENTER("NdbDictInterface::createTable");


  syncInternalName(ndb, impl);

  UtilBufferWriter w(m_buffer);
  ret= serializeTableDesc(ndb, impl, w);
  if(ret != 0)
    DBUG_RETURN(ret);

  DBUG_RETURN(sendCreateTable(impl, w));
}

bool NdbDictionaryImpl::supportedAlterTable(NdbTableImpl &old_impl,
					    NdbTableImpl &impl)
{
  return m_receiver.supportedAlterTable(old_impl, impl);
}

bool NdbDictInterface::supportedAlterTable(const NdbTableImpl &old_impl,
					   NdbTableImpl &impl)
{
  Uint32 change_mask;
  return (compChangeMask(old_impl, impl, change_mask) == 0);
}

int NdbDictionaryImpl::alterTable(NdbTableImpl &old_impl,
                                  NdbTableImpl &impl)
{
  return alterTableGlobal(old_impl, impl);
}

int NdbDictionaryImpl::alterTableGlobal(NdbTableImpl &old_impl,
                                        NdbTableImpl &impl)
{
  DBUG_ENTER("NdbDictionaryImpl::alterTableGlobal");
  // Alter the table
  int ret = m_receiver.alterTable(m_ndb, old_impl, impl);
  old_impl.m_status = NdbDictionary::Object::Invalid;
  if(ret == 0){
    DBUG_RETURN(ret);
  }
  ERR_RETURN(getNdbError(), ret);
}

int
NdbDictInterface::alterTable(Ndb & ndb,
                             const NdbTableImpl &old_impl,
                             NdbTableImpl &impl)
{
  int ret;
  Uint32 change_mask;

  DBUG_ENTER("NdbDictInterface::alterTable");

  syncInternalName(ndb, impl);

  /* Check that alter request is valid and compute stuff to alter. */
  ret= compChangeMask(old_impl, impl, change_mask);
  if(ret != 0)
    DBUG_RETURN(ret);

  UtilBufferWriter w(m_buffer);
  ret= serializeTableDesc(ndb, impl, w);
  if(ret != 0)
    DBUG_RETURN(ret);

  DBUG_RETURN(sendAlterTable(impl, change_mask, w));
}

void
NdbDictInterface::syncInternalName(Ndb & ndb, NdbTableImpl &impl)
{
  const BaseString internalName(
    ndb.internalize_table_name(impl.m_externalName.c_str()));
  impl.m_internalName.assign(internalName);
  impl.updateMysqlName();
}

/*
  Compare old and new Table descriptors.
  Set the corresponding flag for any (supported) difference.
  Error on any difference not supported for alter table.
*/
int
NdbDictInterface::compChangeMask(const NdbTableImpl &old_impl,
                                 const NdbTableImpl &impl,
                                 Uint32 &change_mask)
{
  DBUG_ENTER("compChangeMask");
  bool found_varpart;
  change_mask= 0;

  /* These are the supported properties that may be altered. */
  DBUG_PRINT("info", ("old_impl.m_internalName='%s' impl.m_internalName='%s'",
                      old_impl.m_internalName.c_str(),
                      impl.m_internalName.c_str()));
  if(impl.m_internalName != old_impl.m_internalName)
    AlterTableReq::setNameFlag(change_mask, true);
  if(!impl.m_frm.equal(old_impl.m_frm))
    AlterTableReq::setFrmFlag(change_mask, true);
  if(!impl.m_fd.equal(old_impl.m_fd))
    AlterTableReq::setFragDataFlag(change_mask, true);
  if(!impl.m_ts_name.equal(old_impl.m_ts_name))
    AlterTableReq::setTsNameFlag(change_mask, true);
  if(!impl.m_range.equal(old_impl.m_range))
    AlterTableReq::setRangeListFlag(change_mask, true);
  if(!impl.m_ts.equal(old_impl.m_ts))
    AlterTableReq::setTsFlag(change_mask, true);

  /* No other property can be changed in alter table. */
  Uint32 old_sz= old_impl.m_columns.size();
  Uint32 sz= impl.m_columns.size();
  if(impl.m_fragmentCount != old_impl.m_fragmentCount ||
     impl.m_logging != old_impl.m_logging ||
     impl.m_temporary != old_impl.m_temporary ||
     impl.m_row_gci != old_impl.m_row_gci ||
     impl.m_row_checksum != old_impl.m_row_checksum ||
     impl.m_kvalue != old_impl.m_kvalue ||
     impl.m_minLoadFactor != old_impl.m_minLoadFactor ||
     impl.m_maxLoadFactor != old_impl.m_maxLoadFactor ||
     impl.m_primaryTableId != old_impl.m_primaryTableId ||
     impl.m_max_rows != old_impl.m_max_rows ||
     impl.m_min_rows != old_impl.m_min_rows ||
     impl.m_default_no_part_flag != old_impl.m_default_no_part_flag ||
     impl.m_linear_flag != old_impl.m_linear_flag ||
     impl.m_fragmentType != old_impl.m_fragmentType ||
     impl.m_tablespace_name != old_impl.m_tablespace_name ||
     impl.m_tablespace_id != old_impl.m_tablespace_id ||
     impl.m_tablespace_version != old_impl.m_tablespace_version ||
     impl.m_id != old_impl.m_id ||
     impl.m_version != old_impl.m_version ||
     sz < old_sz)
  {
    DBUG_PRINT("info", ("Old and new table not compatible"));
    goto invalid_alter_table;
  }

  /*
    Check for new columns.
    We can add one or more new columns at the end, with some restrictions:
     - All existing columns must be unchanged.
     - The new column must be dynamic.
     - The new column must be nullable.
     - The new column must be memory based.
     - The new column can not be a primary key or distribution key.
     - There must already be at least one existing memory-stored dynamic or
       variable-sized column (so that the varpart is already allocated) or
       varPart must be forced
  */
  found_varpart= old_impl.getForceVarPart();
  for(Uint32 i= 0; i<old_sz; i++)
  {
    const NdbColumnImpl *col= impl.m_columns[i];
    if(!col->equal(*(old_impl.m_columns[i])))
    {
      DBUG_PRINT("info", ("Old and new column not equal"));
      goto invalid_alter_table;
    }
    if(col->m_storageType == NDB_STORAGETYPE_MEMORY &&
       (col->m_dynamic || col->m_arrayType != NDB_ARRAYTYPE_FIXED))
      found_varpart= true;
  }

  if(sz > old_sz)
  {
    if(!found_varpart)
    {
      DBUG_PRINT("info", ("No old dynamic column found"));
      goto invalid_alter_table;
    }

    for(Uint32 i=old_sz; i<sz; i++)
    {
      const NdbColumnImpl *col= impl.m_columns[i];
      if(!col->m_dynamic || !col->m_nullable ||
         col->m_storageType == NDB_STORAGETYPE_DISK ||
         col->m_pk ||
         col->m_distributionKey ||
         col->m_autoIncrement ||                   // ToDo: allow this?
	 (col->getBlobType() && col->getPartSize())
         )
        goto invalid_alter_table;
    }
    AlterTableReq::setAddAttrFlag(change_mask, true);
  }

  DBUG_RETURN(0);

 invalid_alter_table:
  m_error.code = 741;                           // "Unsupported alter table"
  DBUG_RETURN(-1);
}

int 
NdbDictInterface::serializeTableDesc(Ndb & ndb,
				     NdbTableImpl & impl,
				     UtilBufferWriter & w)
{
  unsigned i, err;
  char *ts_names[MAX_NDB_PARTITIONS];
  DBUG_ENTER("NdbDictInterface::serializeTableDesc");

  impl.computeAggregates();

  if((unsigned)impl.getNoOfPrimaryKeys() > NDB_MAX_NO_OF_ATTRIBUTES_IN_KEY){
    m_error.code= 4317;
    DBUG_RETURN(-1);
  }
  unsigned sz = impl.m_columns.size();
  if (sz > NDB_MAX_ATTRIBUTES_IN_TABLE){
    m_error.code= 4318;
    DBUG_RETURN(-1);
  }
  
  /*
     TODO RONM: Here I need to insert checks for fragment array and
     range or list array
  */
  
  //validate();
  //aggregate();

  DictTabInfo::Table *tmpTab;

  tmpTab = (DictTabInfo::Table*)NdbMem_Allocate(sizeof(DictTabInfo::Table));
  if (!tmpTab)
  {
    m_error.code = 4000;
    DBUG_RETURN(-1);
  }
  tmpTab->init();
  BaseString::snprintf(tmpTab->TableName, sizeof(tmpTab->TableName),
                       "%s", impl.m_internalName.c_str());

  Uint32 distKeys= 0;
  for(i = 0; i<sz; i++) {
    const NdbColumnImpl * col = impl.m_columns[i];
    if (col == NULL) {
      m_error.code = 4272;
      NdbMem_Free((void*)tmpTab);
      DBUG_RETURN(-1);
    }
    if (col->m_distributionKey)
    {
      distKeys++;
    }
  }
  if (distKeys == impl.m_noOfKeys)
    distKeys= 0;
  impl.m_noOfDistributionKeys= distKeys;


  // Check max length of frm data
  if (impl.m_frm.length() > MAX_FRM_DATA_SIZE){
    m_error.code= 1229;
    NdbMem_Free((void*)tmpTab);
    DBUG_RETURN(-1);
  }
  /*
    TODO RONM: This needs to change to dynamic arrays instead
    Frm Data, FragmentData, TablespaceData, RangeListData, TsNameData
  */
  tmpTab->FrmLen = impl.m_frm.length();
  memcpy(tmpTab->FrmData, impl.m_frm.get_data(), impl.m_frm.length());

  tmpTab->FragmentDataLen = impl.m_fd.length();
  memcpy(tmpTab->FragmentData, impl.m_fd.get_data(), impl.m_fd.length());

  tmpTab->TablespaceDataLen = impl.m_ts.length();
  memcpy(tmpTab->TablespaceData, impl.m_ts.get_data(), impl.m_ts.length());

  tmpTab->RangeListDataLen = impl.m_range.length();
  memcpy(tmpTab->RangeListData, impl.m_range.get_data(),
         impl.m_range.length());

  memcpy(ts_names, impl.m_ts_name.get_data(),
         impl.m_ts_name.length());

  tmpTab->FragmentCount= impl.m_fragmentCount;
  tmpTab->TableLoggedFlag = impl.m_logging;
  tmpTab->TableTemporaryFlag = impl.m_temporary;
  tmpTab->RowGCIFlag = impl.m_row_gci;
  tmpTab->RowChecksumFlag = impl.m_row_checksum;
  tmpTab->TableKValue = impl.m_kvalue;
  tmpTab->MinLoadFactor = impl.m_minLoadFactor;
  tmpTab->MaxLoadFactor = impl.m_maxLoadFactor;
  tmpTab->TableType = DictTabInfo::UserTable;
  tmpTab->PrimaryTableId = impl.m_primaryTableId;
  tmpTab->NoOfAttributes = sz;
  tmpTab->MaxRowsHigh = (Uint32)(impl.m_max_rows >> 32);
  tmpTab->MaxRowsLow = (Uint32)(impl.m_max_rows & 0xFFFFFFFF);
  tmpTab->MinRowsHigh = (Uint32)(impl.m_min_rows >> 32);
  tmpTab->MinRowsLow = (Uint32)(impl.m_min_rows & 0xFFFFFFFF);
  tmpTab->DefaultNoPartFlag = impl.m_default_no_part_flag;
  tmpTab->LinearHashFlag = impl.m_linear_flag;
  tmpTab->SingleUserMode = impl.m_single_user_mode;
  tmpTab->ForceVarPartFlag = impl.m_force_var_part;

  if (impl.m_ts_name.length())
  {
    char **ts_name_ptr= (char**)ts_names;
    i= 0;
    do
    {
      NdbTablespaceImpl tmp;
      if (*ts_name_ptr)
      {
        if(get_filegroup(tmp, NdbDictionary::Object::Tablespace, 
                         (const char*)*ts_name_ptr) == 0)
        {
          tmpTab->TablespaceData[2*i] = tmp.m_id;
          tmpTab->TablespaceData[2*i + 1] = tmp.m_version;
        }
        else
        { 
          NdbMem_Free((void*)tmpTab);
          DBUG_RETURN(-1);
        }
      }
      else
      {
        /*
          No tablespace used, set tablespace id to NULL
        */
        tmpTab->TablespaceData[2*i] = RNIL;
        tmpTab->TablespaceData[2*i + 1] = 0;
      }
      ts_name_ptr++;
    } while (++i < tmpTab->FragmentCount);
    tmpTab->TablespaceDataLen= 4*i;
  }

  tmpTab->FragmentType = getKernelConstant(impl.m_fragmentType,
 					   fragmentTypeMapping,
					   DictTabInfo::AllNodesSmallTable);
  tmpTab->TableVersion = rand();

  const char *tablespace_name= impl.m_tablespace_name.c_str();
loop:
  if(impl.m_tablespace_id != ~(Uint32)0)
  {
    tmpTab->TablespaceId = impl.m_tablespace_id;
    tmpTab->TablespaceVersion = impl.m_tablespace_version;
  }
  else if(strlen(tablespace_name))
  {
    NdbTablespaceImpl tmp;
    if(get_filegroup(tmp, NdbDictionary::Object::Tablespace, 
		     tablespace_name) == 0)
    {
      tmpTab->TablespaceId = tmp.m_id;
      tmpTab->TablespaceVersion = tmp.m_version;
    }
    else 
    {
      // error set by get filegroup
      if (m_error.code == 723)
	m_error.code = 755;
      
      NdbMem_Free((void*)tmpTab);
      DBUG_RETURN(-1);
    }
  } 
  else
  {
    for(i = 0; i<sz; i++)
    {
      if(impl.m_columns[i]->m_storageType == NDB_STORAGETYPE_DISK)
      {
	tablespace_name = "DEFAULT-TS";
	goto loop;
      }
    }
  }
  
  SimpleProperties::UnpackStatus s;
  w.reset();
  s = SimpleProperties::pack(w, 
			     tmpTab,
			     DictTabInfo::TableMapping, 
			     DictTabInfo::TableMappingSize, true);
  
  if(s != SimpleProperties::Eof){
    abort();
  }
  NdbMem_Free((void*)tmpTab);
  
  DBUG_PRINT("info",("impl.m_noOfDistributionKeys: %d impl.m_noOfKeys: %d distKeys: %d",
		     impl.m_noOfDistributionKeys, impl.m_noOfKeys, distKeys));
  if (distKeys == impl.m_noOfKeys)
    distKeys= 0;
  impl.m_noOfDistributionKeys= distKeys;
  
  for(i = 0; i<sz; i++){
    const NdbColumnImpl * col = impl.m_columns[i];
    if(col == 0)
      continue;
    
    DBUG_PRINT("info",("column: %s(%d) col->m_distributionKey: %d"
                       " array type: %u storage type: %u",
		       col->m_name.c_str(), i, col->m_distributionKey,
                       col->m_arrayType, col->m_storageType));
    DictTabInfo::Attribute tmpAttr; tmpAttr.init();
    BaseString::snprintf(tmpAttr.AttributeName, sizeof(tmpAttr.AttributeName), 
	     "%s", col->m_name.c_str());
    tmpAttr.AttributeId = col->m_attrId;
    tmpAttr.AttributeKeyFlag = col->m_pk;
    tmpAttr.AttributeNullableFlag = col->m_nullable;
    tmpAttr.AttributeDKey = distKeys ? col->m_distributionKey : 0;

    tmpAttr.AttributeExtType = (Uint32)col->m_type;
    tmpAttr.AttributeExtPrecision = ((unsigned)col->m_precision & 0xFFFF);
    tmpAttr.AttributeExtScale = col->m_scale;
    tmpAttr.AttributeExtLength = col->m_length;
    if(col->m_storageType == NDB_STORAGETYPE_DISK)
      tmpAttr.AttributeArrayType = NDB_ARRAYTYPE_FIXED;
    else
      tmpAttr.AttributeArrayType = col->m_arrayType;

    if(col->m_pk)
      tmpAttr.AttributeStorageType = NDB_STORAGETYPE_MEMORY;      
    else
      tmpAttr.AttributeStorageType = col->m_storageType;
    tmpAttr.AttributeDynamic = (col->m_dynamic ? 1 : 0);

    if (col->getBlobType()) {
      tmpAttr.AttributeArrayType = col->m_arrayType;
      tmpAttr.AttributeStorageType = NDB_STORAGETYPE_MEMORY;      
    }
    
    // check type and compute attribute size and array size
    if (! tmpAttr.translateExtType()) {
      m_error.code= 703;
      DBUG_RETURN(-1);
    }
    // charset is defined exactly for char types
    if (col->getCharType() != (col->m_cs != NULL)) {
      m_error.code= 703;
      DBUG_RETURN(-1);
    }
    // primary key type check
    if (col->m_pk && 
        (err = NdbSqlUtil::check_column_for_pk(col->m_type, col->m_cs)))
    {
      m_error.code= err;
      DBUG_RETURN(-1);
    }
    // all PK types now allowed as dist key
    // charset in upper half of precision
    if (col->getCharType()) {
      tmpAttr.AttributeExtPrecision |= (col->m_cs->number << 16);
    }

    tmpAttr.AttributeAutoIncrement = col->m_autoIncrement;
    BaseString::snprintf(tmpAttr.AttributeDefaultValue, 
                         sizeof(tmpAttr.AttributeDefaultValue),
                         "%s", col->m_defaultValue.c_str());
    s = SimpleProperties::pack(w, 
			       &tmpAttr,
			       DictTabInfo::AttributeMapping, 
			       DictTabInfo::AttributeMappingSize, true);
    w.add(DictTabInfo::AttributeEnd, 1);
  }

  DBUG_RETURN(0);
}

int
NdbDictInterface::sendAlterTable(const NdbTableImpl &impl,
                                 Uint32 change_mask,
                                 UtilBufferWriter &w)
{
  LinearSectionPtr ptr[1];
  ptr[0].p = (Uint32*)m_buffer.get_data();
  ptr[0].sz = m_buffer.length() / 4;
  NdbApiSignal tSignal(m_reference);
  tSignal.theReceiversBlockNumber = DBDICT;
  tSignal.theVerId_signalNumber   = GSN_ALTER_TABLE_REQ;
  tSignal.theLength = AlterTableReq::SignalLength;

  AlterTableReq * req = CAST_PTR(AlterTableReq, tSignal.getDataPtrSend());

  req->senderRef = m_reference;
  req->senderData = 0;
  req->changeMask = change_mask;
  req->tableId = impl.m_id;
  req->tableVersion = impl.m_version;

  int errCodes[] = { AlterTableRef::NotMaster, AlterTableRef::Busy, 0 };
  int ret= dictSignal(&tSignal, ptr, 1,
                      0,                        // master
                      WAIT_ALTER_TAB_REQ,
                      DICT_WAITFOR_TIMEOUT, 100,
                      errCodes);

  if(m_error.code == AlterTableRef::InvalidTableVersion) {
    // Clear caches and try again
    return(INCOMPATIBLE_VERSION);
  }

  return ret;
}

int
NdbDictInterface::sendCreateTable(const NdbTableImpl &impl,
                                  UtilBufferWriter &w)
{
  LinearSectionPtr ptr[1];
  ptr[0].p = (Uint32*)m_buffer.get_data();
  ptr[0].sz = m_buffer.length() / 4;
  NdbApiSignal tSignal(m_reference);
  tSignal.theReceiversBlockNumber = DBDICT;
  tSignal.theVerId_signalNumber   = GSN_CREATE_TABLE_REQ;
  tSignal.theLength = CreateTableReq::SignalLength;

  CreateTableReq * req = CAST_PTR(CreateTableReq, tSignal.getDataPtrSend());
  req->senderRef = m_reference;
  req->senderData = 0;
  int errCodes[]= { CreateTableRef::Busy, CreateTableRef::NotMaster, 0 };
  int ret= dictSignal(&tSignal, ptr, 1,
                      0,                        // master node
                      WAIT_CREATE_INDX_REQ,
                      DICT_WAITFOR_TIMEOUT, 100,
                      errCodes);

  return ret;
}

void
NdbDictInterface::execCREATE_TABLE_CONF(NdbApiSignal * signal,
					LinearSectionPtr ptr[3])
{
  const CreateTableConf* const conf=
    CAST_CONSTPTR(CreateTableConf, signal->getDataPtr());
  m_buffer.grow(4 * 2); // 2 words
  Uint32* data = (Uint32*)m_buffer.get_data();
  data[0] = conf->tableId;
  data[1] = conf->tableVersion;
  m_waiter.signal(NO_WAIT);  
}

void
NdbDictInterface::execCREATE_TABLE_REF(NdbApiSignal * sig,
				       LinearSectionPtr ptr[3])
{
  const CreateTableRef* ref = CAST_CONSTPTR(CreateTableRef, sig->getDataPtr());
  m_error.code= ref->errorCode;
  m_masterNodeId = ref->masterNodeId;
  m_waiter.signal(NO_WAIT);  
}

void
NdbDictInterface::execALTER_TABLE_CONF(NdbApiSignal * signal,
                                       LinearSectionPtr ptr[3])
{
  m_waiter.signal(NO_WAIT);
}

void
NdbDictInterface::execALTER_TABLE_REF(NdbApiSignal * sig,
				      LinearSectionPtr ptr[3])
{
  const AlterTableRef * ref = CAST_CONSTPTR(AlterTableRef, sig->getDataPtr());
  m_error.code= ref->errorCode;
  m_masterNodeId = ref->masterNodeId;
  m_waiter.signal(NO_WAIT);
}

/*****************************************************************
 * Drop table
 */
int
NdbDictionaryImpl::dropTable(const char * name)
{
  DBUG_ENTER("NdbDictionaryImpl::dropTable");
  DBUG_PRINT("enter",("name: %s", name));
  ASSERT_NOT_MYSQLD;
  NdbTableImpl * tab = getTable(name);
  if(tab == 0){
    DBUG_RETURN(-1);
  }
  int ret = dropTable(* tab);
  // If table stored in cache is incompatible with the one in the kernel
  // we must clear the cache and try again
  if (ret == INCOMPATIBLE_VERSION) {
    const BaseString internalTableName(m_ndb.internalize_table_name(name));
    DBUG_PRINT("info",("INCOMPATIBLE_VERSION internal_name: %s", internalTableName.c_str()));
    m_localHash.drop(internalTableName.c_str());
    m_globalHash->lock();
    m_globalHash->release(tab, 1);
    m_globalHash->unlock();
    DBUG_RETURN(dropTable(name));
  }
  
  DBUG_RETURN(ret);
}

int
NdbDictionaryImpl::dropTable(NdbTableImpl & impl)
{
  int res;
  const char * name = impl.getName();
  if(impl.m_status == NdbDictionary::Object::New){
    return dropTable(name);
  }

  if (impl.m_indexType != NdbDictionary::Object::TypeUndefined)
  {
    m_receiver.m_error.code= 1228;
    return -1;
  }

  List list;
  if ((res = listIndexes(list, impl.m_id)) == -1){
    return -1;
  }
  for (unsigned i = 0; i < list.count; i++) {
    const List::Element& element = list.elements[i];
    if ((res = dropIndex(element.name, name)) == -1)
    {
      return -1;
    }
  }
  
  if (impl.m_noOfBlobs != 0) {
    if (dropBlobTables(impl) != 0){
      return -1;
    }
  }
  
  int ret = m_receiver.dropTable(impl);  
  if(ret == 0 || m_error.code == 709 || m_error.code == 723){
    const char * internalTableName = impl.m_internalName.c_str();

    
    m_localHash.drop(internalTableName);
    m_globalHash->lock();
    m_globalHash->release(&impl, 1);
    m_globalHash->unlock();

    return 0;
  }
  
  return ret;
}

int
NdbDictionaryImpl::dropTableGlobal(NdbTableImpl & impl)
{
  int res;
  DBUG_ENTER("NdbDictionaryImpl::dropTableGlobal");
  DBUG_ASSERT(impl.m_status != NdbDictionary::Object::New);
  DBUG_ASSERT(impl.m_indexType == NdbDictionary::Object::TypeUndefined);

  List list;
  if ((res = listIndexes(list, impl.m_id)) == -1){
    ERR_RETURN(getNdbError(), -1);
  }
  for (unsigned i = 0; i < list.count; i++) {
    const List::Element& element = list.elements[i];
    NdbIndexImpl *idx= getIndexGlobal(element.name, impl);
    if (idx == NULL)
    {
      ERR_RETURN(getNdbError(), -1);
    }
    if ((res = dropIndexGlobal(*idx)) == -1)
    {
      releaseIndexGlobal(*idx, 1);
      ERR_RETURN(getNdbError(), -1);
    }
    releaseIndexGlobal(*idx, 1);
  }
  
  if (impl.m_noOfBlobs != 0) {
    if (dropBlobTables(impl) != 0){
      ERR_RETURN(getNdbError(), -1);
    }
  }
  
  int ret = m_receiver.dropTable(impl);  
  impl.m_status = NdbDictionary::Object::Invalid;
  if(ret == 0 || m_error.code == 709 || m_error.code == 723)
  {
    DBUG_RETURN(0);
  }
  
  ERR_RETURN(getNdbError(), ret);
}

int
NdbDictionaryImpl::dropBlobTables(NdbTableImpl & t)
{
  DBUG_ENTER("NdbDictionaryImpl::dropBlobTables");
  for (unsigned i = 0; i < t.m_columns.size(); i++) {
    NdbColumnImpl & c = *t.m_columns[i];
    if (! c.getBlobType() || c.getPartSize() == 0)
      continue;
    NdbTableImpl* bt = c.m_blobTable;
    if (bt == NULL) {
      DBUG_PRINT("info", ("col %s: blob table pointer is NULL",
                          c.m_name.c_str()));
      continue; // "force" mode on
    }
    // drop directly - by-pass cache
    int ret = m_receiver.dropTable(*c.m_blobTable);
    if (ret != 0) {
      DBUG_PRINT("info", ("col %s: blob table %s: error %d",
                 c.m_name.c_str(), bt->m_internalName.c_str(), m_error.code));
      if (! (ret == 709 || ret == 723)) // "force" mode on
        ERR_RETURN(getNdbError(), -1);
    }
    // leave c.m_blobTable defined
  }
  DBUG_RETURN(0);
}

int
NdbDictInterface::dropTable(const NdbTableImpl & impl)
{
  NdbApiSignal tSignal(m_reference);
  tSignal.theReceiversBlockNumber = DBDICT;
  tSignal.theVerId_signalNumber   = GSN_DROP_TABLE_REQ;
  tSignal.theLength = DropTableReq::SignalLength;
  
  DropTableReq * req = CAST_PTR(DropTableReq, tSignal.getDataPtrSend());
  req->senderRef = m_reference;
  req->senderData = 0;
  req->tableId = impl.m_id;
  req->tableVersion = impl.m_version;

  int errCodes[] =
    { DropTableRef::NoDropTableRecordAvailable,
      DropTableRef::NotMaster,
      DropTableRef::Busy, 0 };
  int r = dictSignal(&tSignal, 0, 0,
		     0, // master
		     WAIT_DROP_TAB_REQ, 
		     DICT_WAITFOR_TIMEOUT, 100,
		     errCodes);
  if(m_error.code == DropTableRef::InvalidTableVersion) {
    // Clear caches and try again
    return INCOMPATIBLE_VERSION;
  }
  return r;
}

void
NdbDictInterface::execDROP_TABLE_CONF(NdbApiSignal * signal,
				       LinearSectionPtr ptr[3])
{
  DBUG_ENTER("NdbDictInterface::execDROP_TABLE_CONF");
  //DropTableConf* const conf = CAST_CONSTPTR(DropTableConf, signal->getDataPtr());

  m_waiter.signal(NO_WAIT);  
  DBUG_VOID_RETURN;
}

void
NdbDictInterface::execDROP_TABLE_REF(NdbApiSignal * signal,
				      LinearSectionPtr ptr[3])
{
  DBUG_ENTER("NdbDictInterface::execDROP_TABLE_REF");
  const DropTableRef* ref = CAST_CONSTPTR(DropTableRef, signal->getDataPtr());
  m_error.code= ref->errorCode;
  m_masterNodeId = ref->masterNodeId;
  m_waiter.signal(NO_WAIT);  
  DBUG_VOID_RETURN;
}

int
NdbDictionaryImpl::invalidateObject(NdbTableImpl & impl)
{
  const char * internalTableName = impl.m_internalName.c_str();
  DBUG_ENTER("NdbDictionaryImpl::invalidateObject");
  DBUG_PRINT("enter", ("internal_name: %s", internalTableName));

  m_localHash.drop(internalTableName);
  m_globalHash->lock();
  m_globalHash->release(&impl, 1);
  m_globalHash->unlock();
  DBUG_RETURN(0);
}

int
NdbDictionaryImpl::removeCachedObject(NdbTableImpl & impl)
{
  const char * internalTableName = impl.m_internalName.c_str();
  DBUG_ENTER("NdbDictionaryImpl::removeCachedObject");
  DBUG_PRINT("enter", ("internal_name: %s", internalTableName));

  m_localHash.drop(internalTableName);  
  m_globalHash->lock();
  m_globalHash->release(&impl);
  m_globalHash->unlock();
  DBUG_RETURN(0);
}

int
NdbDictInterface::create_index_obj_from_table(NdbIndexImpl** dst,
					      NdbTableImpl* tab,
					      const NdbTableImpl* prim)
{
  DBUG_ENTER("NdbDictInterface::create_index_obj_from_table");
  NdbIndexImpl *idx = new NdbIndexImpl();
  if (idx == NULL)
  {
    errno = ENOMEM;
    return -1;
  }
  idx->m_version = tab->m_version;
  idx->m_status = tab->m_status;
  idx->m_id = tab->m_id;
  if (!idx->m_externalName.assign(tab->getName()) ||
      !idx->m_tableName.assign(prim->m_externalName))
  {
    delete idx;
    errno = ENOMEM;
    return -1;
  }
  NdbDictionary::Object::Type type = idx->m_type = tab->m_indexType;
  idx->m_logging = tab->m_logging;
  idx->m_temporary = tab->m_temporary;

  const Uint32 distKeys = prim->m_noOfDistributionKeys;
  Uint32 keyCount = (distKeys ? distKeys : prim->m_noOfKeys);

  unsigned i;
  // skip last attribute (NDB$PK or NDB$TNODE)
  for(i = 0; i+1<tab->m_columns.size(); i++){
    NdbColumnImpl* org = tab->m_columns[i];

    NdbColumnImpl* col = new NdbColumnImpl;
    if (col == NULL)
    {
      errno = ENOMEM;
      delete idx;
      return -1;
    }
    // Copy column definition
    *col = * org;
    if (idx->m_columns.push_back(col))
    {
      delete col;
      delete idx;
      return -1;
    }

    /**
     * reverse map
     */
    const NdbColumnImpl* primCol = prim->getColumn(col->getName());
    int key_id = primCol->getColumnNo();
    int fill = -1;
    idx->m_key_ids.fill(key_id, fill);
    idx->m_key_ids[key_id] = i;
    col->m_keyInfoPos = key_id;

    if(type == NdbDictionary::Object::OrderedIndex && 
       (primCol->m_distributionKey ||
	(distKeys == 0 && primCol->getPrimaryKey())))
    {
      keyCount--;
      org->m_distributionKey = 1;
    }
  }

  if(keyCount == 0)
  {
    tab->m_noOfDistributionKeys = (distKeys ? distKeys : prim->m_noOfKeys);
  }
  else 
  {
    for(i = 0; i+1<tab->m_columns.size(); i++)
      tab->m_columns[i]->m_distributionKey = 0;
  }

  idx->m_table_id = prim->getObjectId();
  idx->m_table_version = prim->getObjectVersion();
  
  * dst = idx;
  DBUG_PRINT("exit", ("m_id: %d  m_version: %d", idx->m_id, idx->m_version));
  DBUG_RETURN(0);
}

/*****************************************************************
 * Create index
 */
int
NdbDictionaryImpl::createIndex(NdbIndexImpl &ix)
{
  ASSERT_NOT_MYSQLD;
  NdbTableImpl* tab = getTable(ix.getTable());
  if(tab == 0){
    m_error.code = 4249;
    return -1;
  }
  
  return m_receiver.createIndex(m_ndb, ix, * tab);
}

int
NdbDictionaryImpl::createIndex(NdbIndexImpl &ix, NdbTableImpl &tab)
{
  return m_receiver.createIndex(m_ndb, ix, tab);
}

int 
NdbDictInterface::createIndex(Ndb & ndb,
			      const NdbIndexImpl & impl, 
			      const NdbTableImpl & table)
{
  //validate();
  //aggregate();
  unsigned i, err;
  UtilBufferWriter w(m_buffer);
  const size_t len = strlen(impl.m_externalName.c_str()) + 1;
  if(len > MAX_TAB_NAME_SIZE) {
    m_error.code = 4241;
    return -1;
  }
  const BaseString internalName(
    ndb.internalize_index_name(&table, impl.getName()));
  w.add(DictTabInfo::TableName, internalName.c_str());
  w.add(DictTabInfo::TableLoggedFlag, impl.m_logging);
  w.add(DictTabInfo::TableTemporaryFlag, impl.m_temporary);

  NdbApiSignal tSignal(m_reference);
  tSignal.theReceiversBlockNumber = DBDICT;
  tSignal.theVerId_signalNumber   = GSN_CREATE_INDX_REQ;
  tSignal.theLength = CreateIndxReq::SignalLength;
  
  CreateIndxReq * const req = CAST_PTR(CreateIndxReq, tSignal.getDataPtrSend());
  
  req->setUserRef(m_reference);
  req->setConnectionPtr(0);
  req->setRequestType(CreateIndxReq::RT_USER);
  
  Uint32 it = getKernelConstant(impl.m_type,
				indexTypeMapping,
				DictTabInfo::UndefTableType);
  
  if(it == DictTabInfo::UndefTableType){
    m_error.code = 4250;
    return -1;
  }
  req->setIndexType((DictTabInfo::TableType) it);
  
  req->setTableId(table.m_id);
  req->setOnline(true);
  AttributeList attributeList;
  attributeList.sz = impl.m_columns.size();
  for(i = 0; i<attributeList.sz; i++){
    const NdbColumnImpl* col = 
      table.getColumn(impl.m_columns[i]->m_name.c_str());
    if(col == 0){
      m_error.code = 4247;
      return -1;
    }
    // Copy column definition  XXX must be wrong, overwrites
    *impl.m_columns[i] = *col;

    // index key type check
    if (it == DictTabInfo::UniqueHashIndex &&
        (err = NdbSqlUtil::check_column_for_hash_index(col->m_type, col->m_cs))
        ||
        it == DictTabInfo::OrderedIndex &&
        (err = NdbSqlUtil::check_column_for_ordered_index(col->m_type, col->m_cs)))
    {
      m_error.code = err;
      return -1;
    }
    // API uses external column number to talk to DICT
    attributeList.id[i] = col->m_column_no;
  }
  LinearSectionPtr ptr[2];
  ptr[0].p = (Uint32*)&attributeList;
  ptr[0].sz = 1 + attributeList.sz;
  ptr[1].p = (Uint32*)m_buffer.get_data();
  ptr[1].sz = m_buffer.length() >> 2;                //BUG?

  int errCodes[] = { CreateIndxRef::Busy, CreateIndxRef::NotMaster, 0 };
  return dictSignal(&tSignal, ptr, 2,
		    0, // master
		    WAIT_CREATE_INDX_REQ,
		    DICT_WAITFOR_TIMEOUT, 100,
		    errCodes);
}

void
NdbDictInterface::execCREATE_INDX_CONF(NdbApiSignal * signal,
				       LinearSectionPtr ptr[3])
{
  m_waiter.signal(NO_WAIT);  
}

void
NdbDictInterface::execCREATE_INDX_REF(NdbApiSignal * sig,
				      LinearSectionPtr ptr[3])
{
  const CreateIndxRef* ref = CAST_CONSTPTR(CreateIndxRef, sig->getDataPtr());
  m_error.code = ref->getErrorCode();
  if(m_error.code == ref->NotMaster)
    m_masterNodeId= ref->masterNodeId;
  m_waiter.signal(NO_WAIT);  
}

/*****************************************************************
 * Drop index
 */
int
NdbDictionaryImpl::dropIndex(const char * indexName, 
			     const char * tableName)
{
  ASSERT_NOT_MYSQLD;
  NdbIndexImpl * idx = getIndex(indexName, tableName);
  if (idx == 0) {
    m_error.code = 4243;
    return -1;
  }
  int ret = dropIndex(*idx, tableName);
  // If index stored in cache is incompatible with the one in the kernel
  // we must clear the cache and try again
  if (ret == INCOMPATIBLE_VERSION) {
    const BaseString internalIndexName((tableName)
      ?
      m_ndb.internalize_index_name(getTable(tableName), indexName)
      :
      m_ndb.internalize_table_name(indexName)); // Index is also a table

    m_localHash.drop(internalIndexName.c_str());
    m_globalHash->lock();
    m_globalHash->release(idx->m_table, 1);
    m_globalHash->unlock();
    return dropIndex(indexName, tableName);
  }

  return ret;
}

int
NdbDictionaryImpl::dropIndex(NdbIndexImpl & impl, const char * tableName)
{
  const char * indexName = impl.getName();
  if (tableName || m_ndb.usingFullyQualifiedNames()) {
    NdbTableImpl * timpl = impl.m_table;
    
    if (timpl == 0) {
      m_error.code = 709;
      return -1;
    }

    const BaseString internalIndexName((tableName)
      ?
      m_ndb.internalize_index_name(getTable(tableName), indexName)
      :
      m_ndb.internalize_table_name(indexName)); // Index is also a table

    if(impl.m_status == NdbDictionary::Object::New){
      return dropIndex(indexName, tableName);
    }

    int ret= dropIndexGlobal(impl);
    if (ret == 0)
    {
      m_globalHash->lock();
      m_globalHash->release(impl.m_table, 1);
      m_globalHash->unlock();
      m_localHash.drop(internalIndexName.c_str());
    }
    return ret;
  }

  m_error.code = 4243;
  return -1;
}

int
NdbDictionaryImpl::dropIndexGlobal(NdbIndexImpl & impl)
{
  DBUG_ENTER("NdbDictionaryImpl::dropIndexGlobal");
  int ret = m_receiver.dropIndex(impl, *impl.m_table);
  impl.m_status = NdbDictionary::Object::Invalid;
  if(ret == 0)
  {
    DBUG_RETURN(0);
  }
  ERR_RETURN(getNdbError(), ret);
}

int
NdbDictInterface::dropIndex(const NdbIndexImpl & impl, 
			    const NdbTableImpl & timpl)
{
  DBUG_ENTER("NdbDictInterface::dropIndex");
  DBUG_PRINT("enter", ("indexId: %d  indexVersion: %d",
                       timpl.m_id, timpl.m_version));
  NdbApiSignal tSignal(m_reference);
  tSignal.theReceiversBlockNumber = DBDICT;
  tSignal.theVerId_signalNumber   = GSN_DROP_INDX_REQ;
  tSignal.theLength = DropIndxReq::SignalLength;

  DropIndxReq * const req = CAST_PTR(DropIndxReq, tSignal.getDataPtrSend());
  req->setUserRef(m_reference);
  req->setConnectionPtr(0);
  req->setRequestType(DropIndxReq::RT_USER);
  req->setTableId(~0);  // DICT overwrites
  req->setIndexId(timpl.m_id);
  req->setIndexVersion(timpl.m_version);

  int errCodes[] = { DropIndxRef::Busy, DropIndxRef::NotMaster, 0 };
  int r = dictSignal(&tSignal, 0, 0,
		     0, // master
		     WAIT_DROP_INDX_REQ,
		     DICT_WAITFOR_TIMEOUT, 100,
		     errCodes);
  if(m_error.code == DropIndxRef::InvalidIndexVersion) {
    // Clear caches and try again
    ERR_RETURN(m_error, INCOMPATIBLE_VERSION);
  }
  ERR_RETURN(m_error, r);
}

void
NdbDictInterface::execDROP_INDX_CONF(NdbApiSignal * signal,
				       LinearSectionPtr ptr[3])
{
  m_waiter.signal(NO_WAIT);  
}

void
NdbDictInterface::execDROP_INDX_REF(NdbApiSignal * signal,
				      LinearSectionPtr ptr[3])
{
  const DropIndxRef* ref = CAST_CONSTPTR(DropIndxRef, signal->getDataPtr());
  m_error.code = ref->getErrorCode();
  if(m_error.code == ref->NotMaster)
    m_masterNodeId= ref->masterNodeId;
  m_waiter.signal(NO_WAIT);  
}

/*****************************************************************
 * Create event
 */

int
NdbDictionaryImpl::createEvent(NdbEventImpl & evnt)
{
  DBUG_ENTER("NdbDictionaryImpl::createEvent");
  int i;
  NdbTableImpl* tab= evnt.m_tableImpl;
  if (tab == 0)
  {
    tab= getTable(evnt.getTableName());
    if(tab == 0){
      DBUG_PRINT("info",("NdbDictionaryImpl::createEvent: table not found: %s",
			 evnt.getTableName()));
      ERR_RETURN(getNdbError(), -1);
    }
    evnt.setTable(tab);
  }

  DBUG_PRINT("info",("Table: id: %d version: %d", tab->m_id, tab->m_version));

  NdbTableImpl &table = *evnt.m_tableImpl;

  int attributeList_sz = evnt.m_attrIds.size();

  for (i = 0; i < attributeList_sz; i++) {
    NdbColumnImpl *col_impl = table.getColumn(evnt.m_attrIds[i]);
    if (col_impl) {
      evnt.m_facade->addColumn(*(col_impl->m_facade));
    } else {
      ndbout_c("Attr id %u in table %s not found", evnt.m_attrIds[i],
	       evnt.getTableName());
      m_error.code= 4713;
      ERR_RETURN(getNdbError(), -1);
    }
  }

  evnt.m_attrIds.clear();

  attributeList_sz = evnt.m_columns.size();

  DBUG_PRINT("info",("Event on tableId=%d, tableVersion=%d, event name %s, no of columns %d",
		     table.m_id, table.m_version,
		     evnt.m_name.c_str(),
		     evnt.m_columns.size()));

  int pk_count = 0;
  evnt.m_attrListBitmask.clear();

  for(i = 0; i<attributeList_sz; i++){
    const NdbColumnImpl* col = 
      table.getColumn(evnt.m_columns[i]->m_name.c_str());
    if(col == 0){
      m_error.code= 4247;
      ERR_RETURN(getNdbError(), -1);
    }
    // Copy column definition
    *evnt.m_columns[i] = *col;
    
    if(col->m_pk){
      pk_count++;
    }
    
    evnt.m_attrListBitmask.set(col->m_attrId);
  }
  
  // Sort index attributes according to primary table (using insertion sort)
  for(i = 1; i < attributeList_sz; i++) {
    NdbColumnImpl* temp = evnt.m_columns[i];
    unsigned int j = i;
    while((j > 0) && (evnt.m_columns[j - 1]->m_attrId > temp->m_attrId)) {
      evnt.m_columns[j] = evnt.m_columns[j - 1];
      j--;
    }
    evnt.m_columns[j] = temp;
  }
  // Check for illegal duplicate attributes
  for(i = 1; i<attributeList_sz; i++) {
    if (evnt.m_columns[i-1]->m_attrId == evnt.m_columns[i]->m_attrId) {
      m_error.code= 4258;
      ERR_RETURN(getNdbError(), -1);
    }
  }
  
#ifdef EVENT_DEBUG
  char buf[128] = {0};
  evnt.m_attrListBitmask.getText(buf);
  ndbout_c("createEvent: mask = %s", buf);
#endif

  // NdbDictInterface m_receiver;
  if (m_receiver.createEvent(m_ndb, evnt, 0 /* getFlag unset */) != 0)
    ERR_RETURN(getNdbError(), -1);

  // Create blob events
  if (evnt.m_mergeEvents && createBlobEvents(evnt) != 0) {
    int save_code = m_error.code;
    (void)dropEvent(evnt.m_name.c_str(), 0);
    m_error.code = save_code;
    ERR_RETURN(getNdbError(), -1);
  }
  DBUG_RETURN(0);
}

int
NdbDictionaryImpl::createBlobEvents(NdbEventImpl& evnt)
{
  DBUG_ENTER("NdbDictionaryImpl::createBlobEvents");
  NdbTableImpl& t = *evnt.m_tableImpl;
  Uint32 n = t.m_noOfBlobs;
  Uint32 i;
  for (i = 0; i < evnt.m_columns.size() && n > 0; i++) {
    NdbColumnImpl & c = *evnt.m_columns[i];
    if (! c.getBlobType() || c.getPartSize() == 0)
      continue;
    n--;
    NdbEventImpl blob_evnt;
    NdbBlob::getBlobEvent(blob_evnt, &evnt, &c);
    if (createEvent(blob_evnt) != 0)
      ERR_RETURN(getNdbError(), -1);
  }
  DBUG_RETURN(0);
}

int
NdbDictInterface::createEvent(class Ndb & ndb,
			      NdbEventImpl & evnt,
			      int getFlag)
{
  DBUG_ENTER("NdbDictInterface::createEvent");
  DBUG_PRINT("enter",("getFlag=%d",getFlag));

  NdbApiSignal tSignal(m_reference);
  tSignal.theReceiversBlockNumber = DBDICT;
  tSignal.theVerId_signalNumber   = GSN_CREATE_EVNT_REQ;
  if (getFlag)
    tSignal.theLength = CreateEvntReq::SignalLengthGet;
  else
    tSignal.theLength = CreateEvntReq::SignalLengthCreate;

  CreateEvntReq * const req = CAST_PTR(CreateEvntReq, tSignal.getDataPtrSend());
  
  req->setUserRef(m_reference);
  req->setUserData(0);

  if (getFlag) {
    // getting event from Dictionary
    req->setRequestType(CreateEvntReq::RT_USER_GET);
  } else {
    DBUG_PRINT("info",("tableId: %u tableVersion: %u",
		       evnt.m_tableImpl->m_id, 
                       evnt.m_tableImpl->m_version));
    // creating event in Dictionary
    req->setRequestType(CreateEvntReq::RT_USER_CREATE);
    req->setTableId(evnt.m_tableImpl->m_id);
    req->setTableVersion(evnt.m_tableImpl->m_version);
    req->setAttrListBitmask(evnt.m_attrListBitmask);
    req->setEventType(evnt.mi_type);
    req->clearFlags();
    if (evnt.m_rep & NdbDictionary::Event::ER_ALL)
      req->setReportAll();
    if (evnt.m_rep & NdbDictionary::Event::ER_SUBSCRIBE)
      req->setReportSubscribe();
  }

  UtilBufferWriter w(m_buffer);

  const size_t len = strlen(evnt.m_name.c_str()) + 1;
  if(len > MAX_TAB_NAME_SIZE) {
    m_error.code= 4241;
    ERR_RETURN(getNdbError(), -1);
  }

  w.add(SimpleProperties::StringValue, evnt.m_name.c_str());

  if (getFlag == 0)
  {
    const BaseString internal_tabname(
      ndb.internalize_table_name(evnt.m_tableName.c_str()));
    w.add(SimpleProperties::StringValue,
	 internal_tabname.c_str());
  }

  LinearSectionPtr ptr[1];
  ptr[0].p = (Uint32*)m_buffer.get_data();
  ptr[0].sz = (m_buffer.length()+3) >> 2;

  int ret = dictSignal(&tSignal,ptr, 1,
		       0, // master
		       WAIT_CREATE_INDX_REQ,
		       DICT_WAITFOR_TIMEOUT, 100,
		       0, -1);

  if (ret) {
    ERR_RETURN(getNdbError(), ret);
  }
  
  char *dataPtr = (char *)m_buffer.get_data();
  unsigned int lenCreateEvntConf = *((unsigned int *)dataPtr);
  dataPtr += sizeof(lenCreateEvntConf);
  CreateEvntConf const * evntConf = (CreateEvntConf *)dataPtr;
  dataPtr += lenCreateEvntConf;
  
  //  NdbEventImpl *evntImpl = (NdbEventImpl *)evntConf->getUserData();

  evnt.m_eventId = evntConf->getEventId();
  evnt.m_eventKey = evntConf->getEventKey();
  evnt.m_table_id = evntConf->getTableId();
  evnt.m_table_version = evntConf->getTableVersion();

  if (getFlag) {
    evnt.m_attrListBitmask = evntConf->getAttrListBitmask();
    evnt.mi_type           = evntConf->getEventType();
    evnt.setTable(dataPtr);
  } else {
    if ((Uint32) evnt.m_tableImpl->m_id         != evntConf->getTableId() ||
	evnt.m_tableImpl->m_version    != evntConf->getTableVersion() ||
	//evnt.m_attrListBitmask != evntConf->getAttrListBitmask() ||
	evnt.mi_type           != evntConf->getEventType()) {
      ndbout_c("ERROR*************");
      ERR_RETURN(getNdbError(), 1);
    }
  }

  DBUG_RETURN(0);
}

int
NdbDictionaryImpl::executeSubscribeEvent(NdbEventOperationImpl & ev_op)
{
  // NdbDictInterface m_receiver;
  return m_receiver.executeSubscribeEvent(m_ndb, ev_op);
}

int
NdbDictInterface::executeSubscribeEvent(class Ndb & ndb,
					NdbEventOperationImpl & ev_op)
{
  DBUG_ENTER("NdbDictInterface::executeSubscribeEvent");
  NdbApiSignal tSignal(m_reference);
  tSignal.theReceiversBlockNumber = DBDICT;
  tSignal.theVerId_signalNumber   = GSN_SUB_START_REQ;
  tSignal.theLength = SubStartReq::SignalLength2;
  
  SubStartReq * req = CAST_PTR(SubStartReq, tSignal.getDataPtrSend());

  req->subscriptionId   = ev_op.m_eventImpl->m_eventId;
  req->subscriptionKey  = ev_op.m_eventImpl->m_eventKey;
  req->part             = SubscriptionData::TableData;
  req->subscriberData   = ev_op.m_oid;
  req->subscriberRef    = m_reference;

  DBUG_PRINT("info",("GSN_SUB_START_REQ subscriptionId=%d,subscriptionKey=%d,"
		     "subscriberData=%d",req->subscriptionId,
		     req->subscriptionKey,req->subscriberData));

  DBUG_RETURN(dictSignal(&tSignal,NULL,0,
			 0 /*use masternode id*/,
			 WAIT_CREATE_INDX_REQ /*WAIT_CREATE_EVNT_REQ*/,
			 -1, 100,
			 0, -1));
}

int
NdbDictionaryImpl::stopSubscribeEvent(NdbEventOperationImpl & ev_op)
{
  // NdbDictInterface m_receiver;
  return m_receiver.stopSubscribeEvent(m_ndb, ev_op);
}

int
NdbDictInterface::stopSubscribeEvent(class Ndb & ndb,
				     NdbEventOperationImpl & ev_op)
{
  DBUG_ENTER("NdbDictInterface::stopSubscribeEvent");

  NdbApiSignal tSignal(m_reference);
  //  tSignal.theReceiversBlockNumber = SUMA;
  tSignal.theReceiversBlockNumber = DBDICT;
  tSignal.theVerId_signalNumber   = GSN_SUB_STOP_REQ;
  tSignal.theLength = SubStopReq::SignalLength;
  
  SubStopReq * req = CAST_PTR(SubStopReq, tSignal.getDataPtrSend());

  req->subscriptionId  = ev_op.m_eventImpl->m_eventId;
  req->subscriptionKey = ev_op.m_eventImpl->m_eventKey;
  req->subscriberData  = ev_op.m_oid;
  req->part            = (Uint32) SubscriptionData::TableData;
  req->subscriberRef   = m_reference;

  DBUG_PRINT("info",("GSN_SUB_STOP_REQ subscriptionId=%d,subscriptionKey=%d,"
		     "subscriberData=%d",req->subscriptionId,
		     req->subscriptionKey,req->subscriberData));

  DBUG_RETURN(dictSignal(&tSignal,NULL,0,
			 0 /*use masternode id*/,
			 WAIT_CREATE_INDX_REQ /*WAIT_SUB_STOP__REQ*/,
			 -1, 100,
			 0, -1));
}

NdbEventImpl * 
NdbDictionaryImpl::getEvent(const char * eventName, NdbTableImpl* tab)
{
  DBUG_ENTER("NdbDictionaryImpl::getEvent");
  DBUG_PRINT("enter",("eventName= %s", eventName));

  NdbEventImpl *ev =  new NdbEventImpl();
  if (ev == NULL) {
    DBUG_RETURN(NULL);
  }

  ev->setName(eventName);

  int ret = m_receiver.createEvent(m_ndb, *ev, 1 /* getFlag set */);

  if (ret) {
    delete ev;
    DBUG_RETURN(NULL);
  }

  // We only have the table name with internal name
  DBUG_PRINT("info",("table %s", ev->getTableName()));
  if (tab == NULL)
  {
    tab= fetchGlobalTableImplRef(InitTable(this, ev->getTableName()));
    if (tab == 0)
    {
      DBUG_PRINT("error",("unable to find table %s", ev->getTableName()));
      delete ev;
      DBUG_RETURN(NULL);
    }
    if ((tab->m_status != NdbDictionary::Object::Retrieved) ||
        ((Uint32) tab->m_id != ev->m_table_id) ||
        (table_version_major(tab->m_version) !=
         table_version_major(ev->m_table_version)))
    {
      DBUG_PRINT("info", ("mismatch on verison in cache"));
      releaseTableGlobal(*tab, 1);
      tab= fetchGlobalTableImplRef(InitTable(this, ev->getTableName()));
      if (tab == 0)
      {
        DBUG_PRINT("error",("unable to find table %s", ev->getTableName()));
        delete ev;
        DBUG_RETURN(NULL);
      }
    }
    ev->setTable(tab);
    releaseTableGlobal(*tab, 0);
  }
  else
    ev->setTable(tab);
  tab = 0;

  ev->setTable(m_ndb.externalizeTableName(ev->getTableName()));  
  // get the columns from the attrListBitmask
  NdbTableImpl &table = *ev->m_tableImpl;
  AttributeMask & mask = ev->m_attrListBitmask;
  unsigned attributeList_sz = mask.count();

  DBUG_PRINT("info",("Table: id: %d version: %d", 
                     table.m_id, table.m_version));

  if ((Uint32) table.m_id != ev->m_table_id ||
      table_version_major(table.m_version) !=
      table_version_major(ev->m_table_version))
  {
    m_error.code = 241;
    delete ev;
    DBUG_RETURN(NULL);
  }
#ifndef DBUG_OFF
  char buf[128] = {0};
  mask.getText(buf);
  DBUG_PRINT("info",("attributeList_sz= %d, mask= %s", 
                     attributeList_sz, buf));
#endif

  
  if ( attributeList_sz > (uint) table.getNoOfColumns() )
  {
    m_error.code = 241;
    DBUG_PRINT("error",("Invalid version, too many columns"));
    delete ev;
    DBUG_RETURN(NULL);
  }

  assert( (int)attributeList_sz <= table.getNoOfColumns() );
  for(unsigned id= 0; ev->m_columns.size() < attributeList_sz; id++) {
    if ( id >= (uint) table.getNoOfColumns())
    {
      m_error.code = 241;
      DBUG_PRINT("error",("Invalid version, column %d out of range", id));
      delete ev;
      DBUG_RETURN(NULL);
    }
    if (!mask.get(id))
      continue;

    const NdbColumnImpl* col = table.getColumn(id);
    DBUG_PRINT("info",("column %d %s", id, col->getName()));
    NdbColumnImpl* new_col = new NdbColumnImpl;
    // Copy column definition
    *new_col = *col;
    ev->m_columns.push_back(new_col);
  }
  DBUG_RETURN(ev);
}

// ev is main event and has been retrieved previously
NdbEventImpl *
NdbDictionaryImpl::getBlobEvent(const NdbEventImpl& ev, uint col_no)
{
  DBUG_ENTER("NdbDictionaryImpl::getBlobEvent");
  DBUG_PRINT("enter", ("ev=%s col=%u", ev.m_name.c_str(), col_no));

  NdbTableImpl* tab = ev.m_tableImpl;
  assert(tab != NULL && col_no < tab->m_columns.size());
  NdbColumnImpl* col = tab->m_columns[col_no];
  assert(col != NULL && col->getBlobType() && col->getPartSize() != 0);
  NdbTableImpl* blob_tab = col->m_blobTable;
  assert(blob_tab != NULL);
  char bename[MAX_TAB_NAME_SIZE];
  NdbBlob::getBlobEventName(bename, &ev, col);

  NdbEventImpl* blob_ev = getEvent(bename, blob_tab);
  DBUG_RETURN(blob_ev);
}

void
NdbDictInterface::execCREATE_EVNT_CONF(NdbApiSignal * signal,
				       LinearSectionPtr ptr[3])
{
  DBUG_ENTER("NdbDictInterface::execCREATE_EVNT_CONF");

  m_buffer.clear();
  unsigned int len = signal->getLength() << 2;
  m_buffer.append((char *)&len, sizeof(len));
  m_buffer.append(signal->getDataPtr(), len);

  if (signal->m_noOfSections > 0) {
    m_buffer.append((char *)ptr[0].p, strlen((char *)ptr[0].p)+1);
  }

  const CreateEvntConf * const createEvntConf=
    CAST_CONSTPTR(CreateEvntConf, signal->getDataPtr());

  Uint32 subscriptionId = createEvntConf->getEventId();
  Uint32 subscriptionKey = createEvntConf->getEventKey();

  DBUG_PRINT("info",("nodeid=%d,subscriptionId=%d,subscriptionKey=%d",
		     refToNode(signal->theSendersBlockRef),
		     subscriptionId,subscriptionKey));
  m_waiter.signal(NO_WAIT);
  DBUG_VOID_RETURN;
}

void
NdbDictInterface::execCREATE_EVNT_REF(NdbApiSignal * signal,
				      LinearSectionPtr ptr[3])
{
  DBUG_ENTER("NdbDictInterface::execCREATE_EVNT_REF");

  const CreateEvntRef* const ref=
    CAST_CONSTPTR(CreateEvntRef, signal->getDataPtr());
  m_error.code= ref->getErrorCode();
  DBUG_PRINT("error",("error=%d,line=%d,node=%d",ref->getErrorCode(),
		      ref->getErrorLine(),ref->getErrorNode()));
  if (m_error.code == CreateEvntRef::NotMaster)
    m_masterNodeId = ref->getMasterNode();
  m_waiter.signal(NO_WAIT);
  DBUG_VOID_RETURN;
}

void
NdbDictInterface::execSUB_STOP_CONF(NdbApiSignal * signal,
				      LinearSectionPtr ptr[3])
{
  DBUG_ENTER("NdbDictInterface::execSUB_STOP_CONF");
  const SubStopConf * const subStopConf=
    CAST_CONSTPTR(SubStopConf, signal->getDataPtr());

  Uint32 subscriptionId = subStopConf->subscriptionId;
  Uint32 subscriptionKey = subStopConf->subscriptionKey;
  Uint32 subscriberData = subStopConf->subscriberData;

  DBUG_PRINT("info",("subscriptionId=%d,subscriptionKey=%d,subscriberData=%d",
		     subscriptionId,subscriptionKey,subscriberData));
  m_waiter.signal(NO_WAIT);
  DBUG_VOID_RETURN;
}

void
NdbDictInterface::execSUB_STOP_REF(NdbApiSignal * signal,
				     LinearSectionPtr ptr[3])
{
  DBUG_ENTER("NdbDictInterface::execSUB_STOP_REF");
  const SubStopRef * const subStopRef=
    CAST_CONSTPTR(SubStopRef, signal->getDataPtr());

  Uint32 subscriptionId = subStopRef->subscriptionId;
  Uint32 subscriptionKey = subStopRef->subscriptionKey;
  Uint32 subscriberData = subStopRef->subscriberData;
  m_error.code= subStopRef->errorCode;

  DBUG_PRINT("error",("subscriptionId=%d,subscriptionKey=%d,subscriberData=%d,error=%d",
		      subscriptionId,subscriptionKey,subscriberData,m_error.code));
  if (m_error.code == SubStopRef::NotMaster)
    m_masterNodeId = subStopRef->m_masterNodeId;
  m_waiter.signal(NO_WAIT);
  DBUG_VOID_RETURN;
}

void
NdbDictInterface::execSUB_START_CONF(NdbApiSignal * signal,
				     LinearSectionPtr ptr[3])
{
  DBUG_ENTER("NdbDictInterface::execSUB_START_CONF");
  const SubStartConf * const subStartConf=
    CAST_CONSTPTR(SubStartConf, signal->getDataPtr());

  Uint32 subscriptionId = subStartConf->subscriptionId;
  Uint32 subscriptionKey = subStartConf->subscriptionKey;
  SubscriptionData::Part part = 
    (SubscriptionData::Part)subStartConf->part;
  Uint32 subscriberData = subStartConf->subscriberData;

  switch(part) {
  case SubscriptionData::MetaData: {
    DBUG_PRINT("error",("SubscriptionData::MetaData"));
    m_error.code= 1;
    break;
  }
  case SubscriptionData::TableData: {
    DBUG_PRINT("info",("SubscriptionData::TableData"));
    break;
  }
  default: {
    DBUG_PRINT("error",("wrong data"));
    m_error.code= 2;
    break;
  }
  }
  DBUG_PRINT("info",("subscriptionId=%d,subscriptionKey=%d,subscriberData=%d",
		     subscriptionId,subscriptionKey,subscriberData));
  m_waiter.signal(NO_WAIT);
  DBUG_VOID_RETURN;
}

void
NdbDictInterface::execSUB_START_REF(NdbApiSignal * signal,
				    LinearSectionPtr ptr[3])
{
  DBUG_ENTER("NdbDictInterface::execSUB_START_REF");
  const SubStartRef * const subStartRef=
    CAST_CONSTPTR(SubStartRef, signal->getDataPtr());
  m_error.code= subStartRef->errorCode;
  if (m_error.code == SubStartRef::NotMaster)
    m_masterNodeId = subStartRef->m_masterNodeId;
  m_waiter.signal(NO_WAIT);
  DBUG_VOID_RETURN;
}

/*****************************************************************
 * Drop event
 */
int 
NdbDictionaryImpl::dropEvent(const char * eventName, int force)
{
  DBUG_ENTER("NdbDictionaryImpl::dropEvent");
  DBUG_PRINT("enter", ("name:%s  force: %d", eventName, force));

  NdbEventImpl *evnt = NULL;
  if (!force)
  {
    evnt = getEvent(eventName); // allocated
    if (evnt == NULL)
    {
      if (m_error.code != 723 && // no such table
          m_error.code != 241)   // invalid table
      {
        DBUG_PRINT("info", ("no table err=%d", m_error.code));
        DBUG_RETURN(-1);
      }
      DBUG_PRINT("info", ("no table err=%d, drop by name alone", m_error.code));   
    }
  }
  if (evnt == NULL)
  {
    evnt = new NdbEventImpl();
    evnt->setName(eventName);
  }
  int ret = dropEvent(*evnt);
  delete evnt;  
  DBUG_RETURN(ret);
}

int
NdbDictionaryImpl::dropEvent(const NdbEventImpl& evnt)
{
  if (dropBlobEvents(evnt) != 0)
    return -1;
  if (m_receiver.dropEvent(evnt) != 0)
    return -1;
  return 0;
}

int
NdbDictionaryImpl::dropBlobEvents(const NdbEventImpl& evnt)
{
  DBUG_ENTER("NdbDictionaryImpl::dropBlobEvents");
  if (evnt.m_tableImpl != 0) {
    const NdbTableImpl& t = *evnt.m_tableImpl;
    Uint32 n = t.m_noOfBlobs;
    Uint32 i;
    for (i = 0; i < evnt.m_columns.size() && n > 0; i++) {
      const NdbColumnImpl& c = *evnt.m_columns[i];
      if (! c.getBlobType() || c.getPartSize() == 0)
        continue;
      n--;
      NdbEventImpl* blob_evnt = getBlobEvent(evnt, i);
      if (blob_evnt == NULL)
        continue;
      (void)dropEvent(*blob_evnt);
      delete blob_evnt;
    }
  }
  else
  {
    DBUG_PRINT("info", ("no table definition, listing events"));
    char bename[MAX_TAB_NAME_SIZE];
    int val;
    // XXX should get name from NdbBlob
    sprintf(bename, "NDB$BLOBEVENT_%s_%s", evnt.getName(), "%d");
    List list;
    if (listEvents(list))
      DBUG_RETURN(-1);
    for (unsigned i = 0; i < list.count; i++)
    {
      NdbDictionary::Dictionary::List::Element& elt = list.elements[i];
      switch (elt.type)
      {
      case NdbDictionary::Object::TableEvent:
        if (sscanf(elt.name, bename, &val) == 1)
        {
          DBUG_PRINT("info", ("found blob event %s, removing...", elt.name));
          NdbEventImpl* bevnt = new NdbEventImpl();
          bevnt->setName(elt.name);
          (void)m_receiver.dropEvent(*bevnt);
          delete bevnt;
        }
        else
          DBUG_PRINT("info", ("found event %s, skipping...", elt.name));
        break;
      default:
        break;
      }
    }
  }
  DBUG_RETURN(0);
}

int
NdbDictInterface::dropEvent(const NdbEventImpl &evnt)
{
  NdbApiSignal tSignal(m_reference);
  tSignal.theReceiversBlockNumber = DBDICT;
  tSignal.theVerId_signalNumber   = GSN_DROP_EVNT_REQ;
  tSignal.theLength = DropEvntReq::SignalLength;
  
  DropEvntReq * const req = CAST_PTR(DropEvntReq, tSignal.getDataPtrSend());

  req->setUserRef(m_reference);
  req->setUserData(0);

  UtilBufferWriter w(m_buffer);

  w.add(SimpleProperties::StringValue, evnt.m_name.c_str());

  LinearSectionPtr ptr[1];
  ptr[0].p = (Uint32*)m_buffer.get_data();
  ptr[0].sz = (m_buffer.length()+3) >> 2;

  return dictSignal(&tSignal,ptr, 1,
		    0 /*use masternode id*/,
		    WAIT_CREATE_INDX_REQ,
		    -1, 100,
		    0, -1);
}

void
NdbDictInterface::execDROP_EVNT_CONF(NdbApiSignal * signal,
				     LinearSectionPtr ptr[3])
{
  DBUG_ENTER("NdbDictInterface::execDROP_EVNT_CONF");
  m_waiter.signal(NO_WAIT);  
  DBUG_VOID_RETURN;
}

void
NdbDictInterface::execDROP_EVNT_REF(NdbApiSignal * signal,
				    LinearSectionPtr ptr[3])
{
  DBUG_ENTER("NdbDictInterface::execDROP_EVNT_REF");
  const DropEvntRef* const ref=
    CAST_CONSTPTR(DropEvntRef, signal->getDataPtr());
  m_error.code= ref->getErrorCode();

  DBUG_PRINT("info",("ErrorCode=%u Errorline=%u ErrorNode=%u",
	     ref->getErrorCode(), ref->getErrorLine(), ref->getErrorNode()));
  if (m_error.code == DropEvntRef::NotMaster)
    m_masterNodeId = ref->getMasterNode();
  m_waiter.signal(NO_WAIT);
  DBUG_VOID_RETURN;
}

#include <NdbScanOperation.hpp>
#include <NdbSleep.h>
static int scanEventTable(Ndb* pNdb, 
                          const NdbDictionary::Table* pTab,
                          NdbDictionary::Dictionary::List &list)
{
  int                  retryAttempt = 0;
  const int            retryMax = 100;
  NdbTransaction       *pTrans = NULL;
  NdbScanOperation     *pOp = NULL;
  NdbRecAttr *event_name, *event_id;
  NdbError err;

  while (true)
  {
    NdbDictionary::Dictionary::List tmp_list;

    if (retryAttempt)
    {
      if (retryAttempt >= retryMax)
      {
        ndbout << "ERROR: has retried this operation " << retryAttempt 
               << " times, failing!" << endl;
        goto error;
      }
      if (pTrans)
        pNdb->closeTransaction(pTrans);
      NdbSleep_MilliSleep(50);
    }
    retryAttempt++;
    pTrans = pNdb->startTransaction();
    if (pTrans == NULL)
    {
      if (pNdb->getNdbError().status == NdbError::TemporaryError)
        continue;
      goto error;
    }

    Uint64 row_count = 0;
    {
      if ((pOp = pTrans->getNdbScanOperation(pTab)) == NULL)
        goto error;
      if (pOp->readTuples(NdbScanOperation::LM_CommittedRead, 0, 1) != 0)
        goto error;
      if (pOp->interpret_exit_last_row() == -1)
        goto error;

      Uint64 tmp;
      pOp->getValue(NdbDictionary::Column::ROW_COUNT, (char*)&tmp);
      if (pTrans->execute(NdbTransaction::NoCommit) == -1)
        goto error;

      int eof;
      while ((eof = pOp->nextResult(true)) == 0)
        row_count += tmp;
    
      if (eof == -1)
      {
        if (pTrans->getNdbError().status == NdbError::TemporaryError)
          continue;
        goto error;
      }
    }

    if ((pOp = pTrans->getNdbScanOperation(pTab)) == NULL)
      goto error;

    if (pOp->readTuples(NdbScanOperation::LM_CommittedRead, 0, 1) != 0)
      goto error;
    
    if (pOp->interpret_exit_ok() == -1)
      goto error;
    
    if ((event_id   = pOp->getValue(6)) == 0 ||
        (event_name = pOp->getValue(0u)) == 0)
      goto error;

    if (pTrans->execute(NdbTransaction::NoCommit) == -1)
    {
      const NdbError err = pTrans->getNdbError();
      if (err.status == NdbError::TemporaryError)
        continue;
      goto error;
    }

    tmp_list.count = row_count;
    tmp_list.elements =
      new NdbDictionary::Dictionary::List::Element[row_count];

    int eof;
    unsigned rows = 0;
    while((eof = pOp->nextResult()) == 0)
    {
      if (rows < tmp_list.count)
      {
        NdbDictionary::Dictionary::List::Element &el = tmp_list.elements[rows];
        el.id = event_id->u_32_value();
        el.type = NdbDictionary::Object::TableEvent;
        el.state = NdbDictionary::Object::StateOnline;
        el.store = NdbDictionary::Object::StorePermanent;
        Uint32 len = strlen(event_name->aRef());
        el.name = new char[len+1];
        memcpy(el.name, event_name->aRef(), len);
        el.name[len] = 0;
      }
      rows++;
    }
    if (eof == -1)
    {
      if (pTrans->getNdbError().status == NdbError::TemporaryError)
        continue;
      goto error;
    }

    pNdb->closeTransaction(pTrans);

    if (rows < tmp_list.count)
      tmp_list.count = rows;

    list = tmp_list;
    tmp_list.count = 0;
    tmp_list.elements = NULL;

    return 0;
  }
error:
  int error_code;
  if (pTrans)
  {
    error_code = pTrans->getNdbError().code;
    pNdb->closeTransaction(pTrans);
  }
  else
    error_code = pNdb->getNdbError().code;

  return error_code;
}

int
NdbDictionaryImpl::listEvents(List& list)
{
  int error_code;

  BaseString currentDb(m_ndb.getDatabaseName());
  BaseString currentSchema(m_ndb.getDatabaseSchemaName());

  m_ndb.setDatabaseName("sys");
  m_ndb.setDatabaseSchemaName("def");
  {
    const NdbDictionary::Table* pTab =
      m_facade->getTableGlobal("NDB$EVENTS_0");

    if(pTab == NULL)
      error_code = m_facade->getNdbError().code;
    else
    {     
      error_code = scanEventTable(&m_ndb, pTab, list);
      m_facade->removeTableGlobal(*pTab, 0);
    }
  }

  m_ndb.setDatabaseName(currentDb.c_str());
  m_ndb.setDatabaseSchemaName(currentSchema.c_str());
  if (error_code)
  {
    m_error.code = error_code;
    return -1;
  }
  return 0;
}

/*****************************************************************
 * List objects or indexes
 */
int
NdbDictionaryImpl::listObjects(List& list, NdbDictionary::Object::Type type)
{
  int ret;
  List list1, list2;
  if (type == NdbDictionary::Object::TableEvent)
    return listEvents(list);

  if (type == NdbDictionary::Object::TypeUndefined)
  {
    ret = listEvents(list2);
    if (ret)
      return ret;
  }

  ListTablesReq req;
  req.requestData = 0;
  req.setTableType(getKernelConstant(type, objectTypeMapping, 0));
  req.setListNames(true);
  if (!list2.count)
    return m_receiver.listObjects(list, req.requestData,
                                  m_ndb.usingFullyQualifiedNames());
  ret = m_receiver.listObjects(list1, req.requestData,
                               m_ndb.usingFullyQualifiedNames());
  if (ret)
    return ret;
  list.count = list1.count + list2.count;
  list.elements = new NdbDictionary::Dictionary::List::Element[list.count];
  unsigned i;
  const NdbDictionary::Dictionary::List::Element null_el;
  for (i = 0; i < list1.count; i++)
  {
    NdbDictionary::Dictionary::List::Element &el = list1.elements[i];
    list.elements[i] = el;
    el = null_el;
  }
  for (i = 0; i < list2.count; i++)
  {
    NdbDictionary::Dictionary::List::Element &el = list2.elements[i];
    list.elements[i + list1.count] = el;
    el = null_el;
  }
  return 0;
}

int
NdbDictionaryImpl::listIndexes(List& list, Uint32 indexId)
{
  ListTablesReq req;
  req.requestData = 0;
  req.setTableId(indexId);
  req.setListNames(true);
  req.setListIndexes(true);
  return m_receiver.listObjects(list, req.requestData, m_ndb.usingFullyQualifiedNames());
}

int
NdbDictInterface::listObjects(NdbDictionary::Dictionary::List& list,
			      Uint32 requestData, bool fullyQualifiedNames)
{
  NdbApiSignal tSignal(m_reference);
  ListTablesReq* const req = CAST_PTR(ListTablesReq, tSignal.getDataPtrSend());
  req->senderRef = m_reference;
  req->senderData = 0;
  req->requestData = requestData;
  tSignal.theReceiversBlockNumber = DBDICT;
  tSignal.theVerId_signalNumber = GSN_LIST_TABLES_REQ;
  tSignal.theLength = ListTablesReq::SignalLength;
  if (listObjects(&tSignal) != 0)
    return -1;
  // count
  const Uint32* data = (const Uint32*)m_buffer.get_data();
  const unsigned length = m_buffer.length() / 4;
  list.count = 0;
  bool ok = true;
  unsigned pos, count;
  pos = count = 0;
  while (pos < length) {
    // table id - name length - name
    pos++;
    if (pos >= length) {
      ok = false;
      break;
    }
    Uint32 n = (data[pos++] + 3) >> 2;
    pos += n;
    if (pos > length) {
      ok = false;
      break;
    }
    count++;
  }
  if (! ok) {
    // bad signal data
    m_error.code= 4213;
    return -1;
  }
  list.count = count;
  list.elements = new NdbDictionary::Dictionary::List::Element[count];
  pos = count = 0;
  while (pos < length) {
    NdbDictionary::Dictionary::List::Element& element = list.elements[count];
    Uint32 d = data[pos++];
    element.id = ListTablesConf::getTableId(d);
    element.type = (NdbDictionary::Object::Type)
      getApiConstant(ListTablesConf::getTableType(d), objectTypeMapping, 0);
    element.state = (NdbDictionary::Object::State)
      getApiConstant(ListTablesConf::getTableState(d), objectStateMapping, 0);
    element.store = (NdbDictionary::Object::Store)
      getApiConstant(ListTablesConf::getTableStore(d), objectStoreMapping, 0);
    element.temp = ListTablesConf::getTableTemp(d);
    // table or index name
    Uint32 n = (data[pos++] + 3) >> 2;
    BaseString databaseName;
    BaseString schemaName;
    BaseString objectName;
    if (!databaseName || !schemaName || !objectName)
    {
      m_error.code= 4000;
      return -1;
    }
    if ((element.type == NdbDictionary::Object::UniqueHashIndex) ||
	(element.type == NdbDictionary::Object::OrderedIndex)) {
      char * indexName = new char[n << 2];
      if (indexName == NULL)
      {
        m_error.code= 4000;
        return -1;
      }
      memcpy(indexName, &data[pos], n << 2);
      if (!(databaseName = Ndb::getDatabaseFromInternalName(indexName)) ||
          !(schemaName = Ndb::getSchemaFromInternalName(indexName)))
      {
        delete [] indexName;
        m_error.code= 4000;
        return -1;
      }
      objectName = BaseString(Ndb::externalizeIndexName(indexName, fullyQualifiedNames));
      delete [] indexName;
    } else if ((element.type == NdbDictionary::Object::SystemTable) || 
	       (element.type == NdbDictionary::Object::UserTable)) {
      char * tableName = new char[n << 2];
      if (tableName == NULL)
      {
        m_error.code= 4000;
        return -1;
      }
      memcpy(tableName, &data[pos], n << 2);
      if (!(databaseName = Ndb::getDatabaseFromInternalName(tableName)) ||
          !(schemaName = Ndb::getSchemaFromInternalName(tableName)))
      {
        delete [] tableName;
        m_error.code= 4000;
        return -1;
      }
      objectName = BaseString(Ndb::externalizeTableName(tableName, fullyQualifiedNames));
      delete [] tableName;
    }
    else {
      char * otherName = new char[n << 2];
      if (otherName == NULL)
      {
        m_error.code= 4000;
        return -1;
      }
      memcpy(otherName, &data[pos], n << 2);
      if (!(objectName = BaseString(otherName)))
      {
        m_error.code= 4000;
        return -1;
      }
      delete [] otherName;
    }
    if (!(element.database = new char[databaseName.length() + 1]) ||
        !(element.schema = new char[schemaName.length() + 1]) ||
        !(element.name = new char[objectName.length() + 1]))
    {
      m_error.code= 4000;
      return -1;
    }
    strcpy(element.database, databaseName.c_str());
    strcpy(element.schema, schemaName.c_str());
    strcpy(element.name, objectName.c_str());
    pos += n;
    count++;
  }
  return 0;
}

int
NdbDictInterface::listObjects(NdbApiSignal* signal)
{
  const Uint32 RETRIES = 100;
  for (Uint32 i = 0; i < RETRIES; i++) {
    m_buffer.clear();
    // begin protected
    /*
      The PollGuard has an implicit call of unlock_and_signal through the
      ~PollGuard method. This method is called implicitly by the compiler
      in all places where the object is out of context due to a return,
      break, continue or simply end of statement block
    */
    PollGuard poll_guard(m_transporter, &m_waiter, refToBlock(m_reference));
    Uint16 aNodeId = m_transporter->get_an_alive_node();
    if (aNodeId == 0) {
      m_error.code= 4009;
      return -1;
    }
    if (m_transporter->sendSignal(signal, aNodeId) != 0) {
      continue;
    }
    m_error.code= 0;
    int ret_val= poll_guard.wait_n_unlock(DICT_WAITFOR_TIMEOUT,
                                          aNodeId, WAIT_LIST_TABLES_CONF);
    // end protected
    if (ret_val == 0 && m_error.code == 0)
      return 0;
    if (ret_val == -2) //WAIT_NODE_FAILURE
      continue;
    return -1;
  }
  return -1;
}

void
NdbDictInterface::execLIST_TABLES_CONF(NdbApiSignal* signal,
				       LinearSectionPtr ptr[3])
{
  const unsigned off = ListTablesConf::HeaderLength;
  const unsigned len = (signal->getLength() - off);
  if (m_buffer.append(signal->getDataPtr() + off, len << 2))
  {
    m_error.code= 4000;
  }
  if (signal->getLength() < ListTablesConf::SignalLength) {
    // last signal has less than full length
    m_waiter.signal(NO_WAIT);
  }
}

int
NdbDictionaryImpl::forceGCPWait()
{
  return m_receiver.forceGCPWait();
}

int
NdbDictInterface::forceGCPWait()
{
  NdbApiSignal tSignal(m_reference);
  WaitGCPReq* const req = CAST_PTR(WaitGCPReq, tSignal.getDataPtrSend());
  req->senderRef = m_reference;
  req->senderData = 0;
  req->requestType = WaitGCPReq::CompleteForceStart;
  tSignal.theReceiversBlockNumber = DBDIH;
  tSignal.theVerId_signalNumber = GSN_WAIT_GCP_REQ;
  tSignal.theLength = WaitGCPReq::SignalLength;

  const Uint32 RETRIES = 100;
  for (Uint32 i = 0; i < RETRIES; i++)
  {
    m_transporter->lock_mutex();
    Uint16 aNodeId = m_transporter->get_an_alive_node();
    if (aNodeId == 0) {
      m_error.code= 4009;
      m_transporter->unlock_mutex();
      return -1;
    }
    if (m_transporter->sendSignal(&tSignal, aNodeId) != 0) {
      m_transporter->unlock_mutex();
      continue;
    }
    m_error.code= 0;
    m_waiter.m_node = aNodeId;
    m_waiter.m_state = WAIT_LIST_TABLES_CONF;
    m_waiter.wait(DICT_WAITFOR_TIMEOUT);
    m_transporter->unlock_mutex();    
    return 0;
  }
  return -1;
}

void
NdbDictInterface::execWAIT_GCP_CONF(NdbApiSignal* signal,
				    LinearSectionPtr ptr[3])
{
  m_waiter.signal(NO_WAIT);
}

void
NdbDictInterface::execWAIT_GCP_REF(NdbApiSignal* signal,
				    LinearSectionPtr ptr[3])
{
  m_waiter.signal(NO_WAIT);
}

NdbFilegroupImpl::NdbFilegroupImpl(NdbDictionary::Object::Type t)
  : NdbDictObjectImpl(t)
{
  m_extent_size = 0;
  m_undo_buffer_size = 0;
  m_logfile_group_id = ~0;
  m_logfile_group_version = ~0;
}

NdbTablespaceImpl::NdbTablespaceImpl() : 
  NdbDictionary::Tablespace(* this), 
  NdbFilegroupImpl(NdbDictionary::Object::Tablespace), m_facade(this)
{
}

NdbTablespaceImpl::NdbTablespaceImpl(NdbDictionary::Tablespace & f) : 
  NdbDictionary::Tablespace(* this), 
  NdbFilegroupImpl(NdbDictionary::Object::Tablespace), m_facade(&f)
{
}

NdbTablespaceImpl::~NdbTablespaceImpl(){
}

int
NdbTablespaceImpl::assign(const NdbTablespaceImpl& org)
{
  m_id = org.m_id;
  m_version = org.m_version;
  m_status = org.m_status;
  m_type = org.m_type;

  if (!m_name.assign(org.m_name))
    return -1;
  m_grow_spec = org.m_grow_spec;
  m_extent_size = org.m_extent_size;
  m_undo_free_words = org.m_undo_free_words;
  m_logfile_group_id = org.m_logfile_group_id;
  m_logfile_group_version = org.m_logfile_group_version;
  if (!m_logfile_group_name.assign(org.m_logfile_group_name))
    return -1;
  m_undo_free_words = org.m_undo_free_words;
  return 0;
}

NdbLogfileGroupImpl::NdbLogfileGroupImpl() : 
  NdbDictionary::LogfileGroup(* this), 
  NdbFilegroupImpl(NdbDictionary::Object::LogfileGroup), m_facade(this)
{
}

NdbLogfileGroupImpl::NdbLogfileGroupImpl(NdbDictionary::LogfileGroup & f) : 
  NdbDictionary::LogfileGroup(* this), 
  NdbFilegroupImpl(NdbDictionary::Object::LogfileGroup), m_facade(&f)
{
}

NdbLogfileGroupImpl::~NdbLogfileGroupImpl(){
}

int
NdbLogfileGroupImpl::assign(const NdbLogfileGroupImpl& org)
{
  m_id = org.m_id;
  m_version = org.m_version;
  m_status = org.m_status;
  m_type = org.m_type;

  if (!m_name.assign(org.m_name))
    return -1;
  m_grow_spec = org.m_grow_spec;
  m_extent_size = org.m_extent_size;
  m_undo_free_words = org.m_undo_free_words;
  m_logfile_group_id = org.m_logfile_group_id;
  m_logfile_group_version = org.m_logfile_group_version;
  if (!m_logfile_group_name.assign(org.m_logfile_group_name))
    return -1;
  m_undo_free_words = org.m_undo_free_words;
  return 0;
}

NdbFileImpl::NdbFileImpl(NdbDictionary::Object::Type t)
  : NdbDictObjectImpl(t)
{
  m_size = 0;
  m_free = 0;
  m_filegroup_id = ~0;
  m_filegroup_version = ~0;
}

NdbDatafileImpl::NdbDatafileImpl() : 
  NdbDictionary::Datafile(* this), 
  NdbFileImpl(NdbDictionary::Object::Datafile), m_facade(this)
{
}

NdbDatafileImpl::NdbDatafileImpl(NdbDictionary::Datafile & f) : 
  NdbDictionary::Datafile(* this), 
  NdbFileImpl(NdbDictionary::Object::Datafile), m_facade(&f)
{
}

NdbDatafileImpl::~NdbDatafileImpl(){
}

int
NdbDatafileImpl::assign(const NdbDatafileImpl& org)
{
  m_id = org.m_id;
  m_version = org.m_version;
  m_status = org.m_status;
  m_type = org.m_type;

  m_size = org.m_size;
  m_free = org.m_free;
  m_filegroup_id = org.m_filegroup_id;
  m_filegroup_version = org.m_filegroup_version;
  if (!m_path.assign(org.m_path) ||
      !m_filegroup_name.assign(org.m_filegroup_name))
    return -1;
  return 0;
}

NdbUndofileImpl::NdbUndofileImpl() : 
  NdbDictionary::Undofile(* this), 
  NdbFileImpl(NdbDictionary::Object::Undofile), m_facade(this)
{
}

NdbUndofileImpl::NdbUndofileImpl(NdbDictionary::Undofile & f) : 
  NdbDictionary::Undofile(* this), 
  NdbFileImpl(NdbDictionary::Object::Undofile), m_facade(&f)
{
}

NdbUndofileImpl::~NdbUndofileImpl(){
}

int
NdbUndofileImpl::assign(const NdbUndofileImpl& org)
{
  m_id = org.m_id;
  m_version = org.m_version;
  m_status = org.m_status;
  m_type = org.m_type;

  m_size = org.m_size;
  m_free = org.m_free;
  m_filegroup_id = org.m_filegroup_id;
  m_filegroup_version = org.m_filegroup_version;
  if (!m_path.assign(org.m_path) ||
      !m_filegroup_name.assign(org.m_filegroup_name))
    return 4000;
  return 0;
}

int 
NdbDictionaryImpl::createDatafile(const NdbDatafileImpl & file, 
				  bool force,
				  NdbDictObjectImpl* obj)
  
{
  DBUG_ENTER("NdbDictionaryImpl::createDatafile");
  NdbFilegroupImpl tmp(NdbDictionary::Object::Tablespace);
  if(file.m_filegroup_version != ~(Uint32)0){
    tmp.m_id = file.m_filegroup_id;
    tmp.m_version = file.m_filegroup_version;
    DBUG_RETURN(m_receiver.create_file(file, tmp, force, obj));
  }
  
  
  if(m_receiver.get_filegroup(tmp, NdbDictionary::Object::Tablespace,
			      file.m_filegroup_name.c_str()) == 0){
    DBUG_RETURN(m_receiver.create_file(file, tmp, force, obj));
  }
  DBUG_RETURN(-1); 
}

int
NdbDictionaryImpl::dropDatafile(const NdbDatafileImpl & file){
  return m_receiver.drop_file(file);
}

int
NdbDictionaryImpl::createUndofile(const NdbUndofileImpl & file, 
				  bool force,
				  NdbDictObjectImpl* obj)
{
  DBUG_ENTER("NdbDictionaryImpl::createUndofile");
  NdbFilegroupImpl tmp(NdbDictionary::Object::LogfileGroup);
  if(file.m_filegroup_version != ~(Uint32)0){
    tmp.m_id = file.m_filegroup_id;
    tmp.m_version = file.m_filegroup_version;
    DBUG_RETURN(m_receiver.create_file(file, tmp, force, obj));
  }
  
  
  if(m_receiver.get_filegroup(tmp, NdbDictionary::Object::LogfileGroup,
			      file.m_filegroup_name.c_str()) == 0){
    DBUG_RETURN(m_receiver.create_file(file, tmp, force, obj));
  }
  DBUG_PRINT("info", ("Failed to find filegroup"));
  DBUG_RETURN(-1);
}

int
NdbDictionaryImpl::dropUndofile(const NdbUndofileImpl & file)
{
  return m_receiver.drop_file(file);
}

int
NdbDictionaryImpl::createTablespace(const NdbTablespaceImpl & fg,
				    NdbDictObjectImpl* obj)
{
  return m_receiver.create_filegroup(fg, obj);
}

int
NdbDictionaryImpl::dropTablespace(const NdbTablespaceImpl & fg)
{
  return m_receiver.drop_filegroup(fg);
}

int
NdbDictionaryImpl::createLogfileGroup(const NdbLogfileGroupImpl & fg,
				      NdbDictObjectImpl* obj)
{
  return m_receiver.create_filegroup(fg, obj);
}

int
NdbDictionaryImpl::dropLogfileGroup(const NdbLogfileGroupImpl & fg)
{
  return m_receiver.drop_filegroup(fg);
}

static int
cmp_ndbrec_attr(const void *a, const void *b)
{
  const NdbRecord::Attr *r1= (const NdbRecord::Attr *)a;
  const NdbRecord::Attr *r2= (const NdbRecord::Attr *)b;
  if(r1->attrId < r2->attrId)
    return -1;
  else if(r1->attrId == r2->attrId)
    return 0;
  else
    return 1;
}

NdbRecord *
NdbDictionaryImpl::createRecord(const NdbTableImpl *table,
                                const NdbDictionary::RecordSpecification *recSpec,
                                Uint32 length,
                                Uint32 elemSize,
                                Uint32 flags,
                                const NdbTableImpl *base_table)
{
  NdbRecord *rec= NULL;
  Uint32 numKeys, tableNumKeys, numIndexDistrKeys, min_distkey_prefix_length;
  Uint32 oldAttrId;
  bool isIndex;
  Uint32 i;

  /*
    In later versions we can use elemSize to provide backwards
    compatibility if we extend the RecordSpecification structure.
  */
  if (elemSize != sizeof(NdbDictionary::RecordSpecification))
  {
    m_error.code= 4289;
    return NULL;
  }

  isIndex= (table->m_indexType==NdbDictionary::Object::OrderedIndex ||
            table->m_indexType==NdbDictionary::Object::UniqueHashIndex);

  /* Count the number of key columns in the table or index. */
  if (isIndex)
  {
    assert(table->m_index);
    /* Ignore the extra NDB$TNODE column at the end. */
    tableNumKeys= table->m_columns.size() - 1;
  }
  else
  {
    base_table= table;
    tableNumKeys= 0;
    for (i= 0; i<table->m_columns.size(); i++)
    {
      if (table->m_columns[i]->m_pk)
        tableNumKeys++;
    }
  }
  Uint32 tableNumDistKeys;
  if (base_table->m_noOfDistributionKeys != 0)
    tableNumDistKeys= base_table->m_noOfDistributionKeys;
  else
    tableNumDistKeys= base_table->m_noOfKeys;

  /*
    We need to allocate space for
     1. The struct itself.
     2. The columns[] array at the end of struct (length #columns).
     3. An extra Uint32 array key_indexes (length #key columns).
     4. An extra Uint32 array distkey_indexes (length #distribution keys).
  */
  rec= (NdbRecord *)calloc(1, sizeof(NdbRecord) +
                              (length-1)*sizeof(NdbRecord::Attr) +
                              tableNumKeys*sizeof(Uint32) +
                              tableNumDistKeys*sizeof(Uint32));
  if (!rec)
  {
    m_error.code= 4000;
    return NULL;
  }
  Uint32 *key_indexes= (Uint32 *)((unsigned char *)rec + sizeof(NdbRecord) +
                                  (length-1)*sizeof(NdbRecord::Attr));
  Uint32 *distkey_indexes= (Uint32 *)((unsigned char *)rec + sizeof(NdbRecord) +
                                      (length-1)*sizeof(NdbRecord::Attr) +
                                      tableNumKeys*sizeof(Uint32));

  rec->table= table;
  rec->base_table= base_table;
  rec->tableId= table->m_id;
  rec->tableVersion= table->m_version;
  rec->flags= 0;
  rec->noOfColumns= length;
  rec->m_no_of_distribution_keys= tableNumDistKeys;

  /* Check for any blobs in the base table. */
  for (i= 0; i<base_table->m_columns.size(); i++)
  {
    if (base_table->m_columns[i]->getBlobType())
    {
      rec->flags|= NdbRecord::RecTableHasBlob;
      break;
    }
  }

  Uint32 max_offset= 0;
  Uint32 max_transid_ai_bytes= 0;
  for (i= 0; i<length; i++)
  {
    const NdbDictionary::RecordSpecification *rs= &recSpec[i];
    const NdbColumnImpl *col;
    col= &NdbColumnImpl::getImpl(*(rs->column));
    if (!col)
    {
      m_error.code= 4290;
      goto err;
    }
    NdbRecord::Attr *recCol= &rec->columns[i];

    recCol->attrId= col->m_attrId;
    recCol->column_no= col->m_column_no;
    recCol->index_attrId= ~0;
    recCol->offset= rs->offset;
    recCol->maxSize= col->m_attrSize*col->m_arraySize;
    if (recCol->offset+recCol->maxSize > max_offset)
      max_offset= recCol->offset+recCol->maxSize;
    /* Round data size to whole words + 4 bytes of AttributeHeader. */
    max_transid_ai_bytes+= (recCol->maxSize+7) & ~3;
    recCol->charset_info= col->m_cs;
    recCol->compare_function= NdbSqlUtil::getType(col->m_type).m_cmp;
    recCol->flags= 0;
    if (!isIndex && col->m_pk)
      recCol->flags|= NdbRecord::IsKey;
    /* For indexes, we set key membership below. */
    if (col->m_storageType == NDB_STORAGETYPE_DISK)
      recCol->flags|= NdbRecord::IsDisk;
    if (col->m_nullable)
    {
      recCol->flags|= NdbRecord::IsNullable;
      recCol->nullbit_byte_offset= rs->nullbit_byte_offset;
      recCol->nullbit_bit_in_byte= rs->nullbit_bit_in_byte;
    }
    bool isVarCol;
    if (col->m_arrayType==NDB_ARRAYTYPE_SHORT_VAR)
    {
      recCol->flags|= NdbRecord::IsVar1ByteLen;
      isVarCol= true;
      if (flags & NdbDictionary::RecMysqldShrinkVarchar)
        recCol->flags|= NdbRecord::IsMysqldShrinkVarchar;
    }
    else if (col->m_arrayType==NDB_ARRAYTYPE_MEDIUM_VAR)
    {
      recCol->flags|= NdbRecord::IsVar2ByteLen;
      isVarCol= true;
    }
    else
    {
      isVarCol= false;
    }
    if (col->m_type == NdbDictionary::Column::Bit)
    {
      recCol->bitCount= col->m_length;
      if (flags & NdbDictionary::RecMysqldBitfield)
      {
        recCol->flags|= NdbRecord::IsMysqldBitfield;
        if (!(col->m_nullable))
        {
          /*
            We need these to access the overflow bits stored within
            the null bitmap.
          */
          recCol->nullbit_byte_offset= rs->nullbit_byte_offset;
          recCol->nullbit_bit_in_byte= rs->nullbit_bit_in_byte;
        }
      }
    }
    else
      recCol->bitCount= 0;
    if (col->m_distributionKey)
      recCol->flags|= NdbRecord::IsDistributionKey;
    if (col->getBlobType())
    {
      recCol->flags|= NdbRecord::IsBlob;
      rec->flags|= NdbRecord::RecHasBlob;
    }
  }
  rec->m_row_size= max_offset;
  rec->m_max_transid_ai_bytes= max_transid_ai_bytes;

  /* Now we sort the array in attrId order. */
  qsort(rec->columns,
        rec->noOfColumns,
        sizeof(rec->columns[0]),
        cmp_ndbrec_attr);

  /*
    Now check for the presense of primary keys, and set flags for whether
    this NdbRecord can be used for insert and/or for specifying keys for
    read/update.

    Also test for duplicate columns, easy now that they are sorted.
    Also set up key_indexes array.
    Also compute if an index includes all of the distribution key.
    Also set up distkey_indexes array.
  */

  oldAttrId= ~0;
  numKeys= 0;
  min_distkey_prefix_length= 0;
  numIndexDistrKeys= 0;
  for (i= 0; i<rec->noOfColumns; i++)
  {
    NdbRecord::Attr *recCol= &rec->columns[i];
    if (i > 0 && oldAttrId==recCol->attrId)
    {
      m_error.code= 4291;
      goto err;
    }
    oldAttrId= recCol->attrId;

    if (isIndex)
    {
      Uint32 colNo= recCol->column_no;
      int key_idx;
      if (colNo < table->m_index->m_key_ids.size() &&
          (key_idx= table->m_index->m_key_ids[colNo]) != -1)
      {
        assert((Uint32)key_idx < tableNumKeys);
        recCol->flags|= NdbRecord::IsKey;
        key_indexes[key_idx]= i;
        recCol->index_attrId= table->m_columns[key_idx]->m_attrId;
        numKeys++;

        if (recCol->flags & NdbRecord::IsDistributionKey)
        {
          if (min_distkey_prefix_length <= (Uint32)key_idx)
            min_distkey_prefix_length= key_idx+1;
          distkey_indexes[numIndexDistrKeys++]= i;
        }
      }
    }
    else
    {
      if (recCol->flags & NdbRecord::IsKey)
      {
        key_indexes[numKeys]= i;
        numKeys++;
      }
    }
  }
  rec->key_indexes= key_indexes;
  rec->key_index_length= tableNumKeys;
  if (numIndexDistrKeys==rec->m_no_of_distribution_keys)
    rec->m_min_distkey_prefix_length= min_distkey_prefix_length;
  else
    rec->m_min_distkey_prefix_length= 0;
  rec->distkey_indexes= distkey_indexes;
  rec->distkey_index_length= numIndexDistrKeys;

  /*
    Since we checked for duplicates, we can check for primary key completeness
    simply by counting.
  */
  if (numKeys == tableNumKeys)
  {
    rec->flags|= NdbRecord::RecHasAllKeys;
    if (rec->noOfColumns == tableNumKeys)
      rec->flags|= NdbRecord::RecIsKeyRecord;
  }
  if (isIndex)
  {
    rec->flags|= NdbRecord::RecIsIndex;
    rec->m_keyLenInWords= base_table->m_keyLenInWords;
  }
  else
  {
    rec->m_keyLenInWords= table->m_keyLenInWords;
  }

  return rec;

 err:
  if (rec)
    free(rec);
  return NULL;
}

NdbRecord *
NdbDictionaryImpl::createRecord(const NdbIndexImpl *index_impl,
                                const NdbTableImpl *base_table_impl,
                                const NdbDictionary::RecordSpecification *recSpec,
                                Uint32 length,
                                Uint32 elemSize,
                                Uint32 flags)
{
  return createRecord(index_impl->getIndexTable(), recSpec, length, elemSize,
                      flags, base_table_impl);
}

void
NdbRecord::copyMask(Uint32 *dst, const unsigned char *src) const
{
  Uint32 i;

  BitmaskImpl::clear((NDB_MAX_ATTRIBUTES_IN_TABLE+31)>>5, dst);
  if (src)
  {
    for (i= 0; i<noOfColumns; i++)
    {
      Uint32 attrId= columns[i].attrId;
      if (!(attrId & AttributeHeader::PSEUDO) &&
          src[attrId>>3] & (1 << (attrId&7)))
        BitmaskImpl::set((NDB_MAX_ATTRIBUTES_IN_TABLE+31)>>5, dst, attrId);
    }
  }
  else
  {
    for (i= 0; i<noOfColumns; i++)
    {
      Uint32 attrId= columns[i].attrId;
      if (!(attrId & AttributeHeader::PSEUDO))
        BitmaskImpl::set((NDB_MAX_ATTRIBUTES_IN_TABLE+31)>>5, dst, attrId);
    }
  }
}

void
NdbRecord::Attr::get_mysqld_bitfield(const char *src_row, char *dst_buffer) const
{
  assert(flags & IsMysqldBitfield);
  Uint64 bits;
  Uint32 remaining_bits= bitCount;
  Uint32 fractional_bitcount= remaining_bits % 8;

  /* Copy fractional bits, if any. */
  if (fractional_bitcount > 0)
  {
    Uint32 fractional_shift= nullbit_bit_in_byte + ((flags & IsNullable) != 0);
    Uint32 fractional_bits= (unsigned char)(src_row[nullbit_byte_offset]);
    if (fractional_shift + fractional_bitcount > 8)
      fractional_bits|= (unsigned char)(src_row[nullbit_byte_offset+1]) << 8;
    fractional_bits=
      (fractional_bits >> fractional_shift) & ((1 << fractional_bitcount) - 1);
    bits= fractional_bits;
  }
  else
    bits= 0;

  /* Copy whole bytes. The mysqld format stored bit fields big-endian. */
  assert(remaining_bits <= 64);
  const unsigned char *src_ptr= (const unsigned char *)&src_row[offset];
  while (remaining_bits >= 8)
  {
    bits= (bits << 8) | (*src_ptr++);
    remaining_bits-= 8;
  }

  Uint32 small_bits= bits;
  memcpy(dst_buffer, &small_bits, 4);
  if (maxSize > 4)
  {
    small_bits= bits >> 32;
    memcpy(dst_buffer+4, &small_bits, 4);
  }
}

void
NdbRecord::Attr::put_mysqld_bitfield(char *dst_row, const char *src_buffer) const
{
  assert(flags & IsMysqldBitfield);
  char *dst_ptr= &dst_row[offset];
  Uint64 bits;
  Uint32 small_bits;
  memcpy(&small_bits, src_buffer, 4);
  bits= small_bits;
  if (maxSize > 4)
  {
    memcpy(&small_bits, src_buffer+4, 4);
    bits|= ((Uint64)small_bits) << 32;
  }

  /* Copy whole bytes. The mysqld format stores bitfields big-endian. */
  Uint32 remaining_bits= bitCount;
  assert(remaining_bits <= 64);
  dst_ptr+= remaining_bits/8;
  while (remaining_bits >= 8)
  {
    *--dst_ptr= bits & 0xff;
    bits>>= 8;
    remaining_bits-= 8;
  }

  /* Copy fractional bits, if any. */
  if (remaining_bits > 0)
  {
    Uint32 shift= nullbit_bit_in_byte + ((flags & IsNullable) != 0);
    Uint32 mask= ((1 << remaining_bits) - 1) << shift;
    bits= (bits << shift) & mask;
    dst_row[nullbit_byte_offset]=
      (dst_row[nullbit_byte_offset] & ~mask) | bits;
    if (shift + remaining_bits > 8)
    {
      mask>>= 8;
      bits>>= 8;
      dst_row[nullbit_byte_offset+1]=
        (dst_row[nullbit_byte_offset+1] & ~mask) | bits;
    }
  }
}

void NdbDictionaryImpl::releaseRecord_impl(NdbRecord *rec)
{
  if (rec)
    free(rec);
}

int
NdbDictInterface::create_file(const NdbFileImpl & file,
			      const NdbFilegroupImpl & group,
			      bool overwrite,
			      NdbDictObjectImpl* obj)
{
  DBUG_ENTER("NdbDictInterface::create_file"); 
  UtilBufferWriter w(m_buffer);
  DictFilegroupInfo::File f; f.init();
  snprintf(f.FileName, sizeof(f.FileName), "%s", file.m_path.c_str());
  f.FileType = file.m_type;
  f.FilegroupId = group.m_id;
  f.FilegroupVersion = group.m_version;
  f.FileSizeHi = (file.m_size >> 32);
  f.FileSizeLo = (file.m_size & 0xFFFFFFFF);
  
  SimpleProperties::UnpackStatus s;
  s = SimpleProperties::pack(w, 
			     &f,
			     DictFilegroupInfo::FileMapping, 
			     DictFilegroupInfo::FileMappingSize, true);
  
  if(s != SimpleProperties::Eof){
    abort();
  }
  
  NdbApiSignal tSignal(m_reference);
  tSignal.theReceiversBlockNumber = DBDICT;
  tSignal.theVerId_signalNumber = GSN_CREATE_FILE_REQ;
  tSignal.theLength = CreateFileReq::SignalLength;
  
  CreateFileReq* req = CAST_PTR(CreateFileReq, tSignal.getDataPtrSend());
  req->senderRef = m_reference;
  req->senderData = 0;
  req->objType = file.m_type;
  req->requestInfo = 0;
  if (overwrite)
    req->requestInfo |= CreateFileReq::ForceCreateFile;
  
  LinearSectionPtr ptr[3];
  ptr[0].p = (Uint32*)m_buffer.get_data();
  ptr[0].sz = m_buffer.length() / 4;

  int err[] = { CreateFileRef::Busy, CreateFileRef::NotMaster, 0};
  /*
    Send signal without time-out since creating files can take a very long
    time if the file is very big.
  */
  int ret = dictSignal(&tSignal, ptr, 1,
		       0, // master
		       WAIT_CREATE_INDX_REQ,
		       -1, 100,
		       err);

  if (ret == 0 && obj)
  {
    Uint32* data = (Uint32*)m_buffer.get_data();
    obj->m_id = data[0];
    obj->m_version = data[1];
  }

  DBUG_RETURN(ret);
}

void
NdbDictInterface::execCREATE_FILE_CONF(NdbApiSignal * signal,
				       LinearSectionPtr ptr[3])
{
  const CreateFileConf* conf=
    CAST_CONSTPTR(CreateFileConf, signal->getDataPtr());
  m_buffer.grow(4 * 2); // 2 words
  Uint32* data = (Uint32*)m_buffer.get_data();
  data[0] = conf->fileId;
  data[1] = conf->fileVersion;
  
  m_waiter.signal(NO_WAIT);  
}

void
NdbDictInterface::execCREATE_FILE_REF(NdbApiSignal * signal,
				      LinearSectionPtr ptr[3])
{
  const CreateFileRef* ref = 
    CAST_CONSTPTR(CreateFileRef, signal->getDataPtr());
  m_error.code = ref->errorCode;
  m_masterNodeId = ref->masterNodeId;
  m_waiter.signal(NO_WAIT);  
}

int
NdbDictInterface::drop_file(const NdbFileImpl & file)
{
  DBUG_ENTER("NdbDictInterface::drop_file");
  NdbApiSignal tSignal(m_reference);
  tSignal.theReceiversBlockNumber = DBDICT;
  tSignal.theVerId_signalNumber = GSN_DROP_FILE_REQ;
  tSignal.theLength = DropFileReq::SignalLength;
  
  DropFileReq* req = CAST_PTR(DropFileReq, tSignal.getDataPtrSend());
  req->senderRef = m_reference;
  req->senderData = 0;
  req->file_id = file.m_id;
  req->file_version = file.m_version;

  int err[] = { DropFileRef::Busy, DropFileRef::NotMaster, 0};
  DBUG_RETURN(dictSignal(&tSignal, 0, 0,
	                 0, // master
		         WAIT_CREATE_INDX_REQ,
		         DICT_WAITFOR_TIMEOUT, 100,
		         err));
}

void
NdbDictInterface::execDROP_FILE_CONF(NdbApiSignal * signal,
					    LinearSectionPtr ptr[3])
{
  m_waiter.signal(NO_WAIT);  
}

void
NdbDictInterface::execDROP_FILE_REF(NdbApiSignal * signal,
					   LinearSectionPtr ptr[3])
{
  const DropFileRef* ref = 
    CAST_CONSTPTR(DropFileRef, signal->getDataPtr());
  m_error.code = ref->errorCode;
  m_masterNodeId = ref->masterNodeId;
  m_waiter.signal(NO_WAIT);  
}

int
NdbDictInterface::create_filegroup(const NdbFilegroupImpl & group,
				   NdbDictObjectImpl* obj)
{
  DBUG_ENTER("NdbDictInterface::create_filegroup");
  UtilBufferWriter w(m_buffer);
  DictFilegroupInfo::Filegroup fg; fg.init();
  snprintf(fg.FilegroupName, sizeof(fg.FilegroupName),
           "%s", group.m_name.c_str());
  switch(group.m_type){
  case NdbDictionary::Object::Tablespace:
  {
    fg.FilegroupType = DictTabInfo::Tablespace;
    //fg.TS_DataGrow = group.m_grow_spec;
    fg.TS_ExtentSize = group.m_extent_size;

    if(group.m_logfile_group_version != ~(Uint32)0)
    {
      fg.TS_LogfileGroupId = group.m_logfile_group_id;
      fg.TS_LogfileGroupVersion = group.m_logfile_group_version;
    }
    else 
    {
      NdbLogfileGroupImpl tmp;
      if(get_filegroup(tmp, NdbDictionary::Object::LogfileGroup, 
		       group.m_logfile_group_name.c_str()) == 0)
      {
	fg.TS_LogfileGroupId = tmp.m_id;
	fg.TS_LogfileGroupVersion = tmp.m_version;
      }
      else // error set by get filegroup
      {
	DBUG_RETURN(-1);
      }
    }
  }
  break;
  case NdbDictionary::Object::LogfileGroup:
    fg.LF_UndoBufferSize = group.m_undo_buffer_size;
    fg.FilegroupType = DictTabInfo::LogfileGroup;
    //fg.LF_UndoGrow = group.m_grow_spec;
    break;
  default:
    abort();
    DBUG_RETURN(-1);
  };
  
  SimpleProperties::UnpackStatus s;
  s = SimpleProperties::pack(w, 
			     &fg,
			     DictFilegroupInfo::Mapping, 
			     DictFilegroupInfo::MappingSize, true);
  
  if(s != SimpleProperties::Eof){
    abort();
  }
  
  NdbApiSignal tSignal(m_reference);
  tSignal.theReceiversBlockNumber = DBDICT;
  tSignal.theVerId_signalNumber = GSN_CREATE_FILEGROUP_REQ;
  tSignal.theLength = CreateFilegroupReq::SignalLength;
  
  CreateFilegroupReq* req = 
    CAST_PTR(CreateFilegroupReq, tSignal.getDataPtrSend());
  req->senderRef = m_reference;
  req->senderData = 0;
  req->objType = fg.FilegroupType;
  
  LinearSectionPtr ptr[3];
  ptr[0].p = (Uint32*)m_buffer.get_data();
  ptr[0].sz = m_buffer.length() / 4;

  int err[] = { CreateFilegroupRef::Busy, CreateFilegroupRef::NotMaster, 0};
  int ret = dictSignal(&tSignal, ptr, 1,
		       0, // master
		       WAIT_CREATE_INDX_REQ,
		       DICT_WAITFOR_TIMEOUT, 100,
		       err);
  
  if (ret == 0 && obj)
  {
    Uint32* data = (Uint32*)m_buffer.get_data();
    obj->m_id = data[0];
    obj->m_version = data[1];
  }
  
  DBUG_RETURN(ret);
}

void
NdbDictInterface::execCREATE_FILEGROUP_CONF(NdbApiSignal * signal,
					    LinearSectionPtr ptr[3])
{
  const CreateFilegroupConf* conf=
    CAST_CONSTPTR(CreateFilegroupConf, signal->getDataPtr());
  m_buffer.grow(4 * 2); // 2 words
  Uint32* data = (Uint32*)m_buffer.get_data();
  data[0] = conf->filegroupId;
  data[1] = conf->filegroupVersion;
  m_waiter.signal(NO_WAIT);  
}

void
NdbDictInterface::execCREATE_FILEGROUP_REF(NdbApiSignal * signal,
					   LinearSectionPtr ptr[3])
{
  const CreateFilegroupRef* ref = 
    CAST_CONSTPTR(CreateFilegroupRef, signal->getDataPtr());
  m_error.code = ref->errorCode;
  m_masterNodeId = ref->masterNodeId;
  m_waiter.signal(NO_WAIT);  
}

int
NdbDictInterface::drop_filegroup(const NdbFilegroupImpl & group)
{
  DBUG_ENTER("NdbDictInterface::drop_filegroup");
  NdbApiSignal tSignal(m_reference);
  tSignal.theReceiversBlockNumber = DBDICT;
  tSignal.theVerId_signalNumber = GSN_DROP_FILEGROUP_REQ;
  tSignal.theLength = DropFilegroupReq::SignalLength;
  
  DropFilegroupReq* req = CAST_PTR(DropFilegroupReq, tSignal.getDataPtrSend());
  req->senderRef = m_reference;
  req->senderData = 0;
  req->filegroup_id = group.m_id;
  req->filegroup_version = group.m_version;
  
  int err[] = { DropFilegroupRef::Busy, DropFilegroupRef::NotMaster, 0};
  DBUG_RETURN(dictSignal(&tSignal, 0, 0,
                         0, // master
		         WAIT_CREATE_INDX_REQ,
		         DICT_WAITFOR_TIMEOUT, 100,
		         err));
}

void
NdbDictInterface::execDROP_FILEGROUP_CONF(NdbApiSignal * signal,
					    LinearSectionPtr ptr[3])
{
  m_waiter.signal(NO_WAIT);  
}

void
NdbDictInterface::execDROP_FILEGROUP_REF(NdbApiSignal * signal,
					   LinearSectionPtr ptr[3])
{
  const DropFilegroupRef* ref = 
    CAST_CONSTPTR(DropFilegroupRef, signal->getDataPtr());
  m_error.code = ref->errorCode;
  m_masterNodeId = ref->masterNodeId;
  m_waiter.signal(NO_WAIT);  
}


int
NdbDictInterface::get_filegroup(NdbFilegroupImpl & dst,
				NdbDictionary::Object::Type type,
				const char * name){
  DBUG_ENTER("NdbDictInterface::get_filegroup");
  NdbApiSignal tSignal(m_reference);
  GetTabInfoReq * req = CAST_PTR(GetTabInfoReq, tSignal.getDataPtrSend());

  size_t strLen = strlen(name) + 1;

  req->senderRef = m_reference;
  req->senderData = 0;
  req->requestType = 
    GetTabInfoReq::RequestByName | GetTabInfoReq::LongSignalConf;
  req->tableNameLen = strLen;
  tSignal.theReceiversBlockNumber = DBDICT;
  tSignal.theVerId_signalNumber   = GSN_GET_TABINFOREQ;
  tSignal.theLength = GetTabInfoReq::SignalLength;

  LinearSectionPtr ptr[1];
  ptr[0].p  = (Uint32*)name;
  ptr[0].sz = (strLen + 3)/4;
  
#ifndef IGNORE_VALGRIND_WARNINGS
  if (strLen & 3)
  {
    Uint32 pad = 0;
    m_buffer.clear();
    m_buffer.append(name, strLen);
    m_buffer.append(&pad, 4);
    ptr[0].p = (Uint32*)m_buffer.get_data();
  }
#endif
  
  int r = dictSignal(&tSignal, ptr, 1,
		     -1, // any node
		     WAIT_GET_TAB_INFO_REQ,
		     DICT_WAITFOR_TIMEOUT, 100);
  if (r)
  {
    dst.m_id = -1;
    dst.m_version = ~0;
    
    DBUG_PRINT("info", ("get_filegroup failed dictSignal"));
    DBUG_RETURN(-1);
  }

  m_error.code = parseFilegroupInfo(dst,
				    (Uint32*)m_buffer.get_data(),
				    m_buffer.length() / 4);

  if(m_error.code)
  {
    DBUG_PRINT("info", ("get_filegroup failed parseFilegroupInfo %d",
                         m_error.code));
    DBUG_RETURN(m_error.code);
  }

  if(dst.m_type == NdbDictionary::Object::Tablespace)
  {
    NdbDictionary::LogfileGroup tmp;
    get_filegroup(NdbLogfileGroupImpl::getImpl(tmp),
		  NdbDictionary::Object::LogfileGroup,
		  dst.m_logfile_group_id);
    if (!dst.m_logfile_group_name.assign(tmp.getName()))
      DBUG_RETURN(m_error.code = 4000);
  }
  
  if(dst.m_type == type)
  {
    DBUG_RETURN(0);
  }
  DBUG_PRINT("info", ("get_filegroup failed no such filegroup"));
  DBUG_RETURN(m_error.code = GetTabInfoRef::TableNotDefined);
}

int
NdbDictInterface::parseFilegroupInfo(NdbFilegroupImpl &dst,
				     const Uint32 * data, Uint32 len)
  
{
  SimplePropertiesLinearReader it(data, len);

  SimpleProperties::UnpackStatus status;
  DictFilegroupInfo::Filegroup fg; fg.init();
  status = SimpleProperties::unpack(it, &fg, 
				    DictFilegroupInfo::Mapping, 
				    DictFilegroupInfo::MappingSize, 
				    true, true);
  
  if(status != SimpleProperties::Eof){
    return CreateFilegroupRef::InvalidFormat;
  }

  dst.m_id = fg.FilegroupId;
  dst.m_version = fg.FilegroupVersion;
  dst.m_type = (NdbDictionary::Object::Type)fg.FilegroupType;
  dst.m_status = NdbDictionary::Object::Retrieved;
  
  if (!dst.m_name.assign(fg.FilegroupName))
    return 4000;
  dst.m_extent_size = fg.TS_ExtentSize;
  dst.m_undo_buffer_size = fg.LF_UndoBufferSize;
  dst.m_logfile_group_id = fg.TS_LogfileGroupId;
  dst.m_logfile_group_version = fg.TS_LogfileGroupVersion;
  dst.m_undo_free_words= ((Uint64)fg.LF_UndoFreeWordsHi << 32)
    | (fg.LF_UndoFreeWordsLo);

  return 0;
}

int
NdbDictInterface::get_filegroup(NdbFilegroupImpl & dst,
				NdbDictionary::Object::Type type,
				Uint32 id){
  DBUG_ENTER("NdbDictInterface::get_filegroup");
  NdbApiSignal tSignal(m_reference);
  GetTabInfoReq * req = CAST_PTR(GetTabInfoReq, tSignal.getDataPtrSend());

  req->senderRef = m_reference;
  req->senderData = 0;
  req->requestType =
    GetTabInfoReq::RequestById | GetTabInfoReq::LongSignalConf;
  req->tableId = id;
  tSignal.theReceiversBlockNumber = DBDICT;
  tSignal.theVerId_signalNumber   = GSN_GET_TABINFOREQ;
  tSignal.theLength = GetTabInfoReq::SignalLength;

  int r = dictSignal(&tSignal, NULL, 1,
		     -1, // any node
		     WAIT_GET_TAB_INFO_REQ,
		     DICT_WAITFOR_TIMEOUT, 100);
  if (r)
  {
    DBUG_PRINT("info", ("get_filegroup failed dictSignal"));
    DBUG_RETURN(-1);
  }

  m_error.code = parseFilegroupInfo(dst,
				    (Uint32*)m_buffer.get_data(),
				    m_buffer.length() / 4);

  if(m_error.code)
  {
    DBUG_PRINT("info", ("get_filegroup failed parseFilegroupInfo %d",
                         m_error.code));
    DBUG_RETURN(m_error.code);
  }

  if(dst.m_type == type)
  {
    DBUG_RETURN(0);
  }
  DBUG_PRINT("info", ("get_filegroup failed no such filegroup"));
  DBUG_RETURN(m_error.code = GetTabInfoRef::TableNotDefined);
}

int
NdbDictInterface::get_file(NdbFileImpl & dst,
			   NdbDictionary::Object::Type type,
			   int node,
			   const char * name){
  DBUG_ENTER("NdbDictInterface::get_file");
  NdbApiSignal tSignal(m_reference);
  GetTabInfoReq * req = CAST_PTR(GetTabInfoReq, tSignal.getDataPtrSend());

  size_t strLen = strlen(name) + 1;

  req->senderRef = m_reference;
  req->senderData = 0;
  req->requestType =
    GetTabInfoReq::RequestByName | GetTabInfoReq::LongSignalConf;
  req->tableNameLen = strLen;
  tSignal.theReceiversBlockNumber = DBDICT;
  tSignal.theVerId_signalNumber   = GSN_GET_TABINFOREQ;
  tSignal.theLength = GetTabInfoReq::SignalLength;

  LinearSectionPtr ptr[1];
  ptr[0].p  = (Uint32*)name;
  ptr[0].sz = (strLen + 3)/4;
  
#ifndef IGNORE_VALGRIND_WARNINGS
  if (strLen & 3)
  {
    Uint32 pad = 0;
    m_buffer.clear();
    m_buffer.append(name, strLen);
    m_buffer.append(&pad, 4);
    ptr[0].p = (Uint32*)m_buffer.get_data();
  }
#endif
  
  int r = dictSignal(&tSignal, ptr, 1,
		     node,
		     WAIT_GET_TAB_INFO_REQ,
		     DICT_WAITFOR_TIMEOUT, 100);
  if (r)
  {
    DBUG_PRINT("info", ("get_file failed dictSignal"));
    DBUG_RETURN(-1);
  }

  m_error.code = parseFileInfo(dst,
			       (Uint32*)m_buffer.get_data(),
			       m_buffer.length() / 4);

  if(m_error.code)
  {
    DBUG_PRINT("info", ("get_file failed parseFileInfo %d",
                         m_error.code));
    DBUG_RETURN(m_error.code);
  }

  if(dst.m_type == NdbDictionary::Object::Undofile)
  {
    NdbDictionary::LogfileGroup tmp;
    get_filegroup(NdbLogfileGroupImpl::getImpl(tmp),
		  NdbDictionary::Object::LogfileGroup,
		  dst.m_filegroup_id);
    if (!dst.m_filegroup_name.assign(tmp.getName()))
      DBUG_RETURN(m_error.code = 4000);
  }
  else if(dst.m_type == NdbDictionary::Object::Datafile)
  {
    NdbDictionary::Tablespace tmp;
    get_filegroup(NdbTablespaceImpl::getImpl(tmp),
		  NdbDictionary::Object::Tablespace,
		  dst.m_filegroup_id);
    if (!dst.m_filegroup_name.assign(tmp.getName()))
      DBUG_RETURN(m_error.code = 4000);
    dst.m_free *= tmp.getExtentSize();
  }
  else
    dst.m_filegroup_name.assign("Not Yet Implemented");
  
  if(dst.m_type == type)
  {
    DBUG_RETURN(0);
  }
  DBUG_PRINT("info", ("get_file failed no such file"));
  DBUG_RETURN(m_error.code = GetTabInfoRef::TableNotDefined);
}

int
NdbDictInterface::parseFileInfo(NdbFileImpl &dst,
				const Uint32 * data, Uint32 len)
{
  SimplePropertiesLinearReader it(data, len);

  SimpleProperties::UnpackStatus status;
  DictFilegroupInfo::File f; f.init();
  status = SimpleProperties::unpack(it, &f,
				    DictFilegroupInfo::FileMapping,
				    DictFilegroupInfo::FileMappingSize,
				    true, true);

  if(status != SimpleProperties::Eof){
    return CreateFilegroupRef::InvalidFormat;
  }

  dst.m_type= (NdbDictionary::Object::Type)f.FileType;
  dst.m_id= f.FileId;
  dst.m_version = f.FileVersion;

  dst.m_size= ((Uint64)f.FileSizeHi << 32) | (f.FileSizeLo);
  if (!dst.m_path.assign(f.FileName))
    return 4000;

  dst.m_filegroup_id= f.FilegroupId;
  dst.m_filegroup_version= f.FilegroupVersion;
  dst.m_free=  f.FileFreeExtents;
  return 0;
}

template class Vector<int>;
template class Vector<Uint16>;
template class Vector<Uint32>;
template class Vector<Vector<Uint32> >;
template class Vector<NdbTableImpl*>;
template class Vector<NdbColumnImpl*>;

const NdbDictionary::Column * NdbDictionary::Column::FRAGMENT = 0;
const NdbDictionary::Column * NdbDictionary::Column::FRAGMENT_FIXED_MEMORY = 0;
const NdbDictionary::Column * NdbDictionary::Column::FRAGMENT_VARSIZED_MEMORY = 0;
const NdbDictionary::Column * NdbDictionary::Column::ROW_COUNT = 0;
const NdbDictionary::Column * NdbDictionary::Column::COMMIT_COUNT = 0;
const NdbDictionary::Column * NdbDictionary::Column::ROW_SIZE = 0;
const NdbDictionary::Column * NdbDictionary::Column::RANGE_NO = 0;
const NdbDictionary::Column * NdbDictionary::Column::DISK_REF = 0;
const NdbDictionary::Column * NdbDictionary::Column::RECORDS_IN_RANGE = 0;
const NdbDictionary::Column * NdbDictionary::Column::ROWID = 0;
const NdbDictionary::Column * NdbDictionary::Column::ROW_GCI = 0;
const NdbDictionary::Column * NdbDictionary::Column::ANY_VALUE = 0;
const NdbDictionary::Column * NdbDictionary::Column::COPY_ROWID = 0;<|MERGE_RESOLUTION|>--- conflicted
+++ resolved
@@ -2298,8 +2298,6 @@
 { 
   DBUG_ENTER("NdbDictionaryImpl::createTable");
 
-<<<<<<< HEAD
-=======
   bool autoIncrement = false;
   Uint64 initialValue = 0;
   for (Uint32 i = 0; i < t.m_columns.size(); i++) {
@@ -2315,7 +2313,6 @@
     }
   }
  
->>>>>>> b0594c50
   // create table
   if (m_receiver.createTable(m_ndb, t) != 0)
     DBUG_RETURN(-1);
