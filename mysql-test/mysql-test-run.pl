#!/usr/bin/perl
# -*- cperl -*-

#
##############################################################################
#
#  mysql-test-run.pl
#
#  Tool used for executing a suite of .test files
#
#  See the "MySQL Test framework manual" for more information
#  http://dev.mysql.com/doc/mysqltest/en/index.html
#
#
##############################################################################

use strict;
use warnings;

BEGIN {
  # Check that mysql-test-run.pl is started from mysql-test/
  unless ( -f "mysql-test-run.pl" )
  {
    print "**** ERROR **** ",
      "You must start mysql-test-run from the mysql-test/ directory\n";
    exit(1);
  }
  # Check that lib exist
  unless ( -d "lib/" )
  {
    print "**** ERROR **** ",
      "Could not find the lib/ directory \n";
    exit(1);
  }
}

BEGIN {
  # Check backward compatibility support
  # By setting the environment variable MTR_VERSION
  # it's possible to use a previous version of
  # mysql-test-run.pl
  my $version= $ENV{MTR_VERSION} || 2;
  if ( $version == 1 )
  {
    print "=======================================================\n";
    print "  WARNING: Using mysql-test-run.pl version 1!  \n";
    print "=======================================================\n";
    # Should use exec() here on *nix but this appears not to work on Windows
    exit(system($^X, "lib/v1/mysql-test-run.pl", @ARGV) >> 8);
  }
  elsif ( $version == 2 )
  {
    # This is the current version, just continue
    ;
  }
  else
  {
    print "ERROR: Version $version of mysql-test-run does not exist!\n";
    exit(1);
  }
}

use lib "lib";

use Cwd;
use Getopt::Long;
use My::File::Path; # Patched version of File::Path
use File::Basename;
use File::Copy;
use File::Find;
use File::Temp qw / tempdir /;
use File::Spec::Functions qw / splitdir /;
use My::Platform;
use My::SafeProcess;
use My::ConfigFactory;
use My::Options;
use My::Find;
use My::SysInfo;
use My::CoreDump;
use mtr_cases;
use mtr_report;
use mtr_match;
use mtr_unique;
use IO::Socket::INET;
use IO::Select;

require "lib/mtr_process.pl";
require "lib/mtr_io.pl";
require "lib/mtr_gcov.pl";
require "lib/mtr_misc.pl";

$SIG{INT}= sub { mtr_error("Got ^C signal"); };

our $mysql_version_id;
our $glob_mysql_test_dir;
our $basedir;

our $path_charsetsdir;
our $path_client_bindir;
our $path_client_libdir;
our $path_language;

our $path_current_testlog;
our $path_testlog;

our $default_vardir;
our $opt_vardir;                # Path to use for var/ dir
my $path_vardir_trace;          # unix formatted opt_vardir for trace files
my $opt_tmpdir;                 # Path to use for tmp/ dir
my $opt_tmpdir_pid;

END {
  if ( defined $opt_tmpdir_pid and $opt_tmpdir_pid == $$ )
  {
    # Remove the tempdir this process has created
    mtr_verbose("Removing tmpdir '$opt_tmpdir");
    rmtree($opt_tmpdir);
  }
}

my $path_config_file;           # The generated config file, var/my.cnf

# Visual Studio produces executables in different sub-directories based on the
# configuration used to build them.  To make life easier, an environment
# variable or command-line option may be specified to control which set of
# executables will be used by the test suite.
our $opt_vs_config = $ENV{'MTR_VS_CONFIG'};

my $DEFAULT_SUITES= "main,backup,binlog,federated,rpl,rpl_ndb,ndb,maria";

our $opt_usage;
our $opt_list_options;
our $opt_suites;
our $opt_script_debug= 0;  # Script debugging, enable with --script-debug
our $opt_verbose= 0;  # Verbose output, enable with --verbose
our $exe_mysql;
our $exe_mysqladmin;
our $exe_mysqltest;
our $exe_libtool;

our $opt_big_test= 0;

our @opt_combinations;

our @opt_extra_mysqld_opt;
our @opt_extra_mysqltest_opt;

my $opt_compress;
my $opt_ssl;
my $opt_skip_ssl;
my $opt_ssl_supported;
my $opt_ps_protocol;
my $opt_sp_protocol;
my $opt_cursor_protocol;
my $opt_view_protocol;

our $opt_debug;
our @opt_cases;                  # The test cases names in argv
our $opt_embedded_server;

# Options used when connecting to an already running server
my %opts_extern;
sub using_extern { return (keys %opts_extern > 0);};

our $opt_fast= 0;
our $opt_force;
our $opt_mem= $ENV{'MTR_MEM'};

our $opt_gcov;
our $opt_gcov_exe= "gcov";
our $opt_gcov_err= "mysql-test-gcov.msg";
our $opt_gcov_msg= "mysql-test-gcov.err";

our $glob_debugger= 0;
our $opt_gdb;
our $opt_client_gdb;
our $opt_ddd;
our $opt_client_ddd;
our $opt_manual_gdb;
our $opt_manual_ddd;
our $opt_manual_debug;
our $opt_debugger;
our $opt_client_debugger;

my $config; # The currently running config
my $current_config_name; # The currently running config file template

our $opt_experimental;
our $experimental_test_cases;

my $baseport;
my $opt_build_thread= $ENV{'MTR_BUILD_THREAD'} || "auto";
my $build_thread= 0;

my $opt_record;
my $opt_report_features;

my $opt_skip_core;

our $opt_check_testcases= 1;
my $opt_mark_progress;

my $opt_sleep;

my $opt_testcase_timeout=     15; # 15 minutes
my $opt_suite_timeout   =    360; # 6 hours
my $opt_shutdown_timeout=     10; # 10 seconds
my $opt_start_timeout   =    180; # 180 seconds

sub testcase_timeout { return $opt_testcase_timeout * 60; };
sub suite_timeout { return $opt_suite_timeout * 60; };
sub check_timeout { return $opt_testcase_timeout * 6; };

my $opt_start;
my $opt_start_dirty;
my $opt_repeat= 1;
my $opt_retry= 3;
my $opt_retry_failure= 2;

my $opt_strace_client;

our $opt_user = "root";

my $opt_valgrind= 0;
my $opt_valgrind_mysqld= 0;
my $opt_valgrind_mysqltest= 0;
my @default_valgrind_args= ("--show-reachable=yes");
my @valgrind_args;
my $opt_valgrind_path;
my $opt_callgrind;
my $opt_debug_sync_timeout= 300; # Default timeout for WAIT_FOR actions.

our $opt_warnings= 1;

our $opt_skip_ndbcluster= 0;

my $exe_ndbd;
my $exe_ndb_mgmd;
my $exe_ndb_waiter;

our $debug_compiled_binaries;

our %mysqld_variables;

my $source_dist= 0;

my $opt_max_save_core= $ENV{MTR_MAX_SAVE_CORE} || 5;
my $opt_max_save_datadir= $ENV{MTR_MAX_SAVE_DATADIR} || 20;
my $opt_max_test_fail= $ENV{MTR_MAX_TEST_FAIL} || 10;

my $opt_parallel= $ENV{MTR_PARALLEL} || 1;

select(STDOUT);
$| = 1; # Automatically flush STDOUT

main();


sub main {
  # Default, verbosity on
  report_option('verbose', 0);

  # This is needed for test log evaluation in "gen-build-status-page"
  # in all cases where the calling tool does not log the commands
  # directly before it executes them, like "make test-force-pl" in RPM builds.
  mtr_report("Logging: $0 ", join(" ", @ARGV));

  command_line_setup();

  if ( $opt_gcov ) {
    gcov_prepare($basedir);
  }

  if (!$opt_suites) {
    $opt_suites= $DEFAULT_SUITES;

    # Check for any extra suites to enable based on the path name
    my %extra_suites=
      (
       "bzr_mysql-5.1-ndb"              => "ndb_team",
       "bzr_mysql-5.1-ndb-merge"        => "ndb_team",
       "bzr_mysql-5.1-telco-6.2"        => "ndb_team",
       "bzr_mysql-5.1-telco-6.2-merge"  => "ndb_team",
       "bzr_mysql-5.1-telco-6.3"        => "ndb_team",
       "bzr_mysql-5.1-telco-6.4"        => "ndb_team",
       "bzr_mysql-6.0-ndb"              => "ndb_team,rpl_ndb_big,ndb_binlog",
       "bzr_mysql-6.0-falcon-team"      => "falcon_team",
       "bzr_mysql-6.0-falcon-ann"       => "falcon_team",
       "bzr_mysql-6.0-falcon-chris"     => "falcon_team",
       "bzr_mysql-6.0-falcon-kevin"     => "falcon_team",
      );

    foreach my $dir ( reverse splitdir($basedir) ) {
      my $extra_suite= $extra_suites{$dir};
      if (defined $extra_suite) {
	mtr_report("Found extra suite: $extra_suite");
	$opt_suites= "$extra_suite,$opt_suites";
	last;
      }
    }
  }

  mtr_report("Collecting tests...");
  my $tests= collect_test_cases($opt_suites, \@opt_cases);

  if ( $opt_report_features ) {
    # Put "report features" as the first test to run
    my $tinfo = My::Test->new
      (
       name           => 'report_features',
       # No result_file => Prints result
       path           => 'include/report-features.test',
       template_path  => "include/default_my.cnf",
       master_opt     => [],
       slave_opt      => [],
      );
    unshift(@$tests, $tinfo);
  }

  print "vardir: $opt_vardir\n";
  initialize_servers();

  #######################################################################
  my $num_tests= @$tests;
  if ( not defined $opt_parallel ) {
    # Try to find a suitable value for number of workers
    my $sys_info= My::SysInfo->new();

    $opt_parallel= $sys_info->num_cpus();
    for my $limit (2000, 1500, 1000, 500){
      $opt_parallel-- if ($sys_info->min_bogomips() < $limit);
    }
    $opt_parallel= 8 if ($opt_parallel > 8);
    $opt_parallel= $num_tests if ($opt_parallel > $num_tests);
    $opt_parallel= 1 if (IS_WINDOWS and $sys_info->isvm());
    $opt_parallel= 1 if ($opt_parallel < 1);
    mtr_report("Using parallel: $opt_parallel");
  }

  # Create server socket on any free port
  my $server = new IO::Socket::INET
    (
     LocalAddr => 'localhost',
     Proto => 'tcp',
     Listen => $opt_parallel,
    );
  mtr_error("Could not create testcase server port: $!") unless $server;
  my $server_port = $server->sockport();
  mtr_report("Using server port $server_port");

  # Create child processes
  my %children;
  for my $child_num (1..$opt_parallel){
    my $child_pid= My::SafeProcess::Base::_safe_fork();
    if ($child_pid == 0){
      $server= undef; # Close the server port in child
      $tests= {}; # Don't need the tests list in child

      # Use subdir of var and tmp unless only one worker
      if ($opt_parallel > 1) {
	set_vardir("$opt_vardir/$child_num");
	$opt_tmpdir= "$opt_tmpdir/$child_num";
      }

      run_worker($server_port, $child_num);
      exit(1);
    }

    $children{$child_pid}= 1;
  }
  #######################################################################

  mtr_report();
  mtr_print_thick_line();
  mtr_print_header();

  my $completed= run_test_server($server, $tests, $opt_parallel);

  # Send Ctrl-C to any children still running
  kill("INT", keys(%children));

  # Wait for childs to exit
  foreach my $pid (keys %children)
  {
    my $ret_pid= waitpid($pid, 0);
    if ($ret_pid != $pid){
      mtr_report("Unknown process $ret_pid exited");
    }
    else {
      delete $children{$ret_pid};
    }
  }

  if ( not defined @$completed ) {
    mtr_error("Test suite aborted");
  }

  if ( @$completed != $num_tests){

    if ($opt_force){
      # All test should have been run, print any that are still in $tests
      #foreach my $test ( @$tests ){
      #  $test->print_test();
      #}
    }

    # Not all tests completed, failure
    mtr_report();
    mtr_report("Only ", int(@$completed), " of $num_tests completed.");
    mtr_error("Not all tests completed");
  }

  mtr_print_line();

  if ( $opt_gcov ) {
    gcov_collect($basedir, $opt_gcov_exe,
		 $opt_gcov_msg, $opt_gcov_err);
  }

  mtr_report_stats($completed);

  exit(0);
}


sub run_test_server ($$$) {
  my ($server, $tests, $childs) = @_;

  my $num_saved_cores= 0;  # Number of core files saved in vardir/log/ so far.
  my $num_saved_datadir= 0;  # Number of datadirs saved in vardir/log/ so far.
  my $num_failed_test= 0; # Number of tests failed so far

  # Scheduler variables
  my $max_ndb= $childs / 2;
  $max_ndb = 4 if $max_ndb > 4;
  $max_ndb = 1 if $max_ndb < 1;
  my $num_ndb_tests= 0;

  my $completed= [];
  my %running;
  my $result;

  my $suite_timeout_proc= My::SafeProcess->timer(suite_timeout());

  my $s= IO::Select->new();
  $s->add($server);
  while (1) {
    my @ready = $s->can_read(1); # Wake up once every second
    foreach my $sock (@ready) {
      if ($sock == $server) {
	# New client connected
	my $child= $sock->accept();
	mtr_verbose("Client connected");
	$s->add($child);
	print $child "HELLO\n";
      }
      else {
	my $line= <$sock>;
	if (!defined $line) {
	  # Client disconnected
	  mtr_verbose("Child closed socket");
	  $s->remove($sock);
	  if (--$childs == 0){
	    $suite_timeout_proc->kill();
	    return $completed;
	  }
	  next;
	}
	chomp($line);

	if ($line eq 'TESTRESULT'){
	  $result= My::Test::read_test($sock);
	  # $result->print_test();

	  # Report test status
	  mtr_report_test($result);

	  if ( $result->is_failed() ) {

	    # Save the workers "savedir" in var/log
	    my $worker_savedir= $result->{savedir};
	    my $worker_savename= basename($worker_savedir);
	    my $savedir= "$opt_vardir/log/$worker_savename";

	    if ($opt_max_save_datadir > 0 &&
		$num_saved_datadir >= $opt_max_save_datadir)
	    {
	      mtr_report(" - skipping '$worker_savedir/'");
	      rmtree($worker_savedir);
	    }
	    else {
	      mtr_report(" - saving '$worker_savedir/' to '$savedir/'");
	      rename($worker_savedir, $savedir);
	      # Move any core files from e.g. mysqltest
	      foreach my $coref (glob("core*"), glob("*.dmp"))
	      {
		mtr_report(" - found '$coref', moving it to '$savedir'");
                move($coref, $savedir);
              }
	      if ($opt_max_save_core > 0) {
		# Limit number of core files saved
		find({ no_chdir => 1,
		       wanted => sub {
			 my $core_file= $File::Find::name;
			 my $core_name= basename($core_file);

			 if ($core_name =~ /^core/ or  # Starting with core
			     (IS_WINDOWS and $core_name =~ /\.dmp$/)){
                                                       # Ending with .dmp
			   mtr_report(" - found '$core_name'",
				      "($num_saved_cores/$opt_max_save_core)");

			   My::CoreDump->show($core_file);

			   if ($num_saved_cores >= $opt_max_save_core) {
			     mtr_report(" - deleting it, already saved",
					"$opt_max_save_core");
			     unlink("$core_file");
			   }
			   ++$num_saved_cores;
			 }
		       }
		     },
		     $savedir);
	      }
	    }
	    $num_saved_datadir++;

	    if ( !$opt_force ) {
	      # Test has failed, force is off
	      $suite_timeout_proc->kill();
	      push(@$completed, $result);
	      return $completed;
	    }
	    elsif ($opt_max_test_fail > 0 and
		   $num_failed_test >= $opt_max_test_fail) {
	      $suite_timeout_proc->kill();
	      mtr_report("Too many tests($num_failed_test) failed!",
			 "Terminating...");
	      return undef;
	    }
	    $num_failed_test++;
	  }

	  # Retry test run after test failure
	  my $retries= $result->{retries} || 2;
	  my $test_has_failed= $result->{failures} || 0;
	  if ($test_has_failed and $retries <= $opt_retry){
	    # Test should be run one more time unless it has failed
	    # too many times already
	    my $failures= $result->{failures};
	    if ($opt_retry > 1 and $failures >= $opt_retry_failure){
	      mtr_report("\nTest has failed $failures times,",
			 "no more retries!\n");
	    }
	    else {
	      mtr_report("\nRetrying test, attempt($retries/$opt_retry)...\n");
	      delete($result->{result});
	      $result->{retries}= $retries+1;
	      $result->write_test($sock, 'TESTCASE');
	      next;
	    }
	  }

	  # Repeat test $opt_repeat number of times
	  my $repeat= $result->{repeat} || 1;
	  if ($repeat < $opt_repeat)
	  {
	    $result->{retries}= 0;
	    $result->{failures}= 0;
	    delete($result->{result});
	    $result->{repeat}= $repeat+1;
	    $result->write_test($sock, 'TESTCASE');
	    next;
	  }

	  # Remove from list of running
	  mtr_error("'", $result->{name},"' is not known to be running")
	    unless delete $running{$result->key()};

	  # Update scheduler variables
	  $num_ndb_tests-- if ($result->{ndb_test});

	  # Save result in completed list
	  push(@$completed, $result);

	}
	elsif ($line eq 'START'){
	  ; # Send first test
	}
	else {
	  mtr_error("Unknown response: '$line' from client");
	}

	# Find next test to schedule
	# - Try to use same configuration as worker used last time
	# - Limit number of parallel ndb tests

	my $next;
	my $second_best;
	for(my $i= 0; $i <= @$tests; $i++)
	{
	  my $t= $tests->[$i];

	  last unless defined $t;

	  if (run_testcase_check_skip_test($t)){
	    # Move the test to completed list
	    #mtr_report("skip - Moving test $i to completed");
	    push(@$completed, splice(@$tests, $i, 1));

	    # Since the test at pos $i was taken away, next
	    # test will also be at $i -> redo
	    redo;
	  }

	  # Limit number of parallell NDB tests
	  if ($t->{ndb_test} and $num_ndb_tests >= $max_ndb){
	    #mtr_report("Skipping, num ndb is already at max, $num_ndb_tests");
	    next;
	  }

	  # Prefer same configuration
	  if (defined $result and
	      $result->{template_path} eq $t->{template_path})
	  {
	    #mtr_report("Test uses same config => good match");
	    # Test uses same config => good match
	    $next= splice(@$tests, $i, 1);
	    last;
	  }

	  # Second best choice is the first that does not fulfill
	  # any of the above conditions
	  if (!defined $second_best){
	    #mtr_report("Setting second_best to $i");
	    $second_best= $i;
	  }
	}

	# Use second best choice if no other test has been found
	if (!$next and defined $second_best){
	  #mtr_report("Take second best choice $second_best");
	  mtr_error("Internal error, second best too large($second_best)")
	    if $second_best >  $#$tests;
	  $next= splice(@$tests, $second_best, 1);
	}

	if ($next) {
	  #$next->print_test();
	  $next->write_test($sock, 'TESTCASE');
	  $running{$next->key()}= $next;
	  $num_ndb_tests++ if ($next->{ndb_test});
	}
	else {
	  # No more test, tell child to exit
	  #mtr_report("Saying BYE to child");
	  print $sock "BYE\n";
	}
      }
    }

    # ----------------------------------------------------
    # Check if test suite timer expired
    # ----------------------------------------------------
    if ( ! $suite_timeout_proc->wait_one(0) )
    {
      mtr_report("Test suite timeout! Terminating...");
      return undef;
    }
  }
}


sub run_worker ($) {
  my ($server_port, $thread_num)= @_;

  $SIG{INT}= sub { exit(1); };

  # Connect to server
  my $server = new IO::Socket::INET
    (
     PeerAddr => 'localhost',
     PeerPort => $server_port,
     Proto    => 'tcp'
    );
  mtr_error("Could not connect to server at port $server_port: $!")
    unless $server;

  # --------------------------------------------------------------------------
  # Set worker name
  # --------------------------------------------------------------------------
  report_option('name',"worker[$thread_num]");

  # --------------------------------------------------------------------------
  # Set different ports per thread
  # --------------------------------------------------------------------------
  set_build_thread_ports($thread_num);

  # --------------------------------------------------------------------------
  # Turn off verbosity in workers, unless explicitly specified
  # --------------------------------------------------------------------------
  report_option('verbose', undef) if ($opt_verbose == 0);

  environment_setup();

  # Read hello from server which it will send when shared
  # resources have been setup
  my $hello= <$server>;

  setup_vardir();
  check_running_as_root();

  if ( using_extern() ) {
    create_config_file_for_extern(%opts_extern);
  }

  # Ask server for first test
  print $server "START\n";

  while(my $line= <$server>){
    chomp($line);
    if ($line eq 'TESTCASE'){
      my $test= My::Test::read_test($server);
      #$test->print_test();

      # Clear comment and logfile, to avoid
      # reusing them from previous test
      delete($test->{'comment'});
      delete($test->{'logfile'});

      run_testcase($test);
      #$test->{result}= 'MTR_RES_PASSED';
      # Send it back, now with results set
      #$test->print_test();
      $test->write_test($server, 'TESTRESULT');
    }
    elsif ($line eq 'BYE'){
      mtr_report("Server said BYE");
      exit(0);
    }
    else {
      mtr_error("Could not understand server, '$line'");
    }
  }

  stop_all_servers();

  exit(1);
}


sub ignore_option {
  my ($opt, $value)= @_;
  mtr_report("Ignoring option '$opt'");
}



# Setup any paths that are $opt_vardir related
sub set_vardir {
  my ($vardir)= @_;

  $opt_vardir= $vardir;

  $path_vardir_trace= $opt_vardir;
  # Chop off any "c:", DBUG likes a unix path ex: c:/src/... => /src/...
  $path_vardir_trace=~ s/^\w://;

  # Location of my.cnf that all clients use
  $path_config_file= "$opt_vardir/my.cnf";

  $path_testlog=         "$opt_vardir/log/mysqltest.log";
  $path_current_testlog= "$opt_vardir/log/current_test";

}


sub command_line_setup {
  my $opt_comment;
  my $opt_usage;

  # Read the command line options
  # Note: Keep list, and the order, in sync with usage at end of this file
  Getopt::Long::Configure("pass_through");
  my %options=(
             # Control what engine/variation to run
             'embedded-server'          => \$opt_embedded_server,
             'ps-protocol'              => \$opt_ps_protocol,
             'sp-protocol'              => \$opt_sp_protocol,
             'view-protocol'            => \$opt_view_protocol,
             'cursor-protocol'          => \$opt_cursor_protocol,
             'ssl|with-openssl'         => \$opt_ssl,
             'skip-ssl'                 => \$opt_skip_ssl,
             'compress'                 => \$opt_compress,
             'vs-config'                => \$opt_vs_config,

	     # Max number of parallel threads to use
	     'parallel=i'               => \$opt_parallel,

             # Config file to use as template for all tests
	     'defaults-file=s'          => \&collect_option,
	     # Extra config file to append to all generated configs
	     'defaults-extra-file=s'    => \&collect_option,

             # Control what test suites or cases to run
             'force'                    => \$opt_force,
             'with-ndbcluster-only'     => \&collect_option,
             'skip-ndbcluster|skip-ndb' => \$opt_skip_ndbcluster,
             'suite|suites=s'           => \$opt_suites,
             'skip-rpl'                 => \&collect_option,
             'skip-test=s'              => \&collect_option,
             'do-test=s'                => \&collect_option,
             'start-from=s'             => \&collect_option,
             'big-test'                 => \$opt_big_test,
	     'combination=s'            => \@opt_combinations,
             'skip-combinations'        => \&collect_option,
             'experimental=s'           => \$opt_experimental,
	     'skip-im'                  => \&ignore_option,

             # Specify ports
	     'build-thread|mtr-build-thread=i' => \$opt_build_thread,

             # Test case authoring
             'record'                   => \$opt_record,
             'check-testcases!'         => \$opt_check_testcases,
             'mark-progress'            => \$opt_mark_progress,

             # Extra options used when starting mysqld
             'mysqld=s'                 => \@opt_extra_mysqld_opt,

             # Extra options used when starting mysqltest
             'mysqltest=s'              => \@opt_extra_mysqltest_opt,

             # Run test on running server
             'extern=s'                  => \%opts_extern, # Append to hash

             # Debugging
             'debug'                    => \$opt_debug,
             'gdb'                      => \$opt_gdb,
             'client-gdb'               => \$opt_client_gdb,
             'manual-gdb'               => \$opt_manual_gdb,
             'manual-debug'             => \$opt_manual_debug,
             'ddd'                      => \$opt_ddd,
             'client-ddd'               => \$opt_client_ddd,
             'manual-ddd'               => \$opt_manual_ddd,
	     'debugger=s'               => \$opt_debugger,
	     'client-debugger=s'        => \$opt_client_debugger,
             'strace-client:s'          => \$opt_strace_client,
             'max-save-core=i'          => \$opt_max_save_core,
             'max-save-datadir=i'       => \$opt_max_save_datadir,
             'max-test-fail=i'          => \$opt_max_test_fail,

             # Coverage, profiling etc
             'gcov'                     => \$opt_gcov,
             'valgrind|valgrind-all'    => \$opt_valgrind,
             'valgrind-mysqltest'       => \$opt_valgrind_mysqltest,
             'valgrind-mysqld'          => \$opt_valgrind_mysqld,
             'valgrind-options=s'       => sub {
	       my ($opt, $value)= @_;
	       # Deprecated option unless it's what we know pushbuild uses
	       if ($value eq "--gen-suppressions=all --show-reachable=yes") {
		 push(@valgrind_args, $_) for (split(' ', $value));
		 return;
	       }
	       die("--valgrind-options=s is deprecated. Use ",
		   "--valgrind-option=s, to be specified several",
		   " times if necessary");
	     },
             'valgrind-option=s'        => \@valgrind_args,
             'valgrind-path=s'          => \$opt_valgrind_path,
	     'callgrind'                => \$opt_callgrind,
	     'debug-sync-timeout=i'     => \$opt_debug_sync_timeout,

	     # Directories
             'tmpdir=s'                 => \$opt_tmpdir,
             'vardir=s'                 => \$opt_vardir,
             'mem'                      => \$opt_mem,
             'client-bindir=s'          => \$path_client_bindir,
             'client-libdir=s'          => \$path_client_libdir,

             # Misc
             'report-features'          => \$opt_report_features,
             'comment=s'                => \$opt_comment,
             'fast'                     => \$opt_fast,
             'reorder!'                 => \&collect_option,
             'enable-disabled'          => \&collect_option,
             'verbose+'                 => \$opt_verbose,
             'verbose-restart'          => \&report_option,
             'sleep=i'                  => \$opt_sleep,
             'start-dirty'              => \$opt_start_dirty,
             'start'                    => \$opt_start,
	     'print-testcases'          => \&collect_option,
	     'repeat=i'                 => \$opt_repeat,
	     'retry=i'                  => \$opt_retry,
	     'retry-failure=i'          => \$opt_retry_failure,
             'timer!'                   => \&report_option,
             'user=s'                   => \$opt_user,
             'testcase-timeout=i'       => \$opt_testcase_timeout,
             'suite-timeout=i'          => \$opt_suite_timeout,
             'shutdown-timeout=i'       => \$opt_shutdown_timeout,
             'warnings!'                => \$opt_warnings,
	     'timestamp'                => \&report_option,
	     'timediff'                 => \&report_option,

             'help|h'                   => \$opt_usage,
             'list-options'             => \$opt_list_options,
            );

  GetOptions(%options) or usage("Can't read options");

  usage("") if $opt_usage;
  list_options(\%options) if $opt_list_options;

  # --------------------------------------------------------------------------
  # Setup verbosity
  # --------------------------------------------------------------------------
  if ($opt_verbose != 0){
    report_option('verbose', $opt_verbose);
  }

  if ( -d "../sql" )
  {
    $source_dist=  1;
  }

  # Find the absolute path to the test directory
  $glob_mysql_test_dir= cwd();
  if (IS_CYGWIN)
  {
    # Use mixed path format i.e c:/path/to/
    $glob_mysql_test_dir= mixed_path($glob_mysql_test_dir);
  }

  # In most cases, the base directory we find everything relative to,
  # is the parent directory of the "mysql-test" directory. For source
  # distributions, TAR binary distributions and some other packages.
  $basedir= dirname($glob_mysql_test_dir);

  # In the RPM case, binaries and libraries are installed in the
  # default system locations, instead of having our own private base
  # directory. And we install "/usr/share/mysql-test". Moving up one
  # more directory relative to "mysql-test" gives us a usable base
  # directory for RPM installs.
  if ( ! $source_dist and ! -d "$basedir/bin" )
  {
    $basedir= dirname($basedir);
  }

  # Look for the client binaries directory
  if ($path_client_bindir)
  {
    # --client-bindir=path set on command line, check that the path exists
    $path_client_bindir= mtr_path_exists($path_client_bindir);
  }
  else
  {
    $path_client_bindir= mtr_path_exists("$basedir/client_release",
					 "$basedir/client_debug",
					 vs_config_dirs('client', ''),
					 "$basedir/client",
					 "$basedir/bin");
  }

  # Look for language files and charsetsdir, use same share
  $path_language=   mtr_path_exists("$basedir/share/mysql/english",
                                    "$basedir/sql/share/english",
                                    "$basedir/share/english");


  my $path_share= dirname($path_language);
  $path_charsetsdir=   mtr_path_exists("$path_share/charsets");

  if (using_extern())
  {
    # Connect to the running mysqld and find out what it supports
    collect_mysqld_features_from_running_server();
  }
  else
  {
    # Run the mysqld to find out what features are available
    collect_mysqld_features();
  }

  if ( $opt_comment )
  {
    mtr_report();
    mtr_print_thick_line('#');
    mtr_report("# $opt_comment");
    mtr_print_thick_line('#');
  }

  if ( $opt_experimental )
  {
    # read the list of experimental test cases from the file specified on
    # the command line
    open(FILE, "<", $opt_experimental) or mtr_error("Can't read experimental file: $opt_experimental");
    mtr_report("Using experimental file: $opt_experimental");
    $experimental_test_cases = [];
    while(<FILE>) {
      chomp;
      # remove comments (# foo) at the beginning of the line, or after a 
      # blank at the end of the line
      s/( +|^)#.*$//;
      # remove whitespace
      s/^ +//;              
      s/ +$//;
      # if nothing left, don't need to remember this line
      if ( $_ eq "" ) {
        next;
      }
      # remember what is left as the name of another test case that should be
      # treated as experimental
      print " - $_\n";
      push @$experimental_test_cases, $_;
    }
    close FILE;
  }

  foreach my $arg ( @ARGV )
  {
    if ( $arg =~ /^--skip-/ )
    {
      push(@opt_extra_mysqld_opt, $arg);
    }
    elsif ( $arg =~ /^--$/ )
    {
      # It is an effect of setting 'pass_through' in option processing
      # that the lone '--' separating options from arguments survives,
      # simply ignore it.
    }
    elsif ( $arg =~ /^-/ )
    {
      usage("Invalid option \"$arg\"");
    }
    else
    {
      push(@opt_cases, $arg);
    }
  }

  # --------------------------------------------------------------------------
  # Find out type of logging that are being used
  # --------------------------------------------------------------------------
  foreach my $arg ( @opt_extra_mysqld_opt )
  {
    if ( $arg =~ /binlog[-_]format=(\S+)/ )
    {
      # Save this for collect phase
      collect_option('binlog-format', $1);
      mtr_report("Using binlog format '$1'");
    }
  }


  # --------------------------------------------------------------------------
  # Find out default storage engine being used(if any)
  # --------------------------------------------------------------------------
  foreach my $arg ( @opt_extra_mysqld_opt )
  {
    if ( $arg =~ /default-storage-engine=(\S+)/ )
    {
      # Save this for collect phase
      collect_option('default-storage-engine', $1);
      mtr_report("Using default engine '$1'")
    }
  }

  # --------------------------------------------------------------------------
  # Check if we should speed up tests by trying to run on tmpfs
  # --------------------------------------------------------------------------
  if ( defined $opt_mem)
  {
    mtr_error("Can't use --mem and --vardir at the same time ")
      if $opt_vardir;
    mtr_error("Can't use --mem and --tmpdir at the same time ")
      if $opt_tmpdir;

    # Search through list of locations that are known
    # to be "fast disks" to find a suitable location
    # Use --mem=<dir> as first location to look.
    my @tmpfs_locations= ($opt_mem, "/dev/shm", "/tmp");

    foreach my $fs (@tmpfs_locations)
    {
      if ( -d $fs )
      {
	my $template= "var_${opt_build_thread}_XXXX";
	$opt_mem= tempdir( $template, DIR => $fs, CLEANUP => 0);
	last;
      }
    }
  }

  # --------------------------------------------------------------------------
  # Set the "var/" directory, the base for everything else
  # --------------------------------------------------------------------------
  $default_vardir= "$glob_mysql_test_dir/var";
  if ( ! $opt_vardir )
  {
    $opt_vardir= $default_vardir;
  }

  # We make the path absolute, as the server will do a chdir() before usage
  unless ( $opt_vardir =~ m,^/, or
           (IS_WINDOWS and $opt_vardir =~ m,^[a-z]:/,i) )
  {
    # Make absolute path, relative test dir
    $opt_vardir= "$glob_mysql_test_dir/$opt_vardir";
  }

  set_vardir($opt_vardir);

  # --------------------------------------------------------------------------
  # Set the "tmp" directory
  # --------------------------------------------------------------------------
  if ( ! $opt_tmpdir )
  {
    $opt_tmpdir=       "$opt_vardir/tmp" unless $opt_tmpdir;

    if (check_socket_path_length("$opt_tmpdir/mysql_testsocket.sock"))
    {
      mtr_report("Too long tmpdir path '$opt_tmpdir'",
		 " creating a shorter one...");

      # Create temporary directory in standard location for temporary files
      $opt_tmpdir= tempdir( TMPDIR => 1, CLEANUP => 0 );
      mtr_report(" - using tmpdir: '$opt_tmpdir'\n");

      # Remember pid that created dir so it's removed by correct process
      $opt_tmpdir_pid= $$;
    }
  }
  $opt_tmpdir =~ s,/+$,,;       # Remove ending slash if any

  # --------------------------------------------------------------------------
  # fast option
  # --------------------------------------------------------------------------
  if ($opt_fast){
    $opt_shutdown_timeout= 0; # Kill processes instead of nice shutdown
  }

  # --------------------------------------------------------------------------
  # Check parallel value
  # --------------------------------------------------------------------------
  if ($opt_parallel < 1)
  {
    mtr_error("0 or negative parallel value makes no sense, use positive number");
  }

  # --------------------------------------------------------------------------
  # Record flag
  # --------------------------------------------------------------------------
  if ( $opt_record and ! @opt_cases )
  {
    mtr_error("Will not run in record mode without a specific test case");
  }

  if ( $opt_record ) {
    # Use only one worker with --record
    $opt_parallel= 1;
  }

  # --------------------------------------------------------------------------
  # Embedded server flag
  # --------------------------------------------------------------------------
  if ( $opt_embedded_server )
  {
    if ( IS_WINDOWS )
    {
      # Add the location for libmysqld.dll to the path.
      my $separator= ";";
      my $lib_mysqld=
        mtr_path_exists(vs_config_dirs('libmysqld',''));
      if ( IS_CYGWIN )
      {
	$lib_mysqld= posix_path($lib_mysqld);
	$separator= ":";
      }
      $ENV{'PATH'}= "$ENV{'PATH'}".$separator.$lib_mysqld;
    }
    $opt_skip_ndbcluster= 1;       # Turn off use of NDB cluster
    $opt_skip_ssl= 1;              # Turn off use of SSL

    # Turn off use of bin log
    push(@opt_extra_mysqld_opt, "--skip-log-bin");

    if ( using_extern() )
    {
      mtr_error("Can't use --extern with --embedded-server");
    }


    if ($opt_gdb)
    {
      mtr_warning("Silently converting --gdb to --client-gdb in embedded mode");
      $opt_client_gdb= $opt_gdb;
      $opt_gdb= undef;
    }

    if ($opt_ddd)
    {
      mtr_warning("Silently converting --ddd to --client-ddd in embedded mode");
      $opt_client_ddd= $opt_ddd;
      $opt_ddd= undef;
    }

    if ($opt_debugger)
    {
      mtr_warning("Silently converting --debugger to --client-debugger in embedded mode");
      $opt_client_debugger= $opt_debugger;
      $opt_debugger= undef;
    }

    if ( $opt_gdb || $opt_ddd || $opt_manual_gdb || $opt_manual_ddd ||
	 $opt_manual_debug || $opt_debugger )
    {
      mtr_error("You need to use the client debug options for the",
		"embedded server. Ex: --client-gdb");
    }
  }

  # --------------------------------------------------------------------------
  # Big test flags
  # --------------------------------------------------------------------------
   if ( $opt_big_test )
   {
     $ENV{'BIG_TEST'}= 1;
   }

  # --------------------------------------------------------------------------
  # Gcov flag
  # --------------------------------------------------------------------------
  if ( $opt_gcov and ! $source_dist )
  {
    mtr_error("Coverage test needs the source - please use source dist");
  }

  # --------------------------------------------------------------------------
  # Check debug related options
  # --------------------------------------------------------------------------
  if ( $opt_gdb || $opt_client_gdb || $opt_ddd || $opt_client_ddd ||
       $opt_manual_gdb || $opt_manual_ddd || $opt_manual_debug ||
       $opt_debugger || $opt_client_debugger )
  {
    # Indicate that we are using debugger
    $glob_debugger= 1;
    if ( using_extern() )
    {
      mtr_error("Can't use --extern when using debugger");
    }
  }

  # --------------------------------------------------------------------------
  # Check timeout arguments
  # --------------------------------------------------------------------------

  mtr_error("Invalid value '$opt_testcase_timeout' supplied ".
	    "for option --testcase-timeout")
    if ($opt_testcase_timeout <= 0);
  mtr_error("Invalid value '$opt_suite_timeout' supplied ".
	    "for option --testsuite-timeout")
    if ($opt_suite_timeout <= 0);

  # --------------------------------------------------------------------------
  # Check valgrind arguments
  # --------------------------------------------------------------------------
  if ( $opt_valgrind or $opt_valgrind_path or @valgrind_args)
  {
    mtr_report("Turning on valgrind for all executables");
    $opt_valgrind= 1;
    $opt_valgrind_mysqld= 1;
    $opt_valgrind_mysqltest= 1;

    # Increase the timeouts when running with valgrind
    $opt_testcase_timeout*= 10;
    $opt_suite_timeout*= 6;
    $opt_start_timeout*= 10;

  }
  elsif ( $opt_valgrind_mysqld )
  {
    mtr_report("Turning on valgrind for mysqld(s) only");
    $opt_valgrind= 1;
  }
  elsif ( $opt_valgrind_mysqltest )
  {
    mtr_report("Turning on valgrind for mysqltest and mysql_client_test only");
    $opt_valgrind= 1;
  }

  if ( $opt_callgrind )
  {
    mtr_report("Turning on valgrind with callgrind for mysqld(s)");
    $opt_valgrind= 1;
    $opt_valgrind_mysqld= 1;

    # Set special valgrind options unless options passed on command line
    push(@valgrind_args, "--trace-children=yes")
      unless @valgrind_args;
  }

  if ( $opt_valgrind )
  {
    # Set valgrind_options to default unless already defined
    push(@valgrind_args, @default_valgrind_args)
      unless @valgrind_args;

    mtr_report("Running valgrind with options \"",
	       join(" ", @valgrind_args), "\"");
  }

  mtr_report("Checking supported features...");

  check_ndbcluster_support(\%mysqld_variables);
  check_ssl_support(\%mysqld_variables);
  check_debug_support(\%mysqld_variables);

  executable_setup();

}


#
# To make it easier for different devs to work on the same host,
# an environment variable can be used to control all ports. A small
# number is to be used, 0 - 16 or similar.
#
# Note the MASTER_MYPORT has to be set the same in all 4.x and 5.x
# versions of this script, else a 4.0 test run might conflict with a
# 5.1 test run, even if different MTR_BUILD_THREAD is used. This means
# all port numbers might not be used in this version of the script.
#
# Also note the limitation of ports we are allowed to hand out. This
# differs between operating systems and configuration, see
# http://www.ncftp.com/ncftpd/doc/misc/ephemeral_ports.html
# But a fairly safe range seems to be 5001 - 32767
#
sub set_build_thread_ports($) {
  my $thread= shift || 0;

  if ( lc($opt_build_thread) eq 'auto' ) {
    my $found_free = 0;
    $build_thread = 250;	# Start attempts from here
    while (! $found_free)
    {
      $build_thread= mtr_get_unique_id($build_thread, 299);
      if ( !defined $build_thread ) {
	mtr_error("Could not get a unique build thread id");
      }
      $found_free= check_ports_free($build_thread);
      # If not free, release and try from next number
      mtr_release_unique_id($build_thread++) unless $found_free;
    }
  }
  else
  {
    $build_thread = $opt_build_thread + $thread - 1;
  }
  $ENV{MTR_BUILD_THREAD}= $build_thread;

  if (! check_ports_free($build_thread)) {
    # Some port was not free(which one has already been printed)
    mtr_error("Some port(s) was not free")
  }

  # Calculate baseport
  $baseport= $build_thread * 10 + 10000;
  if ( $baseport < 5001 or $baseport + 9 >= 32767 )
  {
    mtr_error("MTR_BUILD_THREAD number results in a port",
              "outside 5001 - 32767",
              "($baseport - $baseport + 9)");
  }

  mtr_report("Using MTR_BUILD_THREAD $build_thread,",
	     "with reserved ports $baseport..".($baseport+9));

}


sub collect_mysqld_features {
  my $found_variable_list_start= 0;
  my $use_tmpdir;
  if ( defined $opt_tmpdir and -d $opt_tmpdir){
    # Create the tempdir in $opt_tmpdir
    $use_tmpdir= $opt_tmpdir;
  }
  my $tmpdir= tempdir(CLEANUP => 0, # Directory removed by this function
		      DIR => $use_tmpdir);

  #
  # Execute "mysqld --no-defaults --help --verbose" to get a
  # list of all features and settings
  #
  # --no-defaults and --skip-grant-tables are to avoid loading
  # system-wide configs and plugins
  #
  # --datadir must exist, mysqld will chdir into it
  #
  my $args;
  mtr_init_args(\$args);
  mtr_add_arg($args, "--no-defaults");
  mtr_add_arg($args, "--datadir=%s", mixed_path($tmpdir));
  mtr_add_arg($args, "--language=%s", $path_language);
  mtr_add_arg($args, "--skip-grant-tables");
  mtr_add_arg($args, "--verbose");
  mtr_add_arg($args, "--help");

  my $exe_mysqld= find_mysqld($basedir);
  my $cmd= join(" ", $exe_mysqld, @$args);
  my $list= `$cmd`;

  foreach my $line (split('\n', $list))
  {
    # First look for version
    if ( !$mysql_version_id )
    {
      # Look for version
      my $exe_name= basename($exe_mysqld);
      mtr_verbose("exe_name: $exe_name");
      if ( $line =~ /^\S*$exe_name\s\sVer\s([0-9]*)\.([0-9]*)\.([0-9]*)/ )
      {
	#print "Major: $1 Minor: $2 Build: $3\n";
	$mysql_version_id= $1*10000 + $2*100 + $3;
	#print "mysql_version_id: $mysql_version_id\n";
	mtr_report("MySQL Version $1.$2.$3");
      }
    }
    else
    {
      if (!$found_variable_list_start)
      {
	# Look for start of variables list
	if ( $line =~ /[\-]+\s[\-]+/ )
	{
	  $found_variable_list_start= 1;
	}
      }
      else
      {
	# Put variables into hash
	if ( $line =~ /^([\S]+)[ \t]+(.*?)\r?$/ )
	{
	  # print "$1=\"$2\"\n";
	  $mysqld_variables{$1}= $2;
	}
	else
	{
	  # The variable list is ended with a blank line
	  if ( $line =~ /^[\s]*$/ )
	  {
	    last;
	  }
	  else
	  {
	    # Send out a warning, we should fix the variables that has no
	    # space between variable name and it's value
	    # or should it be fixed width column parsing? It does not
	    # look like that in function my_print_variables in my_getopt.c
	    mtr_warning("Could not parse variable list line : $line");
	  }
	}
      }
    }
  }
  rmtree($tmpdir);
  mtr_error("Could not find version of MySQL") unless $mysql_version_id;
  mtr_error("Could not find variabes list") unless $found_variable_list_start;

}



sub collect_mysqld_features_from_running_server ()
{
  my $mysql= mtr_exe_exists("$path_client_bindir/mysql");

  my $args;
  mtr_init_args(\$args);

  mtr_add_arg($args, "--no-defaults");
  mtr_add_arg($args, "--user=%s", $opt_user);

  while (my ($option, $value)= each( %opts_extern )) {
    mtr_add_arg($args, "--$option=$value");
  }

  mtr_add_arg($args, "--silent"); # Tab separated output
  mtr_add_arg($args, "-e '%s'", "use mysql; SHOW VARIABLES");
  my $cmd= "$mysql " . join(' ', @$args);
  mtr_verbose("cmd: $cmd");

  my $list = `$cmd` or
    mtr_error("Could not connect to extern server using command: '$cmd'");
  foreach my $line (split('\n', $list ))
  {
    # Put variables into hash
    if ( $line =~ /^([\S]+)[ \t]+(.*?)\r?$/ )
    {
      # print "$1=\"$2\"\n";
      $mysqld_variables{$1}= $2;
    }
  }

  # Parse version
  my $version_str= $mysqld_variables{'version'};
  if ( $version_str =~ /^([0-9]*)\.([0-9]*)\.([0-9]*)/ )
  {
    #print "Major: $1 Minor: $2 Build: $3\n";
    $mysql_version_id= $1*10000 + $2*100 + $3;
    #print "mysql_version_id: $mysql_version_id\n";
    mtr_report("MySQL Version $1.$2.$3");
  }
  mtr_error("Could not find version of MySQL") unless $mysql_version_id;
}

sub find_mysqld {
  my ($mysqld_basedir)= @_;

  my @mysqld_names= ("mysqld", "mysqld-max-nt", "mysqld-max",
		     "mysqld-nt");

  if ( $opt_debug ){
    # Put mysqld-debug first in the list of binaries to look for
    mtr_verbose("Adding mysqld-debug first in list of binaries to look for");
    unshift(@mysqld_names, "mysqld-debug");
  }

  return my_find_bin($mysqld_basedir,
		     ["sql", "libexec", "sbin", "bin"],
		     [@mysqld_names]);
}


sub executable_setup () {

  #
  # Check if libtool is available in this distribution/clone
  # we need it when valgrinding or debugging non installed binary
  # Otherwise valgrind will valgrind the libtool wrapper or bash
  # and gdb will not find the real executable to debug
  #
  if ( -x "../libtool")
  {
    $exe_libtool= "../libtool";
    if ($opt_valgrind or $glob_debugger)
    {
      mtr_report("Using \"$exe_libtool\" when running valgrind or debugger");
    }
  }

  # Look for the client binaries
  $exe_mysqladmin=     mtr_exe_exists("$path_client_bindir/mysqladmin");
  $exe_mysql=          mtr_exe_exists("$path_client_bindir/mysql");

  if ( ! $opt_skip_ndbcluster )
  {
    $exe_ndbd=
      my_find_bin($basedir,
		  ["storage/ndb/src/kernel", "libexec", "sbin", "bin"],
		  "ndbd");

    $exe_ndb_mgmd=
      my_find_bin($basedir,
		  ["storage/ndb/src/mgmsrv", "libexec", "sbin", "bin"],
		  "ndb_mgmd");

    $exe_ndb_waiter=
      my_find_bin($basedir,
		  ["storage/ndb/tools/", "bin"],
		  "ndb_waiter");

  }

  # Look for mysqltest executable
  if ( $opt_embedded_server )
  {
    $exe_mysqltest=
      mtr_exe_exists(vs_config_dirs('libmysqld/examples','mysqltest_embedded'),
                     "$basedir/libmysqld/examples/mysqltest_embedded",
                     "$path_client_bindir/mysqltest_embedded");
  }
  else
  {
    $exe_mysqltest= mtr_exe_exists("$path_client_bindir/mysqltest");
  }

}


sub client_debug_arg($$) {
  my ($args, $client_name)= @_;

  if ( $opt_debug ) {
    mtr_add_arg($args,
		"--debug=d:t:A,%s/log/%s.trace",
		$path_vardir_trace, $client_name)
  }
}


<<<<<<< HEAD
sub mysql_fix_arguments () {

  return "" if ( IS_WINDOWS );

  my $exe=
    mtr_script_exists("$basedir/scripts/mysql_fix_privilege_tables",
		      "$path_client_bindir/mysql_fix_privilege_tables");
  my $args;
  mtr_init_args(\$args);
  mtr_add_arg($args, "--defaults-file=%s", $path_config_file);

  mtr_add_arg($args, "--basedir=%s", $basedir);
  mtr_add_arg($args, "--bindir=%s", $path_client_bindir);
  mtr_add_arg($args, "--verbose");
  return mtr_args2str($exe, @$args);
}


=======
>>>>>>> 58d2a21a
sub client_arguments ($) {
  my $client_name= shift;
  my $client_exe= mtr_exe_exists("$path_client_bindir/$client_name");

  my $args;
  mtr_init_args(\$args);
  mtr_add_arg($args, "--defaults-file=%s", $path_config_file);
  client_debug_arg($args, $client_name);
  return mtr_args2str($client_exe, @$args);
}


sub mysqlbinlog_arguments () {
  my $exe= mtr_exe_exists("$path_client_bindir/mysqlbinlog");

  my $args;
  mtr_init_args(\$args);
  mtr_add_arg($args, "--defaults-file=%s", $path_config_file);
  mtr_add_arg($args, "--local-load=%s", $opt_tmpdir);
  client_debug_arg($args, "mysqlbinlog");
  return mtr_args2str($exe, @$args);
}


sub mysqlslap_arguments () {
  my $exe= mtr_exe_maybe_exists("$path_client_bindir/mysqlslap");
  if ( $exe eq "" ) {
    # mysqlap was not found

    if (defined $mysql_version_id and $mysql_version_id >= 50100 ) {
      mtr_error("Could not find the mysqlslap binary");
    }
    return ""; # Don't care about mysqlslap
  }

  my $args;
  mtr_init_args(\$args);
  mtr_add_arg($args, "--defaults-file=%s", $path_config_file);
  client_debug_arg($args, "mysqlslap");
  return mtr_args2str($exe, @$args);
}


sub mysqldump_arguments ($) {
  my($group_suffix) = @_;
  my $exe= mtr_exe_exists("$path_client_bindir/mysqldump");

  my $args;
  mtr_init_args(\$args);
  mtr_add_arg($args, "--defaults-file=%s", $path_config_file);
  mtr_add_arg($args, "--defaults-group-suffix=%s", $group_suffix);
  client_debug_arg($args, "mysqldump-$group_suffix");
  return mtr_args2str($exe, @$args);
}


sub mysql_client_test_arguments(){
  my $exe;
  # mysql_client_test executable may _not_ exist
  if ( $opt_embedded_server ) {
    $exe= mtr_exe_maybe_exists(
            vs_config_dirs('libmysqld/examples','mysql_client_test_embedded'),
	      "$basedir/libmysqld/examples/mysql_client_test_embedded",
		"$basedir/bin/mysql_client_test_embedded");
  } else {
    $exe= mtr_exe_maybe_exists(vs_config_dirs('tests', 'mysql_client_test'),
			       "$basedir/tests/mysql_client_test",
			       "$basedir/bin/mysql_client_test");
  }

  my $args;
  mtr_init_args(\$args);
  if ( $opt_valgrind_mysqltest ) {
    valgrind_arguments($args, \$exe);
  }
  mtr_add_arg($args, "--defaults-file=%s", $path_config_file);
  mtr_add_arg($args, "--testcase");
  mtr_add_arg($args, "--vardir=$opt_vardir");
  client_debug_arg($args,"mysql_client_test");

  return mtr_args2str($exe, @$args);
}

sub tool_arguments ($$) {
  my($sedir, $tool_name) = @_;
  my $exe= my_find_bin($basedir,
		       [$sedir, "bin"],
		       $tool_name);

  my $args;
  mtr_init_args(\$args);
  client_debug_arg($args, $tool_name);
  return mtr_args2str($exe, @$args);
}


sub have_maria_support () {
  my $maria_var= $mysqld_variables{'maria'};
  return defined $maria_var and $maria_var eq 'TRUE';
}


#
# Set environment to be used by childs of this process for
# things that are constant during the whole lifetime of mysql-test-run
#
sub environment_setup {

  umask(022);

  my @ld_library_paths;

  if ($path_client_libdir)
  {
    # Use the --client-libdir passed on commandline
    push(@ld_library_paths, "$path_client_libdir");
  }
  else
  {
    # Setup LD_LIBRARY_PATH so the libraries from this distro/clone
    # are used in favor of the system installed ones
    if ( $source_dist )
    {
      push(@ld_library_paths, "$basedir/libmysql/.libs/",
	   "$basedir/libmysql_r/.libs/",
	   "$basedir/zlib.libs/");
    }
    else
    {
      push(@ld_library_paths, "$basedir/lib");
    }
  }

  # --------------------------------------------------------------------------
  # Add the path where libndbclient can be found
  # --------------------------------------------------------------------------
  if ( !$opt_skip_ndbcluster )
  {
    push(@ld_library_paths,  "$basedir/storage/ndb/src/.libs");
  }

  # --------------------------------------------------------------------------
  # Add the path where mysqld will find udf_example.so
  # --------------------------------------------------------------------------
  my $lib_udf_example=
    mtr_file_exists(vs_config_dirs('sql', 'udf_example.dll'),
		    "$basedir/sql/.libs/udf_example.so",);

  if ( $lib_udf_example )
  {
    push(@ld_library_paths, dirname($lib_udf_example));
  }

  $ENV{'UDF_EXAMPLE_LIB'}=
    ($lib_udf_example ? basename($lib_udf_example) : "");
  $ENV{'UDF_EXAMPLE_LIB_OPT'}= "--plugin-dir=".
    ($lib_udf_example ? dirname($lib_udf_example) : "");

  # --------------------------------------------------------------------------
  # Add the path where mysqld will find ha_example.so
  # --------------------------------------------------------------------------
  if ($mysql_version_id >= 50100) {
    my $lib_example_plugin=
      mtr_file_exists(vs_config_dirs('storage/example', 'ha_example.dll'),
		      "$basedir/storage/example/.libs/ha_example.so",);
    $ENV{'EXAMPLE_PLUGIN'}=
      ($lib_example_plugin ? basename($lib_example_plugin) : "");
    $ENV{'EXAMPLE_PLUGIN_OPT'}= "--plugin-dir=".
      ($lib_example_plugin ? dirname($lib_example_plugin) : "");

  }

  # ----------------------------------------------------
  # Add the path where mysqld will find mypluglib.so
  # ----------------------------------------------------
  my $lib_simple_parser=
    mtr_file_exists(vs_config_dirs('plugin/fulltext', 'mypluglib.dll'),
		    "$basedir/plugin/fulltext/.libs/mypluglib.so",);

  $ENV{'SIMPLE_PARSER'}=
    ($lib_simple_parser ? basename($lib_simple_parser) : "");
  $ENV{'SIMPLE_PARSER_OPT'}= "--plugin-dir=".
    ($lib_simple_parser ? dirname($lib_simple_parser) : "");

  # --------------------------------------------------------------------------
  # Valgrind need to be run with debug libraries otherwise it's almost
  # impossible to add correct supressions, that means if "/usr/lib/debug"
  # is available, it should be added to
  # LD_LIBRARY_PATH
  #
  # But pthread is broken in libc6-dbg on Debian <= 3.1 (see Debian
  # bug 399035, http://bugs.debian.org/cgi-bin/bugreport.cgi?bug=399035),
  # so don't change LD_LIBRARY_PATH on that platform.
  # --------------------------------------------------------------------------
  my $debug_libraries_path= "/usr/lib/debug";
  my $deb_version;
  if (  $opt_valgrind and -d $debug_libraries_path and
        (! -e '/etc/debian_version' or
	 ($deb_version=
	    mtr_grab_file('/etc/debian_version')) !~ /^[0-9]+\.[0-9]$/ or
         $deb_version > 3.1 ) )
  {
    push(@ld_library_paths, $debug_libraries_path);
  }

  $ENV{'LD_LIBRARY_PATH'}= join(":", @ld_library_paths,
				$ENV{'LD_LIBRARY_PATH'} ?
				split(':', $ENV{'LD_LIBRARY_PATH'}) : ());
  mtr_debug("LD_LIBRARY_PATH: $ENV{'LD_LIBRARY_PATH'}");

  $ENV{'DYLD_LIBRARY_PATH'}= join(":", @ld_library_paths,
				  $ENV{'DYLD_LIBRARY_PATH'} ?
				  split(':', $ENV{'DYLD_LIBRARY_PATH'}) : ());
  mtr_debug("DYLD_LIBRARY_PATH: $ENV{'DYLD_LIBRARY_PATH'}");

  # The environment variable used for shared libs on AIX
  $ENV{'SHLIB_PATH'}= join(":", @ld_library_paths,
                           $ENV{'SHLIB_PATH'} ?
                           split(':', $ENV{'SHLIB_PATH'}) : ());
  mtr_debug("SHLIB_PATH: $ENV{'SHLIB_PATH'}");

  # The environment variable used for shared libs on hp-ux
  $ENV{'LIBPATH'}= join(":", @ld_library_paths,
                        $ENV{'LIBPATH'} ?
                        split(':', $ENV{'LIBPATH'}) : ());
  mtr_debug("LIBPATH: $ENV{'LIBPATH'}");

  $ENV{'CHARSETSDIR'}=              $path_charsetsdir;
  $ENV{'UMASK'}=              "0660"; # The octal *string*
  $ENV{'UMASK_DIR'}=          "0770"; # The octal *string*

  #
  # MySQL tests can produce output in various character sets
  # (especially, ctype_xxx.test). To avoid confusing Perl
  # with output which is incompatible with the current locale
  # settings, we reset the current values of LC_ALL and LC_CTYPE to "C".
  # For details, please see
  # Bug#27636 tests fails if LC_* variables set to *_*.UTF-8
  #
  $ENV{'LC_ALL'}=             "C";
  $ENV{'LC_CTYPE'}=           "C";

  $ENV{'LC_COLLATE'}=         "C";
  $ENV{'USE_RUNNING_SERVER'}= using_extern();
  $ENV{'MYSQL_TEST_DIR'}=     $glob_mysql_test_dir;
  $ENV{'DEFAULT_MASTER_PORT'}= $mysqld_variables{'master-port'} || 3306;
  $ENV{'MYSQL_TMP_DIR'}=      $opt_tmpdir;
  $ENV{'MYSQLTEST_VARDIR'}=   $opt_vardir;

  # ----------------------------------------------------
  # Setup env for NDB
  # ----------------------------------------------------
  if ( ! $opt_skip_ndbcluster )
  {
    $ENV{'NDB_MGM'}=
      my_find_bin($basedir,
		  ["storage/ndb/src/mgmclient", "bin"],
		  "ndb_mgm");

    $ENV{'NDB_TOOLS_DIR'}=
      my_find_dir($basedir,
		  ["storage/ndb/tools", "bin"]);

    $ENV{'NDB_EXAMPLES_DIR'}=
      my_find_dir($basedir,
		  ["storage/ndb/ndbapi-examples", "bin"]);

    $ENV{'NDB_EXAMPLES_BINARY'}=
      my_find_bin($basedir,
		  ["storage/ndb/ndbapi-examples/ndbapi_simple", "bin"],
		  "ndbapi_simple", NOT_REQUIRED);

    my $path_ndb_testrun_log= "$opt_vardir/log/ndb_testrun.log";
    $ENV{'NDB_TOOLS_OUTPUT'}=         $path_ndb_testrun_log;
    $ENV{'NDB_EXAMPLES_OUTPUT'}=      $path_ndb_testrun_log;
  }

  # ----------------------------------------------------
  # mysql clients
  # ----------------------------------------------------
  $ENV{'MYSQL_CHECK'}=              client_arguments("mysqlcheck");
  $ENV{'MYSQL_DUMP'}=               mysqldump_arguments(".1");
  $ENV{'MYSQL_DUMP_SLAVE'}=         mysqldump_arguments(".2");
  $ENV{'MYSQL_SLAP'}=               mysqlslap_arguments();
  $ENV{'MYSQL_IMPORT'}=             client_arguments("mysqlimport");
  $ENV{'MYSQL_SHOW'}=               client_arguments("mysqlshow");
  $ENV{'MYSQL_BINLOG'}=             mysqlbinlog_arguments();
  $ENV{'MYSQL'}=                    client_arguments("mysql");
  $ENV{'MYSQL_UPGRADE'}=            client_arguments("mysql_upgrade");
  $ENV{'MYSQLADMIN'}=               native_path($exe_mysqladmin);
  $ENV{'MYSQL_CLIENT_TEST'}=        mysql_client_test_arguments();
  $ENV{'EXE_MYSQL'}=                $exe_mysql;

  # ----------------------------------------------------
  # bug25714 executable may _not_ exist in
  # some versions, test using it should be skipped
  # ----------------------------------------------------
  my $exe_bug25714=
      mtr_exe_maybe_exists(vs_config_dirs('tests', 'bug25714'),
                           "$basedir/tests/bug25714");
  $ENV{'MYSQL_BUG25714'}=  native_path($exe_bug25714);

  # ----------------------------------------------------
  # mysql_fix_privilege_tables.sql
  # ----------------------------------------------------
  my $file_mysql_fix_privilege_tables=
    mtr_file_exists("$basedir/scripts/mysql_fix_privilege_tables.sql",
		    "$basedir/share/mysql_fix_privilege_tables.sql",
		    "$basedir/share/mysql/mysql_fix_privilege_tables.sql");
  $ENV{'MYSQL_FIX_PRIVILEGE_TABLES'}=  $file_mysql_fix_privilege_tables;

  # ----------------------------------------------------
  # my_print_defaults
  # ----------------------------------------------------
  my $exe_my_print_defaults=
    mtr_exe_exists(vs_config_dirs('extra', 'my_print_defaults'),
		   "$path_client_bindir/my_print_defaults",
		   "$basedir/extra/my_print_defaults");
  $ENV{'MYSQL_MY_PRINT_DEFAULTS'}= native_path($exe_my_print_defaults);

  # ----------------------------------------------------
  # myisam tools
  # ----------------------------------------------------
  $ENV{'MYISAMLOG'}= tool_arguments("storage/myisam", "myisamlog", );
  $ENV{'MYISAMCHK'}= tool_arguments("storage/myisam", "myisamchk");
  $ENV{'MYISAMPACK'}= tool_arguments("storage/myisam", "myisampack");
  $ENV{'MYISAM_FTDUMP'}= tool_arguments("storage/myisam", "myisam_ftdump");

  # ----------------------------------------------------
  # maria tools
  # ----------------------------------------------------
  if (have_maria_support())
  {
    $ENV{'MARIA_CHK'}= tool_arguments("storage/maria", "maria_chk");
    $ENV{'MARIA_PACK'}= tool_arguments("storage/maria", "maria_pack");
  }

  # ----------------------------------------------------
  # perror
  # ----------------------------------------------------
  my $exe_perror= mtr_exe_exists(vs_config_dirs('extra', 'perror'),
				 "$basedir/extra/perror",
				 "$path_client_bindir/perror");
  $ENV{'MY_PERROR'}= native_path($exe_perror);

  # Create an environment variable to make it possible
  # to detect that valgrind is being used from test cases
  $ENV{'VALGRIND_TEST'}= $opt_valgrind;

}



#
# Remove var and any directories in var/ created by previous
# tests
#
sub remove_stale_vardir () {

  mtr_report("Removing old var directory...");

  # Safety!
  mtr_error("No, don't remove the vardir when running with --extern")
    if using_extern();

  mtr_verbose("opt_vardir: $opt_vardir");
  if ( $opt_vardir eq $default_vardir )
  {
    #
    # Running with "var" in mysql-test dir
    #
    if ( -l $opt_vardir)
    {
      # var is a symlink

      if ( $opt_mem )
      {
	# Remove the directory which the link points at
	mtr_verbose("Removing " . readlink($opt_vardir));
	rmtree(readlink($opt_vardir));

	# Remove the "var" symlink
	mtr_verbose("unlink($opt_vardir)");
	unlink($opt_vardir);
      }
      else
      {
	# Some users creates a soft link in mysql-test/var to another area
	# - allow it, but remove all files in it

	mtr_report(" - WARNING: Using the 'mysql-test/var' symlink");

	# Make sure the directory where it points exist
	mtr_error("The destination for symlink $opt_vardir does not exist")
	  if ! -d readlink($opt_vardir);

	foreach my $bin ( glob("$opt_vardir/*") )
	{
	  mtr_verbose("Removing bin $bin");
	  rmtree($bin);
	}
      }
    }
    else
    {
      # Remove the entire "var" dir
      mtr_verbose("Removing $opt_vardir/");
      rmtree("$opt_vardir/");
    }

    if ( $opt_mem )
    {
      # A symlink from var/ to $opt_mem will be set up
      # remove the $opt_mem dir to assure the symlink
      # won't point at an old directory
      mtr_verbose("Removing $opt_mem");
      rmtree($opt_mem);
    }

  }
  else
  {
    #
    # Running with "var" in some other place
    #

    # Remove the var/ dir in mysql-test dir if any
    # this could be an old symlink that shouldn't be there
    mtr_verbose("Removing $default_vardir");
    rmtree($default_vardir);

    # Remove the "var" dir
    mtr_verbose("Removing $opt_vardir/");
    rmtree("$opt_vardir/");
  }
  # Remove the "tmp" dir
  mtr_verbose("Removing $opt_tmpdir/");
  rmtree("$opt_tmpdir/");
}



#
# Create var and the directories needed in var
#
sub setup_vardir() {
  mtr_report("Creating var directory '$opt_vardir'...");

  if ( $opt_vardir eq $default_vardir )
  {
    #
    # Running with "var" in mysql-test dir
    #
    if ( -l $opt_vardir )
    {
      #  it's a symlink

      # Make sure the directory where it points exist
      mtr_error("The destination for symlink $opt_vardir does not exist")
	if ! -d readlink($opt_vardir);
    }
    elsif ( $opt_mem && !IS_WINDOWS)
    {
      # Runinng with "var" as a link to some "memory" location, normally tmpfs
      mtr_verbose("Creating $opt_mem");
      mkpath($opt_mem);

      mtr_report(" - symlinking 'var' to '$opt_mem'");
      symlink($opt_mem, $opt_vardir);
    }
  }

  if ( ! -d $opt_vardir )
  {
    mtr_verbose("Creating $opt_vardir");
    mkpath($opt_vardir);
  }

  # Ensure a proper error message if vardir couldn't be created
  unless ( -d $opt_vardir and -w $opt_vardir )
  {
    mtr_error("Writable 'var' directory is needed, use the " .
	      "'--vardir=<path>' option");
  }

  mkpath("$opt_vardir/log");
  mkpath("$opt_vardir/run");

  # Create var/tmp and tmp - they might be different
  mkpath("$opt_vardir/tmp");
  mkpath($opt_tmpdir) if ($opt_tmpdir ne "$opt_vardir/tmp");

  # On some operating systems, there is a limit to the length of a
  # UNIX domain socket's path far below PATH_MAX.
  # Don't allow that to happen
  if (check_socket_path_length("$opt_tmpdir/testsocket.sock")){
    mtr_error("Socket path '$opt_tmpdir' too long, it would be ",
	      "truncated and thus not possible to use for connection to ",
	      "MySQL Server. Set a shorter with --tmpdir=<path> option");
  }

  # copy all files from std_data into var/std_data
  # and make them world readable
  copytree("$glob_mysql_test_dir/std_data", "$opt_vardir/std_data", "0022");

  # Remove old log files
  foreach my $name (glob("r/*.progress r/*.log r/*.warnings"))
  {
    unlink($name);
  }
}


#
# Check if running as root
# i.e a file can be read regardless what mode we set it to
#
sub  check_running_as_root () {
  my $test_file= "$opt_vardir/test_running_as_root.txt";
  mtr_tofile($test_file, "MySQL");
  chmod(oct("0000"), $test_file);

  my $result="";
  if (open(FILE,"<",$test_file))
  {
    $result= join('', <FILE>);
    close FILE;
  }

  # Some filesystems( for example CIFS) allows reading a file
  # although mode was set to 0000, but in that case a stat on
  # the file will not return 0000
  my $file_mode= (stat($test_file))[2] & 07777;

  mtr_verbose("result: $result, file_mode: $file_mode");
  if ($result eq "MySQL" && $file_mode == 0)
  {
    mtr_warning("running this script as _root_ will cause some " .
                "tests to be skipped");
    $ENV{'MYSQL_TEST_ROOT'}= "YES";
  }

  chmod(oct("0755"), $test_file);
  unlink($test_file);
}


sub check_ssl_support ($) {
  my $mysqld_variables= shift;

  if ($opt_skip_ssl)
  {
    mtr_report(" - skipping SSL");
    $opt_ssl_supported= 0;
    $opt_ssl= 0;
    return;
  }

  if ( ! $mysqld_variables->{'ssl'} )
  {
    if ( $opt_ssl)
    {
      mtr_error("Couldn't find support for SSL");
      return;
    }
    mtr_report(" - skipping SSL, mysqld not compiled with SSL");
    $opt_ssl_supported= 0;
    $opt_ssl= 0;
    return;
  }
  mtr_report(" - SSL connections supported");
  $opt_ssl_supported= 1;
}


sub check_debug_support ($) {
  my $mysqld_variables= shift;

  if ( ! $mysqld_variables->{'debug'} )
  {
    #mtr_report(" - binaries are not debug compiled");
    $debug_compiled_binaries= 0;

    if ( $opt_debug )
    {
      mtr_error("Can't use --debug, binaries does not support it");
    }
    return;
  }
  mtr_report(" - binaries are debug compiled");
  $debug_compiled_binaries= 1;
}


#
# Helper function to handle configuration-based subdirectories which Visual
# Studio uses for storing binaries.  If opt_vs_config is set, this returns
# a path based on that setting; if not, it returns paths for the default
# /release/ and /debug/ subdirectories.
#
# $exe can be undefined, if the directory itself will be used
#
sub vs_config_dirs ($$) {
  my ($path_part, $exe) = @_;

  $exe = "" if not defined $exe;

  # Don't look in these dirs when not on windows
  return () unless IS_WINDOWS;

  if ($opt_vs_config)
  {
    return ("$basedir/$path_part/$opt_vs_config/$exe");
  }

  return ("$basedir/$path_part/release/$exe",
          "$basedir/$path_part/relwithdebinfo/$exe",
          "$basedir/$path_part/debug/$exe");
}


sub check_ndbcluster_support ($) {
  my $mysqld_variables= shift;

  if ($opt_skip_ndbcluster)
  {
    mtr_report(" - skipping ndbcluster");
    return;
  }

  if ( ! $mysqld_variables{'ndb-connectstring'} )
  {
    mtr_report(" - skipping ndbcluster, mysqld not compiled with ndbcluster");
    $opt_skip_ndbcluster= 2;
    return;
  }

  mtr_report(" - using ndbcluster when necessary, mysqld supports it");

  return;
}


sub ndbcluster_wait_started($$){
  my $cluster= shift;
  my $ndb_waiter_extra_opt= shift;
  my $path_waitlog= join('/', $opt_vardir, $cluster->name(), "ndb_waiter.log");

  my $args;
  mtr_init_args(\$args);
  mtr_add_arg($args, "--defaults-file=%s", $path_config_file);
  mtr_add_arg($args, "--defaults-group-suffix=%s", $cluster->suffix());
  mtr_add_arg($args, "--timeout=%d", $opt_start_timeout);

  if ($ndb_waiter_extra_opt)
  {
    mtr_add_arg($args, "$ndb_waiter_extra_opt");
  }

  # Start the ndb_waiter which will connect to the ndb_mgmd
  # and poll it for state of the ndbd's, will return when
  # all nodes in the cluster is started

  my $res= My::SafeProcess->run
    (
     name          => "ndb_waiter ".$cluster->name(),
     path          => $exe_ndb_waiter,
     args          => \$args,
     output        => $path_waitlog,
     error         => $path_waitlog,
     append        => 1,
    );

  # Check that ndb_mgmd(s) are still alive
  foreach my $ndb_mgmd ( in_cluster($cluster, ndb_mgmds()) )
  {
    my $proc= $ndb_mgmd->{proc};
    if ( ! $proc->wait_one(0) )
    {
      mtr_warning("$proc died");
      return 2;
    }
  }

  # Check that all started ndbd(s) are still alive
  foreach my $ndbd ( in_cluster($cluster, ndbds()) )
  {
    my $proc= $ndbd->{proc};
    next unless defined $proc;
    if ( ! $proc->wait_one(0) )
    {
      mtr_warning("$proc died");
      return 3;
    }
  }

  if ($res)
  {
    mtr_verbose("ndbcluster_wait_started failed");
    return 1;
  }
  return 0;
}


sub ndb_mgmd_wait_started($) {
  my ($cluster)= @_;

  my $retries= 100;
  while ($retries)
  {
    my $result= ndbcluster_wait_started($cluster, "--no-contact");
    if ($result == 0)
    {
      # ndb_mgmd is started
      mtr_verbose("ndb_mgmd is started");
      return 0;
    }
    elsif ($result > 1)
    {
      mtr_warning("Cluster process failed while waiting for start");
      return $result;
    }

    mtr_milli_sleep(100);
    $retries--;
  }

  return 1;
}


sub ndb_mgmd_start ($$) {
  my ($cluster, $ndb_mgmd)= @_;

  mtr_verbose("ndb_mgmd_start");

  my $dir= $ndb_mgmd->value("DataDir");
  mkpath($dir) unless -d $dir;

  my $args;
  mtr_init_args(\$args);
  mtr_add_arg($args, "--defaults-file=%s", $path_config_file);
  mtr_add_arg($args, "--defaults-group-suffix=%s", $cluster->suffix());
  mtr_add_arg($args, "--mycnf");
  mtr_add_arg($args, "--nodaemon");

  my $path_ndb_mgmd_log= "$dir/ndb_mgmd.log";

  $ndb_mgmd->{'proc'}= My::SafeProcess->new
    (
     name          => $ndb_mgmd->after('cluster_config.'),
     path          => $exe_ndb_mgmd,
     args          => \$args,
     output        => $path_ndb_mgmd_log,
     error         => $path_ndb_mgmd_log,
     append        => 1,
     verbose       => $opt_verbose,
    );
  mtr_verbose("Started $ndb_mgmd->{proc}");

  # FIXME Should not be needed
  # Unfortunately the cluster nodes will fail to start
  # if ndb_mgmd has not started properly
  if (ndb_mgmd_wait_started($cluster))
  {
    mtr_warning("Failed to wait for start of ndb_mgmd");
    return 1;
  }

  return 0;
}


sub ndbd_start {
  my ($cluster, $ndbd)= @_;

  mtr_verbose("ndbd_start");

  my $dir= $ndbd->value("DataDir");
  mkpath($dir) unless -d $dir;

  my $args;
  mtr_init_args(\$args);
  mtr_add_arg($args, "--defaults-file=%s", $path_config_file);
  mtr_add_arg($args, "--defaults-group-suffix=%s", $cluster->suffix());
  mtr_add_arg($args, "--nodaemon");

# > 5.0 { 'character-sets-dir' => \&fix_charset_dir },


  my $path_ndbd_log= "$dir/ndbd.log";
  my $proc= My::SafeProcess->new
    (
     name          => $ndbd->after('cluster_config.'),
     path          => $exe_ndbd,
     args          => \$args,
     output        => $path_ndbd_log,
     error         => $path_ndbd_log,
     append        => 1,
     verbose       => $opt_verbose,
    );
  mtr_verbose("Started $proc");

  $ndbd->{proc}= $proc;

  return;
}


sub ndbcluster_start ($) {
  my $cluster= shift;

  mtr_verbose("ndbcluster_start '".$cluster->name()."'");

  foreach my $ndb_mgmd ( in_cluster($cluster, ndb_mgmds()) )
  {
    next if started($ndb_mgmd);
    ndb_mgmd_start($cluster, $ndb_mgmd);
  }

  foreach my $ndbd ( in_cluster($cluster, ndbds()) )
  {
    next if started($ndbd);
    ndbd_start($cluster, $ndbd);
  }

  return 0;
}


sub create_config_file_for_extern {
  my %opts=
    (
     socket     => '/tmp/mysqld.sock',
     port       => 3306,
     user       => $opt_user,
     password   => '',
     @_
    );

  mtr_report("Creating my.cnf file for extern server...");
  my $F= IO::File->new($path_config_file, "w")
    or mtr_error("Can't write to $path_config_file: $!");

  print $F "[client]\n";
  while (my ($option, $value)= each( %opts )) {
    print $F "$option= $value\n";
    mtr_report(" $option= $value");
  }

  print $F <<EOF

# binlog reads from [client] and [mysqlbinlog]
[mysqlbinlog]
character-sets-dir= $path_charsetsdir

EOF
;

  $F= undef; # Close file
}


#
# Kill processes left from previous runs, normally
# there should be none so make sure to warn
# if there is one
#
sub kill_leftovers ($) {
  my $rundir= shift;
  return unless ( -d $rundir );

  mtr_report("Checking leftover processes...");

  # Scan the "run" directory for process id's to kill
  opendir(RUNDIR, $rundir)
    or mtr_error("kill_leftovers, can't open dir \"$rundir\": $!");
  while ( my $elem= readdir(RUNDIR) )
  {
    # Only read pid from files that end with .pid
    if ( $elem =~ /.*[.]pid$/ )
    {
      my $pidfile= "$rundir/$elem";
      next unless -f $pidfile;
      my $pid= mtr_fromfile($pidfile);
      unlink($pidfile);
      unless ($pid=~ /^(\d+)/){
	# The pid was not a valid number
	mtr_warning("Got invalid pid '$pid' from '$elem'");
	next;
      }
      mtr_report(" - found old pid $pid in '$elem', killing it...");

      my $ret= kill("KILL", $pid);
      if ($ret == 0) {
	mtr_report("   process did not exist!");
	next;
      }

      my $check_counter= 100;
      while ($ret > 0 and $check_counter--) {
	mtr_milli_sleep(100);
	$ret= kill(0, $pid);
      }
      mtr_report($check_counter ? "   ok!" : "   failed!");
    }
    else
    {
      mtr_warning("Found non pid file '$elem' in '$rundir'")
	if -f "$rundir/$elem";
    }
  }
  closedir(RUNDIR);
}

#
# Check that all the ports that are going to
# be used are free
#
sub check_ports_free ($)
{
  my $bthread= shift;
  my $portbase = $bthread * 10 + 10000;
  for ($portbase..$portbase+9){
    if (mtr_ping_port($_)){
      mtr_report(" - 'localhost:$_' was not free");
      return 0; # One port was not free
    }
  }

  return 1; # All ports free
}


sub initialize_servers {

  if ( using_extern() )
  {
    # Running against an already started server, if the specified
    # vardir does not already exist it should be created
    if ( ! -d $opt_vardir )
    {
      setup_vardir();
    }
    else
    {
      mtr_verbose("No need to create '$opt_vardir' it already exists");
    }
  }
  else
  {
    # Kill leftovers from previous run
    # using any pidfiles found in var/run
    kill_leftovers("$opt_vardir/run");

    if ( ! $opt_start_dirty )
    {
      remove_stale_vardir();
      setup_vardir();

      mysql_install_db(default_mysqld(), "$opt_vardir/install.db");
    }
  }
}


#
# Remove all newline characters expect after semicolon
#
sub sql_to_bootstrap {
  my ($sql) = @_;
  my @lines= split(/\n/, $sql);
  my $result= "\n";
  my $delimiter= ';';

  foreach my $line (@lines) {

    # Change current delimiter if line starts with "delimiter"
    if ( $line =~ /^delimiter (.*)/ ) {
      my $new= $1;
      # Remove old delimiter from end of new
      $new=~ s/\Q$delimiter\E$//;
      $delimiter = $new;
      mtr_debug("changed delimiter to $delimiter");
      # No need to add the delimiter to result
      next;
    }

    # Add newline if line ends with $delimiter
    # and convert the current delimiter to semicolon
    if ( $line =~ /\Q$delimiter\E$/ ){
      $line =~ s/\Q$delimiter\E$/;/;
      $result.= "$line\n";
      mtr_debug("Added default delimiter");
      next;
    }

    # Remove comments starting with --
    if ( $line =~ /^\s*--/ ) {
      mtr_debug("Discarded $line");
      next;
    }

    # Replace @HOSTNAME with localhost
    $line=~ s/\'\@HOSTNAME\@\'/localhost/;

    # Default, just add the line without newline
    # but with a space as separator
    $result.= "$line ";

  }
  return $result;
}


sub default_mysqld {
  # Generate new config file from template
  my $config= My::ConfigFactory->new_config
    ( {
       basedir         => $basedir,
       template_path   => "include/default_my.cnf",
       vardir          => $opt_vardir,
       tmpdir          => $opt_tmpdir,
       baseport        => 0,
       user            => $opt_user,
       password        => '',
      }
    );

  my $mysqld= $config->group('mysqld.1')
    or mtr_error("Couldn't find mysqld.1 in default config");
  return $mysqld;
}


sub mysql_install_db {
  my ($mysqld, $datadir)= @_;

  my $install_datadir= $datadir || $mysqld->value('datadir');
  my $install_basedir= $mysqld->value('basedir');
  my $install_lang= $mysqld->value('language');
  my $install_chsdir= $mysqld->value('character-sets-dir');

  mtr_report("Installing system database...");

  my $args;
  mtr_init_args(\$args);
  mtr_add_arg($args, "--no-defaults");
  mtr_add_arg($args, "--bootstrap");
  mtr_add_arg($args, "--basedir=%s", $install_basedir);
  mtr_add_arg($args, "--datadir=%s", $install_datadir);
  mtr_add_arg($args, "--loose-skip-innodb");
  mtr_add_arg($args, "--loose-skip-falcon");
  mtr_add_arg($args, "--loose-skip-ndbcluster");
  mtr_add_arg($args, "--loose-skip-maria");
  mtr_add_arg($args, "--tmpdir=%s", "$opt_vardir/tmp/");
  mtr_add_arg($args, "--core-file");

  if ( $opt_debug )
  {
    mtr_add_arg($args, "--debug=d:t:i:A,%s/log/bootstrap.trace",
		$path_vardir_trace);
  }

  mtr_add_arg($args, "--language=%s", $install_lang);
  mtr_add_arg($args, "--character-sets-dir=%s", $install_chsdir);

  # If DISABLE_GRANT_OPTIONS is defined when the server is compiled (e.g.,
  # configure --disable-grant-options), mysqld will not recognize the
  # --bootstrap or --skip-grant-tables options.  The user can set
  # MYSQLD_BOOTSTRAP to the full path to a mysqld which does accept
  # --bootstrap, to accommodate this.
  my $exe_mysqld_bootstrap =
    $ENV{'MYSQLD_BOOTSTRAP'} || find_mysqld($install_basedir);

  # MASV add only to bootstrap.test
  # Setup args for bootstrap.test
  #
  #mtr_init_args(\$cmd_args);
  #mtr_add_arg($cmd_args, "--loose-skip-maria")

  # ----------------------------------------------------------------------
  # export MYSQLD_BOOTSTRAP_CMD variable containing <path>/mysqld <args>
  # ----------------------------------------------------------------------
  $ENV{'MYSQLD_BOOTSTRAP_CMD'}= "$exe_mysqld_bootstrap " . join(" ", @$args);



  # ----------------------------------------------------------------------
  # Create the bootstrap.sql file
  # ----------------------------------------------------------------------
  my $bootstrap_sql_file= "$opt_vardir/tmp/bootstrap.sql";

  my $path_sql= my_find_file($install_basedir,
			     ["mysql", "sql/share", "share/mysql",
			      "share", "scripts"],
			     "mysql_system_tables.sql",
			     NOT_REQUIRED);

  if (-f $path_sql )
  {
    my $sql_dir= dirname($path_sql);
    # Use the mysql database for system tables
    mtr_tofile($bootstrap_sql_file, "use mysql\n");

    # Add the offical mysql system tables
    # for a production system
    mtr_appendfile_to_file("$sql_dir/mysql_system_tables.sql",
			   $bootstrap_sql_file);

    # Add the mysql system tables initial data
    # for a production system
    mtr_appendfile_to_file("$sql_dir/mysql_system_tables_data.sql",
			   $bootstrap_sql_file);

    # Add test data for timezone - this is just a subset, on a real
    # system these tables will be populated either by mysql_tzinfo_to_sql
    # or by downloading the timezone table package from our website
    mtr_appendfile_to_file("$sql_dir/mysql_test_data_timezone.sql",
			   $bootstrap_sql_file);

    # Fill help tables, just an empty file when running from bk repo
    # but will be replaced by a real fill_help_tables.sql when
    # building the source dist
    mtr_appendfile_to_file("$sql_dir/fill_help_tables.sql",
			   $bootstrap_sql_file);

  }
  else
  {
    # Install db from init_db.sql that exist in early 5.1 and 5.0
    # versions of MySQL
    my $init_file= "$install_basedir/mysql-test/lib/init_db.sql";
    mtr_report(" - from '$init_file'");
    my $text= mtr_grab_file($init_file) or
      mtr_error("Can't open '$init_file': $!");

    mtr_tofile($bootstrap_sql_file,
	       sql_to_bootstrap($text));
  }

  # Remove anonymous users
  mtr_tofile($bootstrap_sql_file,
	     "DELETE FROM mysql.user where user= '';\n");

  # Create mtr database
  mtr_tofile($bootstrap_sql_file,
	     "CREATE DATABASE mtr;\n");

  # Add help tables and data for warning detection and supression
  mtr_tofile($bootstrap_sql_file,
             sql_to_bootstrap(mtr_grab_file("include/mtr_warnings.sql")));

  # Add procedures for checking server is restored after testcase
  mtr_tofile($bootstrap_sql_file,
             sql_to_bootstrap(mtr_grab_file("include/mtr_check.sql")));

  # Log bootstrap command
  my $path_bootstrap_log= "$opt_vardir/log/bootstrap.log";
  mtr_tofile($path_bootstrap_log,
	     "$exe_mysqld_bootstrap " . join(" ", @$args) . "\n");

  # Create directories mysql and test
  mkpath("$install_datadir/mysql");
  mkpath("$install_datadir/test");

  if ( My::SafeProcess->run
       (
	name          => "bootstrap",
	path          => $exe_mysqld_bootstrap,
	args          => \$args,
	input         => $bootstrap_sql_file,
	output        => $path_bootstrap_log,
	error         => $path_bootstrap_log,
	append        => 1,
	verbose       => $opt_verbose,
       ) != 0)
  {
    mtr_error("Error executing mysqld --bootstrap\n" .
              "Could not install system database from $bootstrap_sql_file\n" .
	      "see $path_bootstrap_log for errors");
  }
}


sub run_testcase_check_skip_test($)
{
  my ($tinfo)= @_;

  # ----------------------------------------------------------------------
  # If marked to skip, just print out and return.
  # Note that a test case not marked as 'skip' can still be
  # skipped later, because of the test case itself in cooperation
  # with the mysqltest program tells us so.
  # ----------------------------------------------------------------------

  if ( $tinfo->{'skip'} )
  {
    mtr_report_test_skipped($tinfo);
    return 1;
  }

  return 0;
}


sub run_query {
  my ($tinfo, $mysqld, $query)= @_;

  my $args;
  mtr_init_args(\$args);
  mtr_add_arg($args, "--defaults-file=%s", $path_config_file);
  mtr_add_arg($args, "--defaults-group-suffix=%s", $mysqld->after('mysqld'));

  mtr_add_arg($args, "-e %s", $query);

  my $res= My::SafeProcess->run
    (
     name          => "run_query -> ".$mysqld->name(),
     path          => $exe_mysql,
     args          => \$args,
     output        => '/dev/null',
     error         => '/dev/null'
    );

  return $res
}


sub do_before_run_mysqltest($)
{
  my $tinfo= shift;

  # Remove old files produced by mysqltest
  my $base_file= mtr_match_extension($tinfo->{result_file},
				     "result"); # Trim extension
  if (defined $base_file ){
    unlink("$base_file.reject");
    unlink("$base_file.progress");
    unlink("$base_file.log");
    unlink("$base_file.warnings");
  }

  if ( $mysql_version_id < 50000 ) {
    # Set environment variable NDB_STATUS_OK to 1
    # if script decided to run mysqltest cluster _is_ installed ok
    $ENV{'NDB_STATUS_OK'} = "1";
  } elsif ( $mysql_version_id < 50100 ) {
    # Set environment variable NDB_STATUS_OK to YES
    # if script decided to run mysqltest cluster _is_ installed ok
    $ENV{'NDB_STATUS_OK'} = "YES";
  }
}


#
# Check all server for sideffects
#
# RETURN VALUE
#  0 ok
#  1 Check failed
#  >1 Fatal errro

sub check_testcase($$)
{
  my ($tinfo, $mode)= @_;
  my $tname= $tinfo->{name};

  # Start the mysqltest processes in parallel to save time
  # also makes it possible to wait for any process to exit during the check
  my %started;
  foreach my $mysqld ( mysqlds() )
  {
    if ( defined $mysqld->{'proc'} )
    {
      my $proc= start_check_testcase($tinfo, $mode, $mysqld);
      $started{$proc->pid()}= $proc;
    }
  }

  # Return immediately if no check proceess was started
  return 0 unless ( keys %started );

  my $timeout_proc= My::SafeProcess->timer(check_timeout());

  while (1){
    my $result;
    my $proc= My::SafeProcess->wait_any();
    mtr_report("Got $proc");

    if ( delete $started{$proc->pid()} ) {

      my $err_file= $proc->user_data();
      my $base_file= mtr_match_extension($err_file, "err"); # Trim extension

      # One check testcase process returned
      my $res= $proc->exit_status();

      if ( $res == 0){
	# Check completed without problem

	# Remove the .err file the check generated
	unlink($err_file);

	# Remove the .result file the check generated
	if ( $mode eq 'after' ){
	  unlink("$base_file.result");
	}

	if ( keys(%started) == 0){
	  # All checks completed

	  $timeout_proc->kill();

	  return 0;
	}
	# Wait for next process to exit
	next;
      }
      else
      {
	if ( $mode eq "after" and $res == 1 )
	{
	  # Test failed, grab the report mysqltest has created
	  my $report= mtr_grab_file($err_file);
	  $tinfo->{check}.=
	    "\nMTR's internal check of the test case '$tname' failed.
This means that the test case does not preserve the state that existed
before the test case was executed.  Most likely the test case did not
do a proper clean-up.
This is the diff of the states of the servers before and after the
test case was executed:\n";
	  $tinfo->{check}.= $report;

	  # Check failed, mark the test case with that info
	  $tinfo->{'check_testcase_failed'}= 1;
	  $result= 1;
	}
	elsif ( $res )
	{
	  my $report= mtr_grab_file($err_file);
	  $tinfo->{comment}.=
	    "Could not execute 'check-testcase' $mode ".
	      "testcase '$tname' (res: $res):\n";
	  $tinfo->{comment}.= $report;

	  $result= 2;
	}

	# Remove the .result file the check generated
	unlink("$base_file.result");

      }
    }
    elsif ( $proc eq $timeout_proc ) {
      $tinfo->{comment}.= "Timeout $timeout_proc for ".
	"'check-testcase' expired after ".check_timeout().
	  " seconds";
      $result= 4;
    }
    else {
      # Unknown process returned, most likley a crash, abort everything
      $tinfo->{comment}=
	"The server $proc crashed while running ".
	"'check testcase $mode test'";
      $result= 3;
    }

    # Kill any check processes still running
    map($_->kill(), values(%started));

    $timeout_proc->kill();

    return $result;
  }

  mtr_error("INTERNAL_ERROR: check_testcase");
}


# Start run mysqltest on one server
#
# RETURN VALUE
#  0 OK
#  1 Check failed
#
sub start_run_one ($$) {
  my ($mysqld, $run)= @_;

  my $name= "$run-".$mysqld->name();

  my $args;
  mtr_init_args(\$args);

  mtr_add_arg($args, "--defaults-file=%s", $path_config_file);
  mtr_add_arg($args, "--defaults-group-suffix=%s", $mysqld->after('mysqld'));

  mtr_add_arg($args, "--silent");
  mtr_add_arg($args, "--skip-safemalloc");
  mtr_add_arg($args, "--test-file=%s", "include/$run.test");

  my $errfile= "$opt_vardir/tmp/$name.err";
  my $proc= My::SafeProcess->new
    (
     name          => $name,
     path          => $exe_mysqltest,
     error         => $errfile,
     output        => $errfile,
     args          => \$args,
     user_data     => $errfile,
     verbose       => $opt_verbose,
    );
  mtr_verbose("Started $proc");
  return $proc;
}


#
# Run script on all servers, collect results
#
# RETURN VALUE
#  0 ok
#  1 Failure

sub run_on_all($$)
{
  my ($tinfo, $run)= @_;

  # Start the mysqltest processes in parallel to save time
  # also makes it possible to wait for any process to exit during the check
  # and to have a timeout process
  my %started;
  foreach my $mysqld ( mysqlds() )
  {
    if ( defined $mysqld->{'proc'} )
    {
      my $proc= start_run_one($mysqld, $run);
      $started{$proc->pid()}= $proc;
    }
  }

  # Return immediately if no check proceess was started
  return 0 unless ( keys %started );

  my $timeout_proc= My::SafeProcess->timer(check_timeout());

  while (1){
    my $result;
    my $proc= My::SafeProcess->wait_any();
    mtr_report("Got $proc");

    if ( delete $started{$proc->pid()} ) {

      # One mysqltest process returned
      my $err_file= $proc->user_data();
      my $res= $proc->exit_status();

      # Append the report from .err file
      $tinfo->{comment}.= " == $err_file ==\n";
      $tinfo->{comment}.= mtr_grab_file($err_file);
      $tinfo->{comment}.= "\n";

      # Remove the .err file
      unlink($err_file);

      if ( keys(%started) == 0){
	# All completed
	$timeout_proc->kill();
	return 0;
      }

      # Wait for next process to exit
      next;
    }
    elsif ( $proc eq $timeout_proc ) {
      $tinfo->{comment}.= "Timeout $timeout_proc for '$run' ".
	"expired after ". check_timeout().
	  " seconds";
    }
    else {
      # Unknown process returned, most likley a crash, abort everything
      $tinfo->{comment}.=
	"The server $proc crashed while running '$run'";
    }

    # Kill any check processes still running
    map($_->kill(), values(%started));

    $timeout_proc->kill();

    return 1;
  }
  mtr_error("INTERNAL_ERROR: run_on_all");
}


sub mark_log {
  my ($log, $tinfo)= @_;
  my $log_msg= "CURRENT_TEST: $tinfo->{name}\n";
  mtr_tofile($log, $log_msg);
}


sub find_testcase_skipped_reason($)
{
  my ($tinfo)= @_;

  # Set default message
  $tinfo->{'comment'}= "Detected by testcase(no log file)";

  # Open the test log file
  my $F= IO::File->new($path_current_testlog)
    or return;
  my $reason;

  while ( my $line= <$F> )
  {
    # Look for "reason: <reason for skipping test>"
    if ( $line =~ /reason: (.*)/ )
    {
      $reason= $1;
    }
  }

  if ( ! $reason )
  {
    mtr_warning("Could not find reason for skipping test in $path_current_testlog");
    $reason= "Detected by testcase(reason unknown) ";
  }
  $tinfo->{'comment'}= $reason;
}


sub find_analyze_request
{
  # Open the test log file
  my $F= IO::File->new($path_current_testlog)
    or return;
  my $analyze;

  while ( my $line= <$F> )
  {
    # Look for "reason: <reason for skipping test>"
    if ( $line =~ /analyze: (.*)/ )
    {
      $analyze= $1;
    }
  }

  return $analyze;
}


# Return timezone value of tinfo or default value
sub timezone {
  my ($tinfo)= @_;
  return $tinfo->{timezone} || "GMT-3";
}


# Storage for changed environment variables
my %old_env;

#
# Run a single test case
#
# RETURN VALUE
#  0 OK
#  > 0 failure
#

sub run_testcase ($) {
  my $tinfo=  shift;

  mtr_verbose("Running test:", $tinfo->{name});

  # -------------------------------------------------------
  # Init variables that can change between each test case
  # -------------------------------------------------------
  my $timezone= timezone($tinfo);
  $ENV{'TZ'}= $timezone;
  mtr_verbose("Setting timezone: $timezone");

  if ( ! using_extern() )
  {
    my @restart= servers_need_restart($tinfo);
    if ( @restart != 0) {
      stop_servers($tinfo, @restart );
    }

    if ( started(all_servers()) == 0 )
    {

      # Remove old datadirs
      clean_datadir();

      # Restore old ENV
      while (my ($option, $value)= each( %old_env )) {
	if (defined $value){
	  mtr_verbose("Restoring $option to $value");
	  $ENV{$option}= $value;

	} else {
	  mtr_verbose("Removing $option");
	  delete($ENV{$option});
	}
      }
      %old_env= ();

      mtr_verbose("Generating my.cnf from '$tinfo->{template_path}'");

      # Generate new config file from template
      $config= My::ConfigFactory->new_config
	( {
	   basedir         => $basedir,
	   template_path   => $tinfo->{template_path},
	   extra_template_path => $tinfo->{extra_template_path},
	   vardir          => $opt_vardir,
	   tmpdir          => $opt_tmpdir,
	   baseport        => $baseport,
	   #hosts          => [ 'host1', 'host2' ],
	   user            => $opt_user,
	   password        => '',
	   ssl             => $opt_ssl_supported,
	   embedded        => $opt_embedded_server,
	  }
	);

      # Write the new my.cnf
      $config->save($path_config_file);

      # Remember current config so a restart can occur when a test need
      # to use a different one
      $current_config_name= $tinfo->{template_path};

      #
      # Set variables in the ENV section
      #
      foreach my $option ($config->options_in_group("ENV"))
      {
	# Save old value to restore it before next time
	$old_env{$option->name()}= $ENV{$option->name()};

	mtr_verbose($option->name(), "=",$option->value());
	$ENV{$option->name()}= $option->value();
      }
    }

    # Write start of testcase to log
    mark_log($path_current_testlog, $tinfo);

    if (start_servers($tinfo))
    {
      report_failure_and_restart($tinfo);
      return 1;
    }
  }

  # --------------------------------------------------------------------
  # If --start or --start-dirty given, stop here to let user manually
  # run tests
  # ----------------------------------------------------------------------
  if ( $opt_start or $opt_start_dirty )
  {
    mtr_print("\nStarted", started(all_servers()));
    mtr_print("Waiting for server(s) to exit...");
    my $proc= My::SafeProcess->wait_any();
    if ( grep($proc eq $_, started(all_servers())) )
    {
      mtr_print("Server $proc died");
      exit(1);
    }
    mtr_print("Unknown process $proc died");
    exit(1);
  }

  my $test_timeout_proc= My::SafeProcess->timer(testcase_timeout());

  do_before_run_mysqltest($tinfo);

  if ( $opt_check_testcases and check_testcase($tinfo, "before") ){
    # Failed to record state of server or server crashed
    report_failure_and_restart($tinfo);

    # Stop the test case timer
    $test_timeout_proc->kill();

    return 1;
  }

  my $test= start_mysqltest($tinfo);

  while (1)
  {
    my $proc= My::SafeProcess->wait_any();
    unless ( defined $proc )
    {
      mtr_error("wait_any failed");
    }
    mtr_verbose("Got $proc");

    # ----------------------------------------------------
    # Was it the test program that exited
    # ----------------------------------------------------
    if ($proc eq $test)
    {
      # Stop the test case timer
      $test_timeout_proc->kill();

      my $res= $test->exit_status();

      if ($res == 0 and $opt_warnings and check_warnings($tinfo) )
      {
	# Test case suceeded, but it has produced unexpected
	# warnings, continue in $res == 1
	$res= 1;
      }

      if ( $res == 0 )
      {
	my $check_res;
	if ( $opt_check_testcases and
	     $check_res= check_testcase($tinfo, "after"))
	{
	  if ($check_res == 1) {
	    # Test case had sideeffects, not fatal error, just continue
	    stop_all_servers();
	    mtr_report("Resuming tests...\n");
	  }
	  else {
	    # Test case check failed fatally, probably a server crashed
	    report_failure_and_restart($tinfo);
	    return 1;
	  }
	}
	mtr_report_test_passed($tinfo);
      }
      elsif ( $res == 62 )
      {
	# Testcase itself tell us to skip this one
	$tinfo->{skip_detected_by_test}= 1;
	# Try to get reason from test log file
	find_testcase_skipped_reason($tinfo);
	mtr_report_test_skipped($tinfo);
      }
      elsif ( $res == 65 )
      {
	# Testprogram killed by signal
	$tinfo->{comment}=
	  "testprogram crashed(returned code $res)";
	report_failure_and_restart($tinfo);
      }
      elsif ( $res == 1 )
      {
	# Check if the test tool requests that
	# an analyze script should be run
	my $analyze= find_analyze_request();
	if ($analyze){
	  run_on_all($tinfo, "analyze-$analyze");
	}

	# Test case failure reported by mysqltest
	report_failure_and_restart($tinfo);
      }
      else
      {
	# mysqltest failed, probably crashed
	$tinfo->{comment}=
	  "mysqltest failed with unexpected return code $res";
	report_failure_and_restart($tinfo);
      }

      # Save info from this testcase run to mysqltest.log
      if( -f $path_current_testlog)
      {
	mtr_appendfile_to_file($path_current_testlog, $path_testlog);
	unlink($path_current_testlog);
      }

      return ($res == 62) ? 0 : $res;

    }

    # ----------------------------------------------------
    # Check if it was an expected crash
    # ----------------------------------------------------
    if ( check_expected_crash_and_restart($proc) )
    {
      next;
    }

    # ----------------------------------------------------
    # Stop the test case timer
    # ----------------------------------------------------
    $test_timeout_proc->kill();

    # ----------------------------------------------------
    # Check if it was a server that died
    # ----------------------------------------------------
    if ( grep($proc eq $_, started(all_servers())) )
    {
      # Server failed, probably crashed
      $tinfo->{comment}=
	"Server $proc failed during test run";

      # ----------------------------------------------------
      # It's not mysqltest that has exited, kill it
      # ----------------------------------------------------
      $test->kill();

      report_failure_and_restart($tinfo);
      return 1;
    }

    # Try to dump core for mysqltest and all servers
    foreach my $proc ($test, started(all_servers())) 
    {
      mtr_print("Trying to dump core for $proc");
      if ($proc->dump_core())
      {
	$proc->wait_one(20);
      }
    }

    # ----------------------------------------------------
    # It's not mysqltest that has exited, kill it
    # ----------------------------------------------------
    $test->kill();

    # ----------------------------------------------------
    # Check if testcase timer expired
    # ----------------------------------------------------
    if ( $proc eq $test_timeout_proc )
    {
      my $log_file_name= $opt_vardir."/log/".$tinfo->{shortname}.".log";
      $tinfo->{comment}=
        "Test case timeout after ".testcase_timeout().
	  " seconds\n\n";
      # Add 20 last executed commands from test case log file
      if  (-e $log_file_name)
      {
        $tinfo->{comment}.=
	   "== $log_file_name == \n".
	     mtr_lastlinesfromfile($log_file_name, 20)."\n";
      }
      $tinfo->{'timeout'}= testcase_timeout(); # Mark as timeout
      run_on_all($tinfo, 'analyze-timeout');

      report_failure_and_restart($tinfo);
      return 1;
    }

    mtr_error("Unhandled process $proc exited");
  }
  mtr_error("Should never come here");
}


#
# Perform a rough examination of the servers
# error log and write all lines that look
# suspicious into $error_log.warnings
#
sub extract_warning_lines ($) {
  my ($error_log) = @_;

  # Open the servers .err log file and read all lines
  # belonging to current tets into @lines
  my $Ferr = IO::File->new($error_log)
    or mtr_error("Could not open file '$error_log' for reading: $!");

  my @lines;
  while ( my $line = <$Ferr> )
  {
    if ( $line =~ /^CURRENT_TEST:/ )
    {
      # Throw away lines from previous tests
      @lines = ();
    }
    push(@lines, $line);
  }
  $Ferr = undef; # Close error log file

  # mysql_client_test.test sends a COM_DEBUG packet to the server
  # to provoke a SAFEMALLOC leak report, ignore any warnings
  # between "Begin/end safemalloc memory dump"
  if ( grep(/Begin safemalloc memory dump:/, @lines) > 0)
  {
    my $discard_lines= 1;
    foreach my $line ( @lines )
    {
      if ($line =~ /Begin safemalloc memory dump:/){
	$discard_lines = 1;
      } elsif ($line =~ /End safemalloc memory dump./){
	$discard_lines = 0;
      }

      if ($discard_lines){
	$line = "ignored";
      }
    }
  }

  # Write all suspicious lines to $error_log.warnings file
  my $warning_log = "$error_log.warnings";
  my $Fwarn = IO::File->new($warning_log, "w")
    or die("Could not open file '$warning_log' for writing: $!");
  print $Fwarn "Suspicious lines from $error_log\n";

  my @patterns =
    (
     # The patterns for detection of [Warning] and [ERROR]
     # in the server log files have been faulty for a longer period
     # and correcting them shows a few additional harmless warnings.
     # Thus those patterns are temporarily removed from the list
     # of patterns. For more info see BUG#42408
     # qr/^Warning:|mysqld: Warning|\[Warning\]/,
     # qr/^Error:|\[ERROR\]/,
     qr/^Warning:|mysqld: Warning/,
     qr/^Warning at/,
     qr/^Error:/,
     qr/^==.* at 0x/,
     qr/InnoDB: Warning|InnoDB: Error/,
     qr/^safe_mutex:|allocated at line/,
     qr/missing DBUG_RETURN/,
     qr/Attempting backtrace/,
     qr/Assertion .* failed/,
    );

  foreach my $line ( @lines )
  {
    foreach my $pat ( @patterns )
    {
      if ( $line =~ /$pat/ )
      {
	print $Fwarn $line;
	last;
      }
    }
  }
  $Fwarn = undef; # Close file

}


# Run include/check-warnings.test
#
# RETURN VALUE
#  0 OK
#  1 Check failed
#
sub start_check_warnings ($$) {
  my $tinfo=    shift;
  my $mysqld=   shift;

  my $name= "warnings-".$mysqld->name();

  my $log_error= $mysqld->value('#log-error');
  # To be communicated to the test
  $ENV{MTR_LOG_ERROR}= $log_error;
  extract_warning_lines($log_error);

  my $args;
  mtr_init_args(\$args);

  mtr_add_arg($args, "--defaults-file=%s", $path_config_file);
  mtr_add_arg($args, "--defaults-group-suffix=%s", $mysqld->after('mysqld'));

  mtr_add_arg($args, "--skip-safemalloc");
  mtr_add_arg($args, "--test-file=%s", "include/check-warnings.test");
  mtr_add_arg($args, "--verbose");

  if ( $opt_embedded_server )
  {

    # Get the args needed for the embedded server
    # and append them to args prefixed
    # with --sever-arg=

    my $mysqld=  $config->group('embedded')
      or mtr_error("Could not get [embedded] section");

    my $mysqld_args;
    mtr_init_args(\$mysqld_args);
    my $extra_opts= get_extra_opts($mysqld, $tinfo);
    mysqld_arguments($mysqld_args, $mysqld, $extra_opts);
    mtr_add_arg($args, "--server-arg=%s", $_) for @$mysqld_args;
  }

  my $errfile= "$opt_vardir/tmp/$name.err";
  my $proc= My::SafeProcess->new
    (
     name          => $name,
     path          => $exe_mysqltest,
     error         => $errfile,
     output        => $errfile,
     args          => \$args,
     user_data     => $errfile,
     verbose       => $opt_verbose,
    );
  mtr_verbose("Started $proc");
  return $proc;
}


#
# Loop through our list of processes and check the error log
# for unexepcted errors and warnings
#
sub check_warnings ($) {
  my ($tinfo)= @_;
  my $res= 0;

  my $tname= $tinfo->{name};

  # Clear previous warnings
  delete($tinfo->{warnings});

  # Start the mysqltest processes in parallel to save time
  # also makes it possible to wait for any process to exit during the check
  my %started;
  foreach my $mysqld ( mysqlds() )
  {
    if ( defined $mysqld->{'proc'} )
    {
      my $proc= start_check_warnings($tinfo, $mysqld);
      $started{$proc->pid()}= $proc;
    }
  }

  # Return immediately if no check proceess was started
  return 0 unless ( keys %started );

  my $timeout_proc= My::SafeProcess->timer(check_timeout());

  while (1){
    my $result= 0;
    my $proc= My::SafeProcess->wait_any();
    mtr_report("Got $proc");

    if ( delete $started{$proc->pid()} ) {
      # One check warning process returned
      my $res= $proc->exit_status();
      my $err_file= $proc->user_data();

      if ( $res == 0 or $res == 62 ){

	if ( $res == 0 ) {
	  # Check completed with problem
	  my $report= mtr_grab_file($err_file);
	  # Log to var/log/warnings file
	  mtr_tofile("$opt_vardir/log/warnings",
		     $tname."\n".$report);

	  $tinfo->{'warnings'}.= $report;
	  $result= 1;
	}

	if ( $res == 62 ) {
	  # Test case was ok and called "skip"
	  # Remove the .err file the check generated
	  unlink($err_file);
	}

	if ( keys(%started) == 0){
	  # All checks completed

	  $timeout_proc->kill();

	  return $result;
	}
	# Wait for next process to exit
	next;
      }
      else
      {
	my $report= mtr_grab_file($err_file);
	$tinfo->{comment}.=
	  "Could not execute 'check-warnings' for ".
	    "testcase '$tname' (res: $res):\n";
	$tinfo->{comment}.= $report;

	$result= 2;
      }
    }
    elsif ( $proc eq $timeout_proc ) {
      $tinfo->{comment}.= "Timeout $timeout_proc for ".
	"'check warnings' expired after ".check_timeout().
	  " seconds";
      $result= 4;
    }
    else {
      # Unknown process returned, most likley a crash, abort everything
      $tinfo->{comment}=
	"The server $proc crashed while running 'check warnings'";
      $result= 3;
    }

    # Kill any check processes still running
    map($_->kill(), values(%started));

    $timeout_proc->kill();

    return $result;
  }

  mtr_error("INTERNAL_ERROR: check_warnings");
}


#
# Loop through our list of processes and look for and entry
# with the provided pid, if found check for the file indicating
# expected crash and restart it.
#
sub check_expected_crash_and_restart {
  my ($proc)= @_;

  foreach my $mysqld ( mysqlds() )
  {
    next unless ( $mysqld->{proc} eq $proc );

    # Check if crash expected by looking at the .expect file
    # in var/tmp
    my $expect_file= "$opt_vardir/tmp/".$mysqld->name().".expect";
    if ( -f $expect_file )
    {
      mtr_verbose("Crash was expected, file '$expect_file' exists");

      while (1){

	# If last line in expect file starts with "wait"
	# sleep a little and try again, thus allowing the
	# test script to control when the server should start
	# up again
	my $last_line= mtr_lastlinesfromfile($expect_file, 1);
	if ($last_line =~ /^wait/ )
	{
	  mtr_verbose("Test says wait before restart");
	  mtr_milli_sleep(100);
	  next;
	}

	unlink($expect_file);

	# Start server with same settings as last time
	mysqld_start($mysqld, $mysqld->{'started_opts'});

	last;
      }
    }

    return 1;
  }

  # Not an expected crash
  return 0;
}


# Remove all files and subdirectories of a directory
sub clean_dir {
  my ($dir)= @_;
  mtr_verbose("clean_dir: $dir");
  finddepth(
	  { no_chdir => 1,
	    wanted => sub {
	      if (-d $_){
		# A dir
		if ($_ eq $dir){
		  # The dir to clean
		  return;
		} else {
		  mtr_verbose("rmdir: '$_'");
		  rmdir($_) or mtr_warning("rmdir($_) failed: $!");
		}
	      } else {
		# Hopefully a file
		mtr_verbose("unlink: '$_'");
		unlink($_) or mtr_warning("unlink($_) failed: $!");
	      }
	    }
	  },
	    $dir);
}


sub clean_datadir {

  mtr_verbose("Cleaning datadirs...");

  if (started(all_servers()) != 0){
    mtr_error("Trying to clean datadir before all servers stopped");
  }

  foreach my $cluster ( clusters() )
  {
    my $cluster_dir= "$opt_vardir/".$cluster->{name};
    mtr_verbose(" - removing '$cluster_dir'");
    rmtree($cluster_dir);

  }

  foreach my $mysqld ( mysqlds() )
  {
    my $mysqld_dir= dirname($mysqld->value('datadir'));
    if (-d $mysqld_dir ) {
      mtr_verbose(" - removing '$mysqld_dir'");
      rmtree($mysqld_dir);
    }
  }

  # Remove all files in tmp and var/tmp
  clean_dir("$opt_vardir/tmp");
  if ($opt_tmpdir ne "$opt_vardir/tmp"){
    clean_dir($opt_tmpdir);
  }
}


#
# Save datadir before it's removed
#
sub save_datadir_after_failure($$) {
  my ($dir, $savedir)= @_;

  mtr_report(" - saving '$dir'");
  my $dir_name= basename($dir);
  rename("$dir", "$savedir/$dir_name");
}


sub remove_ndbfs_from_ndbd_datadir {
  my ($ndbd_datadir)= @_;
  # Remove the ndb_*_fs directory from ndbd.X/ dir
  foreach my $ndbfs_dir ( glob("$ndbd_datadir/ndb_*_fs") )
  {
    next unless -d $ndbfs_dir; # Skip if not a directory
    rmtree($ndbfs_dir);
  }
}


sub after_failure ($) {
  my ($tinfo)= @_;

  mtr_report("Saving datadirs...");

  my $save_dir= "$opt_vardir/log/";
  $save_dir.= $tinfo->{name};
  # Add combination name if any
  $save_dir.= "-$tinfo->{combination}"
    if defined $tinfo->{combination};

  # Save savedir  path for server
  $tinfo->{savedir}= $save_dir;

  mkpath($save_dir) if ! -d $save_dir;

  # Save the used my.cnf file
  copy($path_config_file, $save_dir);

  # Copy the tmp dir
  copytree("$opt_vardir/tmp/", "$save_dir/tmp/");

  if ( clusters() ) {
    foreach my $cluster ( clusters() ) {
      my $cluster_dir= "$opt_vardir/".$cluster->{name};

      # Remove the fileystem of each ndbd
      foreach my $ndbd ( in_cluster($cluster, ndbds()) )
      {
        my $ndbd_datadir= $ndbd->value("DataDir");
        remove_ndbfs_from_ndbd_datadir($ndbd_datadir);
      }

      save_datadir_after_failure($cluster_dir, $save_dir);
    }
  }
  else {
    foreach my $mysqld ( mysqlds() ) {
      my $data_dir= $mysqld->value('datadir');
      save_datadir_after_failure(dirname($data_dir), $save_dir);
    }
  }
}


sub report_failure_and_restart ($) {
  my $tinfo= shift;

  stop_all_servers();

  $tinfo->{'result'}= 'MTR_RES_FAILED';

  my $test_failures= $tinfo->{'failures'} || 0;
  $tinfo->{'failures'}=  $test_failures + 1;


  if ( $tinfo->{comment} )
  {
    # The test failure has been detected by mysql-test-run.pl
    # when starting the servers or due to other error, the reason for
    # failing the test is saved in "comment"
    ;
  }

  if ( !defined $tinfo->{logfile} )
  {
    my $logfile= $path_current_testlog;
    if ( defined $logfile )
    {
      if ( -f $logfile )
      {
	# Test failure was detected by test tool and its report
	# about what failed has been saved to file. Save the report
	# in tinfo
	$tinfo->{logfile}= mtr_fromfile($logfile);
      }
      else
      {
	# The test tool report didn't exist, display an
	# error message
	$tinfo->{logfile}= "Could not open test tool report '$logfile'";
      }
    }
  }

  after_failure($tinfo);

  mtr_report_test($tinfo);

}


sub run_sh_script {
  my ($script)= @_;

  return 0 unless defined $script;

  mtr_verbose("Running '$script'");
  my $ret= system("/bin/sh $script") >> 8;
  return $ret;
}


sub mysqld_stop {
  my $mysqld= shift or die "usage: mysqld_stop(<mysqld>)";

  my $args;
  mtr_init_args(\$args);

  mtr_add_arg($args, "--no-defaults");
  mtr_add_arg($args, "--user=%s", $opt_user);
  mtr_add_arg($args, "--password=");
  mtr_add_arg($args, "--port=%d", $mysqld->value('port'));
  mtr_add_arg($args, "--host=%s", $mysqld->value('#host'));
  mtr_add_arg($args, "--connect_timeout=20");
  mtr_add_arg($args, "--protocol=tcp");

  mtr_add_arg($args, "shutdown");

  My::SafeProcess->run
    (
     name          => "mysqladmin shutdown ".$mysqld->name(),
     path          => $exe_mysqladmin,
     args          => \$args,
     error         => "/dev/null",

    );
}


sub mysqld_arguments ($$$) {
  my $args=              shift;
  my $mysqld=            shift;
  my $extra_opts=        shift;

  mtr_add_arg($args, "--defaults-file=%s",  $path_config_file);

  # When mysqld is run by a root user(euid is 0), it will fail
  # to start unless we specify what user to run as, see BUG#30630
  my $euid= $>;
  if (!IS_WINDOWS and $euid == 0 and
      (grep(/^--user/, @$extra_opts)) == 0) {
    mtr_add_arg($args, "--user=root");
  }

  if ( $opt_valgrind_mysqld )
  {
    mtr_add_arg($args, "--skip-safemalloc");

    if ( $mysql_version_id < 50100 )
    {
      mtr_add_arg($args, "--skip-bdb");
    }
  }

  if ( $mysql_version_id >= 50106 )
  {
    # Turn on logging to both tables and file
    mtr_add_arg($args, "--log-output=table,file");
  }

  # Check if "extra_opt" contains skip-log-bin
  my $skip_binlog= grep(/^(--|--loose-)skip-log-bin/, @$extra_opts);

  # Indicate to mysqld it will be debugged in debugger
  if ( $glob_debugger )
  {
    mtr_add_arg($args, "--gdb");
  }

  my $found_skip_core= 0;
  foreach my $arg ( @$extra_opts )
  {
    # Allow --skip-core-file to be set in <testname>-[master|slave].opt file
    if ($arg eq "--skip-core-file")
    {
      $found_skip_core= 1;
    }
    elsif ($skip_binlog and mtr_match_prefix($arg, "--binlog-format"))
    {
      ; # Dont add --binlog-format when running without binlog
    }
    elsif ($arg eq "--loose-skip-log-bin" and
           $mysqld->option("log-slave-updates"))
    {
      ; # Dont add --skip-log-bin when mysqld have --log-slave-updates in config
    }
    else
    {
      mtr_add_arg($args, "%s", $arg);
    }
  }
  $opt_skip_core = $found_skip_core;
  if ( !$found_skip_core )
  {
    mtr_add_arg($args, "%s", "--core-file");
  }

  # Enable the debug sync facility, set default wait timeout.
  # Facility stays disabled if timeout value is zero.
  mtr_add_arg($args, "--loose-debug-sync-timeout=%s",
              $opt_debug_sync_timeout);

  return $args;
}



sub mysqld_start ($$) {
  my $mysqld=            shift;
  my $extra_opts=        shift;

  mtr_verbose(My::Options::toStr("mysqld_start", @$extra_opts));

  my $exe= find_mysqld($mysqld->value('basedir'));
  my $wait_for_pid_file= 1;

  mtr_error("Internal error: mysqld should never be started for embedded")
    if $opt_embedded_server;

  my $args;
  mtr_init_args(\$args);

  if ( $opt_valgrind_mysqld )
  {
    valgrind_arguments($args, \$exe);
  }

  mtr_add_arg($args, "--defaults-group-suffix=%s", $mysqld->after('mysqld'));
  mysqld_arguments($args,$mysqld,$extra_opts);

  if ( $opt_debug )
  {
    mtr_add_arg($args, "--debug=d:t:i:A,%s/log/%s.trace",
		$path_vardir_trace, $mysqld->name());
  }

  if (IS_WINDOWS)
  {
    # Trick the server to send output to stderr, with --console
    mtr_add_arg($args, "--console");
  }

  if ( $opt_gdb || $opt_manual_gdb )
  {
    gdb_arguments(\$args, \$exe, $mysqld->name());
  }
  elsif ( $opt_ddd || $opt_manual_ddd )
  {
    ddd_arguments(\$args, \$exe, $mysqld->name());
  }
  elsif ( $opt_debugger )
  {
    debugger_arguments(\$args, \$exe, $mysqld->name());
  }
  elsif ( $opt_manual_debug )
  {
     print "\nStart " .$mysqld->name()." in your debugger\n" .
           "dir: $glob_mysql_test_dir\n" .
           "exe: $exe\n" .
	   "args:  " . join(" ", @$args)  . "\n\n" .
	   "Waiting ....\n";

     # Indicate the exe should not be started
    $exe= undef;
  }
  else
  {
    # Default to not wait until pid file has been created
    $wait_for_pid_file= 0;
  }

  # Remove the old pidfile if any
  unlink($mysqld->value('pid-file'));

  my $output= $mysqld->value('#log-error');
  if ( $opt_valgrind and $opt_debug )
  {
    # When both --valgrind and --debug is selected, send
    # all output to the trace file, making it possible to
    # see the exact location where valgrind complains

    # Write a message about this to the normal log file
    my $trace_name= "$opt_vardir/log/".$mysqld->name().".trace";
    mtr_tofile($output,
	       "NOTE: When running with --valgrind --debug the output from",
	       "mysqld(where the valgrind messages shows up) is stored ",
	       "together with the trace file to make it ",
	       "easier to find the exact position of valgrind errors.",
	       "See trace file $trace_name.\n");
    $output= $trace_name;

  }

  if ( defined $exe )
  {
    $mysqld->{'proc'}= My::SafeProcess->new
      (
       name          => $mysqld->name(),
       path          => $exe,
       args          => \$args,
       output        => $output,
       error         => $output,
       append        => 1,
       verbose       => $opt_verbose,
       nocore        => $opt_skip_core,
       host          => undef,
       shutdown      => sub { mysqld_stop($mysqld) },
      );
    mtr_verbose("Started $mysqld->{proc}");
  }

  if ( $wait_for_pid_file &&
       !sleep_until_file_created($mysqld->value('pid-file'),
				 $opt_start_timeout,
				 $mysqld->{'proc'}))
  {
    mtr_error("Failed to start mysqld $mysqld->name()");
  }

  # Remember options used when starting
  $mysqld->{'started_opts'}= $extra_opts;

  return;
}


sub stop_all_servers () {

  mtr_verbose("Stopping all servers...");

  # Kill all started servers
  My::SafeProcess::shutdown(0, # shutdown timeout 0 => kill
			    started(all_servers()));

  # Remove pidfiles
  foreach my $server ( all_servers() )
  {
    my $pid_file= $server->if_exist('pid-file');
    unlink($pid_file) if defined $pid_file;
  }

  # Mark servers as stopped
  map($_->{proc}= undef, all_servers());

}


# Find out if server should be restarted for this test
sub server_need_restart {
  my ($tinfo, $server)= @_;

  if ( using_extern() )
  {
    mtr_verbose_restart($server, "no restart for --extern server");
    return 0;
  }

  if ( $tinfo->{'force_restart'} ) {
    mtr_verbose_restart($server, "forced in .opt file");
    return 1;
  }

  if ( $tinfo->{template_path} ne $current_config_name)
  {
    mtr_verbose_restart($server, "using different config file");
    return 1;
  }

  if ( $tinfo->{'master_sh'}  || $tinfo->{'slave_sh'} )
  {
    mtr_verbose_restart($server, "sh script to run");
    return 1;
  }

  if ( ! started($server) )
  {
    mtr_verbose_restart($server, "not started");
    return 1;
  }

  my $started_tinfo= $server->{'started_tinfo'};
  if ( defined $started_tinfo )
  {

    # Check if timezone of  test that server was started
    # with differs from timezone of next test
    if ( timezone($started_tinfo) ne timezone($tinfo) )
    {
      mtr_verbose_restart($server, "different timezone");
      return 1;
    }
  }

  # Temporary re-enable the "always restart slave" hack
  # this should be removed asap, but will require that each rpl
  # testcase cleanup better after itself - ie. stop and reset
  # replication
  # Use the "#!use-slave-opt" marker to detect that this is a "slave"
  # server
  if ( $server->option("#!use-slave-opt") ){
    mtr_verbose_restart($server, "Always restart slave(s)");
    return 1;
  }

  my $is_mysqld= grep ($server eq $_, mysqlds());
  if ($is_mysqld)
  {

    # Check that running process was started with same options
    # as the current test requires
    my $extra_opts= get_extra_opts($server, $tinfo);
    my $started_opts= $server->{'started_opts'};

    if (!My::Options::same($started_opts, $extra_opts) )
    {
      my $use_dynamic_option_switch= 0;
      if (!$use_dynamic_option_switch)
      {
	mtr_verbose_restart($server, "running with different options '" .
			    join(" ", @{$extra_opts}) . "' != '" .
			    join(" ", @{$started_opts}) . "'" );
	return 1;
      }

      mtr_verbose(My::Options::toStr("started_opts", @$started_opts));
      mtr_verbose(My::Options::toStr("extra_opts", @$extra_opts));

      # Get diff and check if dynamic switch is possible
      my @diff_opts= My::Options::diff($started_opts, $extra_opts);
      mtr_verbose(My::Options::toStr("diff_opts", @diff_opts));

      my $query= My::Options::toSQL(@diff_opts);
      mtr_verbose("Attempting dynamic switch '$query'");
      if (run_query($tinfo, $server, $query)){
	mtr_verbose("Restart: running with different options '" .
		    join(" ", @{$extra_opts}) . "' != '" .
		    join(" ", @{$started_opts}) . "'" );
	return 1;
      }

      # Remember the dynamically set options
      $server->{'started_opts'}= $extra_opts;
    }
  }

  # Default, no restart
  return 0;
}


sub servers_need_restart($) {
  my ($tinfo)= @_;
  return grep { server_need_restart($tinfo, $_); } all_servers();
}



#
# Return list of specific servers
#  - there is no servers in an empty config
#
sub _like   { return $config ? $config->like($_[0]) : (); }
sub mysqlds { return _like('mysqld.'); }
sub ndbds   { return _like('cluster_config.ndbd.');}
sub ndb_mgmds { return _like('cluster_config.ndb_mgmd.'); }
sub clusters  { return _like('mysql_cluster.'); }
sub all_servers { return ( mysqlds(), ndb_mgmds(), ndbds() ); }


#
# Filter a list of servers and return only those that are part
# of the specified cluster
#
sub in_cluster {
  my ($cluster)= shift;
  # Return only processes for a specific cluster
  return grep { $_->suffix() eq $cluster->suffix() } @_;
}



#
# Filter a list of servers and return the SafeProcess
# for only those that are started or stopped
#
sub started { return grep(defined $_, map($_->{proc}, @_));  }
sub stopped { return grep(!defined $_, map($_->{proc}, @_)); }


sub envsubst {
  my $string= shift;

  if ( ! defined $ENV{$string} )
  {
    mtr_error(".opt file references '$string' which is not set");
  }

  return $ENV{$string};
}


sub get_extra_opts {
  my ($mysqld, $tinfo)= @_;

  my $opts=
    $mysqld->option("#!use-slave-opt") ?
      $tinfo->{slave_opt} : $tinfo->{master_opt};

  # Expand environment variables
  foreach my $opt ( @$opts )
  {
    $opt =~ s/\$\{(\w+)\}/envsubst($1)/ge;
    $opt =~ s/\$(\w+)/envsubst($1)/ge;
  }
  return $opts;
}


sub stop_servers($$) {
  my ($tinfo, @servers)= @_;

  # Remember if we restarted for this test case (count restarts)
  $tinfo->{'restarted'}= 1;

  if ( join('|', @servers) eq join('|', all_servers()) )
  {
    # All servers are going down, use some kind of order to
    # avoid too many warnings in the log files

   mtr_report("Restarting all servers");

    #  mysqld processes
    My::SafeProcess::shutdown( $opt_shutdown_timeout, started(mysqlds()) );

    # cluster processes
    My::SafeProcess::shutdown( $opt_shutdown_timeout,
			       started(ndbds(), ndb_mgmds()) );
  }
  else
  {
    mtr_report("Restarting ", started(@servers));

     # Stop only some servers
    My::SafeProcess::shutdown( $opt_shutdown_timeout,
			       started(@servers) );
  }

  foreach my $server (@servers)
  {
    # Mark server as stopped
    $server->{proc}= undef;

    # Forget history
    delete $server->{'started_tinfo'};
    delete $server->{'started_opts'};
    delete $server->{'started_cnf'};
  }
}


#
# start_servers
#
# Start servers not already started
#
# RETURN
#  0 OK
#  1 Start failed
#
sub start_servers($) {
  my ($tinfo)= @_;

  # Start clusters
  foreach my $cluster ( clusters() )
  {
    ndbcluster_start($cluster);
  }

  # Start mysqlds
  foreach my $mysqld ( mysqlds() )
  {
    if ( $mysqld->{proc} )
    {
      # Already started

      # Write start of testcase to log file
      mark_log($mysqld->value('#log-error'), $tinfo);

      next;
    }

    my $datadir= $mysqld->value('datadir');
    if ($opt_start_dirty)
    {
      # Don't delete anything if starting dirty
      ;
    }
    else
    {

      my @options= ('log-bin', 'relay-log');
      foreach my $option_name ( @options )  {
	next unless $mysqld->option($option_name);

	my $file_name= $mysqld->value($option_name);
	next unless
	  defined $file_name and
	    -e $file_name;

	mtr_debug(" -removing '$file_name'");
	unlink($file_name) or die ("unable to remove file '$file_name'");
      }

      if (-d $datadir ) {
	mtr_verbose(" - removing '$datadir'");
	rmtree($datadir);
      }
    }

    my $mysqld_basedir= $mysqld->value('basedir');
    if ( $basedir eq $mysqld_basedir )
    {
      # Copy datadir from installed system db
      for my $path ( "$opt_vardir", "$opt_vardir/..") {
	my $install_db= "$path/install.db";
	copytree($install_db, $datadir)
	  if -d $install_db;
      }
      mtr_error("Failed to copy system db to '$datadir'")
	unless -d $datadir;
    }
    else
    {
      mysql_install_db($mysqld); # For versional testing

      mtr_error("Failed to install system db to '$datadir'")
	unless -d $datadir;

    }

    # Create the servers tmpdir
    my $tmpdir= $mysqld->value('tmpdir');
    mkpath($tmpdir) unless -d $tmpdir;

    # Write start of testcase to log file
    mark_log($mysqld->value('#log-error'), $tinfo);

    # Run <tname>-master.sh
    if ($mysqld->option('#!run-master-sh') and
       run_sh_script($tinfo->{master_sh}) )
    {
      $tinfo->{'comment'}= "Failed to execute '$tinfo->{master_sh}'";
      return 1;
    }

    # Run <tname>-slave.sh
    if ($mysqld->option('#!run-slave-sh') and
	run_sh_script($tinfo->{slave_sh}))
    {
      $tinfo->{'comment'}= "Failed to execute '$tinfo->{slave_sh}'";
      return 1;
    }

    if (!$opt_embedded_server)
    {
      my $extra_opts= get_extra_opts($mysqld, $tinfo);
      mysqld_start($mysqld,$extra_opts);

      # Save this test case information, so next can examine it
      $mysqld->{'started_tinfo'}= $tinfo;
    }

  }

  # Wait for clusters to start
  foreach my $cluster ( clusters() )
  {
    if (ndbcluster_wait_started($cluster, ""))
    {
      # failed to start
      $tinfo->{'comment'}= "Start of '".$cluster->name()."' cluster failed";
      return 1;
    }
  }

  # Wait for mysqlds to start
  foreach my $mysqld ( mysqlds() )
  {
    next if !started($mysqld);

    if (sleep_until_file_created($mysqld->value('pid-file'),
				 $opt_start_timeout,
				 $mysqld->{'proc'}) == 0) {
      $tinfo->{comment}=
	"Failed to start ".$mysqld->name();

      my $logfile= $mysqld->value('#log-error');
      if ( defined $logfile and -f $logfile )
      {
	$tinfo->{logfile}= mtr_fromfile($logfile);
      }
      else
      {
	$tinfo->{logfile}= "Could not open server logfile: '$logfile'";
      }
      return 1;
    }
  }
  return 0;
}


#
# Run include/check-testcase.test
# Before a testcase, run in record mode and save result file to var/tmp
# After testcase, run and compare with the recorded file, they should be equal!
#
# RETURN VALUE
#  The newly started process
#
sub start_check_testcase ($$$) {
  my $tinfo=    shift;
  my $mode=     shift;
  my $mysqld=   shift;

  my $name= "check-".$mysqld->name();
  # Replace dots in name with underscore to avoid that mysqltest
  # misinterpret's what the filename extension is :(
  $name=~ s/\./_/g;

  my $args;
  mtr_init_args(\$args);

  mtr_add_arg($args, "--defaults-file=%s", $path_config_file);
  mtr_add_arg($args, "--defaults-group-suffix=%s", $mysqld->after('mysqld'));

  mtr_add_arg($args, "--skip-safemalloc");

  mtr_add_arg($args, "--result-file=%s", "$opt_vardir/tmp/$name.result");
  mtr_add_arg($args, "--test-file=%s", "include/check-testcase.test");
  mtr_add_arg($args, "--verbose");

  if ( $mode eq "before" )
  {
    mtr_add_arg($args, "--record");
  }
  my $errfile= "$opt_vardir/tmp/$name.err";
  my $proc= My::SafeProcess->new
    (
     name          => $name,
     path          => $exe_mysqltest,
     error         => $errfile,
     output        => $errfile,
     args          => \$args,
     user_data     => $errfile,
     verbose       => $opt_verbose,
    );

  mtr_report("Started $proc");
  return $proc;
}


sub run_mysqltest ($) {
  my $proc= start_mysqltest(@_);
  $proc->wait();
}


sub start_mysqltest ($) {
  my ($tinfo)= @_;
  my $exe= $exe_mysqltest;
  my $args;

  mtr_init_args(\$args);

  mtr_add_arg($args, "--defaults-file=%s", $path_config_file);
  mtr_add_arg($args, "--silent");
  mtr_add_arg($args, "--skip-safemalloc");
  mtr_add_arg($args, "--tmpdir=%s", $opt_tmpdir);
  mtr_add_arg($args, "--character-sets-dir=%s", $path_charsetsdir);
  mtr_add_arg($args, "--logdir=%s/log", $opt_vardir);

  # Log line number and time  for each line in .test file
  mtr_add_arg($args, "--mark-progress")
    if $opt_mark_progress;

  mtr_add_arg($args, "--database=test");

  if ( $opt_ps_protocol )
  {
    mtr_add_arg($args, "--ps-protocol");
  }

  if ( $opt_sp_protocol )
  {
    mtr_add_arg($args, "--sp-protocol");
  }

  if ( $opt_view_protocol )
  {
    mtr_add_arg($args, "--view-protocol");
  }

  if ( $opt_cursor_protocol )
  {
    mtr_add_arg($args, "--cursor-protocol");
  }

  if ( $opt_strace_client )
  {
    $exe=  $opt_strace_client || "strace";
    mtr_add_arg($args, "-o");
    mtr_add_arg($args, "%s/log/mysqltest.strace", $opt_vardir);
    mtr_add_arg($args, "$exe_mysqltest");
  }

  mtr_add_arg($args, "--timer-file=%s/log/timer", $opt_vardir);

  if ( $opt_compress )
  {
    mtr_add_arg($args, "--compress");
  }

  if ( $opt_sleep )
  {
    mtr_add_arg($args, "--sleep=%d", $opt_sleep);
  }

  if ( $opt_ssl )
  {
    # Turn on SSL for _all_ test cases if option --ssl was used
    mtr_add_arg($args, "--ssl");
  }

  if ( $opt_embedded_server )
  {

    # Get the args needed for the embedded server
    # and append them to args prefixed
    # with --sever-arg=

    my $mysqld=  $config->group('embedded')
      or mtr_error("Could not get [embedded] section");

    my $mysqld_args;
    mtr_init_args(\$mysqld_args);
    my $extra_opts= get_extra_opts($mysqld, $tinfo);
    mysqld_arguments($mysqld_args, $mysqld, $extra_opts);
    mtr_add_arg($args, "--server-arg=%s", $_) for @$mysqld_args;

    if (IS_WINDOWS)
    {
      # Trick the server to send output to stderr, with --console
      mtr_add_arg($args, "--server-arg=--console");
    }
  }

  foreach my $arg ( @opt_extra_mysqltest_opt )
  {
    mtr_add_arg($args, "%s", $arg);
  }

  # ----------------------------------------------------------------------
  # export MYSQL_TEST variable containing <path>/mysqltest <args>
  # ----------------------------------------------------------------------
  $ENV{'MYSQL_TEST'}= mtr_args2str($exe_mysqltest, @$args);

  # ----------------------------------------------------------------------
  # Add arguments that should not go into the MYSQL_TEST env var
  # ----------------------------------------------------------------------
  if ( $opt_valgrind_mysqltest )
  {
    # Prefix the Valgrind options to the argument list.
    # We do this here, since we do not want to Valgrind the nested invocations
    # of mysqltest; that would mess up the stderr output causing test failure.
    my @args_saved = @$args;
    mtr_init_args(\$args);
    valgrind_arguments($args, \$exe);
    mtr_add_arg($args, "%s", $_) for @args_saved;
  }

  mtr_add_arg($args, "--test-file=%s", $tinfo->{'path'});

  # Number of lines of resut to include in failure report
  mtr_add_arg($args, "--tail-lines=20");

  if ( defined $tinfo->{'result_file'} ) {
    mtr_add_arg($args, "--result-file=%s", $tinfo->{'result_file'});
  }

  client_debug_arg($args, "mysqltest");

  if ( $opt_record )
  {
    mtr_add_arg($args, "--record");

    # When recording to a non existing result file
    # the name of that file is in "record_file"
    if ( defined $tinfo->{'record_file'} ) {
      mtr_add_arg($args, "--result-file=%s", $tinfo->{record_file});
    }
  }

  if ( $opt_client_gdb )
  {
    gdb_arguments(\$args, \$exe, "client");
  }
  elsif ( $opt_client_ddd )
  {
    ddd_arguments(\$args, \$exe, "client");
  }
  elsif ( $opt_client_debugger )
  {
    debugger_arguments(\$args, \$exe, "client");
  }

  my $proc= My::SafeProcess->new
    (
     name          => "mysqltest",
     path          => $exe,
     args          => \$args,
     append        => 1,
     error         => $path_current_testlog,
     verbose       => $opt_verbose,
    );
  mtr_verbose("Started $proc");
  return $proc;
}


#
# Modify the exe and args so that program is run in gdb in xterm
#
sub gdb_arguments {
  my $args= shift;
  my $exe=  shift;
  my $type= shift;

  # Write $args to gdb init file
  my $str= join(" ", @$$args);
  my $gdb_init_file= "$opt_vardir/tmp/gdbinit.$type";

  # Remove the old gdbinit file
  unlink($gdb_init_file);

  if ( $type eq "client" )
  {
    # write init file for client
    mtr_tofile($gdb_init_file,
	       "set args $str\n" .
	       "break main\n");
  }
  else
  {
    # write init file for mysqld
    mtr_tofile($gdb_init_file,
	       "set args $str\n" .
	       "break mysql_parse\n" .
	       "commands 1\n" .
	       "disable 1\n" .
	       "end\n" .
	       "run");
  }

  if ( $opt_manual_gdb )
  {
     print "\nTo start gdb for $type, type in another window:\n";
     print "gdb -cd $glob_mysql_test_dir -x $gdb_init_file $$exe\n";

     # Indicate the exe should not be started
     $$exe= undef;
     return;
  }

  $$args= [];
  mtr_add_arg($$args, "-title");
  mtr_add_arg($$args, "$type");
  mtr_add_arg($$args, "-e");

  if ( $exe_libtool )
  {
    mtr_add_arg($$args, $exe_libtool);
    mtr_add_arg($$args, "--mode=execute");
  }

  mtr_add_arg($$args, "gdb");
  mtr_add_arg($$args, "-x");
  mtr_add_arg($$args, "$gdb_init_file");
  mtr_add_arg($$args, "$$exe");

  $$exe= "xterm";
}


#
# Modify the exe and args so that program is run in ddd
#
sub ddd_arguments {
  my $args= shift;
  my $exe=  shift;
  my $type= shift;

  # Write $args to ddd init file
  my $str= join(" ", @$$args);
  my $gdb_init_file= "$opt_vardir/tmp/gdbinit.$type";

  # Remove the old gdbinit file
  unlink($gdb_init_file);

  if ( $type eq "client" )
  {
    # write init file for client
    mtr_tofile($gdb_init_file,
	       "set args $str\n" .
	       "break main\n");
  }
  else
  {
    # write init file for mysqld
    mtr_tofile($gdb_init_file,
	       "file $$exe\n" .
	       "set args $str\n" .
	       "break mysql_parse\n" .
	       "commands 1\n" .
	       "disable 1\n" .
	       "end");
  }

  if ( $opt_manual_ddd )
  {
     print "\nTo start ddd for $type, type in another window:\n";
     print "ddd -cd $glob_mysql_test_dir -x $gdb_init_file $$exe\n";

     # Indicate the exe should not be started
     $$exe= undef;
     return;
  }

  my $save_exe= $$exe;
  $$args= [];
  if ( $exe_libtool )
  {
    $$exe= $exe_libtool;
    mtr_add_arg($$args, "--mode=execute");
    mtr_add_arg($$args, "ddd");
  }
  else
  {
    $$exe= "ddd";
  }
  mtr_add_arg($$args, "--command=$gdb_init_file");
  mtr_add_arg($$args, "$save_exe");
}


#
# Modify the exe and args so that program is run in the selected debugger
#
sub debugger_arguments {
  my $args= shift;
  my $exe=  shift;
  my $debugger= $opt_debugger || $opt_client_debugger;

  if ( $debugger =~ /vcexpress|vc|devenv/ )
  {
    # vc[express] /debugexe exe arg1 .. argn

    # Add /debugexe and name of the exe before args
    unshift(@$$args, "/debugexe");
    unshift(@$$args, "$$exe");

    # Set exe to debuggername
    $$exe= $debugger;

  }
  elsif ( $debugger =~ /windbg/ )
  {
    # windbg exe arg1 .. argn

    # Add name of the exe before args
    unshift(@$$args, "$$exe");

    # Set exe to debuggername
    $$exe= $debugger;

  }
  elsif ( $debugger eq "dbx" )
  {
    # xterm -e dbx -r exe arg1 .. argn

    unshift(@$$args, $$exe);
    unshift(@$$args, "-r");
    unshift(@$$args, $debugger);
    unshift(@$$args, "-e");

    $$exe= "xterm";

  }
  else
  {
    mtr_error("Unknown argument \"$debugger\" passed to --debugger");
  }
}


#
# Modify the exe and args so that program is run in valgrind
#
sub valgrind_arguments {
  my $args= shift;
  my $exe=  shift;

  if ( $opt_callgrind)
  {
    mtr_add_arg($args, "--tool=callgrind");
    mtr_add_arg($args, "--base=$opt_vardir/log");
  }
  else
  {
    mtr_add_arg($args, "--tool=memcheck"); # From >= 2.1.2 needs this option
    mtr_add_arg($args, "--alignment=8");
    mtr_add_arg($args, "--leak-check=yes");
    mtr_add_arg($args, "--num-callers=16");
    mtr_add_arg($args, "--suppressions=%s/valgrind.supp", $glob_mysql_test_dir)
      if -f "$glob_mysql_test_dir/valgrind.supp";
  }

  # Add valgrind options, can be overriden by user
  mtr_add_arg($args, '%s', $_) for (@valgrind_args);

  mtr_add_arg($args, $$exe);

  $$exe= $opt_valgrind_path || "valgrind";

  if ($exe_libtool)
  {
    # Add "libtool --mode-execute" before the test to execute
    # if running in valgrind(to avoid valgrinding bash)
    unshift(@$args, "--mode=execute", $$exe);
    $$exe= $exe_libtool;
  }
}


#
# Usage
#
sub usage ($) {
  my ($message)= @_;

  if ( $message )
  {
    print STDERR "$message\n";
  }

  print <<HERE;

$0 [ OPTIONS ] [ TESTCASE ]

Options to control what engine/variation to run

  embedded-server       Use the embedded server, i.e. no mysqld daemons
  ps-protocol           Use the binary protocol between client and server
  cursor-protocol       Use the cursor protocol between client and server
                        (implies --ps-protocol)
  view-protocol         Create a view to execute all non updating queries
  sp-protocol           Create a stored procedure to execute all queries
  compress              Use the compressed protocol between client and server
  ssl                   Use ssl protocol between client and server
  skip-ssl              Dont start server with support for ssl connections
  vs-config             Visual Studio configuration used to create executables
                        (default: MTR_VS_CONFIG environment variable)

  config|defaults-file=<config template> Use fixed config template for all
                        tests
  defaults-extra-file=<config template> Extra config template to add to
                        all generated configs

Options to control directories to use
  tmpdir=DIR            The directory where temporary files are stored
                        (default: ./var/tmp).
  vardir=DIR            The directory where files generated from the test run
                        is stored (default: ./var). Specifying a ramdisk or
                        tmpfs will speed up tests.
  mem                   Run testsuite in "memory" using tmpfs or ramdisk
                        Attempts to find a suitable location
                        using a builtin list of standard locations
                        for tmpfs (/dev/shm)
                        The option can also be set using environment
                        variable MTR_MEM=[DIR]
  client-bindir=PATH    Path to the directory where client binaries are located
  client-libdir=PATH    Path to the directory where client libraries are located


Options to control what test suites or cases to run

  force                 Continue to run the suite after failure
  with-ndbcluster-only  Run only tests that include "ndb" in the filename
  skip-ndb[cluster]     Skip all tests that need cluster
  skip-ndb[cluster]-slave Skip all tests that need a slave cluster
  do-test=PREFIX or REGEX
                        Run test cases which name are prefixed with PREFIX
                        or fulfills REGEX
  skip-test=PREFIX or REGEX
                        Skip test cases which name are prefixed with PREFIX
                        or fulfills REGEX
  start-from=PREFIX     Run test cases starting test prefixed with PREFIX where
                        prefix may be suite.testname or just testname
  suite[s]=NAME1,..,NAMEN
                        Collect tests in suites from the comma separated
                        list of suite names.
                        The default is: "$DEFAULT_SUITES"
  skip-rpl              Skip the replication test cases.
  big-test              Also run tests marked as "big"

Options that specify ports

  mtr-build-thread=#    Specify unique number to calculate port number(s) from.
  build-thread=#        Can be set in environment variable MTR_BUILD_THREAD.
                        Set  MTR_BUILD_THREAD="auto" to automatically aquire
                        a build thread id that is unique to current host

Options for test case authoring

  record TESTNAME       (Re)genereate the result file for TESTNAME
  check-testcases       Check testcases for sideeffects
  mark-progress         Log line number and elapsed time to <testname>.progress

Options that pass on options

  mysqld=ARGS           Specify additional arguments to "mysqld"
  mysqltest=ARGS        Specify additional arguments to "mysqltest"

Options to run test on running server

  extern option=value   Run only the tests against an already started server
                        the options to use for connection to the extern server
                        must be specified using name-value pair notation
                        For example:
                         ./$0 --extern socket=/tmp/mysqld.sock

Options for debugging the product

  client-ddd            Start mysqltest client in ddd
  client-debugger=NAME  Start mysqltest in the selected debugger
  client-gdb            Start mysqltest client in gdb
  ddd                   Start mysqld in ddd
  debug                 Dump trace output for all servers and client programs
  debugger=NAME         Start mysqld in the selected debugger
  gdb                   Start the mysqld(s) in gdb
  manual-debug          Let user manually start mysqld in debugger, before
                        running test(s)
  manual-gdb            Let user manually start mysqld in gdb, before running
                        test(s)
  manual-ddd            Let user manually start mysqld in ddd, before running
                        test(s)
  strace-client=[path]  Create strace output for mysqltest client, optionally
                        specifying name and path to the trace program to use.
                        Example: $0 --strace-client=ktrace
  max-save-core         Limit the number of core files saved (to avoid filling
                        up disks for heavily crashing server). Defaults to
                        $opt_max_save_core, set to 0 for no limit. Set
                        it's default with MTR_MAX_SAVE_CORE
  max-save-datadir      Limit the number of datadir saved (to avoid filling
                        up disks for heavily crashing server). Defaults to
                        $opt_max_save_datadir, set to 0 for no limit. Set
                        it's default with MTR_MAX_SAVE_DATDIR
  max-test-fail         Limit the number of test failurs before aborting
                        the current test run. Defaults to
                        $opt_max_test_fail, set to 0 for no limit. Set
                        it's default with MTR_MAX_TEST_FAIL

Options for valgrind

  valgrind              Run the "mysqltest" and "mysqld" executables using
                        valgrind with default options
  valgrind-all          Synonym for --valgrind
  valgrind-mysqltest    Run the "mysqltest" and "mysql_client_test" executable
                        with valgrind
  valgrind-mysqld       Run the "mysqld" executable with valgrind
  valgrind-options=ARGS Deprecated, use --valgrind-option
  valgrind-option=ARGS  Option to give valgrind, replaces default option(s),
                        can be specified more then once
  valgrind-path=[EXE]   Path to the valgrind executable
  callgrind             Instruct valgrind to use callgrind

Misc options
  user=USER             User for connecting to mysqld(default: $opt_user)
  comment=STR           Write STR to the output
  notimer               Don't show test case execution time
  verbose               More verbose output(use multiple times for even more)
  start                 Only initialize and start the servers, using the
                        startup settings for the first specified test case
                        Example:
                         $0 --start alias &
  start-dirty           Only start the servers (without initialization) for
                        the first specified test case
  fast                  Run as fast as possible, dont't wait for servers
                        to shutdown etc.
  repeat=N              Run each test N number of times
  retry=N               Retry tests that fail N times, limit number of failures
                        to $opt_retry_failure
  retry-failure=N       Limit number of retries for a failed test
  reorder               Reorder tests to get fewer server restarts
  help                  Get this help text

  testcase-timeout=MINUTES Max test case run time (default $opt_testcase_timeout)
  suite-timeout=MINUTES Max test suite run time (default $opt_suite_timeout)
  shutdown-timeout=SECONDS Max number of seconds to wait for server shutdown
                        before killing servers (default $opt_shutdown_timeout)
  warnings              Scan the log files for warnings. Use --nowarnings
                        to turn off.

  sleep=SECONDS         Passed to mysqltest, will be used as fixed sleep time
  debug-sync-timeout=NUM Set default timeout for WAIT_FOR debug sync
                        actions. Disable facility with NUM=0.
  gcov                  Collect coverage information after the test.
                        The result is a gcov file per source and header file.

HERE
  exit(1);

}


sub list_options ($) {
  my $hash= shift;

  for (keys %$hash) {
    s/(=.*|!)$//;
    s/\|/\n--/g;
    print "--$_\n";
  }

  exit(1);
}<|MERGE_RESOLUTION|>--- conflicted
+++ resolved
@@ -1600,27 +1600,6 @@
 }
 
 
-<<<<<<< HEAD
-sub mysql_fix_arguments () {
-
-  return "" if ( IS_WINDOWS );
-
-  my $exe=
-    mtr_script_exists("$basedir/scripts/mysql_fix_privilege_tables",
-		      "$path_client_bindir/mysql_fix_privilege_tables");
-  my $args;
-  mtr_init_args(\$args);
-  mtr_add_arg($args, "--defaults-file=%s", $path_config_file);
-
-  mtr_add_arg($args, "--basedir=%s", $basedir);
-  mtr_add_arg($args, "--bindir=%s", $path_client_bindir);
-  mtr_add_arg($args, "--verbose");
-  return mtr_args2str($exe, @$args);
-}
-
-
-=======
->>>>>>> 58d2a21a
 sub client_arguments ($) {
   my $client_name= shift;
   my $client_exe= mtr_exe_exists("$path_client_bindir/$client_name");
