/* Copyright (C) 2000-2003 MySQL AB

  This program is free software; you can redistribute it and/or modify
  it under the terms of the GNU General Public License as published by
  the Free Software Foundation; version 2 of the License.

  This program is distributed in the hope that it will be useful,
  but WITHOUT ANY WARRANTY; without even the implied warranty of
  MERCHANTABILITY or FITNESS FOR A PARTICULAR PURPOSE.  See the
  GNU General Public License for more details.

  You should have received a copy of the GNU General Public License
  along with this program; if not, write to the Free Software
  Foundation, Inc., 59 Temple Place, Suite 330, Boston, MA  02111-1307  USA
*/

/**
  @file

  @brief
  This file defines the NDB Cluster handler: the interface between
  MySQL and NDB Cluster
*/

#ifdef USE_PRAGMA_IMPLEMENTATION
#pragma implementation				// gcc: Class implementation
#endif

#include "mysql_priv.h"
#include "rpl_mi.h"

#include <my_dir.h>
#ifdef WITH_NDBCLUSTER_STORAGE_ENGINE
#include "ha_ndbcluster.h"
#include <ndbapi/NdbApi.hpp>
#include "ha_ndbcluster_cond.h"
#include <../util/Bitmask.hpp>
#include <ndbapi/NdbIndexStat.hpp>

#include "ha_ndbcluster_binlog.h"
#include "ha_ndbcluster_tables.h"
#include "ha_ndbcluster_connection.h"

#include <mysql/plugin.h>

#ifdef ndb_dynamite
#undef assert
#define assert(x) do { if(x) break; ::printf("%s %d: assert failed: %s\n", __FILE__, __LINE__, #x); ::fflush(stdout); ::signal(SIGABRT,SIG_DFL); ::abort(); ::kill(::getpid(),6); ::kill(::getpid(),9); } while (0)
#endif

// options from from mysqld.cc
extern ulong opt_ndb_cache_check_time;

// ndb interface initialization/cleanup
#ifdef  __cplusplus
extern "C" {
#endif
extern void ndb_init_internal();
extern void ndb_end_internal();
#ifdef  __cplusplus
}
#endif

const char *ndb_distribution_names[]= {"KEYHASH", "LINHASH", NullS};
TYPELIB ndb_distribution_typelib= { array_elements(ndb_distribution_names)-1,
                                    "", ndb_distribution_names, NULL };
const char *opt_ndb_distribution= ndb_distribution_names[ND_KEYHASH];
enum ndb_distribution opt_ndb_distribution_id= ND_KEYHASH;

/*
  Provided for testing purposes to be able to run full test suite
  with --ndbcluster option without getting warnings about cluster
  not being connected
*/
my_bool ndbcluster_silent= 0;

// Default value for parallelism
static const int parallelism= 0;

/*
  Default value for max number of transactions createable against NDB from
  the handler. Should really be 2 but there is a transaction to much allocated
  when lock table is used, and one extra to used for global schema lock.
*/
static const int max_transactions= 4;

static uint ndbcluster_partition_flags();
static int ndbcluster_init(void *);
static int ndbcluster_end(handlerton *hton, ha_panic_function flag);
static bool ndbcluster_show_status(handlerton *hton, THD*,
                                   stat_print_fn *,
                                   enum ha_stat_type);
static int ndbcluster_alter_tablespace(handlerton *hton,
                                       THD* thd, 
                                       st_alter_tablespace *info);
static int ndbcluster_fill_is_table(handlerton *hton,
                                    THD *thd,
                                    TABLE_LIST *tables,
                                    COND *cond,
                                    enum enum_schema_tables);
static int ndbcluster_fill_files_table(handlerton *hton,
                                       THD *thd, 
                                       TABLE_LIST *tables, 
                                       COND *cond);

static int ndbcluster_fill_tablespace_table(handlerton *hton,
                                             THD *thd,
                                             TABLE_LIST *tables,
                                             COND *cond);

handlerton *ndbcluster_hton;

static handler *ndbcluster_create_handler(handlerton *hton,
                                          TABLE_SHARE *table,
                                          MEM_ROOT *mem_root)
{
  return new (mem_root) ha_ndbcluster(hton, table);
}

static uint ndbcluster_partition_flags()
{
  return (HA_CAN_PARTITION | HA_CAN_UPDATE_PARTITION_KEY |
          HA_CAN_PARTITION_UNIQUE | HA_USE_AUTO_PARTITION);
}

static uint ndbcluster_alter_partition_flags()
{
  return HA_PARTITION_FUNCTION_SUPPORTED;
}

#define NDB_AUTO_INCREMENT_RETRIES 100
#define BATCH_FLUSH_SIZE (32768)

#define ERR_PRINT(err) \
  DBUG_PRINT("error", ("%d  message: %s", err.code, err.message))

#define ERR_RETURN(err)                  \
{                                        \
  const NdbError& tmp= err;              \
  set_ndb_err(current_thd, tmp);         \
  DBUG_RETURN(ndb_to_mysql_error(&tmp)); \
}

#define ERR_BREAK(err, code)             \
{                                        \
  const NdbError& tmp= err;              \
  set_ndb_err(current_thd, tmp);         \
  code= ndb_to_mysql_error(&tmp);        \
  break;                                 \
}

static int ndbcluster_inited= 0;
int ndbcluster_terminating= 0;

extern Ndb* g_ndb;

uchar g_node_id_map[max_ndb_nodes];

/// Handler synchronization
pthread_mutex_t ndbcluster_mutex;

/// Table lock handling
HASH ndbcluster_open_tables;

static uchar *ndbcluster_get_key(NDB_SHARE *share, size_t *length,
                                my_bool not_used __attribute__((unused)));
static
NdbRecord *
ndb_get_table_statistics_ndbrecord(NDBDICT *, const NDBTAB *);
static int ndb_get_table_statistics(THD *thd, ha_ndbcluster*, bool, Ndb*, const NDBTAB *, 
                                    struct Ndb_statistics *,
                                    bool have_lock= FALSE);
static int ndb_get_table_statistics(THD *thd, ha_ndbcluster*, bool, Ndb*,
                                    const NdbRecord *, struct Ndb_statistics *,
                                    bool have_lock= FALSE);

THD *injector_thd= 0;

// Util thread variables
pthread_t ndb_util_thread;
int ndb_util_thread_running= 0;
pthread_mutex_t LOCK_ndb_util_thread;
pthread_cond_t COND_ndb_util_thread;
pthread_cond_t COND_ndb_util_ready;
pthread_handler_t ndb_util_thread_func(void *arg);
ulong ndb_cache_check_time;

/* Status variables shown with 'show status like 'Ndb%' */

struct st_ndb_status {
  st_ndb_status() { bzero(this, sizeof(struct st_ndb_status)); }
  long cluster_node_id;
  const char * connected_host;
  long connected_port;
  long number_of_replicas;
  long number_of_data_nodes;
  long number_of_ready_data_nodes;
  long connect_count;
};

static struct st_ndb_status g_ndb_status;

static int update_status_variables(st_ndb_status *ns, Ndb_cluster_connection *c)
{
  ns->connected_port= c->get_connected_port();
  ns->connected_host= c->get_connected_host();
  if (ns->cluster_node_id != (int) c->node_id())
  {
    ns->cluster_node_id= c->node_id();
    if (&g_ndb_status == ns && g_ndb_cluster_connection == c)
      sql_print_information("NDB: NodeID is %lu, management server '%s:%lu'",
                            ns->cluster_node_id, ns->connected_host,
                            ns->connected_port);
  }
  ns->number_of_replicas= 0;
  {
    int n= c->get_no_ready();
    ns->number_of_ready_data_nodes= n > 0 ?  n : 0;
  }
  ns->number_of_data_nodes= c->no_db_nodes();
  ns->connect_count= c->get_connect_count();
  return 0;
}

SHOW_VAR ndb_status_variables[]= {
  {"cluster_node_id",     (char*) &g_ndb_status.cluster_node_id,      SHOW_LONG},
  {"config_from_host",    (char*) &g_ndb_status.connected_host,       SHOW_CHAR_PTR},
  {"config_from_port",    (char*) &g_ndb_status.connected_port,       SHOW_LONG},
//{"number_of_replicas",  (char*) &g_ndb_status.number_of_replicas,   SHOW_LONG},
  {"number_of_data_nodes",(char*) &g_ndb_status.number_of_data_nodes, SHOW_LONG},
  {"cluster_connection_pool",(char*) &opt_ndb_cluster_connection_pool, SHOW_LONG},
  {NullS, NullS, SHOW_LONG}
};

/*
  Error handling functions
*/

/* Note for merge: old mapping table, moved to storage/ndb/ndberror.c */

static int ndb_to_mysql_error(const NdbError *ndberr)
{
  /* read the mysql mapped error code */
  int error= ndberr->mysql_code;

  switch (error)
  {
    /* errors for which we do not add warnings, just return mapped error code
    */
  case HA_ERR_NO_SUCH_TABLE:
  case HA_ERR_KEY_NOT_FOUND:
    return error;

    /* Mapping missing, go with the ndb error code*/
  case -1:
    error= ndberr->code;
    break;
    /* Mapping exists, go with the mapped code */
  default:
    break;
  }

  /*
    Push the NDB error message as warning
    - Used to be able to use SHOW WARNINGS toget more info on what the error is
    - Used by replication to see if the error was temporary
  */
  if (ndberr->status == NdbError::TemporaryError)
    push_warning_printf(current_thd, MYSQL_ERROR::WARN_LEVEL_WARN,
			ER_GET_TEMPORARY_ERRMSG, ER(ER_GET_TEMPORARY_ERRMSG),
			ndberr->code, ndberr->message, "NDB");
  else
    push_warning_printf(current_thd, MYSQL_ERROR::WARN_LEVEL_WARN,
			ER_GET_ERRMSG, ER(ER_GET_ERRMSG),
			ndberr->code, ndberr->message, "NDB");
  return error;
}

int execute_no_commit_ignore_no_key(ha_ndbcluster *h, NdbTransaction *trans)
{
  int res= trans->execute(NdbTransaction::NoCommit,
                          NdbOperation::AO_IgnoreError,
                          h->m_force_send);
  Thd_ndb *thd_ndb= h->m_thd_ndb;
  thd_ndb->m_unsent_bytes= 0;
  if (res == -1)
    return -1;

  const NdbError &err= trans->getNdbError();
  if (err.classification != NdbError::NoError &&
      err.classification != NdbError::ConstraintViolation &&
      err.classification != NdbError::NoDataFound)
    return -1;

  return 0;
}

inline
int execute_no_commit(ha_ndbcluster *h, NdbTransaction *trans)
{
  h->release_completed_operations(trans);
  if (h->m_ignore_no_key)
    return execute_no_commit_ignore_no_key(h,trans);
  else
  {
    int res= trans->execute(NdbTransaction::NoCommit,
                            NdbOperation::AbortOnError,
                            h->m_force_send);
    Thd_ndb *thd_ndb= h->m_thd_ndb;
    thd_ndb->m_unsent_bytes= 0;
    return res;
  }
}

inline
int execute_commit(ha_ndbcluster *h, NdbTransaction *trans)
{
  int res= trans->execute(NdbTransaction::Commit,
                          NdbOperation::AbortOnError,
                          h->m_force_send);
  Thd_ndb *thd_ndb= h->m_thd_ndb;
  thd_ndb->m_unsent_bytes= 0;
  return res;
}

inline
int execute_commit(THD *thd, NdbTransaction *trans)
{
  int res= trans->execute(NdbTransaction::Commit,
                          NdbOperation::AbortOnError,
                          thd->variables.ndb_force_send);
  Thd_ndb *thd_ndb= get_thd_ndb(thd);
  thd_ndb->m_unsent_bytes= 0;
  return res;
}

inline
int execute_no_commit_ie(ha_ndbcluster *h, NdbTransaction *trans)
{
  h->release_completed_operations(trans);
  int res= trans->execute(NdbTransaction::NoCommit,
                          NdbOperation::AO_IgnoreError,
                          h->m_force_send);
  Thd_ndb *thd_ndb= h->m_thd_ndb;
  thd_ndb->m_unsent_bytes= 0;
  return res;
}

/*
  Place holder for ha_ndbcluster thread specific data
*/
typedef struct st_thd_ndb_share {
  const void *key;
  struct Ndb_local_table_statistics stat;
} THD_NDB_SHARE;
static
uchar *thd_ndb_share_get_key(THD_NDB_SHARE *thd_ndb_share, size_t *length,
                            my_bool not_used __attribute__((unused)))
{
  *length= sizeof(thd_ndb_share->key);
  return (uchar*) &thd_ndb_share->key;
}

Thd_ndb::Thd_ndb()
{
  connection= ndb_get_cluster_connection();
  ndb= new Ndb(connection, "");
  lock_count= 0;
  start_stmt_count= 0;
  save_point_count= 0;
  count= 0;
  trans= NULL;
  m_error= FALSE;
  m_error_code= 0;
  options= 0;
  (void) my_hash_init(&open_tables, &my_charset_bin, 5, 0, 0,
                   (my_hash_get_key)thd_ndb_share_get_key, 0, 0);
  m_unsent_bytes= 0;
  global_schema_lock_trans= NULL;
  global_schema_lock_count= 0;
  global_schema_lock_error= 0;
  init_alloc_root(&m_batch_mem_root, BATCH_FLUSH_SIZE/4, 0);
}

Thd_ndb::~Thd_ndb()
{
  if (ndb)
  {
    delete ndb;
    ndb= NULL;
  }
  changed_tables.empty();
  my_hash_free(&open_tables);
  free_root(&m_batch_mem_root, MYF(0));
}

void
Thd_ndb::init_open_tables()
{
  count= 0;
  m_error= FALSE;
  m_error_code= 0;
  my_hash_reset(&open_tables);
}

inline
Ndb *ha_ndbcluster::get_ndb(THD *thd)
{
  return get_thd_ndb(thd)->ndb;
}

/*
 * manage uncommitted insert/deletes during transactio to get records correct
 */

void ha_ndbcluster::set_rec_per_key()
{
  DBUG_ENTER("ha_ndbcluster::set_rec_per_key");
  for (uint i=0 ; i < table_share->keys ; i++)
  {
    table->key_info[i].rec_per_key[table->key_info[i].key_parts-1]= 1;
  }
  DBUG_VOID_RETURN;
}

ha_rows ha_ndbcluster::records()
{
  DBUG_ENTER("ha_ndbcluster::records");
  DBUG_PRINT("info", ("id=%d, no_uncommitted_rows_count=%d",
                      ((const NDBTAB *)m_table)->getTableId(),
                      m_table_info->no_uncommitted_rows_count));

  if (update_stats(table->in_use, 1) == 0)
  {
    DBUG_RETURN(stats.records);
  }
  else
  {
    DBUG_RETURN(HA_POS_ERROR);
  }
}

void ha_ndbcluster::no_uncommitted_rows_execute_failure()
{
  DBUG_ENTER("ha_ndbcluster::no_uncommitted_rows_execute_failure");
  get_thd_ndb(current_thd)->m_error= TRUE;
  get_thd_ndb(current_thd)->m_error_code= 0;
  DBUG_VOID_RETURN;
}

void ha_ndbcluster::no_uncommitted_rows_update(int c)
{
  DBUG_ENTER("ha_ndbcluster::no_uncommitted_rows_update");
  struct Ndb_local_table_statistics *local_info= m_table_info;
  local_info->no_uncommitted_rows_count+= c;
  DBUG_PRINT("info", ("id=%d, no_uncommitted_rows_count=%d",
                      ((const NDBTAB *)m_table)->getTableId(),
                      local_info->no_uncommitted_rows_count));
  DBUG_VOID_RETURN;
}

void ha_ndbcluster::no_uncommitted_rows_reset(THD *thd)
{
  DBUG_ENTER("ha_ndbcluster::no_uncommitted_rows_reset");
  Thd_ndb *thd_ndb= get_thd_ndb(thd);
  thd_ndb->count++;
  thd_ndb->m_error= FALSE;
  thd_ndb->m_unsent_bytes= 0;
  DBUG_VOID_RETURN;
}

/*
  Sets the latest ndb error code on the thd_ndb object such that it
  can be retrieved later to know which ndb error caused the handler
  error.
*/
static void set_ndb_err(THD *thd, const NdbError &err)
{
  DBUG_ENTER("set_ndb_err");
  ERR_PRINT(err);

  Thd_ndb *thd_ndb= get_thd_ndb(thd);
  if (thd_ndb == NULL)
    DBUG_VOID_RETURN;
#ifdef NOT_YET
  /*
    Check if error code is overwritten, in this case the original
    failure cause will be lost.  E.g. if 4350 error is given. So
    push a warning so that it can be detected which is the root
    error cause.
  */
  if (thd_ndb->m_query_id == thd->query_id &&
      thd_ndb->m_error_code != 0 &&
      thd_ndb->m_error_code != err.code)
  {
    char buf[FN_REFLEN];
    ndb_error_string(thd_ndb->m_error_code, buf, sizeof(buf));
    push_warning_printf(thd, MYSQL_ERROR::WARN_LEVEL_WARN,
			ER_GET_ERRMSG, ER(ER_GET_ERRMSG),
			thd_ndb->m_error_code, buf, "NDB");
  }
#endif
  thd_ndb->m_query_id= thd->query_id;
  thd_ndb->m_error_code= err.code;
  DBUG_VOID_RETURN;
}

int ha_ndbcluster::ndb_err(NdbTransaction *trans,
                           bool have_lock)
{
  THD *thd= current_thd;
  int res;
  NdbError err= trans->getNdbError();
  DBUG_ENTER("ndb_err");
  
  set_ndb_err(thd, err);

  switch (err.classification) {
  case NdbError::SchemaError:
  {
    // TODO perhaps we need to do more here, invalidate also in the cache
    m_table->setStatusInvalid();
    /* Close other open handlers not used by any thread */
    TABLE_LIST table_list;
    bzero((char*) &table_list,sizeof(table_list));
    table_list.db= m_dbname;
    table_list.alias= table_list.table_name= m_tabname;
    close_cached_tables(thd, &table_list, have_lock, FALSE);
    break;
  }
  default:
    break;
  }
  res= ndb_to_mysql_error(&err);
  DBUG_PRINT("info", ("transformed ndbcluster error %d to mysql error %d", 
                      err.code, res));
  if (res == HA_ERR_FOUND_DUPP_KEY)
  {
    char *error_data= err.details;
    uint dupkey= MAX_KEY;

    for (uint i= 0; i < MAX_KEY; i++)
    {
      if (m_index[i].type == UNIQUE_INDEX || 
          m_index[i].type == UNIQUE_ORDERED_INDEX)
      {
        const NDBINDEX *unique_index=
          (const NDBINDEX *) m_index[i].unique_index;
        if (unique_index &&
            (char *) unique_index->getObjectId() == error_data)
        {
          dupkey= i;
          break;
        }
      }
    }
    if (m_rows_to_insert == 1)
    {
      /*
	We can only distinguish between primary and non-primary
	violations here, so we need to return MAX_KEY for non-primary
	to signal that key is unknown
      */
      m_dupkey= err.code == 630 ? table_share->primary_key : dupkey; 
    }
    else
    {
      /* We are batching inserts, offending key is not available */
      m_dupkey= (uint) -1;
    }
  }
  DBUG_RETURN(res);
}


/**
  Override the default get_error_message in order to add the 
  error message of NDB .
*/

bool ha_ndbcluster::get_error_message(int error, 
                                      String *buf)
{
  DBUG_ENTER("ha_ndbcluster::get_error_message");
  DBUG_PRINT("enter", ("error: %d", error));

  Ndb *ndb= check_ndb_in_thd(current_thd);
  if (!ndb)
    DBUG_RETURN(FALSE);

  const NdbError err= ndb->getNdbError(error);
  bool temporary= err.status==NdbError::TemporaryError;
  buf->set(err.message, strlen(err.message), &my_charset_bin);
  DBUG_PRINT("exit", ("message: %s, temporary: %d", buf->ptr(), temporary));
  DBUG_RETURN(temporary);
}


/**
  Check if MySQL field type forces var part in ndb storage.
*/
static bool field_type_forces_var_part(enum_field_types type)
{
  switch (type) {
  case MYSQL_TYPE_VAR_STRING:
  case MYSQL_TYPE_VARCHAR:
    return TRUE;
  case MYSQL_TYPE_TINY_BLOB:
  case MYSQL_TYPE_BLOB:
  case MYSQL_TYPE_MEDIUM_BLOB:
  case MYSQL_TYPE_LONG_BLOB:
  case MYSQL_TYPE_GEOMETRY:
    return FALSE;
  default:
    return FALSE;
  }
}

/*
 * This is used for every additional row operation, to update the guesstimate
 * of pending bytes to send, and to check if it is now time to flush a batch.
 */
bool
ha_ndbcluster::add_row_check_if_batch_full_size(Thd_ndb *thd_ndb, uint size)
{
  if (thd_ndb->m_unsent_bytes == 0)
    free_root(&(thd_ndb->m_batch_mem_root), MY_MARK_BLOCKS_FREE);
  uint unsent= thd_ndb->m_unsent_bytes;
  unsent+= size;
  thd_ndb->m_unsent_bytes= unsent;
  return unsent >= BATCH_FLUSH_SIZE;
}

/*
  Return a generic buffer that will remain valid until after next execute.

  The memory is freed by the first call to add_row_check_if_batch_full_size()
  following any execute() call. The intention is that the memory is associated
  with one batch of operations during batched slave updates.

  Note in particular that using get_buffer() / copy_row_to_buffer() separately
  from add_row_check_if_batch_full_size() could make meory usage grow without
  limit, and that this sequence:

    execute()
    get_buffer() / copy_row_to_buffer()
    add_row_check_if_batch_full_size()
    ...
    execute()

  will free the memory already at add_row_check_if_batch_full_size() time, it
  will not remain valid until the second execute().
*/
uchar *
ha_ndbcluster::get_buffer(Thd_ndb *thd_ndb, uint size)
{
  return (uchar*)alloc_root(&(thd_ndb->m_batch_mem_root), size);
}

uchar *
ha_ndbcluster::copy_row_to_buffer(Thd_ndb *thd_ndb, const uchar *record)
{
  uchar *row= get_buffer(thd_ndb, table->s->reclength);
  if (unlikely(!row))
    return NULL;
  memcpy(row, record, table->s->reclength);
  return row;
}

/**
 * findBlobError
 * This method attempts to find an error in the hierarchy of runtime
 * NDBAPI objects from Blob up to transaction.
 * It will return -1 if no error is found, 0 if an error is found.
 */
int findBlobError(NdbError& error, NdbBlob* pBlob)
{
  error= pBlob->getNdbError();
  if (error.code != 0)
    return 0;
  
  const NdbOperation* pOp= pBlob->getNdbOperation();
  error= pOp->getNdbError();
  if (error.code != 0)
    return 0;
  
  NdbTransaction* pTrans= pOp->getNdbTransaction();
  error= pTrans->getNdbError();
  if (error.code != 0)
    return 0;
  
  /* No error on any of the objects */
  return -1;
}


int g_get_ndb_blobs_value(NdbBlob *ndb_blob, void *arg)
{
  ha_ndbcluster *ha= (ha_ndbcluster *)arg;
  DBUG_ENTER("g_get_ndb_blobs_value");
  DBUG_PRINT("info", ("destination row: %p", ha->m_blob_destination_record));

  /* Count the total length needed for blob data. */
  int isNull;
  if (ndb_blob->getNull(isNull) != 0)
    ERR_RETURN(ndb_blob->getNdbError());
  if (isNull == 0) {
    Uint64 len64= 0;
    if (ndb_blob->getLength(len64) != 0)
      ERR_RETURN(ndb_blob->getNdbError());
    /* Align to Uint64. */
    ha->m_blob_total_size+= (len64 + 7) & ~((Uint64)7);
    if (ha->m_blob_total_size > 0xffffffff)
    {
      DBUG_ASSERT(FALSE);
      DBUG_RETURN(-1);
    }
  }
  ha->m_blob_counter++;

  /*
    Wait until all blobs are active with reading, so we can allocate
    and use a common buffer containing all.
  */
  if (ha->m_blob_counter < ha->m_blob_expected_count)
    DBUG_RETURN(0);
  ha->m_blob_counter= 0;

  /* Re-allocate bigger blob buffer if necessary. */
  if (ha->m_blob_total_size > ha->m_blobs_buffer_size)
  {
    my_free(ha->m_blobs_buffer, MYF(MY_ALLOW_ZERO_PTR));
    DBUG_PRINT("info", ("allocate blobs buffer size %u",
                        (uint32)(ha->m_blob_total_size)));
    ha->m_blobs_buffer=
      (uchar*) my_malloc(ha->m_blob_total_size, MYF(MY_WME));
    if (ha->m_blobs_buffer == NULL)
    {
      ha->m_blobs_buffer_size= 0;
      DBUG_RETURN(-1);
    }
    ha->m_blobs_buffer_size= ha->m_blob_total_size;
  }

  /*
    Now read all blob data.
    If we know the destination mysqld row, we also set the blob null bit and
    pointer/length (if not, it will be done instead in unpack_record()).
  */
  uint32 offset= 0;
  for (uint i= 0; i < ha->table->s->fields; i++)
  {
    Field *field= ha->table->field[i];
    if (! (field->flags & BLOB_FLAG))
      continue;
    NdbValue value= ha->m_value[i];
    if (value.blob == NULL)
    {
      DBUG_PRINT("info",("[%u] skipped", i));
      continue;
    }
    Field_blob *field_blob= (Field_blob *)field;
    NdbBlob *ndb_blob= value.blob;
    int isNull;
    if (ndb_blob->getNull(isNull) != 0)
      ERR_RETURN(ndb_blob->getNdbError());
    if (isNull == 0) {
      Uint64 len64= 0;
      if (ndb_blob->getLength(len64) != 0)
        ERR_RETURN(ndb_blob->getNdbError());
      DBUG_ASSERT(len64 < 0xffffffff);
      uchar *buf= ha->m_blobs_buffer + offset;
      uint32 len= ha->m_blobs_buffer_size - offset;
      if (ndb_blob->readData(buf, len) != 0)
      {
        NdbError err;
        if (findBlobError(err, ndb_blob) == 0)
        {
          ERR_RETURN(err);
        }
        else
        {
          /* Should always have some error code set */
          assert(err.code != 0);
          ERR_RETURN(err);
        }
      }   
      DBUG_PRINT("info", ("[%u] offset: %u  buf: %p  len=%u",
                          i, offset, buf, len));
      DBUG_ASSERT(len == len64);
      if (ha->m_blob_destination_record)
      {
        my_ptrdiff_t ptrdiff=
          ha->m_blob_destination_record - ha->table->record[0];
        field_blob->move_field_offset(ptrdiff);
        field_blob->set_ptr(len, buf);
        field_blob->set_notnull();
        field_blob->move_field_offset(-ptrdiff);
      }
      offset+= ((len64 + 7) & ~((Uint64)7));
    }
    else if (ha->m_blob_destination_record)
    {
      /* Have to set length even in this case. */
      my_ptrdiff_t ptrdiff=
        ha->m_blob_destination_record - ha->table->record[0];
      uchar *buf= ha->m_blobs_buffer + offset;
      field_blob->move_field_offset(ptrdiff);
      field_blob->set_ptr((uint32)0, buf);
      field_blob->set_null();
      field_blob->move_field_offset(-ptrdiff);
      DBUG_PRINT("info", ("[%u] isNull=%d", i, isNull));
    }
  }

  DBUG_RETURN(0);
}

/*
  Request reading of blob values.

  If dst_record is specified, the blob null bit, pointer, and length will be
  set in that record. Otherwise they must be set later by calling
  unpack_record().
*/
int
ha_ndbcluster::get_blob_values(const NdbOperation *ndb_op, uchar *dst_record,
                               const MY_BITMAP *bitmap)
{
  uint i;
  DBUG_ENTER("ha_ndbcluster::get_blob_values");

  m_blob_counter= 0;
  m_blob_expected_count= 0;
  m_blob_destination_record= dst_record;
  m_blob_total_size= 0;

  for (i= 0; i < table_share->fields; i++) 
  {
    Field *field= table->field[i];
    if (!(field->flags & BLOB_FLAG))
      continue;

    DBUG_PRINT("info", ("fieldnr=%d", i));
    NdbBlob *ndb_blob;
    if (bitmap_is_set(bitmap, i))
    {
      if ((ndb_blob= ndb_op->getBlobHandle(i)) == NULL ||
          ndb_blob->setActiveHook(g_get_ndb_blobs_value, this) != 0)
        DBUG_RETURN(1);
      m_blob_expected_count++;
    }
    else
      ndb_blob= NULL;

    m_value[i].blob= ndb_blob;
  }

  DBUG_RETURN(0);
}

int
ha_ndbcluster::set_blob_values(const NdbOperation *ndb_op,
                               my_ptrdiff_t row_offset, const MY_BITMAP *bitmap,
                               uint *set_count, bool batch)
{
  uint field_no;
  uint *blob_index, *blob_index_end;
  int res= 0;
  DBUG_ENTER("ha_ndbcluster::set_blob_values");

  *set_count= 0;

  if (table_share->blob_fields == 0)
    DBUG_RETURN(0);

  blob_index= table_share->blob_field;
  blob_index_end= blob_index + table_share->blob_fields;
  do
  {
    field_no= *blob_index;
    /* A NULL bitmap sets all blobs. */
    if (bitmap && !bitmap_is_set(bitmap, field_no))
      continue;
    Field *field= table->field[field_no];

    NdbBlob *ndb_blob= ndb_op->getBlobHandle(field_no);
    if (ndb_blob == NULL)
      ERR_RETURN(ndb_op->getNdbError());
    if (field->is_null_in_record_with_offset(row_offset))
    {
      if (ndb_blob->setNull() != 0)
        ERR_RETURN(ndb_op->getNdbError());
    }
    else
    {
      Field_blob *field_blob= (Field_blob *)field;

      // Get length and pointer to data
      const uchar *field_ptr= field->ptr + row_offset;
      uint32 blob_len= field_blob->get_length(field_ptr);
      uchar* blob_ptr= NULL;
      field_blob->get_ptr(&blob_ptr);

      // Looks like NULL ptr signals length 0 blob
      if (blob_ptr == NULL) {
        DBUG_ASSERT(blob_len == 0);
        blob_ptr= (uchar*)"";
      }

      DBUG_PRINT("value", ("set blob ptr: %p  len: %u",
                           blob_ptr, blob_len));
      DBUG_DUMP("value", blob_ptr, min(blob_len, 26));

      /*
        NdbBlob requires the data pointer to remain valid until execute() time.
        So when batching, we need to copy the value to a temporary buffer.
      */
      if (batch && blob_len > 0)
      {
        uchar *tmp_buf= get_buffer(m_thd_ndb, blob_len);
        if (!tmp_buf)
          DBUG_RETURN(HA_ERR_OUT_OF_MEM);
        memcpy(tmp_buf, blob_ptr, blob_len);
        blob_ptr= tmp_buf;
      }
      res= ndb_blob->setValue((char*)blob_ptr, blob_len);
      if (res != 0)
        ERR_RETURN(ndb_op->getNdbError());
    }

    ++(*set_count);
  } while (++blob_index != blob_index_end);

  DBUG_RETURN(res);
}

/*
  This routine is shared by injector.  There is no common blobs buffer
  so the buffer and length are passed by reference.  Injector also
  passes a record pointer diff.
 */
int get_ndb_blobs_value(TABLE* table, NdbValue* value_array,
                        uchar*& buffer, uint& buffer_size,
                        my_ptrdiff_t ptrdiff)
{
  DBUG_ENTER("get_ndb_blobs_value");

  // Field has no field number so cannot use TABLE blob_field
  // Loop twice, first only counting total buffer size
  for (int loop= 0; loop <= 1; loop++)
  {
    uint32 offset= 0;
    for (uint i= 0; i < table->s->fields; i++)
    {
      Field *field= table->field[i];
      NdbValue value= value_array[i];
      if (! (field->flags & BLOB_FLAG))
        continue;
      if (value.blob == NULL)
      {
        DBUG_PRINT("info",("[%u] skipped", i));
        continue;
      }
      Field_blob *field_blob= (Field_blob *)field;
      NdbBlob *ndb_blob= value.blob;
      int isNull;
      if (ndb_blob->getNull(isNull) != 0)
        ERR_RETURN(ndb_blob->getNdbError());
      if (isNull == 0) {
        Uint64 len64= 0;
        if (ndb_blob->getLength(len64) != 0)
          ERR_RETURN(ndb_blob->getNdbError());
        // Align to Uint64
        uint32 size= len64;
        if (size % 8 != 0)
          size+= 8 - size % 8;
        if (loop == 1)
        {
          uchar *buf= buffer + offset;
          uint32 len= 0xffffffff;  // Max uint32
          if (ndb_blob->readData(buf, len) != 0)
            ERR_RETURN(ndb_blob->getNdbError());
          DBUG_PRINT("info", ("[%u] offset: %u  buf: %p  len=%u  [ptrdiff=%d]",
                              i, offset, buf, len, (int)ptrdiff));
          DBUG_ASSERT(len == len64);
          // Ugly hack assumes only ptr needs to be changed
          field_blob->set_ptr_offset(ptrdiff, len, buf);
        }
        offset+= size;
      }
      else if (loop == 1) // undefined or null
      {
        // have to set length even in this case
        uchar *buf= buffer + offset; // or maybe NULL
        uint32 len= 0;
	field_blob->set_ptr_offset(ptrdiff, len, buf);
        DBUG_PRINT("info", ("[%u] isNull=%d", i, isNull));
      }
    }
    if (loop == 0 && offset > buffer_size)
    {
      my_free(buffer, MYF(MY_ALLOW_ZERO_PTR));
      buffer_size= 0;
      DBUG_PRINT("info", ("allocate blobs buffer size %u", offset));
      buffer= (uchar*) my_malloc(offset, MYF(MY_WME));
      if (buffer == NULL)
      {
        sql_print_error("ha_ndbcluster::get_ndb_blobs_value: "
                        "my_malloc(%u) failed", offset);
        DBUG_RETURN(-1);
      }
      buffer_size= offset;
    }
  }
  DBUG_RETURN(0);
}


/**
  Check if any set or get of blob value in current query.
*/

bool ha_ndbcluster::uses_blob_value(const MY_BITMAP *bitmap)
{
  uint *blob_index, *blob_index_end;
  if (table_share->blob_fields == 0)
    return FALSE;

  blob_index=     table_share->blob_field;
  blob_index_end= blob_index + table_share->blob_fields;
  do
  {
    if (bitmap_is_set(bitmap, table->field[*blob_index]->field_index))
      return TRUE;
  } while (++blob_index != blob_index_end);
  return FALSE;
}


/**
  Get metadata for this table from NDB.

  Check that frm-file on disk is equal to frm-file
  of table accessed in NDB.

  @retval
    0    ok
  @retval
    -2   Meta data has changed; Re-read data and try again
*/

int cmp_frm(const NDBTAB *ndbtab, const void *pack_data,
            uint pack_length)
{
  DBUG_ENTER("cmp_frm");
  /*
    Compare FrmData in NDB with frm file from disk.
  */
  if ((pack_length != ndbtab->getFrmLength()) || 
      (memcmp(pack_data, ndbtab->getFrmData(), pack_length)))
    DBUG_RETURN(1);
  DBUG_RETURN(0);
}

int ha_ndbcluster::get_metadata(THD *thd, const char *path)
{
  Ndb *ndb= get_ndb(thd);
  NDBDICT *dict= ndb->getDictionary();
  const NDBTAB *tab;
  int error;
  DBUG_ENTER("get_metadata");
  DBUG_PRINT("enter", ("m_tabname: %s, path: %s", m_tabname, path));

  DBUG_ASSERT(m_table == NULL);
  DBUG_ASSERT(m_table_info == NULL);

  uchar *data= NULL, *pack_data= NULL;
  size_t length, pack_length;

  /*
    Compare FrmData in NDB with frm file from disk.
  */
  error= 0;
  if (readfrm(path, &data, &length) ||
      packfrm(data, length, &pack_data, &pack_length))
  {
    my_free(data, MYF(MY_ALLOW_ZERO_PTR));
    my_free(pack_data, MYF(MY_ALLOW_ZERO_PTR));
    DBUG_RETURN(1);
  }
    
  Ndb_table_guard ndbtab_g(dict, m_tabname);
  if (!(tab= ndbtab_g.get_table()))
    ERR_RETURN(dict->getNdbError());

  if (get_ndb_share_state(m_share) != NSS_ALTERED 
      && cmp_frm(tab, pack_data, pack_length))
  {
    DBUG_PRINT("error", 
               ("metadata, pack_length: %lu  getFrmLength: %d  memcmp: %d",
                (ulong) pack_length, tab->getFrmLength(),
                memcmp(pack_data, tab->getFrmData(), pack_length)));
    DBUG_DUMP("pack_data", (uchar*) pack_data, pack_length);
    DBUG_DUMP("frm", (uchar*) tab->getFrmData(), tab->getFrmLength());
    error= HA_ERR_TABLE_DEF_CHANGED;
  }
  my_free((char*)data, MYF(0));
  my_free((char*)pack_data, MYF(0));

  if (error)
    goto err;

  DBUG_PRINT("info", ("fetched table %s", tab->getName()));
  m_table= tab;

  if (bitmap_init(&m_bitmap, m_bitmap_buf, table_share->fields, 0) ||
      bitmap_init(&m_pk_bitmap, m_pk_bitmap_buf, table_share->fields, 0))
  {
    error= HA_ERR_OUT_OF_MEM;
    goto err;
  }
  if (table_share->primary_key != MAX_KEY)
  {
    KEY *pk_info= table->key_info + table_share->primary_key;
    uint i;
    for (i= 0; i < pk_info->key_parts; i++)
    {
      KEY_PART_INFO *kp= &pk_info->key_part[i];
      bitmap_set_bit(&m_pk_bitmap, kp->fieldnr - 1);
    }
  }
  else
  {
    /* Hidden primary key. */
    uint field_no= table_share->fields;
    ((uchar *)m_pk_bitmap_buf)[field_no>>3]|= (1 << (field_no & 7));

    if ((error= add_hidden_pk_ndb_record(dict)) != 0)
      goto err;
  }

  if ((error= add_table_ndb_record(dict)) != 0)
    goto err;

  /*
    Approx. write size in bytes over transporter
  */
  m_bytes_per_write= 12 + tab->getRowSizeInBytes() + 4 * tab->getNoOfColumns();
  if ((error= open_indexes(thd, ndb, table, FALSE)) == 0)
  {
    ndbtab_g.release();
    DBUG_RETURN(0);
  }

err:
  ndbtab_g.invalidate();
  m_table= NULL;
  DBUG_RETURN(error);
}

static int fix_unique_index_attr_order(NDB_INDEX_DATA &data,
                                       const NDBINDEX *index,
                                       KEY *key_info)
{
  DBUG_ENTER("fix_unique_index_attr_order");
  unsigned sz= index->getNoOfIndexColumns();

  if (data.unique_index_attrid_map)
    my_free((char*)data.unique_index_attrid_map, MYF(0));
  data.unique_index_attrid_map= (uchar*)my_malloc(sz,MYF(MY_WME));
  if (data.unique_index_attrid_map == 0)
  {
    sql_print_error("fix_unique_index_attr_order: my_malloc(%u) failure",
                    (unsigned int)sz);
    DBUG_RETURN(HA_ERR_OUT_OF_MEM);
  }

  KEY_PART_INFO* key_part= key_info->key_part;
  KEY_PART_INFO* end= key_part+key_info->key_parts;
  DBUG_ASSERT(key_info->key_parts == sz);
  for (unsigned i= 0; key_part != end; key_part++, i++) 
  {
    const char *field_name= key_part->field->field_name;
#ifndef DBUG_OFF
   data.unique_index_attrid_map[i]= 255;
#endif
    for (unsigned j= 0; j < sz; j++)
    {
      const NDBCOL *c= index->getColumn(j);
      if (strcmp(field_name, c->getName()) == 0)
      {
        data.unique_index_attrid_map[i]= j;
        break;
      }
    }
    DBUG_ASSERT(data.unique_index_attrid_map[i] != 255);
  }
  DBUG_RETURN(0);
}

/*
  Create all the indexes for a table.
  If any index should fail to be created,
  the error is returned immediately
*/
int ha_ndbcluster::create_indexes(THD *thd, Ndb *ndb, TABLE *tab)
{
  uint i;
  int error= 0;
  const char *index_name;
  KEY* key_info= tab->key_info;
  const char **key_name= tab->s->keynames.type_names;
  DBUG_ENTER("ha_ndbcluster::create_indexes");

  for (i= 0; i < tab->s->keys; i++, key_info++, key_name++)
  {
    index_name= *key_name;
    NDB_INDEX_TYPE idx_type= get_index_type_from_table(i);
    error= create_index(thd, index_name, key_info, idx_type, i);
    if (error)
    {
      DBUG_PRINT("error", ("Failed to create index %u", i));
      break;
    }
  }

  DBUG_RETURN(error);
}

static void ndb_init_index(NDB_INDEX_DATA &data)
{
  data.type= UNDEFINED_INDEX;
  data.status= UNDEFINED;
  data.unique_index= NULL;
  data.index= NULL;
  data.unique_index_attrid_map= NULL;
  data.index_stat=NULL;
  data.index_stat_cache_entries=0;
  data.index_stat_update_freq=0;
  data.index_stat_query_count=0;
  data.ndb_record_key= NULL;
  data.ndb_unique_record_key= NULL;
  data.ndb_unique_record_row= NULL;
}

static void ndb_clear_index(NDBDICT *dict, NDB_INDEX_DATA &data)
{
  if (data.unique_index_attrid_map)
  {
    my_free((char*)data.unique_index_attrid_map, MYF(0));
  }
  if (data.index_stat)
  {
    delete data.index_stat;
  }
  if (data.ndb_unique_record_key)
    dict->releaseRecord(data.ndb_unique_record_key);
  if (data.ndb_unique_record_row)
    dict->releaseRecord(data.ndb_unique_record_row);
  if (data.ndb_record_key)
    dict->releaseRecord(data.ndb_record_key);
  ndb_init_index(data);
}

/*
  Associate a direct reference to an index handle
  with an index (for faster access)
 */
int ha_ndbcluster::add_index_handle(THD *thd, NDBDICT *dict, KEY *key_info,
                                    const char *index_name, uint index_no)
{
  int error= 0;

  NDB_INDEX_TYPE idx_type= get_index_type_from_table(index_no);
  m_index[index_no].type= idx_type;
  DBUG_ENTER("ha_ndbcluster::add_index_handle");
  DBUG_PRINT("enter", ("table %s", m_tabname));

  if (idx_type != PRIMARY_KEY_INDEX && idx_type != UNIQUE_INDEX)
  {
    DBUG_PRINT("info", ("Get handle to index %s", index_name));
    const NDBINDEX *index;
    do
    {
      index= dict->getIndexGlobal(index_name, *m_table);
      if (!index)
        ERR_RETURN(dict->getNdbError());
      DBUG_PRINT("info", ("index: %p  id: %d  version: %d.%d  status: %d",
                          index,
                          index->getObjectId(),
                          index->getObjectVersion() & 0xFFFFFF,
                          index->getObjectVersion() >> 24,
                          index->getObjectStatus()));
      DBUG_ASSERT(index->getObjectStatus() ==
                  NdbDictionary::Object::Retrieved);
      break;
    } while (1);
    m_index[index_no].index= index;
    // ordered index - add stats
    NDB_INDEX_DATA& d=m_index[index_no];
    delete d.index_stat;
    d.index_stat=NULL;
    if (thd->variables.ndb_index_stat_enable)
    {
      d.index_stat=new NdbIndexStat(index);
      d.index_stat_cache_entries=thd->variables.ndb_index_stat_cache_entries;
      d.index_stat_update_freq=thd->variables.ndb_index_stat_update_freq;
      d.index_stat_query_count=0;
      d.index_stat->alloc_cache(d.index_stat_cache_entries);
      DBUG_PRINT("info", ("index %s stat=on cache_entries=%u update_freq=%u",
                          index->getName(),
                          d.index_stat_cache_entries,
                          d.index_stat_update_freq));
    } else
    {
      DBUG_PRINT("info", ("index %s stat=off", index->getName()));
    }
  }
  if (idx_type == UNIQUE_ORDERED_INDEX || idx_type == UNIQUE_INDEX)
  {
    char unique_index_name[FN_LEN];
    static const char* unique_suffix= "$unique";
    m_has_unique_index= TRUE;
    strxnmov(unique_index_name, FN_LEN, index_name, unique_suffix, NullS);
    DBUG_PRINT("info", ("Get handle to unique_index %s", unique_index_name));
    const NDBINDEX *index;
    do
    {
      index= dict->getIndexGlobal(unique_index_name, *m_table);
      if (!index)
        ERR_RETURN(dict->getNdbError());
      DBUG_PRINT("info", ("index: %p  id: %d  version: %d.%d  status: %d",
                          index,
                          index->getObjectId(),
                          index->getObjectVersion() & 0xFFFFFF,
                          index->getObjectVersion() >> 24,
                          index->getObjectStatus()));
      DBUG_ASSERT(index->getObjectStatus() ==
                  NdbDictionary::Object::Retrieved);
      break;
    } while (1);
    m_index[index_no].unique_index= index;
    error= fix_unique_index_attr_order(m_index[index_no], index, key_info);
  }

  if (!error)
    error= add_index_ndb_record(dict, key_info, index_no);

  if (!error)
    m_index[index_no].status= ACTIVE;
  
  DBUG_RETURN(error);
}

/*
  We use this function to convert null bit masks, as found in class Field,
  to bit numbers, as used in NdbRecord.
*/
static uint
null_bit_mask_to_bit_number(uchar bit_mask)
{
  switch (bit_mask)
  {
    case  0x1: return 0;
    case  0x2: return 1;
    case  0x4: return 2;
    case  0x8: return 3;
    case 0x10: return 4;
    case 0x20: return 5;
    case 0x40: return 6;
    case 0x80: return 7;
    default:
      DBUG_ASSERT(false);
      return 0;
  }
}

static void
ndb_set_record_specification(uint field_no,
                             NdbDictionary::RecordSpecification *spec,
                             const TABLE *table,
                             const NdbDictionary::Table *ndb_table)
{
  spec->column= ndb_table->getColumn(field_no);
  spec->offset= table->field[field_no]->ptr - table->record[0];
  if (table->field[field_no]->null_ptr)
  {
    spec->nullbit_byte_offset=
      table->field[field_no]->null_ptr - table->record[0];
    spec->nullbit_bit_in_byte=
      null_bit_mask_to_bit_number(table->field[field_no]->null_bit);
  }
  else if (table->field[field_no]->type() == MYSQL_TYPE_BIT)
  {
    /* We need to store the position of the overflow bits. */
    const Field_bit* field_bit= static_cast<Field_bit*>(table->field[field_no]);
    spec->nullbit_byte_offset=
      field_bit->bit_ptr - table->record[0];
    spec->nullbit_bit_in_byte= field_bit->bit_ofs;
  }
  else
  {
    spec->nullbit_byte_offset= 0;
    spec->nullbit_bit_in_byte= 0;
  }
}

int
ha_ndbcluster::add_table_ndb_record(NDBDICT *dict)
{
  DBUG_ENTER("ha_ndbcluster::add_table_ndb_record()");
  NdbDictionary::RecordSpecification spec[NDB_MAX_ATTRIBUTES_IN_TABLE + 2];
  NdbRecord *rec;
  uint i;

  for (i= 0; i < table_share->fields; i++)
  {
    ndb_set_record_specification(i, &spec[i], table, m_table);
  }

  rec= dict->createRecord(m_table, spec, i, sizeof(spec[0]),
                          NdbDictionary::RecMysqldBitfield);
  if (! rec)
    ERR_RETURN(dict->getNdbError());
  m_ndb_record= rec;

  rec= ndb_get_table_statistics_ndbrecord(dict, m_table);
  if (! rec)
    ERR_RETURN(dict->getNdbError());
  m_ndb_statistics_record= rec;

  DBUG_RETURN(0);
}

/* Create NdbRecord for setting hidden primary key from Uint64. */
int
ha_ndbcluster::add_hidden_pk_ndb_record(NDBDICT *dict)
{
  DBUG_ENTER("ha_ndbcluster::add_hidden_pk_ndb_record");
  NdbDictionary::RecordSpecification spec[1];
  NdbRecord *rec;

  spec[0].column= m_table->getColumn(table_share->fields);
  spec[0].offset= 0;
  spec[0].nullbit_byte_offset= 0;
  spec[0].nullbit_bit_in_byte= 0;

  rec= dict->createRecord(m_table, spec, 1, sizeof(spec[0]));
  if (! rec)
    ERR_RETURN(dict->getNdbError());
  m_ndb_hidden_key_record= rec;

  DBUG_RETURN(0);
}

int
ha_ndbcluster::add_index_ndb_record(NDBDICT *dict, KEY *key_info, uint index_no)
{
  DBUG_ENTER("ha_ndbcluster::add_index_ndb_record");
  NdbDictionary::RecordSpecification spec[NDB_MAX_ATTRIBUTES_IN_TABLE + 2];
  NdbRecord *rec;

  Uint32 offset= 0;
  for (uint i= 0; i < key_info->key_parts; i++)
  {
    KEY_PART_INFO *kp= &key_info->key_part[i];

    spec[i].column= m_table->getColumn(kp->fieldnr - 1);
    if (! spec[i].column)
      ERR_RETURN(dict->getNdbError());
    if (kp->null_bit)
    {
      /* Nullable column. */
      spec[i].offset= offset + 1;           // First byte is NULL flag
      spec[i].nullbit_byte_offset= offset;
      spec[i].nullbit_bit_in_byte= 0;
    }
    else
    {
      /* Not nullable column. */
      spec[i].offset= offset;
      spec[i].nullbit_byte_offset= 0;
      spec[i].nullbit_bit_in_byte= 0;
    }
    offset+= kp->store_length;
  }

  if (m_index[index_no].index)
  {
    /*
      Enable MysqldShrinkVarchar flag so that the two-byte length used by
      mysqld for short varchar keys is correctly converted into a one-byte
      length used by Ndb kernel.
    */
    rec= dict->createRecord(m_index[index_no].index, m_table,
                            spec, key_info->key_parts, sizeof(spec[0]),
                            ( NdbDictionary::RecMysqldShrinkVarchar |
                              NdbDictionary::RecMysqldBitfield ));
    if (! rec)
      ERR_RETURN(dict->getNdbError());
    m_index[index_no].ndb_record_key= rec;
  }
  else
    m_index[index_no].ndb_record_key= NULL;

  if (m_index[index_no].unique_index)
  {
    rec= dict->createRecord(m_index[index_no].unique_index, m_table,
                            spec, key_info->key_parts, sizeof(spec[0]),
                            ( NdbDictionary::RecMysqldShrinkVarchar |
                              NdbDictionary::RecMysqldBitfield ));
    if (! rec)
      ERR_RETURN(dict->getNdbError());
    m_index[index_no].ndb_unique_record_key= rec;
  }
  else if (index_no == table_share->primary_key)
  {
    /* The primary key is special, there is no explicit NDB index associated. */
    rec= dict->createRecord(m_table,
                            spec, key_info->key_parts, sizeof(spec[0]),
                            ( NdbDictionary::RecMysqldShrinkVarchar |
                              NdbDictionary::RecMysqldBitfield ));
    if (! rec)
      ERR_RETURN(dict->getNdbError());
    m_index[index_no].ndb_unique_record_key= rec;
  }
  else
    m_index[index_no].ndb_unique_record_key= NULL;

  /* Now do the same, but this time with offsets from Field, for row access. */
  for (uint i= 0; i < key_info->key_parts; i++)
  {
    const KEY_PART_INFO *kp= &key_info->key_part[i];

    spec[i].offset= kp->offset;
    if (kp->null_bit)
    {
      /* Nullable column. */
      spec[i].nullbit_byte_offset= kp->null_offset;
      spec[i].nullbit_bit_in_byte= null_bit_mask_to_bit_number(kp->null_bit);
    }
    else
    {
      /* Not nullable column. */
      spec[i].nullbit_byte_offset= 0;
      spec[i].nullbit_bit_in_byte= 0;
    }
  }

  if (m_index[index_no].unique_index)
  {
    rec= dict->createRecord(m_index[index_no].unique_index, m_table,
                            spec, key_info->key_parts, sizeof(spec[0]),
                            NdbDictionary::RecMysqldBitfield);
    if (! rec)
      ERR_RETURN(dict->getNdbError());
    m_index[index_no].ndb_unique_record_row= rec;
  }
  else if (index_no == table_share->primary_key)
  {
    rec= dict->createRecord(m_table,
                            spec, key_info->key_parts, sizeof(spec[0]),
                            NdbDictionary::RecMysqldBitfield);
    if (! rec)
      ERR_RETURN(dict->getNdbError());
    m_index[index_no].ndb_unique_record_row= rec;
  }
  else
    m_index[index_no].ndb_unique_record_row= NULL;

  DBUG_RETURN(0);
}

/*
  Associate index handles for each index of a table
*/
int ha_ndbcluster::open_indexes(THD *thd, Ndb *ndb, TABLE *tab,
                                bool ignore_error)
{
  uint i;
  int error= 0;
  NDBDICT *dict= ndb->getDictionary();
  KEY* key_info= tab->key_info;
  const char **key_name= tab->s->keynames.type_names;
  DBUG_ENTER("ha_ndbcluster::open_indexes");
  m_has_unique_index= FALSE;
  for (i= 0; i < tab->s->keys; i++, key_info++, key_name++)
  {
    if ((error= add_index_handle(thd, dict, key_info, *key_name, i)))
      if (ignore_error)
        m_index[i].index= m_index[i].unique_index= NULL;
      else
        break;
    m_index[i].null_in_unique_index= FALSE;
    if (check_index_fields_not_null(key_info))
      m_index[i].null_in_unique_index= TRUE;
  }

  if (error && !ignore_error)
  {
    while (i > 0)
    {
      i--;
      if (m_index[i].index)
      {
         dict->removeIndexGlobal(*m_index[i].index, 1);
         m_index[i].index= NULL;
      }
      if (m_index[i].unique_index)
      {
         dict->removeIndexGlobal(*m_index[i].unique_index, 1);
         m_index[i].unique_index= NULL;
      }
    }
  }

  DBUG_ASSERT(error == 0 || error == 4243);

  DBUG_RETURN(error);
}

/*
  Renumber indexes in index list by shifting out
  indexes that are to be dropped
 */
void ha_ndbcluster::renumber_indexes(Ndb *ndb, TABLE *tab)
{
  uint i;
  const char *index_name;
  KEY* key_info= tab->key_info;
  const char **key_name= tab->s->keynames.type_names;
  DBUG_ENTER("ha_ndbcluster::renumber_indexes");
  
  for (i= 0; i < tab->s->keys; i++, key_info++, key_name++)
  {
    index_name= *key_name;
    NDB_INDEX_TYPE idx_type= get_index_type_from_table(i);
    m_index[i].type= idx_type;
    if (m_index[i].status == TO_BE_DROPPED) 
    {
      DBUG_PRINT("info", ("Shifting index %s(%i) out of the list", 
                          index_name, i));
      NDB_INDEX_DATA tmp;
      uint j= i + 1;
      // Shift index out of list
      while(j != MAX_KEY && m_index[j].status != UNDEFINED)
      {
        tmp=  m_index[j - 1];
        m_index[j - 1]= m_index[j];
        m_index[j]= tmp;
        j++;
      }
    }
  }

  DBUG_VOID_RETURN;
}

/*
  Drop all indexes that are marked for deletion
*/
int ha_ndbcluster::drop_indexes(Ndb *ndb, TABLE *tab)
{
  uint i;
  int error= 0;
  const char *index_name;
  KEY* key_info= tab->key_info;
  NDBDICT *dict= ndb->getDictionary();
  DBUG_ENTER("ha_ndbcluster::drop_indexes");
  
  for (i= 0; i < tab->s->keys; i++, key_info++)
  {
    NDB_INDEX_TYPE idx_type= get_index_type_from_table(i);
    m_index[i].type= idx_type;
    if (m_index[i].status == TO_BE_DROPPED)
    {
      const NdbDictionary::Index *index= m_index[i].index;
      const NdbDictionary::Index *unique_index= m_index[i].unique_index;
      
      if (index)
      {
        index_name= index->getName();
        DBUG_PRINT("info", ("Dropping index %u: %s", i, index_name));  
        // Drop ordered index from ndb
        error= dict->dropIndexGlobal(*index);
        if (!error)
        {
          dict->removeIndexGlobal(*index, 1);
          m_index[i].index= NULL;
        }
      }
      if (!error && unique_index)
      {
        index_name= unique_index->getName();
        DBUG_PRINT("info", ("Dropping unique index %u: %s", i, index_name));
        // Drop unique index from ndb
        error= dict->dropIndexGlobal(*unique_index);
        if (!error)
        {
          dict->removeIndexGlobal(*unique_index, 1);
          m_index[i].unique_index= NULL;
        }
      }
      if (error)
        DBUG_RETURN(error);
      ndb_clear_index(dict, m_index[i]);
      continue;
    }
  }
  
  DBUG_RETURN(error);
}

/**
  Decode the type of an index from information 
  provided in table object.
*/
NDB_INDEX_TYPE ha_ndbcluster::get_index_type_from_table(uint inx) const
{
  return get_index_type_from_key(inx, table_share->key_info,
                                 inx == table_share->primary_key);
}

NDB_INDEX_TYPE ha_ndbcluster::get_index_type_from_key(uint inx,
                                                      KEY *key_info,
                                                      bool primary) const
{
  bool is_hash_index=  (key_info[inx].algorithm == 
                        HA_KEY_ALG_HASH);
  if (primary)
    return is_hash_index ? PRIMARY_KEY_INDEX : PRIMARY_KEY_ORDERED_INDEX;
  
  return ((key_info[inx].flags & HA_NOSAME) ? 
          (is_hash_index ? UNIQUE_INDEX : UNIQUE_ORDERED_INDEX) :
          ORDERED_INDEX);
} 

bool ha_ndbcluster::check_index_fields_not_null(KEY* key_info)
{
  KEY_PART_INFO* key_part= key_info->key_part;
  KEY_PART_INFO* end= key_part+key_info->key_parts;
  DBUG_ENTER("ha_ndbcluster::check_index_fields_not_null");
  
  for (; key_part != end; key_part++) 
    {
      Field* field= key_part->field;
      if (field->maybe_null())
	DBUG_RETURN(TRUE);
    }
  
  DBUG_RETURN(FALSE);
}

void ha_ndbcluster::release_metadata(THD *thd, Ndb *ndb)
{
  uint i;

  DBUG_ENTER("release_metadata");
  DBUG_PRINT("enter", ("m_tabname: %s", m_tabname));

  NDBDICT *dict= ndb->getDictionary();
  int invalidate_indexes= 0;
  if (thd && thd->lex && thd->lex->sql_command == SQLCOM_FLUSH)
  {
    invalidate_indexes = 1;
  }
  if (m_table != NULL)
  {
    if (m_ndb_record != NULL)
    {
      dict->releaseRecord(m_ndb_record);
      m_ndb_record= NULL;
    }
    if (m_ndb_hidden_key_record != NULL)
    {
      dict->releaseRecord(m_ndb_hidden_key_record);
      m_ndb_hidden_key_record= NULL;
    }
    if (m_ndb_statistics_record != NULL)
    {
      dict->releaseRecord(m_ndb_statistics_record);
      m_ndb_statistics_record= NULL;
    }
    if (m_table->getObjectStatus() == NdbDictionary::Object::Invalid)
      invalidate_indexes= 1;
    dict->removeTableGlobal(*m_table, invalidate_indexes);
  }
  // TODO investigate
  DBUG_ASSERT(m_table_info == NULL);
  m_table_info= NULL;

  // Release index list 
  for (i= 0; i < MAX_KEY; i++)
  {
    if (m_index[i].unique_index)
    {
      DBUG_ASSERT(m_table != NULL);
      dict->removeIndexGlobal(*m_index[i].unique_index, invalidate_indexes);
    }
    if (m_index[i].index)
    {
      DBUG_ASSERT(m_table != NULL);
      dict->removeIndexGlobal(*m_index[i].index, invalidate_indexes);
    }
    ndb_clear_index(dict, m_index[i]);
  }

  m_table= NULL;
  DBUG_VOID_RETURN;
}

int ha_ndbcluster::get_ndb_lock_type(enum thr_lock_type type,
                                     const MY_BITMAP *column_bitmap)
{
  if (type >= TL_WRITE_ALLOW_WRITE)
    return NdbOperation::LM_Exclusive;
  if (type ==  TL_READ_WITH_SHARED_LOCKS ||
      (column_bitmap != NULL && uses_blob_value(column_bitmap)))
    return NdbOperation::LM_Read;
  return NdbOperation::LM_CommittedRead;
}

static const ulong index_type_flags[]=
{
  /* UNDEFINED_INDEX */
  0,                         

  /* PRIMARY_KEY_INDEX */
  HA_ONLY_WHOLE_INDEX, 

  /* PRIMARY_KEY_ORDERED_INDEX */
  /* 
     Enable HA_KEYREAD_ONLY when "sorted" indexes are supported, 
     thus ORDERD BY clauses can be optimized by reading directly 
     through the index.
  */
  // HA_KEYREAD_ONLY | 
  HA_READ_NEXT |
  HA_READ_PREV |
  HA_READ_RANGE |
  HA_READ_ORDER,

  /* UNIQUE_INDEX */
  HA_ONLY_WHOLE_INDEX,

  /* UNIQUE_ORDERED_INDEX */
  HA_READ_NEXT |
  HA_READ_PREV |
  HA_READ_RANGE |
  HA_READ_ORDER,

  /* ORDERED_INDEX */
  HA_READ_NEXT |
  HA_READ_PREV |
  HA_READ_RANGE |
  HA_READ_ORDER
};

static const int index_flags_size= sizeof(index_type_flags)/sizeof(ulong);

inline NDB_INDEX_TYPE ha_ndbcluster::get_index_type(uint idx_no) const
{
  DBUG_ASSERT(idx_no < MAX_KEY);
  return m_index[idx_no].type;
}

inline bool ha_ndbcluster::has_null_in_unique_index(uint idx_no) const
{
  DBUG_ASSERT(idx_no < MAX_KEY);
  return m_index[idx_no].null_in_unique_index;
}


/**
  Get the flags for an index.

  @return
    flags depending on the type of the index.
*/

inline ulong ha_ndbcluster::index_flags(uint idx_no, uint part,
                                        bool all_parts) const 
{ 
  DBUG_ENTER("ha_ndbcluster::index_flags");
  DBUG_PRINT("enter", ("idx_no: %u", idx_no));
  DBUG_ASSERT(get_index_type_from_table(idx_no) < index_flags_size);
  DBUG_RETURN(index_type_flags[get_index_type_from_table(idx_no)] | 
              HA_KEY_SCAN_NOT_ROR);
}

bool ha_ndbcluster::check_index_fields_in_write_set(uint keyno)
{
  KEY* key_info= table->key_info + keyno;
  KEY_PART_INFO* key_part= key_info->key_part;
  KEY_PART_INFO* end= key_part+key_info->key_parts;
  uint i;
  DBUG_ENTER("check_index_fields_in_write_set");

  for (i= 0; key_part != end; key_part++, i++)
  {
    Field* field= key_part->field;
    if (!bitmap_is_set(table->write_set, field->field_index))
    {
      DBUG_RETURN(false);
    }
  }

  DBUG_RETURN(true);
}


/**
  Read one record from NDB using primary key.
*/

int ha_ndbcluster::pk_read(const uchar *key, uint key_len, uchar *buf,
                           uint32 part_id)
{
  NdbConnection *trans= m_thd_ndb->trans;
  const NdbOperation *op;
  int res;
  DBUG_ENTER("pk_read");
  DBUG_PRINT("enter", ("key_len: %u read_set=%x",
                       key_len, table->read_set->bitmap[0]));
  DBUG_DUMP("key", key, key_len);

  NdbOperation::LockMode lm=
    (NdbOperation::LockMode)get_ndb_lock_type(m_lock.type, table->read_set);
  
  if (!(op= pk_unique_index_read_key(table->s->primary_key, key, buf, lm,
                                     (m_user_defined_partitioning ?
                                      &part_id :
                                      NULL))))
    ERR_RETURN(trans->getNdbError());

  if ((res = execute_no_commit_ie(this,trans)) != 0 ||
      op->getNdbError().code) 
  {
    table->status= STATUS_NOT_FOUND;
    DBUG_RETURN(ndb_err(trans));
  }

  table->status= 0;     
  DBUG_RETURN(0);
}

/**
  Update primary key or part id by doing delete insert.
*/

int ha_ndbcluster::ndb_pk_update_row(THD *thd,
                                     const uchar *old_data, uchar *new_data,
                                     uint32 old_part_id)
{
  NdbTransaction *trans= m_thd_ndb->trans;
  int error;
  const NdbOperation *op;
  DBUG_ENTER("ndb_pk_update_row");

  NdbOperation::OperationOptions *poptions = NULL;
  NdbOperation::OperationOptions options;
  options.optionsPresent=0;

  DBUG_PRINT("info", ("primary key update or partition change, "
                      "doing read+delete+insert"));
  // Get all old fields, since we optimize away fields not in query

  const NdbRecord *key_rec;
  const uchar *key_row;

  if (m_user_defined_partitioning)
  {
    options.optionsPresent |= NdbOperation::OperationOptions::OO_PARTITION_ID;
    options.partitionId=old_part_id;
    poptions=&options;
  }

  if (table_share->primary_key != MAX_KEY)
  {
    key_rec= m_index[table->s->primary_key].ndb_unique_record_row;
    key_row= old_data;
  }
  else
  {
    /* Hidden primary key, previously read into m_ref. */
    key_rec= m_ndb_hidden_key_record;
    key_row= (const uchar*)(&m_ref);
  }

  if (!bitmap_is_set_all(table->read_set))
  {
    /*
      Need to read rest of columns for later re-insert.

      Use mask only with columns that are not in write_set, not in
      read_set, and not part of the primary key.
    */

    bitmap_copy(&m_bitmap, table->read_set);
    bitmap_union(&m_bitmap, table->write_set);
    bitmap_invert(&m_bitmap);
    NdbOperation::LockMode lm=
      (NdbOperation::LockMode)get_ndb_lock_type(m_lock.type, &m_bitmap);
    if (!(op= trans->readTuple(key_rec, (const char *)key_row,
                               m_ndb_record, (char *)new_data, lm,
                               (const unsigned char *)(m_bitmap.bitmap),
                               poptions,
                               sizeof(NdbOperation::OperationOptions))))
      ERR_RETURN(trans->getNdbError());

    if (table_share->blob_fields > 0)
    {
      my_bitmap_map *old_map= dbug_tmp_use_all_columns(table, table->read_set);
      error= get_blob_values(op, new_data, &m_bitmap);
      dbug_tmp_restore_column_map(table->read_set, old_map);
      if (error != 0)
        ERR_RETURN(op->getNdbError());
    }
    if (execute_no_commit(this, trans) != 0)
    {
      table->status= STATUS_NOT_FOUND;
      DBUG_RETURN(ndb_err(trans));
    }
  }

  // Delete old row
  error= ndb_delete_row(old_data, TRUE);
  if (error)
  {
    DBUG_PRINT("info", ("delete failed"));
    DBUG_RETURN(error);
  }

  // Insert new row
  DBUG_PRINT("info", ("delete succeded"));
  bool batched_update= (m_active_cursor != 0);
  /*
    If we are updating a primary key with auto_increment
    then we need to update the auto_increment counter
  */
  if (table->found_next_number_field &&
      bitmap_is_set(table->write_set, 
                    table->found_next_number_field->field_index) &&
      (error= set_auto_inc(thd, table->found_next_number_field)))
  {
    DBUG_RETURN(error);
  }
  error= ndb_write_row(new_data, TRUE, batched_update);
  if (error)
  {
    DBUG_PRINT("info", ("insert failed"));
    if (trans->commitStatus() == NdbConnection::Started)
    {
      // Undo delete_row(old_data)
      int undo_res= ndb_write_row((uchar *)old_data, TRUE, batched_update);
      if (undo_res)
        push_warning(table->in_use,
                     MYSQL_ERROR::WARN_LEVEL_WARN,
                     undo_res,
                     "NDB failed undoing delete at primary key update");
    }
    DBUG_RETURN(error);
  }
  DBUG_PRINT("info", ("delete+insert succeeded"));

  DBUG_RETURN(0);
}

/**
  Check that all operations between first and last all
  have gotten the errcode
  If checking for HA_ERR_KEY_NOT_FOUND then update m_dupkey
  for all succeeding operations
*/
bool ha_ndbcluster::check_all_operations_for_error(NdbTransaction *trans,
                                                   const NdbOperation *first,
                                                   const NdbOperation *last,
                                                   uint errcode)
{
  const NdbOperation *op= first;
  DBUG_ENTER("ha_ndbcluster::check_all_operations_for_error");

  while(op)
  {
    NdbError err= op->getNdbError();
    if (err.status != NdbError::Success)
    {
      if (ndb_to_mysql_error(&err) != (int) errcode)
        DBUG_RETURN(FALSE);
      if (op == last) break;
      op= trans->getNextCompletedOperation(op);
    }
    else
    {
      // We found a duplicate
      if (op->getType() == NdbOperation::UniqueIndexAccess)
      {
        if (errcode == HA_ERR_KEY_NOT_FOUND)
        {
          NdbIndexOperation *iop= (NdbIndexOperation *) op;
          const NDBINDEX *index= iop->getIndex();
          // Find the key_no of the index
          for(uint i= 0; i<table->s->keys; i++)
          {
            if (m_index[i].unique_index == index)
            {
              m_dupkey= i;
              break;
            }
          }
        }
      }
      else
      {
        // Must have been primary key access
        DBUG_ASSERT(op->getType() == NdbOperation::PrimaryKeyAccess);
        if (errcode == HA_ERR_KEY_NOT_FOUND)
          m_dupkey= table->s->primary_key;
      }
      DBUG_RETURN(FALSE);      
    }
  }
  DBUG_RETURN(TRUE);
}


/**
 * Check if record contains any null valued columns that are part of a key
 */
static
int
check_null_in_record(const KEY* key_info, const uchar *record)
{
  KEY_PART_INFO *curr_part, *end_part;
  curr_part= key_info->key_part;
  end_part= curr_part + key_info->key_parts;

  while (curr_part != end_part)
  {
    if (curr_part->null_bit &&
        (record[curr_part->null_offset] & curr_part->null_bit))
      return 1;
    curr_part++;
  }
  return 0;
  /*
    We could instead pre-compute a bitmask in table_share with one bit for
    every null-bit in the key, and so check this just by OR'ing the bitmask
    with the null bitmap in the record.
    But not sure it's worth it.
  */
}

/* Empty mask and dummy row, for reading no attributes using NdbRecord. */
/* Mask will be initialized to all zeros by linker. */
static unsigned char empty_mask[(NDB_MAX_ATTRIBUTES_IN_TABLE+7)/8];
static char dummy_row[1];

/**
  Peek to check if any rows already exist with conflicting
  primary key or unique index values
*/

int ha_ndbcluster::peek_indexed_rows(const uchar *record, 
                                     NDB_WRITE_OP write_op)
{
  NdbTransaction *trans= m_thd_ndb->trans;
  const NdbOperation *op;
  const NdbOperation *first, *last;
  NdbOperation::OperationOptions options;
  NdbOperation::OperationOptions *poptions=NULL;
  options.optionsPresent = 0;
  uint i;
  int res;
  DBUG_ENTER("peek_indexed_rows");

  NdbOperation::LockMode lm=
      (NdbOperation::LockMode)get_ndb_lock_type(m_lock.type, NULL);
  first= NULL;
  if (write_op != NDB_UPDATE && table->s->primary_key != MAX_KEY)
  {
    /*
     * Fetch any row with colliding primary key
     */
    const NdbRecord *key_rec=
      m_index[table->s->primary_key].ndb_unique_record_row;

    if (m_user_defined_partitioning)
    {
      uint32 part_id;
      int error;
      longlong func_value;
      my_bitmap_map *old_map= dbug_tmp_use_all_columns(table, table->read_set);
      error= m_part_info->get_partition_id(m_part_info, &part_id, &func_value);
      dbug_tmp_restore_column_map(table->read_set, old_map);
      if (error)
      {
        m_part_info->err_value= func_value;
        DBUG_RETURN(error);
      }
      options.optionsPresent |= NdbOperation::OperationOptions::OO_PARTITION_ID;
      options.partitionId=part_id;
      poptions=&options;
    }    

    if (!(op= trans->readTuple(key_rec, (const char *)record,
                               m_ndb_record, dummy_row, lm, empty_mask,
                               poptions, 
                               sizeof(NdbOperation::OperationOptions))))
      ERR_RETURN(trans->getNdbError());
    
    first= op;
  }
  /*
   * Fetch any rows with colliding unique indexes
   */
  KEY* key_info;
  for (i= 0, key_info= table->key_info; i < table->s->keys; i++, key_info++)
  {
    if (i != table->s->primary_key &&
        key_info->flags & HA_NOSAME)
    {
      /*
        A unique index is defined on table.
        We cannot look up a NULL field value in a unique index. But since
        keys with NULLs are not indexed, such rows cannot conflict anyway, so
        we just skip the index in this case.
      */
      if (check_null_in_record(key_info, record))
      {
        DBUG_PRINT("info", ("skipping check for key with NULL"));
        continue;
      }
      if (write_op != NDB_INSERT && !check_index_fields_in_write_set(i))
      {
        DBUG_PRINT("info", ("skipping check for key %u not in write_set", i));
        continue;
      }

      const NdbOperation *iop;
      const NdbRecord *key_rec= m_index[i].ndb_unique_record_row;
      if (!(iop= trans->readTuple(key_rec, (const char *)record,
                                  m_ndb_record, dummy_row,
                                  lm, empty_mask)))
        ERR_RETURN(trans->getNdbError());

      if (!first)
        first= iop;
    }
  }
  last= trans->getLastDefinedOperation();
  if (first)
    res= execute_no_commit_ie(this, trans);
  else
  {
    // Table has no keys
    table->status= STATUS_NOT_FOUND;
    DBUG_RETURN(HA_ERR_KEY_NOT_FOUND);
  }
  if (check_all_operations_for_error(trans, first, last, 
                                     HA_ERR_KEY_NOT_FOUND))
  {
    table->status= STATUS_NOT_FOUND;
    DBUG_RETURN(ndb_err(trans));
  } 
  else
  {
    DBUG_PRINT("info", ("m_dupkey %d", m_dupkey));
  }
  DBUG_RETURN(0);
}


/**
  Read one record from NDB using unique secondary index.
*/

int ha_ndbcluster::unique_index_read(const uchar *key,
                                     uint key_len, uchar *buf)
{
  NdbTransaction *trans= m_thd_ndb->trans;
  const NdbOperation *op;
  DBUG_ENTER("ha_ndbcluster::unique_index_read");
  DBUG_PRINT("enter", ("key_len: %u, index: %u", key_len, active_index));
  DBUG_DUMP("key", key, key_len);

  NdbOperation::LockMode lm=
    (NdbOperation::LockMode)get_ndb_lock_type(m_lock.type, table->read_set);
  if (!(op= pk_unique_index_read_key(active_index, key, buf, lm, NULL)))
    ERR_RETURN(trans->getNdbError());
  
  if (execute_no_commit_ie(this, trans) != 0 ||
      op->getNdbError().code) 
  {
    int err= ndb_err(trans);
    if(err==HA_ERR_KEY_NOT_FOUND)
      table->status= STATUS_NOT_FOUND;
    else
      table->status= STATUS_GARBAGE;

    DBUG_RETURN(err);
  }

  table->status= 0;
  DBUG_RETURN(0);
}

int
ha_ndbcluster::scan_handle_lock_tuple(NdbScanOperation *scanOp,
                                      NdbTransaction *trans)
{
  DBUG_ENTER("ha_ndbcluster::scan_handle_lock_tuple");
  if (m_lock_tuple)
  {
    /*
      Lock level m_lock.type either TL_WRITE_ALLOW_WRITE
      (SELECT FOR UPDATE) or TL_READ_WITH_SHARED_LOCKS (SELECT
      LOCK WITH SHARE MODE) and row was not explictly unlocked 
      with unlock_row() call
    */
    const NdbOperation *op;
    // Lock row
    DBUG_PRINT("info", ("Keeping lock on scanned row"));
      
    if (!(op= scanOp->lockCurrentTuple(trans, m_ndb_record,
                                       dummy_row, empty_mask)))
    {
      /* purecov: begin inspected */
      m_lock_tuple= FALSE;
      ERR_RETURN(trans->getNdbError());
      /* purecov: end */    
    }
    m_thd_ndb->m_unsent_bytes+=12;
  }
  m_lock_tuple= FALSE;
  DBUG_RETURN(0);
}

inline int ha_ndbcluster::fetch_next(NdbScanOperation* cursor)
{
  DBUG_ENTER("fetch_next");
  int local_check;
  int error;
  NdbTransaction *trans= m_thd_ndb->trans;
  
  if ((error= scan_handle_lock_tuple(cursor, trans)) != 0)
    DBUG_RETURN(error);
  
  bool contact_ndb= m_lock.type < TL_WRITE_ALLOW_WRITE &&
                    m_lock.type != TL_READ_WITH_SHARED_LOCKS;
  do {
    DBUG_PRINT("info", ("Call nextResult, contact_ndb: %d", contact_ndb));
    /*
      We can only handle one tuple with blobs at a time.
    */
    if (m_thd_ndb->m_unsent_bytes && m_blobs_pending)
    {
      if (execute_no_commit(this, trans) != 0)
        DBUG_RETURN(ndb_err(trans));
    }
    
    if ((local_check= cursor->nextResult(&_m_next_row,
                                         contact_ndb,
                                         m_force_send)) == 0)
    {
      /*
	Explicitly lock tuple if "select for update" or
	"select lock in share mode"
      */
      m_lock_tuple= (m_lock.type == TL_WRITE_ALLOW_WRITE
		     || 
		     m_lock.type == TL_READ_WITH_SHARED_LOCKS);
      DBUG_RETURN(0);
    } 
    else if (local_check == 1 || local_check == 2)
    {
      // 1: No more records
      // 2: No more cached records
      
      /*
        Before fetching more rows and releasing lock(s),
        all pending update or delete operations should 
        be sent to NDB
      */
      DBUG_PRINT("info", ("thd_ndb->m_unsent_bytes: %ld",
                          (long) m_thd_ndb->m_unsent_bytes));
      if (m_thd_ndb->m_unsent_bytes)
      {
        if (flush_bulk_insert() != 0)
          DBUG_RETURN(-1);
      }
      contact_ndb= (local_check == 2);
    }
    else
    {
      DBUG_RETURN(ndb_err(trans));
    }
  } while (local_check == 2);

  DBUG_RETURN(1);
}

/**
  Get the next record of a started scan. Try to fetch
  it locally from NdbApi cached records if possible, 
  otherwise ask NDB for more.

  @note
    If this is a update/delete make sure to not contact
    NDB before any pending ops have been sent to NDB.
*/

inline int ha_ndbcluster::next_result(uchar *buf)
{  
  int res;
  DBUG_ENTER("next_result");
    
  if (!m_active_cursor)
    DBUG_RETURN(HA_ERR_END_OF_FILE);
  
  if ((res= fetch_next(m_active_cursor)) == 0)
  {
    DBUG_PRINT("info", ("One more record found"));    

    unpack_record(buf, m_next_row);
    table->status= 0;
    DBUG_RETURN(0);
  }
  else if (res == 1)
  {
    // No more records
    table->status= STATUS_NOT_FOUND;
    
    DBUG_PRINT("info", ("No more records"));
    DBUG_RETURN(HA_ERR_END_OF_FILE);
  }
  else
  {
    DBUG_RETURN(ndb_err(m_thd_ndb->trans));
  }
}

/**
  Do a primary key or unique key index read operation.
  The key value is taken from a buffer in mysqld key format.
*/
const NdbOperation *
ha_ndbcluster::pk_unique_index_read_key(uint idx, const uchar *key, uchar *buf,
                                        NdbOperation::LockMode lm,
                                        Uint32 *ppartition_id)
{
  const NdbOperation *op;
  const NdbRecord *key_rec;
  NdbOperation::OperationOptions options;
  NdbOperation::OperationOptions *poptions = NULL;
  options.optionsPresent= 0;
  NdbOperation::GetValueSpec gets[2];
  
  if (idx != MAX_KEY)
    key_rec= m_index[idx].ndb_unique_record_key;
  else
    key_rec= m_ndb_hidden_key_record;

  /* Initialize the null bitmap, setting unused null bits to 1. */
  memset(buf, 0xff, table->s->null_bytes);

  if (table_share->primary_key == MAX_KEY)
  {
    get_hidden_fields_keyop(&options, gets);
    poptions= &options;
  }

  if (ppartition_id != NULL)
  {
    options.optionsPresent|= NdbOperation::OperationOptions::OO_PARTITION_ID;
    options.partitionId= *ppartition_id;
    poptions= &options;
  }

  op= m_thd_ndb->trans->readTuple(key_rec, (const char *)key, m_ndb_record,
                                  (char *)buf, lm,
                                  (uchar *)(table->read_set->bitmap), poptions,
                                  sizeof(NdbOperation::OperationOptions));

  if (uses_blob_value(table->read_set) &&
      get_blob_values(op, buf, table->read_set) != 0)
    return NULL;

  return op;
}

/** Count number of columns in key part. */
static uint
count_key_columns(const KEY *key_info, const key_range *key)
{
  KEY_PART_INFO *first_key_part= key_info->key_part;
  KEY_PART_INFO *key_part_end= first_key_part + key_info->key_parts;
  KEY_PART_INFO *key_part;
  uint length= 0;
  for(key_part= first_key_part; key_part < key_part_end; key_part++)
  {
    if (length >= key->length)
      break;
    length+= key_part->store_length;
  }
  return key_part - first_key_part;
}

/* Helper method to compute NDB index bounds. Note: does not set range_no. */
static void
compute_index_bounds(NdbIndexScanOperation::IndexBound & bound,
                     const KEY *key_info,
                     const key_range *start_key, const key_range *end_key)
{
  if (start_key)
  {
    bound.low_key= (const char*)start_key->key;
    bound.low_key_count= count_key_columns(key_info, start_key);
    bound.low_inclusive=
      start_key->flag != HA_READ_AFTER_KEY &&
      start_key->flag != HA_READ_BEFORE_KEY;
  }
  else
  {
    bound.low_key= NULL;
    bound.low_key_count= 0;
  }

  if (start_key &&
      (start_key->flag == HA_READ_KEY_EXACT ||
       start_key->flag == HA_READ_PREFIX_LAST))
  {
    bound.high_key= bound.low_key;
    bound.high_key_count= bound.low_key_count;
    bound.high_inclusive= TRUE;
  }
  else if (end_key)
  {
    bound.high_key= (const char*)end_key->key;
    bound.high_key_count= count_key_columns(key_info, end_key);
    /*
      For some reason, 'where b >= 1 and b <= 3' uses HA_READ_AFTER_KEY for
      the end_key.
      So HA_READ_AFTER_KEY in end_key sets high_inclusive, even though in
      start_key it does not set low_inclusive.
    */
    bound.high_inclusive= end_key->flag != HA_READ_BEFORE_KEY;
    if (end_key->flag == HA_READ_KEY_EXACT ||
        end_key->flag == HA_READ_PREFIX_LAST)
    {
      bound.low_key= bound.high_key;
      bound.low_key_count= bound.high_key_count;
      bound.low_inclusive= TRUE;
    }
  }
  else
  {
    bound.high_key= NULL;
    bound.high_key_count= 0;
  }
}

/**
  Start ordered index scan in NDB
*/

int ha_ndbcluster::ordered_index_scan(const key_range *start_key,
                                      const key_range *end_key,
                                      bool sorted, bool descending,
                                      uchar* buf, part_id_range *part_spec)
{  
  NdbTransaction *trans= m_thd_ndb->trans;
  NdbIndexScanOperation *op;
  int error;

  DBUG_ENTER("ha_ndbcluster::ordered_index_scan");
  DBUG_PRINT("enter", ("index: %u, sorted: %d, descending: %d read_set=0x%x",
             active_index, sorted, descending, table->read_set->bitmap[0]));
  DBUG_PRINT("enter", ("Starting new ordered scan on %s", m_tabname));

  // Check that sorted seems to be initialised
  DBUG_ASSERT(sorted == 0 || sorted == 1);
  
  if (m_active_cursor && (error= close_scan()))
    DBUG_RETURN(error);

  if (m_active_cursor && (error= close_scan()))
    DBUG_RETURN(error);

  NdbOperation::LockMode lm=
    (NdbOperation::LockMode)get_ndb_lock_type(m_lock.type, table->read_set);

  NdbScanOperation::ScanOptions options;
  options.optionsPresent=NdbScanOperation::ScanOptions::SO_SCANFLAGS;
  options.scan_flags=0;

  NdbOperation::GetValueSpec gets[2];
  if (table_share->primary_key == MAX_KEY)
    get_hidden_fields_scan(&options, gets);

  if (lm == NdbOperation::LM_Read)
    options.scan_flags|= NdbScanOperation::SF_KeyInfo;
  if (sorted)
    options.scan_flags|= NdbScanOperation::SF_OrderByFull;
  if (descending)
    options.scan_flags|= NdbScanOperation::SF_Descending;
  const NdbRecord *key_rec= m_index[active_index].ndb_record_key;
  const NdbRecord *row_rec= m_ndb_record;

  NdbIndexScanOperation::IndexBound bound;
  NdbIndexScanOperation::IndexBound *pbound = NULL;
  NdbInterpretedCode code(m_table);

  if (start_key != NULL || end_key != NULL)
  {
    /* 
       Compute bounds info, reversing range boundaries
       if descending
     */
    compute_index_bounds(bound, 
                         table->key_info + active_index,
                         (descending?
                          end_key : start_key),
                         (descending?
                          start_key : end_key));
    bound.range_no = 0;
    pbound = &bound;
  }

  /* Partition pruning */
  if (m_use_partition_pruning && part_spec != NULL &&
      part_spec->start_part == part_spec->end_part)
  {
    options.partitionId = part_spec->start_part;
    options.optionsPresent |= NdbScanOperation::ScanOptions::SO_PARTITION_ID;
  }

  if (m_cond && m_cond->generate_scan_filter(&code, &options))
    ERR_RETURN(code.getNdbError());

  if (!(op= trans->scanIndex(key_rec, row_rec, lm,
                             (uchar *)(table->read_set->bitmap),
                             pbound,
                             &options,
                             sizeof(NdbScanOperation::ScanOptions))))
    ERR_RETURN(trans->getNdbError());

  if (uses_blob_value(table->read_set) &&
      get_blob_values(op, NULL, table->read_set) != 0)
    ERR_RETURN(op->getNdbError());

  m_active_cursor= op;

  if (execute_no_commit(this,trans) != 0)
    DBUG_RETURN(ndb_err(trans));
  
  DBUG_RETURN(next_result(buf));
}

static
int
guess_scan_flags(NdbOperation::LockMode lm, 
		 const NDBTAB* tab, const MY_BITMAP* readset)
{
  int flags= 0;
  flags|= (lm == NdbOperation::LM_Read) ? NdbScanOperation::SF_KeyInfo : 0;
  if (tab->checkColumns(0, 0) & 2)
  {
    int ret = tab->checkColumns(readset->bitmap, no_bytes_in_map(readset));
    
    if (ret & 2)
    { // If disk columns...use disk scan
      flags |= NdbScanOperation::SF_DiskScan;
    }
    else if ((ret & 4) == 0 && (lm == NdbOperation::LM_Exclusive))
    {
      // If no mem column is set and exclusive...guess disk scan
      flags |= NdbScanOperation::SF_DiskScan;
    }
  }
  return flags;
}

/*
  Start full table scan in NDB or unique index scan
 */

int ha_ndbcluster::full_table_scan(const KEY* key_info, 
                                   const uchar *key, 
                                   uint key_len,
                                   uchar *buf)
{
  NdbScanOperation *op;
  NdbTransaction *trans= m_thd_ndb->trans;
  part_id_range part_spec;
  NdbOperation::GetValueSpec gets[2];

  DBUG_ENTER("full_table_scan");  
  DBUG_PRINT("enter", ("Starting new scan on %s", m_tabname));

  NdbOperation::LockMode lm=
    (NdbOperation::LockMode)get_ndb_lock_type(m_lock.type, table->read_set);
  NdbScanOperation::ScanOptions options;
  options.optionsPresent = (NdbScanOperation::ScanOptions::SO_SCANFLAGS |
                            NdbScanOperation::ScanOptions::SO_PARALLEL);
  options.scan_flags = guess_scan_flags(lm, m_table, table->read_set);
  options.parallel = parallelism;

  if (m_use_partition_pruning)
  {
    part_spec.start_part= 0;
    part_spec.end_part= m_part_info->get_tot_partitions() - 1;
    prune_partition_set(table, &part_spec);
    DBUG_PRINT("info", ("part_spec.start_part: %u  part_spec.end_part: %u",
                        part_spec.start_part, part_spec.end_part));
    /*
      If partition pruning has found no partition in set
      we can return HA_ERR_END_OF_FILE
    */
    if (part_spec.start_part > part_spec.end_part)
    {
      DBUG_RETURN(HA_ERR_END_OF_FILE);
    }

    /*
      If partition pruning has found exactly one partition in set
      we can optimize scan to run towards that partition only.
    */
    if (part_spec.start_part == part_spec.end_part)
    {
      options.optionsPresent|= NdbScanOperation::ScanOptions::SO_PARTITION_ID;
      options.partitionId= part_spec.start_part;
    }
  }
  if (table_share->primary_key == MAX_KEY)
    get_hidden_fields_scan(&options, gets);

  {
    NdbInterpretedCode code(m_table);

    if (!key_info)
    {
      if (m_cond && m_cond->generate_scan_filter(&code, &options))
        ERR_RETURN(code.getNdbError());
    }
    else
    {
      /* Unique index scan in NDB (full table scan with scan filter) */
      DBUG_PRINT("info", ("Starting unique index scan"));
      if (!m_cond)
        m_cond= new ha_ndbcluster_cond;
      if (!m_cond)
      {
        my_errno= HA_ERR_OUT_OF_MEM;
        DBUG_RETURN(my_errno);
      }       
      if (m_cond->generate_scan_filter_from_key(&code, &options, key_info, key, key_len, buf))
        ERR_RETURN(code.getNdbError());
    }

    if (!(op= trans->scanTable(m_ndb_record, lm,
                               (uchar *)(table->read_set->bitmap),
                               &options, sizeof(NdbScanOperation::ScanOptions))))
      ERR_RETURN(trans->getNdbError());
  }
  
  m_active_cursor= op;

  if (uses_blob_value(table->read_set) &&
      get_blob_values(op, NULL, table->read_set) != 0)
    ERR_RETURN(op->getNdbError());

  if (execute_no_commit(this, trans) != 0)
    DBUG_RETURN(ndb_err(trans));
  DBUG_PRINT("exit", ("Scan started successfully"));
  DBUG_RETURN(next_result(buf));
}

int
ha_ndbcluster::set_auto_inc(THD *thd, Field *field)
{
  DBUG_ENTER("ha_ndbcluster::set_auto_inc");
  Ndb *ndb= get_ndb(thd);
  bool read_bit= bitmap_is_set(table->read_set, field->field_index);
  bitmap_set_bit(table->read_set, field->field_index);
  Uint64 next_val= (Uint64) field->val_int() + 1;
  if (!read_bit)
    bitmap_clear_bit(table->read_set, field->field_index);
#ifndef DBUG_OFF
  char buff[22];
  DBUG_PRINT("info", 
             ("Trying to set next auto increment value to %s",
              llstr(next_val, buff)));
#endif
  if (ndb->checkUpdateAutoIncrementValue(m_share->tuple_id_range, next_val))
  {
    Ndb_tuple_id_range_guard g(m_share);
    if (ndb->setAutoIncrementValue(m_table, g.range, next_val, TRUE)
        == -1)
      ERR_RETURN(ndb->getNdbError());
  }
  DBUG_RETURN(0);
}

Uint32
ha_ndbcluster::setup_get_hidden_fields(NdbOperation::GetValueSpec gets[2])
{
  Uint32 num_gets= 0;
  /*
    We need to read the hidden primary key, and possibly the FRAGMENT
    pseudo-column.
  */
  gets[num_gets].column= get_hidden_key_column();
  gets[num_gets].appStorage= &m_ref;
  num_gets++;
  if (m_user_defined_partitioning)
  {
    /* Need to read partition id to support ORDER BY columns. */
    gets[num_gets].column= NdbDictionary::Column::FRAGMENT;
    gets[num_gets].appStorage= &m_part_id;
    num_gets++;
  }
  return num_gets;
}

void
ha_ndbcluster::get_hidden_fields_keyop(NdbOperation::OperationOptions *options,
                                       NdbOperation::GetValueSpec gets[2])
{
  Uint32 num_gets= setup_get_hidden_fields(gets);
  options->optionsPresent|= NdbOperation::OperationOptions::OO_GETVALUE;
  options->extraGetValues= gets;
  options->numExtraGetValues= num_gets;
}

void
ha_ndbcluster::get_hidden_fields_scan(NdbScanOperation::ScanOptions *options,
                                      NdbOperation::GetValueSpec gets[2])
{
  Uint32 num_gets= setup_get_hidden_fields(gets);
  options->optionsPresent|= NdbScanOperation::ScanOptions::SO_GETVALUE;
  options->extraGetValues= gets;
  options->numExtraGetValues= num_gets;
}

inline void
ha_ndbcluster::eventSetAnyValue(THD *thd, 
                                NdbOperation::OperationOptions *options)
{
  if (unlikely(m_slow_path))
  {
    /*
      ignore TNTO_NO_LOGGING for slave thd. It is used to indicate
      log-slave-updates option. This is instead handled in the
      injector thread, by looking explicitly at the
      opt_log_slave_updates flag.
    */
    Thd_ndb *thd_ndb= get_thd_ndb(thd);
    if (thd->slave_thread)
    {
      options->optionsPresent |= NdbOperation::OperationOptions::OO_ANYVALUE;
      options->anyValue=thd->server_id;
    }
    else if (thd_ndb->trans_options & TNTO_NO_LOGGING)
    {
      options->optionsPresent |= NdbOperation::OperationOptions::OO_ANYVALUE;
      options->anyValue=NDB_ANYVALUE_FOR_NOLOGGING;
    }
  }
}

int ha_ndbcluster::write_row(uchar *record)
{
  DBUG_ENTER("ha_ndbcluster::write_row");
  DBUG_RETURN(ndb_write_row(record, FALSE, FALSE));
}

/**
  Insert one record into NDB
*/
int ha_ndbcluster::ndb_write_row(uchar *record,
                                 bool primary_key_update,
                                 bool batched_update)
{
  bool has_auto_increment;
  NdbTransaction *trans= m_thd_ndb->trans;
  const NdbOperation *op;
  THD *thd= table->in_use;
  Thd_ndb *thd_ndb= get_thd_ndb(thd);
  uint32 part_id;
  int error;
  NdbOperation::SetValueSpec sets[2];
  Uint32 num_sets= 0;
  DBUG_ENTER("ha_ndbcluster::ndb_write_row");

  has_auto_increment= (table->next_number_field && record == table->record[0]);

  if (has_auto_increment && table_share->primary_key != MAX_KEY) 
  {
    /*
     * Increase any auto_incremented primary key
     */
    m_skip_auto_increment= FALSE;
    if ((error= update_auto_increment()))
      DBUG_RETURN(error);
    m_skip_auto_increment= (insert_id_for_cur_row == 0);
  }

  /*
   * If IGNORE the ignore constraint violations on primary and unique keys
   */
  if (!m_use_write && m_ignore_dup_key)
  {
    /*
      compare if expression with that in start_bulk_insert()
      start_bulk_insert will set parameters to ensure that each
      write_row is committed individually
    */
    int peek_res= peek_indexed_rows(record, NDB_INSERT);
    
    if (!peek_res) 
    {
      DBUG_RETURN(HA_ERR_FOUND_DUPP_KEY);
    }
    if (peek_res != HA_ERR_KEY_NOT_FOUND)
      DBUG_RETURN(peek_res);
  }

  bool uses_blobs= uses_blob_value(table->write_set);

  Uint64 auto_value;
  if (table_share->primary_key == MAX_KEY)
  {
    /* Table has hidden primary key. */
    Ndb *ndb= get_ndb(thd);
    uint retries= NDB_AUTO_INCREMENT_RETRIES;
    int retry_sleep= 30; /* 30 milliseconds, transaction */
    for (;;)
    {
      Ndb_tuple_id_range_guard g(m_share);
      if (ndb->getAutoIncrementValue(m_table, g.range, auto_value, 1000) == -1)
      {
	if (--retries && !thd->killed &&
	    ndb->getNdbError().status == NdbError::TemporaryError)
	{
	  do_retry_sleep(retry_sleep);
	  continue;
	}
	ERR_RETURN(ndb->getNdbError());
      }
      break;
    }
    sets[num_sets].column= get_hidden_key_column();
    sets[num_sets].value= &auto_value;
    num_sets++;
  } 

  if (m_user_defined_partitioning)
  {
    longlong func_value= 0;
    my_bitmap_map *old_map= dbug_tmp_use_all_columns(table, table->read_set);
    error= m_part_info->get_partition_id(m_part_info, &part_id, &func_value);
    dbug_tmp_restore_column_map(table->read_set, old_map);
    if (error)
    {
      m_part_info->err_value= func_value;
      DBUG_RETURN(error);
    }

    /*
      We need to set the value of the partition function value in
      NDB since the NDB kernel doesn't have easy access to the function
      to calculate the value.
    */
    if (func_value >= INT_MAX32)
      func_value= INT_MAX32;
    sets[num_sets].column= get_partition_id_column();
    sets[num_sets].value= &func_value;
    num_sets++;
  }

  ha_statistic_increment(&SSV::ha_write_count);
  if (table->timestamp_field_type & TIMESTAMP_AUTO_SET_ON_INSERT)
    table->timestamp_field->set_time();

  /*
     Setup OperationOptions
   */
  NdbOperation::OperationOptions options;
  NdbOperation::OperationOptions *poptions = NULL;
  options.optionsPresent=0;
  
  eventSetAnyValue(thd, &options); 

  if (m_user_defined_partitioning)
  {
    options.optionsPresent |= NdbOperation::OperationOptions::OO_PARTITION_ID;
    options.partitionId= part_id;
  }
  if (num_sets)
  {
    options.optionsPresent |= NdbOperation::OperationOptions::OO_SETVALUE;
    options.extraSetValues= sets;
    options.numExtraSetValues= num_sets;
  }
  if (options.optionsPresent != 0)
    poptions=&options;

  const NdbRecord *key_rec;
  const uchar *key_row;
  if (table_share->primary_key == MAX_KEY)
  {
    key_rec= m_ndb_hidden_key_record;
    key_row= (const uchar *)&auto_value;
  }
  else
  {
    key_rec= m_index[table_share->primary_key].ndb_unique_record_row;
    key_row= record;
  }

  /*
    We do not use the table->write_set here.
    The reason is that for REPLACE INTO t(a), the write_set is passed with
    only column 'a' enabled.
    But it is wrong not to write all columns in REPLACE, since REPLACE is
    the same as DELETE+INSERT (ie. not writing all columns risks loosing
    default values).
  */
  /*
    ToDo: Actually, we have to use the write set, since otherwise replication
    fails. Replication seems to rely on being able to replicate an update with
    a write_row() with only some bits set in write_set, leaving other fields
    intact.
    This means that we now suffer from BUG#22045... :-/
  */
  const MY_BITMAP *user_cols_written_bitmap;
  
  if (m_use_write)
  {
    const uchar *mask;
#ifdef HAVE_NDB_BINLOG
    /*
      The use of table->write_set is tricky here. This is done as a temporary
      workaround for BUG#22045.

      There is some confusion on the precise meaning of write_set in write_row,
      with REPLACE INTO and replication SQL thread having different opinions.
      There is work on the way to sort that out, but until then we need to
      implement different semantics depending on whether we are in the slave
      SQL thread or not.

      SQL thread -> use the write_set for writeTuple().
      otherwise (REPLACE INTO) -> do not use write_set.
    */
    if (thd->slave_thread)
    {
      user_cols_written_bitmap= table->write_set;
      mask= (uchar *)(user_cols_written_bitmap->bitmap);
    }
    else
#endif
    {
      user_cols_written_bitmap= NULL;
      mask= NULL;
    }

    op= trans->writeTuple(key_rec, (const char *)key_row, m_ndb_record,
                          (char *)record, mask,
                          poptions, sizeof(NdbOperation::OperationOptions));
  }
  else
  {
    /* Using insert, we write all user visible columns */
    user_cols_written_bitmap= NULL;
    op= trans->insertTuple(key_rec, (const char *)key_row, m_ndb_record,
                           (char *)record, NULL, // No mask
                           poptions, sizeof(NdbOperation::OperationOptions));
  }
  if (!(op))
    ERR_RETURN(trans->getNdbError());

  bool need_flush= add_row_check_if_batch_full(thd_ndb);
  bool do_batch= !need_flush &&
    (batched_update || (thd->options & OPTION_ALLOW_BATCH));
  uint blob_count= 0;
  if (table_share->blob_fields > 0)
  {
    my_bitmap_map *old_map= dbug_tmp_use_all_columns(table, table->read_set);
    /* Set Blob values for all columns updated by the operation */
    int res= set_blob_values(op, record - table->record[0],
                             user_cols_written_bitmap, &blob_count, do_batch);
    dbug_tmp_restore_column_map(table->read_set, old_map);
    if (res != 0)
      DBUG_RETURN(res);
  }

  m_rows_changed++;

  /*
    Execute write operation
    NOTE When doing inserts with many values in 
    each INSERT statement it should not be necessary
    to NoCommit the transaction between each row.
    Find out how this is detected!
  */
  m_rows_inserted++;
  no_uncommitted_rows_update(1);
  if (( (m_rows_to_insert == 1 || uses_blobs) && !do_batch ) ||
      primary_key_update ||
      need_flush)
  {
    int res= flush_bulk_insert();
    if (res != 0)
    {
      m_skip_auto_increment= TRUE;
      DBUG_RETURN(res);
    }
  }
  if ((has_auto_increment) && (m_skip_auto_increment))
  {
    int ret_val;
    if ((ret_val= set_auto_inc(thd, table->next_number_field)))
    {
      DBUG_RETURN(ret_val);
    }
  }
  m_skip_auto_increment= TRUE;

  DBUG_PRINT("exit",("ok"));
  DBUG_RETURN(0);
}


/* Compare if an update changes the primary key in a row. */
int ha_ndbcluster::primary_key_cmp(const uchar * old_row, const uchar * new_row)
{
  uint keynr= table_share->primary_key;
  KEY_PART_INFO *key_part=table->key_info[keynr].key_part;
  KEY_PART_INFO *end=key_part+table->key_info[keynr].key_parts;

  for (; key_part != end ; key_part++)
  {
    if (!bitmap_is_set(table->write_set, key_part->fieldnr - 1))
      continue;

    /* The primary key does not allow NULLs. */
    DBUG_ASSERT(!key_part->null_bit);

    if (key_part->key_part_flag & (HA_BLOB_PART | HA_VAR_LENGTH_PART))
    {

      if (key_part->field->cmp_binary((old_row + key_part->offset),
                                      (new_row + key_part->offset),
                                      (ulong) key_part->length))
        return 1;
    }
    else
    {
      if (memcmp(old_row+key_part->offset, new_row+key_part->offset,
                 key_part->length))
        return 1;
    }
  }
  return 0;
}

/**
  Update one record in NDB using primary key.
*/

int ha_ndbcluster::update_row(const uchar *old_data, uchar *new_data)
{
  THD *thd= table->in_use;
  Thd_ndb *thd_ndb= get_thd_ndb(thd);
  NdbTransaction *trans= m_thd_ndb->trans;
  NdbScanOperation* cursor= m_active_cursor;
  const NdbOperation *op;
  uint32 old_part_id= 0, new_part_id= 0;
  int error;
  longlong func_value;
  Uint32 func_value_uint32;
  bool have_pk= (table_share->primary_key != MAX_KEY);
  bool pk_update= (have_pk &&
                   primary_key_cmp(old_data, new_data));
  bool batch_allowed= (thd->options & OPTION_ALLOW_BATCH) != 0;
  NdbOperation::SetValueSpec sets[1];

  DBUG_ENTER("update_row");
  
  /*
   * If IGNORE the ignore constraint violations on primary and unique keys,
   * but check that it is not part of INSERT ... ON DUPLICATE KEY UPDATE
   */
  if (m_ignore_dup_key && (thd->lex->sql_command == SQLCOM_UPDATE ||
                           thd->lex->sql_command == SQLCOM_UPDATE_MULTI))
  {
    NDB_WRITE_OP write_op= (pk_update) ? NDB_PK_UPDATE : NDB_UPDATE;
    int peek_res= peek_indexed_rows(new_data, write_op);
    
    if (!peek_res) 
    {
      DBUG_RETURN(HA_ERR_FOUND_DUPP_KEY);
    }
    if (peek_res != HA_ERR_KEY_NOT_FOUND)
      DBUG_RETURN(peek_res);
  }

  ha_statistic_increment(&SSV::ha_update_count);
  if (table->timestamp_field_type & TIMESTAMP_AUTO_SET_ON_UPDATE)
  {
    table->timestamp_field->set_time();
    bitmap_set_bit(table->write_set, table->timestamp_field->field_index);
  }

  if (m_use_partition_pruning &&
      (error= get_parts_for_update(old_data, new_data, table->record[0],
                                   m_part_info, &old_part_id, &new_part_id,
                                   &func_value)))
  {
    m_part_info->err_value= func_value;
    DBUG_RETURN(error);
  }

  /*
   * Check for update of primary key or partition change
   * for special handling
   */  
  if (pk_update || old_part_id != new_part_id)
  {
    DBUG_RETURN(ndb_pk_update_row(thd, old_data, new_data, old_part_id));
  }
  /*
    If we are updating a unique key with auto_increment
    then we need to update the auto_increment counter
   */
  if (table->found_next_number_field &&
      bitmap_is_set(table->write_set, 
		    table->found_next_number_field->field_index) &&
      (error= set_auto_inc(thd, table->found_next_number_field)))
  {
    DBUG_RETURN(error);
  }
  /*
    Set only non-primary-key attributes.
    We already checked that any primary key attribute in write_set has no
    real changes.
  */
  bitmap_copy(&m_bitmap, table->write_set);
  bitmap_subtract(&m_bitmap, &m_pk_bitmap);
  uchar *mask= (uchar *)(m_bitmap.bitmap);

  NdbOperation::OperationOptions *poptions = NULL;
  NdbOperation::OperationOptions options;
  options.optionsPresent=0;

  if (m_user_defined_partitioning)
  {
    if (func_value >= INT_MAX32)
      func_value_uint32= INT_MAX32;
    else
      func_value_uint32= (uint32)func_value;
    sets[0].column= get_partition_id_column();
    sets[0].value= &func_value_uint32;
    options.optionsPresent|= NdbOperation::OperationOptions::OO_SETVALUE;
    options.extraSetValues= sets;
    options.numExtraSetValues= 1;

    if (!cursor)
    {
      options.optionsPresent|= NdbOperation::OperationOptions::OO_PARTITION_ID;
      options.partitionId= new_part_id;
    }
  }
  
  eventSetAnyValue(thd, &options);
  
  bool need_flush= add_row_check_if_batch_full(thd_ndb);

  if (cursor)
  {
    /*
      We are scanning records and want to update the record
      that was just found, call updateCurrentTuple on the cursor 
      to take over the lock to a new update operation
      And thus setting the primary key of the record from 
      the active record in cursor
    */
    DBUG_PRINT("info", ("Calling updateTuple on cursor, write_set=0x%x",
                        table->write_set->bitmap[0]));

    if (options.optionsPresent != 0)
      poptions = &options;

    if (!(op= cursor->updateCurrentTuple(trans, m_ndb_record,
                                         (const char*)new_data, mask,
                                         poptions,
                                         sizeof(NdbOperation::OperationOptions))))
      ERR_RETURN(trans->getNdbError());

    m_lock_tuple= FALSE;
    thd_ndb->m_unsent_bytes+= 12;
  }
  else
  {  
    const NdbRecord *key_rec;
    const uchar *key_row;
    if (have_pk)
    {
      key_rec= m_index[table_share->primary_key].ndb_unique_record_row;
      key_row= new_data;
    }
    else
    {
      /* Use hidden primary key previously read into m_ref. */
      key_rec= m_ndb_hidden_key_record;
      key_row= (const uchar *)(&m_ref);
    }

    if (options.optionsPresent !=0)
      poptions= &options;

    if (!(op= trans->updateTuple(key_rec, (const char *)key_row,
                                 m_ndb_record, (const char*)new_data, mask,
                                 poptions,
                                 sizeof(NdbOperation::OperationOptions))))
      ERR_RETURN(trans->getNdbError());  
  }

  uint blob_count= 0;
  if (uses_blob_value(table->write_set))
  {
    int row_offset= new_data - table->record[0];
    int res= set_blob_values(op, row_offset, table->write_set, &blob_count,
                             (batch_allowed && !need_flush));
    if (res != 0)
      DBUG_RETURN(res);
  }
  m_rows_changed++;

  /*
    Batch update operation if we are doing a scan for update, unless
    there exist UPDATE AFTER triggers
  */
  if (m_update_cannot_batch ||
      !(cursor || (batch_allowed && have_pk)) ||
      need_flush)
  {
    if (execute_no_commit(this, trans) != 0)
    {
      no_uncommitted_rows_execute_failure();
      DBUG_RETURN(ndb_err(trans));
    }
  }
  else if (blob_count > 0)
    m_blobs_pending= TRUE;
  
  DBUG_RETURN(0);
}


int ha_ndbcluster::delete_row(const uchar *record)
{
  return ndb_delete_row(record, FALSE);
}

/**
  Delete one record from NDB, using primary key .
*/

int ha_ndbcluster::ndb_delete_row(const uchar *record, bool primary_key_update)
{
  THD *thd= table->in_use;
  Thd_ndb *thd_ndb= get_thd_ndb(thd);
  NdbTransaction *trans= m_thd_ndb->trans;
  NdbScanOperation* cursor= m_active_cursor;
  const NdbOperation *op;
  uint32 part_id;
  int error;
  DBUG_ENTER("ndb_delete_row");

  ha_statistic_increment(&SSV::ha_delete_count);
  m_rows_changed++;

  if (m_use_partition_pruning &&
      (error= get_part_for_delete(record, table->record[0], m_part_info,
                                  &part_id)))
  {
    DBUG_RETURN(error);
  }

  NdbOperation::OperationOptions options;
  NdbOperation::OperationOptions *poptions = NULL;
  options.optionsPresent=0;

  eventSetAnyValue(thd, &options);

  if (cursor)
  {
    if (options.optionsPresent != 0)
      poptions = &options;

    /*
      We are scanning records and want to delete the record
      that was just found, call deleteTuple on the cursor 
      to take over the lock to a new delete operation
      And thus setting the primary key of the record from 
      the active record in cursor
    */
    DBUG_PRINT("info", ("Calling deleteTuple on cursor"));
    if ((op = cursor->deleteCurrentTuple(trans, m_ndb_record,
                                         NULL, // result_row
                                         NULL, // result_mask
                                         poptions, 
                                         sizeof(NdbOperation::OperationOptions))) == 0)
      ERR_RETURN(trans->getNdbError());     
    m_lock_tuple= FALSE;
    thd_ndb->m_unsent_bytes+= 12;

    no_uncommitted_rows_update(-1);

    if (!(primary_key_update || m_delete_cannot_batch))
      // If deleting from cursor, NoCommit will be handled in next_result
      DBUG_RETURN(0);
  }
  else
  {
    const NdbRecord *key_rec;
    const uchar *key_row;

    if (m_user_defined_partitioning)
    {
      options.optionsPresent|= NdbOperation::OperationOptions::OO_PARTITION_ID;
      options.partitionId= part_id;
    }

    if (options.optionsPresent != 0)
      poptions= &options;

    if (table_share->primary_key != MAX_KEY)
    {
      key_rec= m_index[table_share->primary_key].ndb_unique_record_row;
      key_row= record;
    }
    else
    {
      key_rec= m_ndb_hidden_key_record;
      key_row= (const uchar *)(&m_ref);
    }
    if (!(op=trans->deleteTuple(key_rec, (const char *)key_row,
                                m_ndb_record,
                                NULL, // row
                                NULL, // mask
                                poptions,
                                sizeof(NdbOperation::OperationOptions))))
      ERR_RETURN(trans->getNdbError());

    no_uncommitted_rows_update(-1);

    /*
      Check if we can batch the delete.

      We do not batch deletes on tables with no primary key. For such tables,
      replication uses full table scan to locate the row to delete. The
      problem is the following scenario when deleting 2 (or more) rows:

       1. Table scan to locate the first row.
       2. Delete the row, batched so no execute.
       3. Table scan to locate the second row is executed, along with the
          batched delete operation from step 2.
       4. The first row is returned from nextResult() (not deleted yet).
       5. The kernel deletes the row (operation from step 2).
       6. lockCurrentTuple() is called on the row returned in step 4. However,
          as that row is now deleted, the operation fails and the transaction
          is aborted.
       7. The delete of the second tuple now fails, as the transaction has
          been aborted.
    */

    /*
      Poor approx. let delete ~ tabsize / 4
    */
    uint delete_size= 12 + (m_bytes_per_write >> 2);
    bool need_flush= add_row_check_if_batch_full_size(thd_ndb, delete_size);
    if ( (thd->options & OPTION_ALLOW_BATCH) &&
         table_share->primary_key != MAX_KEY &&
         !primary_key_update &&
         !need_flush)
      DBUG_RETURN(0);
  }

  // Execute delete operation
  if (execute_no_commit(this, trans) != 0) {
    no_uncommitted_rows_execute_failure();
    DBUG_RETURN(ndb_err(trans));
  }
  DBUG_RETURN(0);
}
  
/**
  Unpack a record returned from a scan.
  We copy field-for-field to
   # Avoid unnecessary copying for sparse rows.
   # Properly initialize not used null bits.
  Note that we do not unpack all returned rows; some primary/unique key
  operations can read directly into the destination row.
*/
void ha_ndbcluster::unpack_record(uchar *dst_row, const uchar *src_row)
{
  int res;
  DBUG_ASSERT(src_row != NULL);

  my_ptrdiff_t dst_offset= dst_row - table->record[0];
  my_ptrdiff_t src_offset= src_row - table->record[0];

  /* Initialize the NULL bitmap. */
  memset(dst_row, 0xff, table->s->null_bytes);

  uchar *blob_ptr= m_blobs_buffer;

  for (uint i= 0; i < table_share->fields; i++) 
  {
    Field *field= table->field[i];
    if (bitmap_is_set(table->read_set, i))
    {
      if (field->type() == MYSQL_TYPE_BIT)
      {
        Field_bit *field_bit= static_cast<Field_bit*>(field);
        if (!field->is_null_in_record_with_offset(src_offset))
        {
          field->move_field_offset(src_offset);
          longlong value= field_bit->val_int();
          field->move_field_offset(dst_offset-src_offset);
          field_bit->set_notnull();
          /* Field_bit in DBUG requires the bit set in write_set for store(). */
          my_bitmap_map *old_map=
            dbug_tmp_use_all_columns(table, table->write_set);
          IF_DBUG(int res=) field_bit->store(value, true);
          dbug_tmp_restore_column_map(table->write_set, old_map);
          DBUG_ASSERT(res == 0);
          field->move_field_offset(-dst_offset);
        }
      }
      else if (field->flags & BLOB_FLAG)
      {
        Field_blob *field_blob= (Field_blob *)field;
        NdbBlob *ndb_blob= m_value[i].blob;
        DBUG_ASSERT(ndb_blob != 0);
        int isNull;
        res= ndb_blob->getNull(isNull);
        DBUG_ASSERT(res == 0);                  // Already succeeded once
        Uint64 len64= 0;
        field_blob->move_field_offset(dst_offset);
        if (!isNull)
        {
          res= ndb_blob->getLength(len64);
          DBUG_ASSERT(res == 0 && len64 <= (Uint64)0xffffffff);
          field->set_notnull();
        }
        /* Need not set_null(), as we initialized null bits to 1 above. */
        field_blob->set_ptr((uint32)len64, blob_ptr);
        field_blob->move_field_offset(-dst_offset);
        blob_ptr+= (len64 + 7) & ~((Uint64)7);
      }
      else
      {
        field->move_field_offset(src_offset);
        /* Normal field (not blob or bit type). */
        if (!field->is_null())
        {
          /* Only copy actually used bytes of varstrings. */
          uint32 actual_length= field->used_length();
          uchar *src_ptr= field->ptr;
          field->move_field_offset(dst_offset - src_offset);
          field->set_notnull();
          memcpy(field->ptr, src_ptr, actual_length);
#ifdef HAVE_purify
          /*
            We get Valgrind warnings on uninitialised padding bytes in
            varstrings, for example when writing rows to temporary tables.
            So for valgrind builds we pad with zeros, not needed for
            production code.
          */
          if (actual_length < field->pack_length())
            bzero(field->ptr + actual_length,
                  field->pack_length() - actual_length);
#endif
          field->move_field_offset(-dst_offset);
        }
        else
          field->move_field_offset(-src_offset);
        /* No action needed for a NULL field. */
      }
    }
  }
}

/*
    DBUG_EXECUTE("value", print_results(););
*/

void ha_ndbcluster::print_results()
{
  DBUG_ENTER("print_results");

#ifndef DBUG_OFF

  char buf_type[MAX_FIELD_WIDTH], buf_val[MAX_FIELD_WIDTH];
  String type(buf_type, sizeof(buf_type), &my_charset_bin);
  String val(buf_val, sizeof(buf_val), &my_charset_bin);
  for (uint f= 0; f < table_share->fields; f++)
  {
    /* Use DBUG_PRINT since DBUG_FILE cannot be filtered out */
    char buf[2000];
    Field *field;
    void* ptr;
    NdbValue value;

    buf[0]= 0;
    field= table->field[f];
    if (!(value= m_value[f]).ptr)
    {
      strmov(buf, "not read");
      goto print_value;
    }

    ptr= field->ptr;

    if (! (field->flags & BLOB_FLAG))
    {
      if (value.rec->isNULL())
      {
        strmov(buf, "NULL");
        goto print_value;
      }
      type.length(0);
      val.length(0);
      field->sql_type(type);
      field->val_str(&val);
      my_snprintf(buf, sizeof(buf), "%s %s", type.c_ptr(), val.c_ptr());
    }
    else
    {
      NdbBlob *ndb_blob= value.blob;
      bool isNull= TRUE;
      ndb_blob->getNull(isNull);
      if (isNull)
        strmov(buf, "NULL");
    }

print_value:
    DBUG_PRINT("value", ("%u,%s: %s", f, field->field_name, buf));
  }
#endif
  DBUG_VOID_RETURN;
}


int ha_ndbcluster::index_init(uint index, bool sorted)
{
  DBUG_ENTER("ha_ndbcluster::index_init");
  DBUG_PRINT("enter", ("index: %u  sorted: %d", index, sorted));
  active_index= index;
  m_sorted= sorted;
  /*
    Locks are are explicitly released in scan
    unless m_lock.type == TL_READ_HIGH_PRIORITY
    and no sub-sequent call to unlock_row()
  */
  m_lock_tuple= FALSE;
  DBUG_RETURN(0);
}


int ha_ndbcluster::index_end()
{
  DBUG_ENTER("ha_ndbcluster::index_end");
  DBUG_RETURN(close_scan());
}

/**
  Check if key contains null.
*/
static
int
check_null_in_key(const KEY* key_info, const uchar *key, uint key_len)
{
  KEY_PART_INFO *curr_part, *end_part;
  const uchar* end_ptr= key + key_len;
  curr_part= key_info->key_part;
  end_part= curr_part + key_info->key_parts;

  for (; curr_part != end_part && key < end_ptr; curr_part++)
  {
    if (curr_part->null_bit && *key)
      return 1;

    key += curr_part->store_length;
  }
  return 0;
}

int ha_ndbcluster::index_read(uchar *buf,
                              const uchar *key, uint key_len, 
                              enum ha_rkey_function find_flag)
{
  key_range start_key;
  bool descending= FALSE;
  DBUG_ENTER("ha_ndbcluster::index_read");
  DBUG_PRINT("enter", ("active_index: %u, key_len: %u, find_flag: %d", 
                       active_index, key_len, find_flag));

  start_key.key= key;
  start_key.length= key_len;
  start_key.flag= find_flag;
  descending= FALSE;
  switch (find_flag) {
  case HA_READ_KEY_OR_PREV:
  case HA_READ_BEFORE_KEY:
  case HA_READ_PREFIX_LAST:
  case HA_READ_PREFIX_LAST_OR_PREV:
    descending= TRUE;
    break;
  default:
    break;
  }
  DBUG_RETURN(read_range_first_to_buf(&start_key, 0, descending,
                                      m_sorted, buf));
}


int ha_ndbcluster::index_next(uchar *buf)
{
  DBUG_ENTER("ha_ndbcluster::index_next");
  ha_statistic_increment(&SSV::ha_read_next_count);
  DBUG_RETURN(next_result(buf));
}


int ha_ndbcluster::index_prev(uchar *buf)
{
  DBUG_ENTER("ha_ndbcluster::index_prev");
  ha_statistic_increment(&SSV::ha_read_prev_count);
  DBUG_RETURN(next_result(buf));
}


int ha_ndbcluster::index_first(uchar *buf)
{
  DBUG_ENTER("ha_ndbcluster::index_first");
  ha_statistic_increment(&SSV::ha_read_first_count);
  // Start the ordered index scan and fetch the first row

  // Only HA_READ_ORDER indexes get called by index_first
  DBUG_RETURN(ordered_index_scan(0, 0, TRUE, FALSE, buf, NULL));
}


int ha_ndbcluster::index_last(uchar *buf)
{
  DBUG_ENTER("ha_ndbcluster::index_last");
  ha_statistic_increment(&SSV::ha_read_last_count);
  DBUG_RETURN(ordered_index_scan(0, 0, TRUE, TRUE, buf, NULL));
}

int ha_ndbcluster::index_read_last(uchar * buf, const uchar * key, uint key_len)
{
  DBUG_ENTER("ha_ndbcluster::index_read_last");
  DBUG_RETURN(index_read(buf, key, key_len, HA_READ_PREFIX_LAST));
}

int ha_ndbcluster::read_range_first_to_buf(const key_range *start_key,
                                           const key_range *end_key,
                                           bool desc, bool sorted,
                                           uchar* buf)
{
  part_id_range part_spec;
  ndb_index_type type= get_index_type(active_index);
  const KEY* key_info= table->key_info+active_index;
  int error; 
  DBUG_ENTER("ha_ndbcluster::read_range_first_to_buf");
  DBUG_PRINT("info", ("desc: %d, sorted: %d", desc, sorted));

  if (m_use_partition_pruning)
  {
    get_partition_set(table, buf, active_index, start_key, &part_spec);
    DBUG_PRINT("info", ("part_spec.start_part: %u  part_spec.end_part: %u",
                        part_spec.start_part, part_spec.end_part));
    /*
      If partition pruning has found no partition in set
      we can return HA_ERR_END_OF_FILE
      If partition pruning has found exactly one partition in set
      we can optimize scan to run towards that partition only.
    */
    if (part_spec.start_part > part_spec.end_part)
    {
      DBUG_RETURN(HA_ERR_END_OF_FILE);
    }
    else if (part_spec.start_part == part_spec.end_part)
    {
      /*
        Only one partition is required to scan, if sorted is required we
        don't need it any more since output from one ordered partitioned
        index is always sorted.
      */
      sorted= FALSE;
    }
  }

  switch (type){
  case PRIMARY_KEY_ORDERED_INDEX:
  case PRIMARY_KEY_INDEX:
    if (start_key && 
        start_key->length == key_info->key_length &&
        start_key->flag == HA_READ_KEY_EXACT)
    {
      if (m_active_cursor && (error= close_scan()))
        DBUG_RETURN(error);
      error= pk_read(start_key->key, start_key->length, buf,
		     part_spec.start_part);
      DBUG_RETURN(error == HA_ERR_KEY_NOT_FOUND ? HA_ERR_END_OF_FILE : error);
    }
    break;
  case UNIQUE_ORDERED_INDEX:
  case UNIQUE_INDEX:
    if (start_key && start_key->length == key_info->key_length &&
        start_key->flag == HA_READ_KEY_EXACT && 
        !check_null_in_key(key_info, start_key->key, start_key->length))
    {
      if (m_active_cursor && (error= close_scan()))
        DBUG_RETURN(error);

      error= unique_index_read(start_key->key, start_key->length, buf);
      DBUG_RETURN(error == HA_ERR_KEY_NOT_FOUND ? HA_ERR_END_OF_FILE : error);
    }
    else if (type == UNIQUE_INDEX)
      DBUG_RETURN(full_table_scan(key_info, 
                                  start_key->key, 
                                  start_key->length, 
                                  buf));
    break;
  default:
    break;
  }
  // Start the ordered index scan and fetch the first row
  DBUG_RETURN(ordered_index_scan(start_key, end_key, sorted, desc, buf,
                                 &part_spec));
}

int ha_ndbcluster::read_range_first(const key_range *start_key,
                                    const key_range *end_key,
                                    bool eq_r, bool sorted)
{
  uchar* buf= table->record[0];
  DBUG_ENTER("ha_ndbcluster::read_range_first");
  DBUG_RETURN(read_range_first_to_buf(start_key, end_key, FALSE,
                                      sorted, buf));
}

int ha_ndbcluster::read_range_next()
{
  DBUG_ENTER("ha_ndbcluster::read_range_next");
  DBUG_RETURN(next_result(table->record[0]));
}


int ha_ndbcluster::rnd_init(bool scan)
{
  int error;
  DBUG_ENTER("rnd_init");
  DBUG_PRINT("enter", ("scan: %d", scan));

  if (m_active_cursor && (error= close_scan()))
    DBUG_RETURN(error);
  index_init(table_share->primary_key, 0);
  DBUG_RETURN(0);
}

int ha_ndbcluster::close_scan()
{
  /*
    workaround for bug #39872 - explain causes segv
    - rnd_end/close_scan is called on unlocked table
    - should be fixed in server code, but this will
    not be done until 6.0 as it is too intrusive
  */
  if (m_thd_ndb == NULL)
    return 0;
  NdbTransaction *trans= m_thd_ndb->trans;
  int error;
  DBUG_ENTER("close_scan");

  NdbScanOperation *cursor= m_active_cursor;
  
  if (!cursor)
  {
    cursor = m_multi_cursor;
    if (!cursor)
      DBUG_RETURN(0);
  }

  if ((error= scan_handle_lock_tuple(cursor, trans)) != 0)
    DBUG_RETURN(error);

  if (m_thd_ndb->m_unsent_bytes)
  {
    /*
      Take over any pending transactions to the 
      deleteing/updating transaction before closing the scan    
    */
    DBUG_PRINT("info", ("thd_ndb->m_unsent_bytes: %ld",
                        (long) m_thd_ndb->m_unsent_bytes));    
    if (execute_no_commit(this, trans) != 0) {
      no_uncommitted_rows_execute_failure();
      DBUG_RETURN(ndb_err(trans));
    }
  }
  
  cursor->close(m_force_send, TRUE);
  m_active_cursor= NULL;
  m_multi_cursor= NULL;
  DBUG_RETURN(0);
}

int ha_ndbcluster::rnd_end()
{
  DBUG_ENTER("rnd_end");
  DBUG_RETURN(close_scan());
}


int ha_ndbcluster::rnd_next(uchar *buf)
{
  DBUG_ENTER("rnd_next");
  ha_statistic_increment(&SSV::ha_read_rnd_next_count);

  if (!m_active_cursor)
    DBUG_RETURN(full_table_scan(NULL, NULL, 0, buf));
  DBUG_RETURN(next_result(buf));
}


/**
  An "interesting" record has been found and it's pk 
  retrieved by calling position. Now it's time to read
  the record from db once again.
*/

int ha_ndbcluster::rnd_pos(uchar *buf, uchar *pos)
{
  DBUG_ENTER("rnd_pos");
  ha_statistic_increment(&SSV::ha_read_rnd_count);
  // The primary key for the record is stored in pos
  // Perform a pk_read using primary key "index"
  {
    part_id_range part_spec;
    uint key_length= ref_length;
    if (m_user_defined_partitioning)
    {
      if (table_share->primary_key == MAX_KEY)
      {
        /*
          The partition id has been fetched from ndb
          and has been stored directly after the hidden key
        */
        DBUG_DUMP("key+part", pos, key_length);
        key_length= ref_length - sizeof(m_part_id);
        part_spec.start_part= part_spec.end_part= *(uint32 *)(pos + key_length);
      }
      else
      {
        key_range key_spec;
        KEY *key_info= table->key_info + table_share->primary_key;
        key_spec.key= pos;
        key_spec.length= key_length;
        key_spec.flag= HA_READ_KEY_EXACT;
        get_full_part_id_from_key(table, buf, key_info, 
                                  &key_spec, &part_spec);
        DBUG_ASSERT(part_spec.start_part == part_spec.end_part);
      }
      DBUG_PRINT("info", ("partition id %u", part_spec.start_part));
    }
    DBUG_DUMP("key", pos, key_length);
    DBUG_RETURN(pk_read(pos, key_length, buf, part_spec.start_part));
  }
}


/**
  Store the primary key of this record in ref 
  variable, so that the row can be retrieved again later
  using "reference" in rnd_pos.
*/

void ha_ndbcluster::position(const uchar *record)
{
  KEY *key_info;
  KEY_PART_INFO *key_part;
  KEY_PART_INFO *end;
  uchar *buff;
  uint key_length;

  DBUG_ENTER("position");

  if (table_share->primary_key != MAX_KEY) 
  {
    key_length= ref_length;
    key_info= table->key_info + table_share->primary_key;
    key_part= key_info->key_part;
    end= key_part + key_info->key_parts;
    buff= ref;
    
    for (; key_part != end; key_part++) 
    {
      if (key_part->null_bit) {
        /* Store 0 if the key part is a NULL part */      
        if (record[key_part->null_offset]
            & key_part->null_bit) {
          *buff++= 1;
          continue;
        }      
        *buff++= 0;
      }

      size_t len = key_part->length;
      const uchar * ptr = record + key_part->offset;
      Field *field = key_part->field;
      if (field->type() ==  MYSQL_TYPE_VARCHAR)
      {
        if (((Field_varstring*)field)->length_bytes == 1)
        {
          /**
           * Keys always use 2 bytes length
           */
          buff[0] = ptr[0];
          buff[1] = 0;
          memcpy(buff+2, ptr + 1, len);
        }
        else
        {
          memcpy(buff, ptr, len + 2);
        }
        len += 2;
      }
      else
      {
        memcpy(buff, ptr, len);
      }
      buff += len;
    }
  } 
  else 
  {
    // No primary key, get hidden key
    DBUG_PRINT("info", ("Getting hidden key"));
    // If table has user defined partition save the partition id as well
    if (m_user_defined_partitioning)
    {
      DBUG_PRINT("info", ("Saving partition id %u", m_part_id));
      key_length= ref_length - sizeof(m_part_id);
      memcpy(ref+key_length, (void *)&m_part_id, sizeof(m_part_id));
    }
    else
      key_length= ref_length;
#ifndef DBUG_OFF
    int hidden_no= table->s->fields;
    const NDBTAB *tab= m_table;  
    const NDBCOL *hidden_col= tab->getColumn(hidden_no);
    DBUG_ASSERT(hidden_col->getPrimaryKey() && 
                hidden_col->getAutoIncrement() &&
                key_length == NDB_HIDDEN_PRIMARY_KEY_LENGTH);
#endif
    memcpy(ref, &m_ref, key_length);
  }
#ifndef DBUG_OFF
  if (table_share->primary_key == MAX_KEY && m_user_defined_partitioning) 
    DBUG_DUMP("key+part", ref, key_length+sizeof(m_part_id));
#endif
  DBUG_DUMP("ref", ref, key_length);
  DBUG_VOID_RETURN;
}


int ha_ndbcluster::info(uint flag)
{
  THD *thd= table->in_use;
  int result= 0;
  DBUG_ENTER("info");
  DBUG_PRINT("enter", ("flag: %d", flag));
  
  if (flag & HA_STATUS_POS)
    DBUG_PRINT("info", ("HA_STATUS_POS"));
  if (flag & HA_STATUS_TIME)
    DBUG_PRINT("info", ("HA_STATUS_TIME"));
  while (flag & HA_STATUS_VARIABLE)
  {
    if (!thd)
      thd= current_thd;
    DBUG_PRINT("info", ("HA_STATUS_VARIABLE"));
    stats.mrr_length_per_rec= table_share->reclength + 2*sizeof(void*) + sizeof(uint16);
    if ((flag & HA_STATUS_NO_LOCK) &&
        !thd->variables.ndb_use_exact_count)
    {
      if (thd->lex->sql_command != SQLCOM_SHOW_TABLE_STATUS &&
          thd->lex->sql_command != SQLCOM_SHOW_KEYS)
      {
        /*
          just use whatever stats we have however,
          optimizer behaves strangely if we return few rows
        */
        if (stats.records < 2)
          stats.records= 2;
        break;
      }
    }
    if (!m_table_info)
    {
      if ((my_errno= check_ndb_connection(thd)))
        DBUG_RETURN(my_errno);
    }
    result= update_stats(thd, 1);
    break;
  }
  if (flag & HA_STATUS_CONST)
  {
    DBUG_PRINT("info", ("HA_STATUS_CONST"));
    set_rec_per_key();
  }
  if (flag & HA_STATUS_ERRKEY)
  {
    DBUG_PRINT("info", ("HA_STATUS_ERRKEY"));
    errkey= m_dupkey;
  }
  if (flag & HA_STATUS_AUTO)
  {
    DBUG_PRINT("info", ("HA_STATUS_AUTO"));
    if (m_table && table->found_next_number_field)
    {
      if (!thd)
        thd= current_thd;
      if ((my_errno= check_ndb_connection(thd)))
        DBUG_RETURN(my_errno);
      Ndb *ndb= get_ndb(thd);
      Ndb_tuple_id_range_guard g(m_share);
      
      Uint64 auto_increment_value64;
      if (ndb->readAutoIncrementValue(m_table, g.range,
                                      auto_increment_value64) == -1)
      {
        const NdbError err= ndb->getNdbError();
        sql_print_error("Error %lu in readAutoIncrementValue(): %s",
                        (ulong) err.code, err.message);
        stats.auto_increment_value= ~(ulonglong)0;
      }
      else
        stats.auto_increment_value= (ulonglong)auto_increment_value64;
    }
  }

  if(result == -1)
    result= HA_ERR_NO_CONNECTION;

  DBUG_RETURN(result);
}


void ha_ndbcluster::get_dynamic_partition_info(PARTITION_INFO *stat_info,
                                               uint part_id)
{
  /* 
     This functions should be fixed. Suggested fix: to
     implement ndb function which retrives the statistics
     about ndb partitions.
  */
  bzero((char*) stat_info, sizeof(PARTITION_INFO));
  return;
}


int ha_ndbcluster::extra(enum ha_extra_function operation)
{
  DBUG_ENTER("extra");
  switch (operation) {
  case HA_EXTRA_IGNORE_DUP_KEY:       /* Dup keys don't rollback everything*/
    DBUG_PRINT("info", ("HA_EXTRA_IGNORE_DUP_KEY"));
    DBUG_PRINT("info", ("Ignoring duplicate key"));
    m_ignore_dup_key= TRUE;
    break;
  case HA_EXTRA_NO_IGNORE_DUP_KEY:
    DBUG_PRINT("info", ("HA_EXTRA_NO_IGNORE_DUP_KEY"));
    m_ignore_dup_key= FALSE;
    break;
  case HA_EXTRA_IGNORE_NO_KEY:
    DBUG_PRINT("info", ("HA_EXTRA_IGNORE_NO_KEY"));
    DBUG_PRINT("info", ("Turning on AO_IgnoreError at Commit/NoCommit"));
    m_ignore_no_key= TRUE;
    break;
  case HA_EXTRA_NO_IGNORE_NO_KEY:
    DBUG_PRINT("info", ("HA_EXTRA_NO_IGNORE_NO_KEY"));
    DBUG_PRINT("info", ("Turning on AO_IgnoreError at Commit/NoCommit"));
    m_ignore_no_key= FALSE;
    break;
  case HA_EXTRA_WRITE_CAN_REPLACE:
    DBUG_PRINT("info", ("HA_EXTRA_WRITE_CAN_REPLACE"));
    if (!m_has_unique_index ||
        current_thd->slave_thread) /* always set if slave, quick fix for bug 27378 */
    {
      DBUG_PRINT("info", ("Turning ON use of write instead of insert"));
      m_use_write= TRUE;
    }
    break;
  case HA_EXTRA_WRITE_CANNOT_REPLACE:
    DBUG_PRINT("info", ("HA_EXTRA_WRITE_CANNOT_REPLACE"));
    DBUG_PRINT("info", ("Turning OFF use of write instead of insert"));
    m_use_write= FALSE;
    break;
  case HA_EXTRA_DELETE_CANNOT_BATCH:
    DBUG_PRINT("info", ("HA_EXTRA_DELETE_CANNOT_BATCH"));
    m_delete_cannot_batch= TRUE;
    break;
  case HA_EXTRA_UPDATE_CANNOT_BATCH:
    DBUG_PRINT("info", ("HA_EXTRA_UPDATE_CANNOT_BATCH"));
    m_update_cannot_batch= TRUE;
    break;
  default:
    break;
  }
  
  DBUG_RETURN(0);
}


int ha_ndbcluster::reset()
{
  DBUG_ENTER("ha_ndbcluster::reset");
  if (m_cond)
  {
    m_cond->cond_clear();
  }

  /*
    Regular partition pruning will set the bitmap appropriately.
    Some queries like ALTER TABLE doesn't use partition pruning and
    thus the 'used_partitions' bitmap needs to be initialized
  */
  if (m_part_info)
    bitmap_set_all(&m_part_info->used_partitions);

  /* reset flags set by extra calls */
  m_ignore_dup_key= FALSE;
  m_use_write= FALSE;
  m_ignore_no_key= FALSE;
  m_delete_cannot_batch= FALSE;
  m_update_cannot_batch= FALSE;

  DBUG_RETURN(0);
}


/**
  Start of an insert, remember number of rows to be inserted, it will
  be used in write_row and get_autoincrement to send an optimal number
  of rows in each roundtrip to the server.

  @param
   rows     number of rows to insert, 0 if unknown
*/

int
ha_ndbcluster::flush_bulk_insert()
{
  NdbTransaction *trans= m_thd_ndb->trans;
  DBUG_ENTER("ha_ndbcluster::flush_bulk_insert");
  DBUG_PRINT("info", ("Sending inserts to NDB, rows_inserted: %d", 
                      (int)m_rows_inserted));
  
  if (! (m_thd_ndb->trans_options & TNTO_TRANSACTIONS_OFF))
  {
    if (execute_no_commit(this, trans) != 0)
    {
      no_uncommitted_rows_execute_failure();
      DBUG_RETURN(ndb_err(trans));
    }
  }
  else
  {
    if (execute_commit(this,trans) != 0)
    {
      no_uncommitted_rows_execute_failure();
      DBUG_RETURN(ndb_err(trans));
    }
    if (trans->restart() != 0)
    {
      DBUG_ASSERT(0);
      DBUG_RETURN(-1);
    }
  }
  DBUG_RETURN(0);
}

void ha_ndbcluster::start_bulk_insert(ha_rows rows)
{
  DBUG_ENTER("start_bulk_insert");
  DBUG_PRINT("enter", ("rows: %d", (int)rows));
  
  m_rows_inserted= (ha_rows) 0;
  if (!m_use_write && m_ignore_dup_key)
  {
    /*
      compare if expression with that in write_row
      we have a situation where peek_indexed_rows() will be called
      so we cannot batch
    */
    DBUG_PRINT("info", ("Batching turned off as duplicate key is "
                        "ignored by using peek_row"));
    m_rows_to_insert= 1;
    DBUG_VOID_RETURN;
  }
  if (rows == (ha_rows) 0)
  {
    /* We don't know how many will be inserted, guess */
    m_rows_to_insert= m_autoincrement_prefetch;
  }
  else
    m_rows_to_insert= rows; 

  DBUG_VOID_RETURN;
}

/**
  End of an insert.
*/
int ha_ndbcluster::end_bulk_insert(bool abort)
{
  int error= 0;
  DBUG_ENTER("end_bulk_insert");
  // Check if last inserts need to be flushed

  THD *thd= table->in_use;
  Thd_ndb *thd_ndb= m_thd_ndb;
  
  if ((thd->options & OPTION_ALLOW_BATCH) == 0 && thd_ndb->m_unsent_bytes)
  {
    error= flush_bulk_insert();
    if (error != 0)
      my_errno= error;
  }

  m_rows_inserted= (ha_rows) 0;
  m_rows_to_insert= (ha_rows) 1;
  DBUG_RETURN(error);
}


int ha_ndbcluster::extra_opt(enum ha_extra_function operation, ulong cache_size)
{
  DBUG_ENTER("extra_opt");
  DBUG_PRINT("enter", ("cache_size: %lu", cache_size));
  DBUG_RETURN(extra(operation));
}

static const char *ha_ndbcluster_exts[] = {
 ha_ndb_ext,
 NullS
};

const char** ha_ndbcluster::bas_ext() const
{
  return ha_ndbcluster_exts;
}

/**
  How many seeks it will take to read through the table.

  This is to be comparable to the number returned by records_in_range so
  that we can decide if we should scan the table or use keys.
*/

double ha_ndbcluster::scan_time()
{
  DBUG_ENTER("ha_ndbcluster::scan_time()");
  double res= rows2double(stats.records*1000);
  DBUG_PRINT("exit", ("table: %s value: %f", 
                      m_tabname, res));
  DBUG_RETURN(res);
}

/*
  Convert MySQL table locks into locks supported by Ndb Cluster.
  Note that MySQL Cluster does currently not support distributed
  table locks, so to be safe one should set cluster in Single
  User Mode, before relying on table locks when updating tables
  from several MySQL servers
*/

THR_LOCK_DATA **ha_ndbcluster::store_lock(THD *thd,
                                          THR_LOCK_DATA **to,
                                          enum thr_lock_type lock_type)
{
  DBUG_ENTER("store_lock");
  if (lock_type != TL_IGNORE && m_lock.type == TL_UNLOCK) 
  {

    /* If we are not doing a LOCK TABLE, then allow multiple
       writers */
    
    /* Since NDB does not currently have table locks
       this is treated as a ordinary lock */

    if ((lock_type >= TL_WRITE_CONCURRENT_INSERT &&
         lock_type <= TL_WRITE) && !thd->in_lock_tables)      
      lock_type= TL_WRITE_ALLOW_WRITE;
    
    /* In queries of type INSERT INTO t1 SELECT ... FROM t2 ...
       MySQL would use the lock TL_READ_NO_INSERT on t2, and that
       would conflict with TL_WRITE_ALLOW_WRITE, blocking all inserts
       to t2. Convert the lock to a normal read lock to allow
       concurrent inserts to t2. */
    
    if (lock_type == TL_READ_NO_INSERT && !thd->in_lock_tables)
      lock_type= TL_READ;
    
    m_lock.type=lock_type;
  }
  *to++= &m_lock;

  DBUG_PRINT("exit", ("lock_type: %d", lock_type));
  
  DBUG_RETURN(to);
}

#ifndef DBUG_OFF
#define PRINT_OPTION_FLAGS(t) { \
      if (t->options & OPTION_NOT_AUTOCOMMIT) \
        DBUG_PRINT("thd->options", ("OPTION_NOT_AUTOCOMMIT")); \
      if (t->options & OPTION_BEGIN) \
        DBUG_PRINT("thd->options", ("OPTION_BEGIN")); \
      if (t->options & OPTION_TABLE_LOCK) \
        DBUG_PRINT("thd->options", ("OPTION_TABLE_LOCK")); \
}
#else
#define PRINT_OPTION_FLAGS(t)
#endif


/*
  As MySQL will execute an external lock for every new table it uses
  we can use this to start the transactions.
  If we are in auto_commit mode we just need to start a transaction
  for the statement, this will be stored in thd_ndb.stmt.
  If not, we have to start a master transaction if there doesn't exist
  one from before, this will be stored in thd_ndb.all
 
  When a table lock is held one transaction will be started which holds
  the table lock and for each statement a hupp transaction will be started  
  If we are locking the table then:
  - save the NdbDictionary::Table for easy access
  - save reference to table statistics
  - refresh list of the indexes for the table if needed (if altered)
 */

#ifdef HAVE_NDB_BINLOG
extern Master_info *active_mi;
static int ndbcluster_update_apply_status(THD *thd, int do_update)
{
  Thd_ndb *thd_ndb= get_thd_ndb(thd);
  Ndb *ndb= thd_ndb->ndb;
  NDBDICT *dict= ndb->getDictionary();
  const NDBTAB *ndbtab;
  NdbTransaction *trans= thd_ndb->trans;
  ndb->setDatabaseName(NDB_REP_DB);
  Ndb_table_guard ndbtab_g(dict, NDB_APPLY_TABLE);
  if (!(ndbtab= ndbtab_g.get_table()))
  {
    return -1;
  }
  NdbOperation *op= 0;
  int r= 0;
  r|= (op= trans->getNdbOperation(ndbtab)) == 0;
  DBUG_ASSERT(r == 0);
  if (do_update)
    r|= op->updateTuple();
  else
    r|= op->writeTuple();
  DBUG_ASSERT(r == 0);
  // server_id
  r|= op->equal(0u, (Uint32)thd->server_id);
  DBUG_ASSERT(r == 0);
  if (!do_update)
  {
    // epoch
    r|= op->setValue(1u, (Uint64)0);
    DBUG_ASSERT(r == 0);
  }
  // log_name
  char tmp_buf[FN_REFLEN];
  ndb_pack_varchar(ndbtab->getColumn(2u), tmp_buf,
                   active_mi->rli.group_master_log_name,
                   strlen(active_mi->rli.group_master_log_name));
  r|= op->setValue(2u, tmp_buf);
  DBUG_ASSERT(r == 0);
  // start_pos
  r|= op->setValue(3u, (Uint64)active_mi->rli.group_master_log_pos);
  DBUG_ASSERT(r == 0);
  // end_pos
  r|= op->setValue(4u, (Uint64)active_mi->rli.group_master_log_pos + 
                   ((Uint64)active_mi->rli.future_event_relay_log_pos -
                    (Uint64)active_mi->rli.group_relay_log_pos));
  DBUG_ASSERT(r == 0);
  return 0;
}
#endif /* HAVE_NDB_BINLOG */

void ha_ndbcluster::transaction_checks(THD *thd)
{
  if (thd->lex->sql_command == SQLCOM_LOAD)
  {
    m_thd_ndb->trans_options|= TNTO_TRANSACTIONS_OFF;
    /* Would be simpler if has_transactions() didn't always say "yes" */
    thd->transaction.all.modified_non_trans_table=
      thd->transaction.stmt.modified_non_trans_table= TRUE;
  }
  else if (!thd->transaction.on)
  {
    m_thd_ndb->trans_options|= TNTO_TRANSACTIONS_OFF;
  }
  else if (!thd->variables.ndb_use_transactions)
  {
    m_thd_ndb->trans_options|= TNTO_TRANSACTIONS_OFF;
  }
}

int ha_ndbcluster::start_statement(THD *thd,
                                   Thd_ndb *thd_ndb,
                                   Ndb *ndb)
{
  DBUG_ENTER("ha_ndbcluster::start_statement");
  PRINT_OPTION_FLAGS(thd);
  
  trans_register_ha(thd, FALSE, ndbcluster_hton);
  if (!thd_ndb->trans)
  {
    DBUG_ASSERT(thd_ndb->changed_tables.is_empty() == TRUE);
    if (thd->in_multi_stmt_transaction())
      trans_register_ha(thd, TRUE, ndbcluster_hton);
    DBUG_PRINT("trans",("Starting transaction"));      
    thd_ndb->trans= ndb->startTransaction();
    if (thd_ndb->trans == NULL)
      ERR_RETURN(ndb->getNdbError());
    thd_ndb->init_open_tables();
    thd_ndb->trans_options= 0;
    thd_ndb->m_slow_path= FALSE;
    if (!(thd->options & OPTION_BIN_LOG) ||
        thd->variables.binlog_format == BINLOG_FORMAT_STMT)
    {
      thd_ndb->trans_options|= TNTO_NO_LOGGING;
      thd_ndb->m_slow_path= TRUE;
    }
    else if (thd->slave_thread)
      thd_ndb->m_slow_path= TRUE;
  }
  /*
    If this is the start of a LOCK TABLE, a table look 
    should be taken on the table in NDB
       
    Check if it should be read or write lock
  */
  if (thd->options & (OPTION_TABLE_LOCK))
  {
    //lockThisTable();
    DBUG_PRINT("info", ("Locking the table..." ));
#ifdef NOT_YET
    push_warning_printf(current_thd, MYSQL_ERROR::WARN_LEVEL_ERROR,
                        ER_GET_ERRMSG, ER(ER_GET_ERRMSG), 0,
                        "Table only locked locally in this mysqld", "NDB");
#endif
  }
  DBUG_RETURN(0);
}

int ha_ndbcluster::init_handler_for_statement(THD *thd, Thd_ndb *thd_ndb)
{
  /*
    This is the place to make sure this handler instance
    has a started transaction.
     
    The transaction is started by the first handler on which 
    MySQL Server calls external lock
   
    Other handlers in the same stmt or transaction should use 
    the same NDB transaction. This is done by setting up the m_thd_ndb
    pointer to point to the NDB transaction object. 
   */

  DBUG_ENTER("ha_ndbcluster::init_handler_for_statement");
  // store thread specific data first to set the right context
  m_force_send=          thd->variables.ndb_force_send;
  m_autoincrement_prefetch=
    (thd->variables.ndb_autoincrement_prefetch_sz > 
     NDB_DEFAULT_AUTO_PREFETCH) ?
    (ha_rows) thd->variables.ndb_autoincrement_prefetch_sz
    : (ha_rows) NDB_DEFAULT_AUTO_PREFETCH;
  m_thd_ndb= thd_ndb;
  DBUG_ASSERT(m_thd_ndb->trans);
  // Start of transaction
  m_rows_changed= 0;
  m_blobs_pending= FALSE;
  m_slow_path= thd_ndb->m_slow_path;
#ifdef HAVE_NDB_BINLOG
  if (unlikely(m_slow_path))
  {
    if (m_share == ndb_apply_status_share && thd->slave_thread)
        thd_ndb->trans_options|= TNTO_INJECTED_APPLY_STATUS;
  }
#endif

  if (thd->in_multi_stmt_transaction())
  {
    const void *key= m_table;
    HASH_SEARCH_STATE state;
    THD_NDB_SHARE *thd_ndb_share=
      (THD_NDB_SHARE*)my_hash_first(&thd_ndb->open_tables, (uchar *)&key, sizeof(key), &state);
    while (thd_ndb_share && thd_ndb_share->key != key)
      thd_ndb_share= (THD_NDB_SHARE*)my_hash_next(&thd_ndb->open_tables, (uchar *)&key, sizeof(key), &state);
    if (thd_ndb_share == 0)
    {
      thd_ndb_share= (THD_NDB_SHARE *) alloc_root(&thd->transaction.mem_root,
                                                  sizeof(THD_NDB_SHARE));
      if (!thd_ndb_share)
      {
        mem_alloc_error(sizeof(THD_NDB_SHARE));
        DBUG_RETURN(1);
      }
      thd_ndb_share->key= key;
      thd_ndb_share->stat.last_count= thd_ndb->count;
      thd_ndb_share->stat.no_uncommitted_rows_count= 0;
      thd_ndb_share->stat.records= ~(ha_rows)0;
      my_hash_insert(&thd_ndb->open_tables, (uchar *)thd_ndb_share);
    }
    else if (thd_ndb_share->stat.last_count != thd_ndb->count)
    {
      thd_ndb_share->stat.last_count= thd_ndb->count;
      thd_ndb_share->stat.no_uncommitted_rows_count= 0;
      thd_ndb_share->stat.records= ~(ha_rows)0;
    }
    DBUG_PRINT("exit", ("thd_ndb_share: %p  key: %p",
                        thd_ndb_share, key));
    m_table_info= &thd_ndb_share->stat;
  }
  else
  {
    struct Ndb_local_table_statistics &stat= m_table_info_instance;
    stat.last_count= thd_ndb->count;
    stat.no_uncommitted_rows_count= 0;
    stat.records= ~(ha_rows)0;
    m_table_info= &stat;
  }
  DBUG_RETURN(0);
}

int ha_ndbcluster::external_lock(THD *thd, int lock_type)
{
  int error=0;
  DBUG_ENTER("external_lock");

  /*
    Check that this handler instance has a connection
    set up to the Ndb object of thd
   */
  if (check_ndb_connection(thd))
    DBUG_RETURN(1);

  Thd_ndb *thd_ndb= get_thd_ndb(thd);
  Ndb *ndb= thd_ndb->ndb;

  DBUG_PRINT("enter", ("this: %p  thd: %p  thd_ndb: 0x%lx  "
                       "thd_ndb->lock_count: %d",
                       this, thd, (long) thd_ndb,
                       thd_ndb->lock_count));

  if (lock_type != F_UNLCK)
  {
    DBUG_PRINT("info", ("lock_type != F_UNLCK"));
    if (!thd_ndb->lock_count++)
    {
      if ((error= start_statement(thd, thd_ndb, ndb)))
        goto error;
    }
    if ((error= init_handler_for_statement(thd, thd_ndb)))
      goto error;
    transaction_checks(thd);
    DBUG_RETURN(0);
  }
  else
  {
    DBUG_PRINT("info", ("lock_type == F_UNLCK"));

    if (m_rows_changed && global_system_variables.query_cache_type)
    {
      DBUG_PRINT("info", ("Rows has changed"));

      if (thd_ndb->trans && thd->in_multi_stmt_transaction())
      {
        DBUG_PRINT("info", ("Add share to list of changed tables, %p",
                            m_share));
        /* NOTE push_back allocates memory using transactions mem_root! */
        thd_ndb->changed_tables.push_back(get_share(m_share),
                                          &thd->transaction.mem_root);
      }

      if (ndb_cache_check_time)
      {
        pthread_mutex_lock(&m_share->mutex);
        DBUG_PRINT("info", ("Invalidating commit_count"));
        m_share->commit_count= 0;
        m_share->commit_count_lock++;
        pthread_mutex_unlock(&m_share->mutex);
      }
    }

    if (!--thd_ndb->lock_count)
    {
      DBUG_PRINT("trans", ("Last external_lock"));
      PRINT_OPTION_FLAGS(thd);

      if (!thd->in_multi_stmt_transaction())
      {
        if (thd_ndb->trans)
        {
          /*
            Unlock is done without a transaction commit / rollback.
            This happens if the thread didn't update any rows
            We must in this case close the transaction to release resources
          */
          DBUG_PRINT("trans",("ending non-updating transaction"));
          ndb->closeTransaction(thd_ndb->trans);
          thd_ndb->trans= NULL;
        }
      }
    }
    m_table_info= NULL;

    /*
      This is the place to make sure this handler instance
      no longer are connected to the active transaction.

      And since the handler is no longer part of the transaction 
      it can't have open cursors, ops or blobs pending.
    */
    m_thd_ndb= NULL;    

    if (m_active_cursor)
      DBUG_PRINT("warning", ("m_active_cursor != NULL"));
    m_active_cursor= NULL;

    if (m_multi_cursor)
      DBUG_PRINT("warning", ("m_multi_cursor != NULL"));
    m_multi_cursor= NULL;

    if (m_blobs_pending)
      DBUG_PRINT("warning", ("blobs_pending != 0"));
    m_blobs_pending= 0;
    
    DBUG_RETURN(0);
  }
error:
  thd_ndb->lock_count--;
  DBUG_RETURN(error);
}

/**
  Unlock the last row read in an open scan.
  Rows are unlocked by default in ndb, but
  for SELECT FOR UPDATE and SELECT LOCK WIT SHARE MODE
  locks are kept if unlock_row() is not called.
*/

void ha_ndbcluster::unlock_row() 
{
  DBUG_ENTER("unlock_row");

  DBUG_PRINT("info", ("Unlocking row"));
  m_lock_tuple= FALSE;
  DBUG_VOID_RETURN;
}

/**
  Start a transaction for running a statement if one is not
  already running in a transaction. This will be the case in
  a BEGIN; COMMIT; block
  When using LOCK TABLE's external_lock will start a transaction
  since ndb does not currently does not support table locking.
*/

int ha_ndbcluster::start_stmt(THD *thd, thr_lock_type lock_type)
{
  int error=0;
  DBUG_ENTER("start_stmt");

  Thd_ndb *thd_ndb= get_thd_ndb(thd);
  if (!thd_ndb->start_stmt_count++)
  {
    Ndb *ndb= thd_ndb->ndb;
    if ((error= start_statement(thd, thd_ndb, ndb)))
      goto error;
  }
  if ((error= init_handler_for_statement(thd, thd_ndb)))
    goto error;
  transaction_checks(thd);
  DBUG_RETURN(0);
error:
  thd_ndb->start_stmt_count--;
  DBUG_RETURN(error);
}


/**
  Commit a transaction started in NDB.
*/

static int ndbcluster_commit(handlerton *hton, THD *thd, bool all)
{
  int res= 0;
  Thd_ndb *thd_ndb= get_thd_ndb(thd);
  Ndb *ndb= thd_ndb->ndb;
  NdbTransaction *trans= thd_ndb->trans;

  DBUG_ENTER("ndbcluster_commit");
  DBUG_ASSERT(ndb);
  PRINT_OPTION_FLAGS(thd);
  DBUG_PRINT("enter", ("Commit %s", (all ? "all" : "stmt")));
  thd_ndb->start_stmt_count= 0;
  if (trans == NULL)
  {
    DBUG_PRINT("info", ("trans == NULL"));
    DBUG_RETURN(0);
  }
  if (!all && thd->in_multi_stmt_transaction())
  {
    /*
      An odditity in the handler interface is that commit on handlerton
      is called to indicate end of statement only in cases where 
      autocommit isn't used and the all flag isn't set.
   
      We also leave quickly when a transaction haven't even been started,
      in this case we are safe that no clean up is needed. In this case
      the MySQL Server could handle the query without contacting the
      NDB kernel.
    */
    thd_ndb->save_point_count++;
    DBUG_PRINT("info", ("Commit before start or end-of-statement only"));
    DBUG_RETURN(0);
  }
  thd_ndb->save_point_count= 0;

#ifdef HAVE_NDB_BINLOG
  if (unlikely(thd_ndb->m_slow_path))
  {
    if (thd->slave_thread)
      ndbcluster_update_apply_status
        (thd, thd_ndb->trans_options & TNTO_INJECTED_APPLY_STATUS);
  }
#endif /* HAVE_NDB_BINLOG */

  if (thd->slave_thread)
  {
    if ((res= trans->execute(Commit, AO_IgnoreError, 1)) != 0)
    {
      const NdbError err= trans->getNdbError();
      if (err.classification == NdbError::ConstraintViolation ||
	  err.classification == NdbError::NoDataFound)
      {
	/*
	  This is ok...
	*/
	res= 0;
      }
    }
  }
  else
  {
    res= execute_commit(thd,trans);
  }

  if (res != 0)
  {
    const NdbError err= trans->getNdbError();
    const NdbOperation *error_op= trans->getNdbErrorOperation();
    set_ndb_err(thd, err);
    res= ndb_to_mysql_error(&err);
    if (res != -1)
      ndbcluster_print_error(res, error_op);
  }
  ndb->closeTransaction(trans);
  thd_ndb->trans= NULL;

  /* Clear commit_count for tables changed by transaction */
  NDB_SHARE* share;
  List_iterator_fast<NDB_SHARE> it(thd_ndb->changed_tables);
  while ((share= it++))
  {
    DBUG_PRINT("info", ("Remove share to list of changed tables, %p",
                        share));
    pthread_mutex_lock(&share->mutex);
    DBUG_PRINT("info", ("Invalidate commit_count for %s, share->commit_count: %lu",
                        share->table_name, (ulong) share->commit_count));
    share->commit_count= 0;
    share->commit_count_lock++;
    pthread_mutex_unlock(&share->mutex);
    free_share(&share);
  }
  thd_ndb->changed_tables.empty();

  DBUG_RETURN(res);
}


/**
  Rollback a transaction started in NDB.
*/

static int ndbcluster_rollback(handlerton *hton, THD *thd, bool all)
{
  int res= 0;
  Thd_ndb *thd_ndb= get_thd_ndb(thd);
  Ndb *ndb= thd_ndb->ndb;
  NdbTransaction *trans= thd_ndb->trans;

  DBUG_ENTER("ndbcluster_rollback");
  DBUG_PRINT("enter", ("all: %d  thd_ndb->save_point_count: %d",
                       all, thd_ndb->save_point_count));
  PRINT_OPTION_FLAGS(thd);
  DBUG_ASSERT(ndb);
  thd_ndb->start_stmt_count= 0;
  if (trans == NULL)
  {
    /* Ignore end-of-statement until real rollback or commit is called */
    DBUG_PRINT("info", ("trans == NULL"));
    DBUG_RETURN(0);
  }
  if (!all && thd->in_multi_stmt_transaction() &&
      (thd_ndb->save_point_count > 0))
  {
    /*
      Ignore end-of-statement until real rollback or commit is called
      as ndb does not support rollback statement
      - mark that rollback was unsuccessful, this will cause full rollback
      of the transaction
    */
    DBUG_PRINT("info", ("Rollback before start or end-of-statement only"));
    mark_transaction_to_rollback(thd, 1);
    my_error(ER_WARN_ENGINE_TRANSACTION_ROLLBACK, MYF(0), "NDB");
    DBUG_RETURN(0);
  }
  thd_ndb->save_point_count= 0;
  if (trans->execute(NdbTransaction::Rollback) != 0)
  {
    const NdbError err= trans->getNdbError();
    const NdbOperation *error_op= trans->getNdbErrorOperation();
    set_ndb_err(thd, err);
    res= ndb_to_mysql_error(&err);
    if (res != -1) 
      ndbcluster_print_error(res, error_op);
  }
  ndb->closeTransaction(trans);
  thd_ndb->trans= NULL;

  /* Clear list of tables changed by transaction */
  NDB_SHARE* share;
  List_iterator_fast<NDB_SHARE> it(thd_ndb->changed_tables);
  while ((share= it++))
  {
    DBUG_PRINT("info", ("Remove share to list of changed tables, %p",
                        share));
    free_share(&share);
  }
  thd_ndb->changed_tables.empty();

  DBUG_RETURN(res);
}


/**
  Define NDB column based on Field.

  Not member of ha_ndbcluster because NDBCOL cannot be declared.

  MySQL text types with character set "binary" are mapped to true
  NDB binary types without a character set.

  Blobs are V2 and striping from mysql level is not supported
  due to lack of syntax and lack of support for partitioning.

  @return
    Returns 0 or mysql error code.
*/

static bool
ndb_blob_striping()
{
#ifndef DBUG_OFF
  const char* p= getenv("NDB_BLOB_STRIPING");
  if (p != 0 && *p != 0 && *p != '0' && *p != 'n' && *p != 'N')
    return true;
#endif
  return false;
}

static int create_ndb_column(THD *thd,
                             NDBCOL &col,
                             Field *field,
                             HA_CREATE_INFO *create_info,
                             column_format_type
                               default_format= COLUMN_FORMAT_TYPE_DEFAULT)
{
  NDBCOL::StorageType type= NDBCOL::StorageTypeMemory;
  bool dynamic= FALSE;

  DBUG_ENTER("create_ndb_column");
  // Set name
  if (col.setName(field->field_name))
  {
    DBUG_RETURN(my_errno= errno);
  }
  // Get char set
  CHARSET_INFO *cs= field->charset();
  // Set type and sizes
  const enum enum_field_types mysql_type= field->real_type();
  switch (mysql_type) {
  // Numeric types
  case MYSQL_TYPE_TINY:        
    if (field->flags & UNSIGNED_FLAG)
      col.setType(NDBCOL::Tinyunsigned);
    else
      col.setType(NDBCOL::Tinyint);
    col.setLength(1);
    break;
  case MYSQL_TYPE_SHORT:
    if (field->flags & UNSIGNED_FLAG)
      col.setType(NDBCOL::Smallunsigned);
    else
      col.setType(NDBCOL::Smallint);
    col.setLength(1);
    break;
  case MYSQL_TYPE_LONG:
    if (field->flags & UNSIGNED_FLAG)
      col.setType(NDBCOL::Unsigned);
    else
      col.setType(NDBCOL::Int);
    col.setLength(1);
    break;
  case MYSQL_TYPE_INT24:       
    if (field->flags & UNSIGNED_FLAG)
      col.setType(NDBCOL::Mediumunsigned);
    else
      col.setType(NDBCOL::Mediumint);
    col.setLength(1);
    break;
  case MYSQL_TYPE_LONGLONG:
    if (field->flags & UNSIGNED_FLAG)
      col.setType(NDBCOL::Bigunsigned);
    else
      col.setType(NDBCOL::Bigint);
    col.setLength(1);
    break;
  case MYSQL_TYPE_FLOAT:
    col.setType(NDBCOL::Float);
    col.setLength(1);
    break;
  case MYSQL_TYPE_DOUBLE:
    col.setType(NDBCOL::Double);
    col.setLength(1);
    break;
  case MYSQL_TYPE_DECIMAL:    
    {
      Field_decimal *f= (Field_decimal*)field;
      uint precision= f->pack_length();
      uint scale= f->decimals();
      if (field->flags & UNSIGNED_FLAG)
      {
        col.setType(NDBCOL::Olddecimalunsigned);
        precision-= (scale > 0);
      }
      else
      {
        col.setType(NDBCOL::Olddecimal);
        precision-= 1 + (scale > 0);
      }
      col.setPrecision(precision);
      col.setScale(scale);
      col.setLength(1);
    }
    break;
  case MYSQL_TYPE_NEWDECIMAL:    
    {
      Field_new_decimal *f= (Field_new_decimal*)field;
      uint precision= f->precision;
      uint scale= f->decimals();
      if (field->flags & UNSIGNED_FLAG)
      {
        col.setType(NDBCOL::Decimalunsigned);
      }
      else
      {
        col.setType(NDBCOL::Decimal);
      }
      col.setPrecision(precision);
      col.setScale(scale);
      col.setLength(1);
    }
    break;
  // Date types
  case MYSQL_TYPE_DATETIME:    
    col.setType(NDBCOL::Datetime);
    col.setLength(1);
    break;
  case MYSQL_TYPE_DATE: // ?
    col.setType(NDBCOL::Char);
    col.setLength(field->pack_length());
    break;
  case MYSQL_TYPE_NEWDATE:
    col.setType(NDBCOL::Date);
    col.setLength(1);
    break;
  case MYSQL_TYPE_TIME:        
    col.setType(NDBCOL::Time);
    col.setLength(1);
    break;
  case MYSQL_TYPE_YEAR:
    col.setType(NDBCOL::Year);
    col.setLength(1);
    break;
  case MYSQL_TYPE_TIMESTAMP:
    col.setType(NDBCOL::Timestamp);
    col.setLength(1);
    break;
  // Char types
  case MYSQL_TYPE_STRING:      
    if (field->pack_length() == 0)
    {
      col.setType(NDBCOL::Bit);
      col.setLength(1);
    }
    else if ((field->flags & BINARY_FLAG) && cs == &my_charset_bin)
    {
      col.setType(NDBCOL::Binary);
      col.setLength(field->pack_length());
    }
    else
    {
      col.setType(NDBCOL::Char);
      col.setCharset(cs);
      col.setLength(field->pack_length());
    }
    break;
  case MYSQL_TYPE_VAR_STRING: // ?
  case MYSQL_TYPE_VARCHAR:
    {
      Field_varstring* f= (Field_varstring*)field;
      if (f->length_bytes == 1)
      {
        if ((field->flags & BINARY_FLAG) && cs == &my_charset_bin)
          col.setType(NDBCOL::Varbinary);
        else {
          col.setType(NDBCOL::Varchar);
          col.setCharset(cs);
        }
      }
      else if (f->length_bytes == 2)
      {
        if ((field->flags & BINARY_FLAG) && cs == &my_charset_bin)
          col.setType(NDBCOL::Longvarbinary);
        else {
          col.setType(NDBCOL::Longvarchar);
          col.setCharset(cs);
        }
      }
      else
      {
        DBUG_RETURN(HA_ERR_UNSUPPORTED);
      }
      col.setLength(field->field_length);
    }
    break;
  // Blob types (all come in as MYSQL_TYPE_BLOB)
  mysql_type_tiny_blob:
  case MYSQL_TYPE_TINY_BLOB:
    if ((field->flags & BINARY_FLAG) && cs == &my_charset_bin)
      col.setType(NDBCOL::Blob);
    else {
      col.setType(NDBCOL::Text);
      col.setCharset(cs);
    }
    col.setInlineSize(256);
    // No parts
    col.setPartSize(0);
    col.setStripeSize(ndb_blob_striping() ? 0 : 0);
    break;
  //mysql_type_blob:
  case MYSQL_TYPE_GEOMETRY:
  case MYSQL_TYPE_BLOB:    
    if ((field->flags & BINARY_FLAG) && cs == &my_charset_bin)
      col.setType(NDBCOL::Blob);
    else {
      col.setType(NDBCOL::Text);
      col.setCharset(cs);
    }
    {
      Field_blob *field_blob= (Field_blob *)field;
      /*
       * max_data_length is 2^8-1, 2^16-1, 2^24-1 for tiny, blob, medium.
       * Tinyblob gets no blob parts.  The other cases are just a crude
       * way to control part size and striping.
       *
       * In mysql blob(256) is promoted to blob(65535) so it does not
       * in fact fit "inline" in NDB.
       */
      if (field_blob->max_data_length() < (1 << 8))
        goto mysql_type_tiny_blob;
      else if (field_blob->max_data_length() < (1 << 16))
      {
        col.setInlineSize(256);
        col.setPartSize(2000);
        col.setStripeSize(ndb_blob_striping() ? 16 : 0);
      }
      else if (field_blob->max_data_length() < (1 << 24))
        goto mysql_type_medium_blob;
      else
        goto mysql_type_long_blob;
    }
    break;
  mysql_type_medium_blob:
  case MYSQL_TYPE_MEDIUM_BLOB:   
    if ((field->flags & BINARY_FLAG) && cs == &my_charset_bin)
      col.setType(NDBCOL::Blob);
    else {
      col.setType(NDBCOL::Text);
      col.setCharset(cs);
    }
    col.setInlineSize(256);
    col.setPartSize(4000);
    col.setStripeSize(ndb_blob_striping() ? 8 : 0);
    break;
  mysql_type_long_blob:
  case MYSQL_TYPE_LONG_BLOB:  
    if ((field->flags & BINARY_FLAG) && cs == &my_charset_bin)
      col.setType(NDBCOL::Blob);
    else {
      col.setType(NDBCOL::Text);
      col.setCharset(cs);
    }
    col.setInlineSize(256);
    col.setPartSize(8000);
    col.setStripeSize(ndb_blob_striping() ? 4 : 0);
    break;
  // Other types
  case MYSQL_TYPE_ENUM:
    col.setType(NDBCOL::Char);
    col.setLength(field->pack_length());
    break;
  case MYSQL_TYPE_SET:         
    col.setType(NDBCOL::Char);
    col.setLength(field->pack_length());
    break;
  case MYSQL_TYPE_BIT:
  {
    int no_of_bits= field->field_length;
    col.setType(NDBCOL::Bit);
    if (!no_of_bits)
      col.setLength(1);
      else
        col.setLength(no_of_bits);
    break;
  }
  case MYSQL_TYPE_NULL:        
    goto mysql_type_unsupported;
  mysql_type_unsupported:
  default:
    DBUG_RETURN(HA_ERR_UNSUPPORTED);
  }
  // Set nullable and pk
  col.setNullable(field->maybe_null());
  col.setPrimaryKey(field->flags & PRI_KEY_FLAG);
  // Set autoincrement
  if (field->flags & AUTO_INCREMENT_FLAG) 
  {
#ifndef DBUG_OFF
    char buff[22];
#endif
    col.setAutoIncrement(TRUE);
    ulonglong value= create_info->auto_increment_value ?
      create_info->auto_increment_value : (ulonglong) 1;
    DBUG_PRINT("info", ("Autoincrement key, initial: %s", llstr(value, buff)));
    col.setAutoIncrementInitialValue(value);
  }
  else
    col.setAutoIncrement(FALSE);
 
  switch (field->field_storage_type()) {
  case(HA_SM_DEFAULT):
  default:
    if (create_info->default_storage_media == HA_SM_DISK)
      type= NDBCOL::StorageTypeDisk;
    else
      type= NDBCOL::StorageTypeMemory;
    break;
  case(HA_SM_DISK):
    type= NDBCOL::StorageTypeDisk;
    break;
  case(HA_SM_MEMORY):
    type= NDBCOL::StorageTypeMemory;
    break;
  }

  switch (field->column_format()) {
  case(COLUMN_FORMAT_TYPE_FIXED):
    dynamic= FALSE;
    break;
  case(COLUMN_FORMAT_TYPE_DYNAMIC):
    dynamic= TRUE;
    break;
  case(COLUMN_FORMAT_TYPE_DEFAULT):
  default:
    if (create_info->row_type == ROW_TYPE_DEFAULT)
      dynamic= default_format;
    else
      dynamic= (create_info->row_type == ROW_TYPE_DYNAMIC);
    break;
  }
  DBUG_PRINT("info", ("Column %s is declared %s", field->field_name,
                      (dynamic) ? "dynamic" : "static"));
  if (type == NDBCOL::StorageTypeDisk)
  {
    if (dynamic)
    {
      DBUG_PRINT("info", ("Dynamic disk stored column %s changed to static",
                          field->field_name));
      dynamic= false;
    }
    if (thd && field->column_format() == COLUMN_FORMAT_TYPE_DYNAMIC)
    {
      push_warning_printf(thd, MYSQL_ERROR::WARN_LEVEL_WARN,
                          ER_ILLEGAL_HA_CREATE_OPTION,
                          "DYNAMIC column %s with "
                          "STORAGE DISK is not supported, "
                          "column will become FIXED",
                          field->field_name);
    }
  }

  switch (create_info->row_type) {
  case ROW_TYPE_FIXED:
    if (thd && (dynamic || field_type_forces_var_part(field->type())))
    {
      push_warning_printf(thd, MYSQL_ERROR::WARN_LEVEL_WARN,
                          ER_ILLEGAL_HA_CREATE_OPTION,
                          "Row format FIXED incompatible with "
                          "dynamic attribute %s",
                          field->field_name);
    }
    break;
  case ROW_TYPE_DYNAMIC:
    /*
      Future: make columns dynamic in this case
    */
    break;
  default:
    break;
  }

  DBUG_PRINT("info", ("Format %s, Storage %s", (dynamic)?"dynamic":"fixed",(type == NDBCOL::StorageTypeDisk)?"disk":"memory"));
  col.setStorageType(type);
  col.setDynamic(dynamic);

  DBUG_RETURN(0);
}

void ha_ndbcluster::update_create_info(HA_CREATE_INFO *create_info)
{
  DBUG_ENTER("update_create_info");
  TABLE_SHARE *share= table->s;
  if (share->mysql_version < MYSQL_VERSION_TABLESPACE_IN_FRM)
  {
     DBUG_PRINT("info", ("Restored an old table %s, pre-frm_version 7", 
	                 share->table_name.str));
     if (!create_info->tablespace && !share->tablespace)
     {
       DBUG_PRINT("info", ("Checking for tablespace in ndb"));
       THD *thd= current_thd;
       Ndb *ndb= check_ndb_in_thd(thd);
       NDBDICT *ndbdict= ndb->getDictionary();
       NdbError ndberr;
       Uint32 id;
       ndb->setDatabaseName(m_dbname);
       const NDBTAB *ndbtab= m_table;
       DBUG_ASSERT(ndbtab != NULL);
       if (!ndbtab->getTablespace(&id))
       {
         DBUG_VOID_RETURN;
       }
       {
         NdbDictionary::Tablespace ts= ndbdict->getTablespace(id);
         ndberr= ndbdict->getNdbError();
         if(ndberr.classification != NdbError::NoError)
           goto err;
	 const char *tablespace= ts.getName();
         DBUG_PRINT("info", ("Found tablespace '%s'", tablespace));
         uint tablespace_len= strlen(tablespace);
         if (tablespace_len != 0) 
         {
           share->tablespace= (char *) alloc_root(&share->mem_root,
                                                  tablespace_len+1);
           strxmov(share->tablespace, tablespace, NullS);
	   create_info->tablespace= share->tablespace;
         }
         DBUG_VOID_RETURN;
       }
err:
       my_errno= ndb_to_mysql_error(&ndberr);
    }
  }

  DBUG_VOID_RETURN;
}

/**
  Create a table in NDB Cluster
*/

int ha_ndbcluster::create(const char *name, 
                          TABLE *form, 
                          HA_CREATE_INFO *create_info)
{
  THD *thd= current_thd;
  NDBTAB tab;
  NDBCOL col;
  size_t pack_length, length;
  uint i, pk_length= 0;
  uchar *data= NULL, *pack_data= NULL;
  bool create_from_engine= (create_info->table_options & HA_OPTION_CREATE_FROM_ENGINE);
  bool is_truncate= (thd->lex->sql_command == SQLCOM_TRUNCATE);
  const char *tablespace= create_info->tablespace;
  bool use_disk= FALSE;
  NdbDictionary::Table::SingleUserMode single_user_mode= NdbDictionary::Table::SingleUserModeLocked;

  DBUG_ENTER("ha_ndbcluster::create");
  DBUG_PRINT("enter", ("name: %s", name));

  DBUG_ASSERT(*fn_rext((char*)name) == 0);
  set_dbname(name);
  set_tabname(name);

  if ((my_errno= check_ndb_connection(thd)))
    DBUG_RETURN(my_errno);
  
  Ndb *ndb= get_ndb(thd);
  NDBDICT *dict= ndb->getDictionary();

  DBUG_PRINT("info", ("Tablespace %s,%s", form->s->tablespace, create_info->tablespace));
  table= form;
  if (create_from_engine)
  {
    /*
      Table already exists in NDB and frm file has been created by 
      caller.
      Do Ndb specific stuff, such as create a .ndb file
    */
    if ((my_errno= write_ndb_file(name)))
      DBUG_RETURN(my_errno);
#ifdef HAVE_NDB_BINLOG
    ndbcluster_create_binlog_setup(thd, get_ndb(thd), name, strlen(name),
                                   m_dbname, m_tabname, FALSE);
#endif /* HAVE_NDB_BINLOG */
    DBUG_RETURN(my_errno);
  }

#ifdef HAVE_NDB_BINLOG
  Thd_ndb *thd_ndb= get_thd_ndb(thd);

  if (!((thd_ndb->options & TNO_NO_LOCK_SCHEMA_OP) ||
        ndbcluster_has_global_schema_lock(thd_ndb)))
    DBUG_RETURN(ndbcluster_no_global_schema_lock_abort
                (thd, "ha_ndbcluster::create"));
  /*
    Don't allow table creation unless
    schema distribution table is setup
    ( unless it is a creation of the schema dist table itself )
  */
  if (!ndb_schema_share)
  {
    if (!(strcmp(m_dbname, NDB_REP_DB) == 0 &&
          strcmp(m_tabname, NDB_SCHEMA_TABLE) == 0))
    {
      DBUG_PRINT("info", ("Schema distribution table not setup"));
      DBUG_ASSERT(ndb_schema_share);
      DBUG_RETURN(HA_ERR_NO_CONNECTION);
    }
    single_user_mode = NdbDictionary::Table::SingleUserModeReadWrite;
  }
#endif /* HAVE_NDB_BINLOG */
  if (is_truncate)
  {
    {
      Ndb_table_guard ndbtab_g(dict, m_tabname);
      if (!(m_table= ndbtab_g.get_table()))
	ERR_RETURN(dict->getNdbError());
      m_table= NULL;
    }
    DBUG_PRINT("info", ("Dropping and re-creating table for TRUNCATE"));
    if ((my_errno= delete_table(name)))
      DBUG_RETURN(my_errno);
  }

  DBUG_PRINT("table", ("name: %s", m_tabname));  
  if (tab.setName(m_tabname))
  {
    DBUG_RETURN(my_errno= errno);
  }
  tab.setLogging(!(create_info->options & HA_LEX_CREATE_TMP_TABLE));    
  tab.setSingleUserMode(single_user_mode);

  // Save frm data for this table
  if (readfrm(name, &data, &length))
    DBUG_RETURN(1);
  if (packfrm(data, length, &pack_data, &pack_length))
  {
    my_free((char*)data, MYF(0));
    DBUG_RETURN(2);
  }
  DBUG_PRINT("info",
             ("setFrm data: %p  len: %lu", pack_data,
              (ulong) pack_length));
  tab.setFrm(pack_data, pack_length);      
  my_free((char*)data, MYF(0));
  my_free((char*)pack_data, MYF(0));
  
  /*
    Handle table row type

    Default is to let table rows have var part reference so that online 
    add column can be performed in the future.  Explicitly setting row 
    type to fixed will omit var part reference, which will save data 
    memory in ndb, but at the cost of not being able to online add 
    column to this table
  */
  switch (create_info->row_type) {
  case ROW_TYPE_FIXED:
    tab.setForceVarPart(FALSE);
    break;
  case ROW_TYPE_DYNAMIC:
    /* fall through, treat as default */
  default:
    /* fall through, treat as default */
  case ROW_TYPE_DEFAULT:
    tab.setForceVarPart(TRUE);
    break;
  }

  /*
    Setup columns
  */
  for (i= 0; i < form->s->fields; i++) 
  {
    Field *field= form->field[i];
    DBUG_PRINT("info", ("name: %s  type: %u  storage: %u  format: %u  "
                        "pack_length: %d", 
                        field->field_name, field->real_type(),
                        field->field_storage_type(),
                        field->column_format(),
                        field->pack_length()));
    if ((my_errno= create_ndb_column(thd, col, field, create_info)))
      DBUG_RETURN(my_errno);

    if (!use_disk &&
        col.getStorageType() == NDBCOL::StorageTypeDisk)
      use_disk= TRUE;

    if (tab.addColumn(col))
    {
      DBUG_RETURN(my_errno= errno);
    }
    if (col.getPrimaryKey())
      pk_length += (field->pack_length() + 3) / 4;
  }

  if (use_disk)
  { 
    if (tablespace)
      tab.setTablespaceName(tablespace);
    else
      tab.setTablespaceName("DEFAULT-TS");
  }
  else if (create_info->tablespace && 
           create_info->default_storage_media == HA_SM_MEMORY)
  {
    push_warning_printf(thd, MYSQL_ERROR::WARN_LEVEL_WARN,
                        ER_ILLEGAL_HA_CREATE_OPTION,
                        ER(ER_ILLEGAL_HA_CREATE_OPTION),
                        ndbcluster_hton_name,
                        "TABLESPACE currently only supported for "
                        "STORAGE DISK"); 
    DBUG_RETURN(HA_ERR_UNSUPPORTED);
  }

  DBUG_PRINT("info", ("Table %s is %s stored with tablespace %s",
                      m_tabname,
                      (use_disk) ? "disk" : "memory",
                      (use_disk) ? tab.getTablespaceName() : "N/A"));
 
  KEY* key_info;
  for (i= 0, key_info= form->key_info; i < form->s->keys; i++, key_info++)
  {
    KEY_PART_INFO *key_part= key_info->key_part;
    KEY_PART_INFO *end= key_part + key_info->key_parts;
    for (; key_part != end; key_part++)
    {
      if (key_part->field->field_storage_type() == HA_SM_DISK)
      {
        push_warning_printf(thd, MYSQL_ERROR::WARN_LEVEL_WARN,
                            ER_ILLEGAL_HA_CREATE_OPTION,
                            ER(ER_ILLEGAL_HA_CREATE_OPTION),
                            ndbcluster_hton_name,
                            "Index on field "
                            "declared with "
                            "STORAGE DISK is not supported");
        DBUG_RETURN(HA_ERR_UNSUPPORTED);
      }
      tab.getColumn(key_part->fieldnr-1)->setStorageType(
                             NdbDictionary::Column::StorageTypeMemory);
    }
  }

  // No primary key, create shadow key as 64 bit, auto increment  
  if (form->s->primary_key == MAX_KEY) 
  {
    DBUG_PRINT("info", ("Generating shadow key"));
    if (col.setName("$PK"))
    {
      DBUG_RETURN(my_errno= errno);
    }
    col.setType(NdbDictionary::Column::Bigunsigned);
    col.setLength(1);
    col.setNullable(FALSE);
    col.setPrimaryKey(TRUE);
    col.setAutoIncrement(TRUE);
    if (tab.addColumn(col))
    {
      DBUG_RETURN(my_errno= errno);
    }
    pk_length += 2;
  }
 
  // Make sure that blob tables don't have too big part size
  for (i= 0; i < form->s->fields; i++) 
  {
    /**
     * The extra +7 concists
     * 2 - words from pk in blob table
     * 5 - from extra words added by tup/dict??
     */
    switch (form->field[i]->real_type()) {
    case MYSQL_TYPE_GEOMETRY:
    case MYSQL_TYPE_BLOB:    
    case MYSQL_TYPE_MEDIUM_BLOB:   
    case MYSQL_TYPE_LONG_BLOB: 
    {
      NdbDictionary::Column * column= tab.getColumn(i);
      int size= pk_length + (column->getPartSize()+3)/4 + 7;
      if (size > NDB_MAX_TUPLE_SIZE_IN_WORDS && 
         (pk_length+7) < NDB_MAX_TUPLE_SIZE_IN_WORDS)
      {
        size= NDB_MAX_TUPLE_SIZE_IN_WORDS - pk_length - 7;
        column->setPartSize(4*size);
      }
      /**
       * If size > NDB_MAX and pk_length+7 >= NDB_MAX
       *   then the table can't be created anyway, so skip
       *   changing part size, and have error later
       */ 
    }
    default:
      break;
    }
  }

  // Check partition info
  partition_info *part_info= form->part_info;
  if ((my_errno= set_up_partition_info(part_info, form, (void*)&tab)))
  {
    DBUG_RETURN(my_errno);
  }

  // Create the table in NDB     
  if (dict->createTable(tab) != 0) 
  {
    const NdbError err= dict->getNdbError();
    set_ndb_err(thd, err);
    my_errno= ndb_to_mysql_error(&err);
    DBUG_RETURN(my_errno);
  }

  Ndb_table_guard ndbtab_g(dict, m_tabname);
  // temporary set m_table during create
  // reset at return
  m_table= ndbtab_g.get_table();
  // TODO check also that we have the same frm...
  if (!m_table)
  {
    /* purecov: begin deadcode */
    const NdbError err= dict->getNdbError();
    set_ndb_err(thd, err);
    my_errno= ndb_to_mysql_error(&err);
    DBUG_RETURN(my_errno);
    /* purecov: end */
  }

  DBUG_PRINT("info", ("Table %s/%s created successfully", 
                      m_dbname, m_tabname));

  // Create secondary indexes
  my_errno= create_indexes(thd, ndb, form);

  if (!my_errno)
    my_errno= write_ndb_file(name);
  else
  {
    /*
      Failed to create an index,
      drop the table (and all it's indexes)
    */
    while (dict->dropTableGlobal(*m_table))
    {
      switch (dict->getNdbError().status)
      {
        case NdbError::TemporaryError:
          if (!thd->killed) 
            continue; // retry indefinitly
          break;
        default:
          break;
      }
      break;
    }
    m_table = 0;
    DBUG_RETURN(my_errno);
  }

#ifdef HAVE_NDB_BINLOG
  if (!my_errno)
  {
    NDB_SHARE *share= 0;
    pthread_mutex_lock(&ndbcluster_mutex);
    /*
      First make sure we get a "fresh" share here, not an old trailing one...
    */
    {
      uint length= (uint) strlen(name);
      if ((share= (NDB_SHARE*) my_hash_search(&ndbcluster_open_tables,
                                              (uchar*) name, length)))
        handle_trailing_share(thd, share);
    }
    /*
      get a new share
    */

    /* ndb_share reference create */
    if (!(share= get_share(name, form, TRUE, TRUE)))
    {
      sql_print_error("NDB: allocating table share for %s failed", name);
      /* my_errno is set */
    }
    else
    {
      DBUG_PRINT("NDB_SHARE", ("%s binlog create  use_count: %u",
                               share->key, share->use_count));
    }
    pthread_mutex_unlock(&ndbcluster_mutex);

    while (!IS_TMP_PREFIX(m_tabname))
    {
      set_binlog_flags(share);

      String event_name(INJECTOR_EVENT_LEN);
      ndb_rep_event_name(&event_name, m_dbname, m_tabname,
                         get_binlog_full(share));
      int do_event_op= ndb_binlog_running;

      if (!ndb_schema_share &&
          strcmp(share->db, NDB_REP_DB) == 0 &&
          strcmp(share->table_name, NDB_SCHEMA_TABLE) == 0)
        do_event_op= 1;

      /*
        Always create an event for the table, as other mysql servers
        expect it to be there.
      */
      if (!ndbcluster_create_event(thd, ndb, m_table, event_name.c_ptr(), share,
                                   share && do_event_op ? 2 : 1/* push warning */))
      {
        if (ndb_extra_logging)
          sql_print_information("NDB Binlog: CREATE TABLE Event: %s",
                                event_name.c_ptr());
        if (share && 
            ndbcluster_create_event_ops(thd, share,
                                        m_table, event_name.c_ptr()))
        {
          sql_print_error("NDB Binlog: FAILED CREATE TABLE event operations."
                          " Event: %s", name);
          /* a warning has been issued to the client */
        }
      }
      /*
        warning has been issued if ndbcluster_create_event failed
        and (share && do_event_op)
      */
      if (share && !do_event_op)
        share->flags|= NSF_NO_BINLOG;
      ndbcluster_log_schema_op(thd,
                               thd->query, thd->query_length,
                               share->db, share->table_name,
                               m_table->getObjectId(),
                               m_table->getObjectVersion(),
                               (is_truncate) ?
			       SOT_TRUNCATE_TABLE : SOT_CREATE_TABLE, 
			       0, 0, 1);
      break;
    }
  }
#endif /* HAVE_NDB_BINLOG */

  m_table= 0;
  DBUG_RETURN(my_errno);
}


int ha_ndbcluster::create_index(THD *thd, const char *name, KEY *key_info, 
                                NDB_INDEX_TYPE idx_type, uint idx_no)
{
  int error= 0;
  char unique_name[FN_LEN];
  static const char* unique_suffix= "$unique";
  DBUG_ENTER("ha_ndbcluster::create_ordered_index");
  DBUG_PRINT("info", ("Creating index %u: %s", idx_no, name));  

  if (idx_type == UNIQUE_ORDERED_INDEX || idx_type == UNIQUE_INDEX)
  {
    strxnmov(unique_name, FN_LEN, name, unique_suffix, NullS);
    DBUG_PRINT("info", ("Created unique index name \'%s\' for index %d",
                        unique_name, idx_no));
  }
    
  switch (idx_type){
  case PRIMARY_KEY_INDEX:
    // Do nothing, already created
    break;
  case PRIMARY_KEY_ORDERED_INDEX:
    error= create_ordered_index(thd, name, key_info);
    break;
  case UNIQUE_ORDERED_INDEX:
    if (!(error= create_ordered_index(thd, name, key_info)))
      error= create_unique_index(thd, unique_name, key_info);
    break;
  case UNIQUE_INDEX:
    if (check_index_fields_not_null(key_info))
    {
      push_warning_printf(thd, MYSQL_ERROR::WARN_LEVEL_WARN,
			  ER_NULL_COLUMN_IN_INDEX,
			  "Ndb does not support unique index on NULL valued attributes, index access with NULL value will become full table scan");
    }
    error= create_unique_index(thd, unique_name, key_info);
    break;
  case ORDERED_INDEX:
    if (key_info->algorithm == HA_KEY_ALG_HASH)
    {
      push_warning_printf(thd, MYSQL_ERROR::WARN_LEVEL_WARN,
			  ER_ILLEGAL_HA_CREATE_OPTION,
			  ER(ER_ILLEGAL_HA_CREATE_OPTION),
			  ndbcluster_hton_name,
			  "Ndb does not support non-unique "
			  "hash based indexes");
      error= HA_ERR_UNSUPPORTED;
      break;
    }
    error= create_ordered_index(thd, name, key_info);
    break;
  default:
    DBUG_ASSERT(FALSE);
    break;
  }
  
  DBUG_RETURN(error);
}

int ha_ndbcluster::create_ordered_index(THD *thd, const char *name, 
                                        KEY *key_info)
{
  DBUG_ENTER("ha_ndbcluster::create_ordered_index");
  DBUG_RETURN(create_ndb_index(thd, name, key_info, FALSE));
}

int ha_ndbcluster::create_unique_index(THD *thd, const char *name, 
                                       KEY *key_info)
{

  DBUG_ENTER("ha_ndbcluster::create_unique_index");
  DBUG_RETURN(create_ndb_index(thd, name, key_info, TRUE));
}


/**
  Create an index in NDB Cluster.

  @todo
    Only temporary ordered indexes supported
*/

int ha_ndbcluster::create_ndb_index(THD *thd, const char *name, 
                                    KEY *key_info,
                                    bool unique)
{
  Ndb *ndb= get_ndb(thd);
  NdbDictionary::Dictionary *dict= ndb->getDictionary();
  KEY_PART_INFO *key_part= key_info->key_part;
  KEY_PART_INFO *end= key_part + key_info->key_parts;
  
  DBUG_ENTER("ha_ndbcluster::create_index");
  DBUG_PRINT("enter", ("name: %s ", name));

  NdbDictionary::Index ndb_index(name);
  if (unique)
    ndb_index.setType(NdbDictionary::Index::UniqueHashIndex);
  else 
  {
    ndb_index.setType(NdbDictionary::Index::OrderedIndex);
    // TODO Only temporary ordered indexes supported
    ndb_index.setLogging(FALSE); 
  }
  if (ndb_index.setTable(m_tabname))
  {
    DBUG_RETURN(my_errno= errno);
  }

  for (; key_part != end; key_part++) 
  {
    Field *field= key_part->field;
    if (field->field_storage_type() == HA_SM_DISK)
    {
      push_warning_printf(thd, MYSQL_ERROR::WARN_LEVEL_WARN,
                          ER_ILLEGAL_HA_CREATE_OPTION,
                          ER(ER_ILLEGAL_HA_CREATE_OPTION),
                          ndbcluster_hton_name,
                          "Index on field "
                          "declared with "
                          "STORAGE DISK is not supported");
      DBUG_RETURN(HA_ERR_UNSUPPORTED);
    }
    DBUG_PRINT("info", ("attr: %s", field->field_name));
    if (ndb_index.addColumnName(field->field_name))
    {
      DBUG_RETURN(my_errno= errno);
    }
  }
  
  if (dict->createIndex(ndb_index, *m_table))
    ERR_RETURN(dict->getNdbError());

  // Success
  DBUG_PRINT("info", ("Created index %s", name));
  DBUG_RETURN(0);  
}

/*
 Prepare for an on-line alter table
*/ 
void ha_ndbcluster::prepare_for_alter()
{
  /* ndb_share reference schema */
  ndbcluster_get_share(m_share); // Increase ref_count
  DBUG_PRINT("NDB_SHARE", ("%s binlog schema  use_count: %u",
                           m_share->key, m_share->use_count));
  set_ndb_share_state(m_share, NSS_ALTERED);
}

/*
  Add an index on-line to a table
*/
int ha_ndbcluster::add_index(TABLE *table_arg, 
                             KEY *key_info, uint num_of_keys)
{
  return add_index_impl(current_thd, table_arg, key_info, num_of_keys);
}

int ha_ndbcluster::add_index_impl(THD *thd, TABLE *table_arg, 
                                  KEY *key_info, uint num_of_keys)
{
  int error= 0;
  uint idx;
  DBUG_ENTER("ha_ndbcluster::add_index");
  DBUG_PRINT("enter", ("table %s", table_arg->s->table_name.str));
  DBUG_ASSERT(m_share->state == NSS_ALTERED);

  for (idx= 0; idx < num_of_keys; idx++)
  {
    KEY *key= key_info + idx;
    KEY_PART_INFO *key_part= key->key_part;
    KEY_PART_INFO *end= key_part + key->key_parts;
    NDB_INDEX_TYPE idx_type= get_index_type_from_key(idx, key_info, false);
    DBUG_PRINT("info", ("Adding index: '%s'", key_info[idx].name));
    // Add fields to key_part struct
    for (; key_part != end; key_part++)
      key_part->field= table->field[key_part->fieldnr];
    // Check index type
    // Create index in ndb
    if((error= create_index(thd, key_info[idx].name, key, idx_type, idx)))
      break;
  }
  DBUG_RETURN(error);  
}

/*
  Mark one or several indexes for deletion. and
  renumber the remaining indexes
*/
int ha_ndbcluster::prepare_drop_index(TABLE *table_arg, 
                                      uint *key_num, uint num_of_keys)
{
  DBUG_ENTER("ha_ndbcluster::prepare_drop_index");
  DBUG_ASSERT(m_share->state == NSS_ALTERED);
  // Mark indexes for deletion
  uint idx;
  for (idx= 0; idx < num_of_keys; idx++)
  {
    DBUG_PRINT("info", ("ha_ndbcluster::prepare_drop_index %u", *key_num));
    m_index[*key_num++].status= TO_BE_DROPPED;
  }
  // Renumber indexes
  THD *thd= current_thd;
  Thd_ndb *thd_ndb= get_thd_ndb(thd);
  Ndb *ndb= thd_ndb->ndb;
  renumber_indexes(ndb, table_arg);
  DBUG_RETURN(0);
}
 
/*
  Really drop all indexes marked for deletion
*/
int ha_ndbcluster::final_drop_index(TABLE *table_arg)
{
  int error;
  DBUG_ENTER("ha_ndbcluster::final_drop_index");
  DBUG_PRINT("info", ("ha_ndbcluster::final_drop_index"));
  // Really drop indexes
  THD *thd= current_thd;
  Thd_ndb *thd_ndb= get_thd_ndb(thd);
  Ndb *ndb= thd_ndb->ndb;
  error= drop_indexes(ndb, table_arg);
  DBUG_RETURN(error);
}

/**
  Rename a table in NDB Cluster.
*/

int ha_ndbcluster::rename_table(const char *from, const char *to)
{
  THD *thd= current_thd;
  NDBDICT *dict;
  char old_dbname[FN_HEADLEN];
  char new_dbname[FN_HEADLEN];
  char new_tabname[FN_HEADLEN];
  const NDBTAB *orig_tab;
  int result;
  bool recreate_indexes= FALSE;
  NDBDICT::List index_list;

  DBUG_ENTER("ha_ndbcluster::rename_table");
  DBUG_PRINT("info", ("Renaming %s to %s", from, to));

  if (thd == injector_thd)
  {
    /*
      Table was renamed remotely is already
      renamed inside ndb.
      Just rename .ndb file.
     */
    DBUG_RETURN(handler::rename_table(from, to));
  }

  set_dbname(from, old_dbname);
  set_dbname(to, new_dbname);
  set_tabname(from);
  set_tabname(to, new_tabname);

  if (check_ndb_connection(thd))
    DBUG_RETURN(my_errno= HA_ERR_NO_CONNECTION);

#ifdef HAVE_NDB_BINLOG
  if (!ndbcluster_has_global_schema_lock(get_thd_ndb(thd)))
    DBUG_RETURN(ndbcluster_no_global_schema_lock_abort
                (thd, "ha_ndbcluster::rename_table"));
#endif

  Ndb *ndb= get_ndb(thd);
  ndb->setDatabaseName(old_dbname);
  dict= ndb->getDictionary();
  Ndb_table_guard ndbtab_g(dict, m_tabname);
  if (!(orig_tab= ndbtab_g.get_table()))
    ERR_RETURN(dict->getNdbError());

  if (my_strcasecmp(system_charset_info, new_dbname, old_dbname))
  {
    dict->listIndexes(index_list, *orig_tab);    
    recreate_indexes= TRUE;
  }
  // Change current database to that of target table
  set_dbname(to);
  if (ndb->setDatabaseName(m_dbname))
  {
    ERR_RETURN(ndb->getNdbError());
  }

#ifdef HAVE_NDB_BINLOG
  int ndb_table_id= orig_tab->getObjectId();
  int ndb_table_version= orig_tab->getObjectVersion();
  /* ndb_share reference temporary */
  NDB_SHARE *share= get_share(from, 0, FALSE);
  int is_old_table_tmpfile= IS_TMP_PREFIX(m_tabname);
  int is_new_table_tmpfile= IS_TMP_PREFIX(new_tabname);
  if (!is_new_table_tmpfile && !is_old_table_tmpfile)
  {
    /*
      this is a "real" rename table, i.e. not tied to an offline alter table
      - send new name == "to" in query field
    */
    ndbcluster_log_schema_op(thd, to, strlen(to),
                             old_dbname, m_tabname,
                             ndb_table_id, ndb_table_version,
                             SOT_RENAME_TABLE_PREPARE,
                             m_dbname, new_tabname, 1);
  }
  if (share)
  {
    DBUG_PRINT("NDB_SHARE", ("%s temporary  use_count: %u",
                             share->key, share->use_count));
    ndbcluster_prepare_rename_share(share, to);
    IF_DBUG(int r=) ndbcluster_rename_share(thd, share);
    DBUG_ASSERT(r == 0);
  }
#endif

  NdbDictionary::Table new_tab= *orig_tab;
  new_tab.setName(new_tabname);
  if (dict->alterTableGlobal(*orig_tab, new_tab) != 0)
  {
    NdbError ndb_error= dict->getNdbError();
#ifdef HAVE_NDB_BINLOG
    if (share)
    {
      IF_DBUG(int ret=) ndbcluster_undo_rename_share(thd, share);
      DBUG_ASSERT(ret == 0);
      /* ndb_share reference temporary free */
      DBUG_PRINT("NDB_SHARE", ("%s temporary free  use_count: %u",
                               share->key, share->use_count));
      free_share(&share);
    }
#endif
    ERR_RETURN(ndb_error);
  }

  // Rename .ndb file
  if ((result= handler::rename_table(from, to)))
  {
    // ToDo in 4.1 should rollback alter table...
#ifdef HAVE_NDB_BINLOG
    if (share)
    {
      /* ndb_share reference temporary free */
      DBUG_PRINT("NDB_SHARE", ("%s temporary  use_count: %u",
                               share->key, share->use_count));
      free_share(&share);
    }
#endif
    DBUG_RETURN(result);
  }

#ifdef HAVE_NDB_BINLOG
  /* handle old table */
  if (!is_old_table_tmpfile)
  {
    ndbcluster_drop_event(thd, ndb, share, "rename table",
                          from + sizeof(share_prefix) - 1);
  }

  if (!result && !is_new_table_tmpfile)
  {
    Ndb_table_guard ndbtab_g2(dict, new_tabname);
    const NDBTAB *ndbtab= ndbtab_g2.get_table();

    set_binlog_flags(share);

    /* always create an event for the table */
    String event_name(INJECTOR_EVENT_LEN);
    ndb_rep_event_name(&event_name, to + sizeof(share_prefix) - 1, 0,
                       get_binlog_full(share));

    if (!ndbcluster_create_event(thd, ndb, ndbtab, event_name.c_ptr(), share,
                                 share && ndb_binlog_running ? 2 : 1/* push warning */))
    {
      if (ndb_extra_logging)
        sql_print_information("NDB Binlog: RENAME Event: %s",
                              event_name.c_ptr());
      if (share && (share->op == 0) &&
          ndbcluster_create_event_ops(thd, share, ndbtab, event_name.c_ptr()))
      {
        sql_print_error("NDB Binlog: FAILED create event operations "
                        "during RENAME. Event %s", event_name.c_ptr());
        /* a warning has been issued to the client */
      }
    }
    /*
      warning has been issued if ndbcluster_create_event failed
      and (share && ndb_binlog_running)
    */
    if (!is_old_table_tmpfile)
    {
      /* "real" rename table */
      ndbcluster_log_schema_op(thd, thd->query, thd->query_length,
                               old_dbname, m_tabname,
                               ndb_table_id, ndb_table_version,
                               SOT_RENAME_TABLE,
                               m_dbname, new_tabname, 1);
    }
    else
    {
      /* final phase of offline alter table */
      ndbcluster_log_schema_op(thd, thd->query, thd->query_length,
                               m_dbname, new_tabname,
                               ndb_table_id, ndb_table_version,
                               SOT_ALTER_TABLE_COMMIT,
                               0, 0, 1);

    }
  }

  // If we are moving tables between databases, we need to recreate
  // indexes
  if (recreate_indexes)
  {
    for (unsigned i = 0; i < index_list.count; i++) 
    {
        NDBDICT::List::Element& index_el = index_list.elements[i];
	// Recreate any indexes not stored in the system database
	if (my_strcasecmp(system_charset_info, 
			  index_el.database, NDB_SYSTEM_DATABASE))
	{
	  set_dbname(from);
	  ndb->setDatabaseName(m_dbname);
	  const NDBINDEX * index= dict->getIndexGlobal(index_el.name,  new_tab);
	  DBUG_PRINT("info", ("Creating index %s/%s",
			      index_el.database, index->getName()));
	  dict->createIndex(*index, new_tab);
	  DBUG_PRINT("info", ("Dropping index %s/%s",
			      index_el.database, index->getName()));
	  set_dbname(from);
	  ndb->setDatabaseName(m_dbname);
	  dict->dropIndexGlobal(*index);
	}
    }
  }
  if (share)
  {
    /* ndb_share reference temporary free */
    DBUG_PRINT("NDB_SHARE", ("%s temporary free  use_count: %u",
                             share->key, share->use_count));
    free_share(&share);
  }
#endif

  DBUG_RETURN(result);
}


/**
  Delete table from NDB Cluster.
*/

/* static version which does not need a handler */

int
ha_ndbcluster::delete_table(THD *thd, ha_ndbcluster *h, Ndb *ndb,
                            const char *path,
                            const char *db,
                            const char *table_name)
{
  DBUG_ENTER("ha_ndbcluster::ndbcluster_delete_table");
  NDBDICT *dict= ndb->getDictionary();
  int ndb_table_id= 0;
  int ndb_table_version= 0;
#ifdef HAVE_NDB_BINLOG
  /*
    Don't allow drop table unless
    schema distribution table is setup
  */
  if (!ndb_schema_share)
  {
    DBUG_PRINT("info", ("Schema distribution table not setup"));
    DBUG_ASSERT(ndb_schema_share);
    DBUG_RETURN(HA_ERR_NO_CONNECTION);
  }
  /* ndb_share reference temporary */
  NDB_SHARE *share= get_share(path, 0, FALSE);
  if (share)
  {
    DBUG_PRINT("NDB_SHARE", ("%s temporary  use_count: %u",
                             share->key, share->use_count));
  }
#endif

  /* Drop the table from NDB */
  
  int res= 0;
  if (h && h->m_table)
  {
retry_temporary_error1:
    if (dict->dropTableGlobal(*h->m_table) == 0)
    {
      ndb_table_id= h->m_table->getObjectId();
      ndb_table_version= h->m_table->getObjectVersion();
      DBUG_PRINT("info", ("success 1"));
    }
    else
    {
      switch (dict->getNdbError().status)
      {
        case NdbError::TemporaryError:
          if (!thd->killed) 
            goto retry_temporary_error1; // retry indefinitly
          break;
        default:
          break;
      }
      set_ndb_err(thd, dict->getNdbError());
      res= ndb_to_mysql_error(&dict->getNdbError());
      DBUG_PRINT("info", ("error(1) %u", res));
    }
    h->release_metadata(thd, ndb);
  }
  else
  {
    ndb->setDatabaseName(db);
    while (1)
    {
      Ndb_table_guard ndbtab_g(dict, table_name);
      if (ndbtab_g.get_table())
      {
    retry_temporary_error2:
        if (dict->dropTableGlobal(*ndbtab_g.get_table()) == 0)
        {
          ndb_table_id= ndbtab_g.get_table()->getObjectId();
          ndb_table_version= ndbtab_g.get_table()->getObjectVersion();
          DBUG_PRINT("info", ("success 2"));
          break;
        }
        else
        {
          switch (dict->getNdbError().status)
          {
            case NdbError::TemporaryError:
              if (!thd->killed) 
                goto retry_temporary_error2; // retry indefinitly
              break;
            default:
              if (dict->getNdbError().code == NDB_INVALID_SCHEMA_OBJECT)
              {
                ndbtab_g.invalidate();
                continue;
              }
              break;
          }
        }
      }
      set_ndb_err(thd, dict->getNdbError());
      res= ndb_to_mysql_error(&dict->getNdbError());
      DBUG_PRINT("info", ("error(2) %u", res));
      break;
    }
  }

  if (res)
  {
#ifdef HAVE_NDB_BINLOG
    /* the drop table failed for some reason, drop the share anyways */
    if (share)
    {
      pthread_mutex_lock(&ndbcluster_mutex);
      if (share->state != NSS_DROPPED)
      {
        /*
          The share kept by the server has not been freed, free it
        */
        share->state= NSS_DROPPED;
        /* ndb_share reference create free */
        DBUG_PRINT("NDB_SHARE", ("%s create free  use_count: %u",
                                 share->key, share->use_count));
        free_share(&share, TRUE);
      }
      /* ndb_share reference temporary free */
      DBUG_PRINT("NDB_SHARE", ("%s temporary free  use_count: %u",
                               share->key, share->use_count));
      free_share(&share, TRUE);
      pthread_mutex_unlock(&ndbcluster_mutex);
    }
#endif
    DBUG_RETURN(res);
  }

#ifdef HAVE_NDB_BINLOG
  /* stop the logging of the dropped table, and cleanup */

  /*
    drop table is successful even if table does not exist in ndb
    and in case table was actually not dropped, there is no need
    to force a gcp, and setting the event_name to null will indicate
    that there is no event to be dropped
  */
  int table_dropped= dict->getNdbError().code != 709;

  {
    ndbcluster_handle_drop_table(thd, ndb, share, "delete table",
                                 table_dropped ?
                                 (path + sizeof(share_prefix) - 1) : 0);
  }

  if (!IS_TMP_PREFIX(table_name) && share &&
      thd->lex->sql_command != SQLCOM_TRUNCATE)
  {
    ndbcluster_log_schema_op(thd,
                             thd->query, thd->query_length,
                             share->db, share->table_name,
                             ndb_table_id, ndb_table_version,
                             SOT_DROP_TABLE, 0, 0, 1);
  }

  if (share)
  {
    pthread_mutex_lock(&ndbcluster_mutex);
    if (share->state != NSS_DROPPED)
    {
      /*
        The share kept by the server has not been freed, free it
      */
      share->state= NSS_DROPPED;
      /* ndb_share reference create free */
      DBUG_PRINT("NDB_SHARE", ("%s create free  use_count: %u",
                               share->key, share->use_count));
      free_share(&share, TRUE);
    }
    /* ndb_share reference temporary free */
    DBUG_PRINT("NDB_SHARE", ("%s temporary free  use_count: %u",
                             share->key, share->use_count));
    free_share(&share, TRUE);
    pthread_mutex_unlock(&ndbcluster_mutex);
  }
#endif
  DBUG_RETURN(0);
}

int ha_ndbcluster::delete_table(const char *name)
{
  THD *thd= current_thd;
  Thd_ndb *thd_ndb= get_thd_ndb(thd);
  Ndb *ndb;
  int error= 0;
  DBUG_ENTER("ha_ndbcluster::delete_table");
  DBUG_PRINT("enter", ("name: %s", name));

  if ((thd == injector_thd) ||
      (thd_ndb->options & TNO_NO_NDB_DROP_TABLE))
  {
    /*
      Table was dropped remotely is already
      dropped inside ndb.
      Just drop local files.
    */
    DBUG_RETURN(handler::delete_table(name));
  }

  set_dbname(name);
  set_tabname(name);

#ifdef HAVE_NDB_BINLOG
  /*
    Don't allow drop table unless
    schema distribution table is setup
  */
  if (!ndb_schema_share)
  {
    DBUG_PRINT("info", ("Schema distribution table not setup"));
    error= HA_ERR_NO_CONNECTION;
    goto err;
  }
#endif

  if (check_ndb_connection(thd))
  {
    error= HA_ERR_NO_CONNECTION;
    goto err;
  }

  ndb= thd_ndb->ndb;

#ifdef HAVE_NDB_BINLOG
  if (!ndbcluster_has_global_schema_lock(thd_ndb))
    DBUG_RETURN(ndbcluster_no_global_schema_lock_abort
                (thd, "ha_ndbcluster::delete_table"));
#endif

  /*
    Drop table in ndb.
    If it was already gone it might have been dropped
    remotely, give a warning and then drop .ndb file.
   */
  if (!(error= delete_table(thd, this, ndb, name,
                            m_dbname, m_tabname)) ||
      error == HA_ERR_NO_SUCH_TABLE)
  {
    /* Call ancestor function to delete .ndb file */
    int error1= handler::delete_table(name);
    if (!error)
      error= error1;
  }

err:
  DBUG_RETURN(error);
}


void ha_ndbcluster::get_auto_increment(ulonglong offset, ulonglong increment,
                                       ulonglong nb_desired_values,
                                       ulonglong *first_value,
                                       ulonglong *nb_reserved_values)
{
  uint cache_size;
  Uint64 auto_value;
  THD *thd= current_thd;
  DBUG_ENTER("get_auto_increment");
  DBUG_PRINT("enter", ("m_tabname: %s", m_tabname));
  Ndb *ndb= get_ndb(table->in_use);
   
  if (m_rows_inserted > m_rows_to_insert)
  {
    /* We guessed too low */
    m_rows_to_insert+= m_autoincrement_prefetch;
  }
  uint remaining= m_rows_to_insert - m_rows_inserted;
  uint min_prefetch= 
    (remaining < thd->variables.ndb_autoincrement_prefetch_sz) ?
    thd->variables.ndb_autoincrement_prefetch_sz
    : remaining;
  cache_size= ((remaining < m_autoincrement_prefetch) ?
	       min_prefetch
	       : remaining);
  uint retries= NDB_AUTO_INCREMENT_RETRIES;
  int retry_sleep= 30; /* 30 milliseconds, transaction */
  for (;;)
  {
    Ndb_tuple_id_range_guard g(m_share);
    if (m_skip_auto_increment &&
        ndb->readAutoIncrementValue(m_table, g.range, auto_value) ||
        ndb->getAutoIncrementValue(m_table, g.range, auto_value, cache_size, increment, offset))
    {
      if (--retries && !thd->killed &&
          ndb->getNdbError().status == NdbError::TemporaryError)
      {
        do_retry_sleep(retry_sleep);
        continue;
      }
      const NdbError err= ndb->getNdbError();
      sql_print_error("Error %lu in ::get_auto_increment(): %s",
                      (ulong) err.code, err.message);
      *first_value= ~(ulonglong) 0;
      DBUG_VOID_RETURN;
    }
    break;
  }
  *first_value= (longlong)auto_value;
  /* From the point of view of MySQL, NDB reserves one row at a time */
  *nb_reserved_values= 1;
  DBUG_VOID_RETURN;
}


/**
  Constructor for the NDB Cluster table handler .
*/

/*
  Normal flags for binlogging is that ndb has HA_HAS_OWN_BINLOGGING
  and preferes HA_BINLOG_ROW_CAPABLE
  Other flags are set under certain circumstaces in table_flags()
*/
#define HA_NDBCLUSTER_TABLE_FLAGS \
                HA_REC_NOT_IN_SEQ | \
                HA_NULL_IN_KEY | \
                HA_AUTO_PART_KEY | \
                HA_NO_PREFIX_CHAR_KEYS | \
                HA_CAN_GEOMETRY | \
                HA_CAN_BIT_FIELD | \
                HA_PRIMARY_KEY_REQUIRED_FOR_POSITION | \
                HA_PRIMARY_KEY_REQUIRED_FOR_DELETE | \
                HA_PARTIAL_COLUMN_READ | \
                HA_HAS_OWN_BINLOGGING | \
                HA_BINLOG_ROW_CAPABLE | \
                HA_HAS_RECORDS | \
                HA_ONLINE_ALTER


ha_ndbcluster::ha_ndbcluster(handlerton *hton, TABLE_SHARE *table_arg):
  handler(hton, table_arg),
  m_thd_ndb(NULL),
  m_active_cursor(NULL),
  m_table(NULL),
  m_ndb_record(0),
  m_ndb_hidden_key_record(0),
  m_ndb_statistics_record(0),
  m_table_info(NULL),
  m_table_flags(HA_NDBCLUSTER_TABLE_FLAGS),
  m_share(0),
  m_part_info(NULL),
  m_user_defined_partitioning(FALSE),
  m_use_partition_pruning(FALSE),
  m_sorted(FALSE),
  m_use_write(FALSE),
  m_ignore_dup_key(FALSE),
  m_has_unique_index(FALSE),
  m_ignore_no_key(FALSE),
  m_rows_to_insert((ha_rows) 1),
  m_rows_inserted((ha_rows) 0),
  m_rows_changed((ha_rows) 0),
  m_delete_cannot_batch(FALSE),
  m_update_cannot_batch(FALSE),
  m_skip_auto_increment(TRUE),
  m_blobs_pending(0),
  m_blobs_buffer(0),
  m_blobs_buffer_size(0),
  m_dupkey((uint) -1),
  m_force_send(TRUE),
  m_autoincrement_prefetch((ha_rows) NDB_DEFAULT_AUTO_PREFETCH),
  m_cond(NULL),
  m_multi_cursor(NULL)
{
  int i;
 
  DBUG_ENTER("ha_ndbcluster");

  m_tabname[0]= '\0';
  m_dbname[0]= '\0';

  stats.records= ~(ha_rows)0; // uninitialized
  stats.block_size= 1024;

  for (i= 0; i < MAX_KEY; i++)
    ndb_init_index(m_index[i]);

  DBUG_VOID_RETURN;
}


int ha_ndbcluster::ha_initialise()
{
  DBUG_ENTER("ha_ndbcluster::ha_initialise");
  if (check_ndb_in_thd(current_thd))
  {
    DBUG_RETURN(FALSE);
  }
  DBUG_RETURN(TRUE);
}

/**
  Destructor for NDB Cluster table handler.
*/

ha_ndbcluster::~ha_ndbcluster() 
{
  THD *thd= current_thd;
  Ndb *ndb= thd ? check_ndb_in_thd(thd) : g_ndb;
  DBUG_ENTER("~ha_ndbcluster");

  if (m_share)
  {
    /* ndb_share reference handler free */
    DBUG_PRINT("NDB_SHARE", ("%s handler free  use_count: %u",
                             m_share->key, m_share->use_count));
    free_share(&m_share);
  }
  release_metadata(thd, ndb);
  my_free(m_blobs_buffer, MYF(MY_ALLOW_ZERO_PTR));
  m_blobs_buffer= 0;

  // Check for open cursor/transaction
  DBUG_ASSERT(m_active_cursor == NULL);
  DBUG_ASSERT(m_thd_ndb == NULL);

  // Discard any generated condition
  DBUG_PRINT("info", ("Deleting generated condition"));
  if (m_cond)
  {
    delete m_cond;
    m_cond= NULL;
  }

  DBUG_VOID_RETURN;
}



void
ha_ndbcluster::column_bitmaps_signal()
{
  DBUG_ENTER("ha_ndbcluster::column_bitmaps_signal");
  /*
    We need to make sure we always read all of the primary key.
    Otherwise we cannot support position() and rnd_pos().
  */
  bitmap_union(table->read_set, &m_pk_bitmap);
  DBUG_VOID_RETURN;

  /*
    Alternatively, we could just set a flag, and in the reader methods set the
    extra bits as required if the flag is set, followed by clearing the flag.
    This to save doing the work of setting bits twice or more.
    On the other hand this is quite fast in itself.
  */
}

/**
  Open a table for further use
  - fetch metadata for this table from NDB
  - check that table exists

  @retval
    0    ok
  @retval
    < 0  Table has changed
*/

int ha_ndbcluster::open(const char *name, int mode, uint test_if_locked)
{
  THD *thd= current_thd;
  int res;
  KEY *key;
  DBUG_ENTER("ha_ndbcluster::open");
  DBUG_PRINT("enter", ("name: %s  mode: %d  test_if_locked: %d",
                       name, mode, test_if_locked));
  
  /*
    Setup ref_length to make room for the whole 
    primary key to be written in the ref variable
  */
  
  if (table_share->primary_key != MAX_KEY) 
  {
    key= table->key_info+table_share->primary_key;
    ref_length= key->key_length;
  }
  else // (table_share->primary_key == MAX_KEY) 
  {
    if (m_user_defined_partitioning)
    {
      ref_length+= sizeof(m_part_id);
    }
  }

  DBUG_PRINT("info", ("ref_length: %d", ref_length));

  // Init table lock structure 
  /* ndb_share reference handler */
  if (!(m_share=get_share(name, table)))
    DBUG_RETURN(1);
  DBUG_PRINT("NDB_SHARE", ("%s handler  use_count: %u",
                           m_share->key, m_share->use_count));
  thr_lock_data_init(&m_share->lock,&m_lock,(void*) 0);
  
  set_dbname(name);
  set_tabname(name);
  
  if ((res= check_ndb_connection(thd)) ||
      (res= get_metadata(thd, name)))
  {
    /* ndb_share reference handler free */
    DBUG_PRINT("NDB_SHARE", ("%s handler free  use_count: %u",
                             m_share->key, m_share->use_count));
    free_share(&m_share);
    m_share= 0;
    DBUG_RETURN(res);
  }
  if ((res= update_stats(thd, 1, true)) ||
      (res= info(HA_STATUS_CONST)))
  {
    free_share(&m_share);
    m_share= 0;
    release_metadata(thd, get_ndb(thd));
    DBUG_RETURN(res);
  }
#ifdef HAVE_NDB_BINLOG
  if (!ndb_binlog_tables_inited ||
      (ndb_binlog_running && !ndb_binlog_is_ready))
  {
    table->db_stat|= HA_READ_ONLY;
    sql_print_information("table '%s' opened read only", name);
  }
#endif
  DBUG_RETURN(0);
}

int ha_ndbcluster::optimize(THD* thd, HA_CHECK_OPT* check_opt)
{
  return update_stats(thd, 1);
}

int ha_ndbcluster::analyze(THD* thd, HA_CHECK_OPT* check_opt)
{
  return update_stats(thd, 1);
}

/*
  Set partition info

  SYNOPSIS
    set_part_info()
    part_info

  RETURN VALUE
    NONE

  DESCRIPTION
    Set up partition info when handler object created
*/

void ha_ndbcluster::set_part_info(partition_info *part_info, bool early)
{
  DBUG_ENTER("ha_ndbcluster::set_part_info");
  m_part_info= part_info;
  if (!early)
  {
    m_use_partition_pruning= TRUE;
    if (!(m_part_info->part_type == HASH_PARTITION &&
          m_part_info->list_of_part_fields &&
          !m_part_info->is_sub_partitioned()))
    {
      /*
        PARTITION BY HASH, RANGE and LIST plus all subpartitioning variants
        all use MySQL defined partitioning. PARTITION BY KEY uses NDB native
        partitioning scheme.
      */
      m_user_defined_partitioning= TRUE;
    }
    if (m_part_info->part_type == HASH_PARTITION &&
        m_part_info->list_of_part_fields &&
        m_part_info->no_full_part_fields == 0)
    {
      /*
        CREATE TABLE t (....) ENGINE NDB PARTITON BY KEY();
        where no primary key is defined uses a hidden key as partition field
        and this makes it impossible to use any partition pruning. Partition
        pruning requires partitioning based on real fields, also the lack of
        a primary key means that all accesses to tables are based on either
        full table scans or index scans and they can never be pruned those
        scans given that the hidden key is unknown. In write_row, update_row,
        and delete_row the normal hidden key handling will fix things.
      */
      m_use_partition_pruning= FALSE;
    }
    DBUG_PRINT("info", ("m_use_partition_pruning = %d",
                         m_use_partition_pruning));
  }
  DBUG_VOID_RETURN;
}

/**
  Close the table; release resources setup by open().
*/

int ha_ndbcluster::close(void)
{
  DBUG_ENTER("close");
  THD *thd= table->in_use;
  Ndb *ndb= thd ? check_ndb_in_thd(thd) : g_ndb;
  /* ndb_share reference handler free */
  DBUG_PRINT("NDB_SHARE", ("%s handler free  use_count: %u",
                           m_share->key, m_share->use_count));
  free_share(&m_share);
  m_share= 0;
  release_metadata(thd, ndb);
  DBUG_RETURN(0);
}


/**
  @todo
  - Alt.1 If init fails because to many allocated Ndb 
  wait on condition for a Ndb object to be released.
  - Alt.2 Seize/release from pool, wait until next release 
*/
Thd_ndb* ha_ndbcluster::seize_thd_ndb()
{
  Thd_ndb *thd_ndb;
  DBUG_ENTER("seize_thd_ndb");

  thd_ndb= new Thd_ndb();
  if (thd_ndb == NULL)
  {
    my_errno= HA_ERR_OUT_OF_MEM;
    return NULL;
  }
  if (thd_ndb->ndb->init(max_transactions) != 0)
  {
    ERR_PRINT(thd_ndb->ndb->getNdbError());
    /*
      TODO 
      Alt.1 If init fails because to many allocated Ndb 
      wait on condition for a Ndb object to be released.
      Alt.2 Seize/release from pool, wait until next release 
    */
    delete thd_ndb;
    thd_ndb= NULL;
  }
  DBUG_RETURN(thd_ndb);
}


void ha_ndbcluster::release_thd_ndb(Thd_ndb* thd_ndb)
{
  DBUG_ENTER("release_thd_ndb");
  delete thd_ndb;
  DBUG_VOID_RETURN;
}


/**
  If this thread already has a Thd_ndb object allocated
  in current THD, reuse it. Otherwise
  seize a Thd_ndb object, assign it to current THD and use it.
 
*/

Ndb* check_ndb_in_thd(THD* thd)
{
  Thd_ndb *thd_ndb= get_thd_ndb(thd);
  if (!thd_ndb)
  {
    if (!(thd_ndb= ha_ndbcluster::seize_thd_ndb()))
      return NULL;
    set_thd_ndb(thd, thd_ndb);
  }
  return thd_ndb->ndb;
}



int ha_ndbcluster::check_ndb_connection(THD* thd)
{
  Ndb *ndb;
  DBUG_ENTER("check_ndb_connection");
  
  if (!(ndb= check_ndb_in_thd(thd)))
    DBUG_RETURN(HA_ERR_NO_CONNECTION);
  if (ndb->setDatabaseName(m_dbname))
  {
    ERR_RETURN(ndb->getNdbError());
  }
  DBUG_RETURN(0);
}


static int ndbcluster_close_connection(handlerton *hton, THD *thd)
{
  Thd_ndb *thd_ndb= get_thd_ndb(thd);
  DBUG_ENTER("ndbcluster_close_connection");
  if (thd_ndb)
  {
    ha_ndbcluster::release_thd_ndb(thd_ndb);
    set_thd_ndb(thd, NULL); // not strictly required but does not hurt either
  }
  DBUG_RETURN(0);
}


/**
  Try to discover one table from NDB.
*/

int ndbcluster_discover(handlerton *hton, THD* thd, const char *db, 
                        const char *name,
                        uchar **frmblob, 
                        size_t *frmlen)
{
  int error= 0;
  NdbError ndb_error;
  size_t len;
  uchar* data= NULL;
  Ndb* ndb;
  char key[FN_REFLEN];
  DBUG_ENTER("ndbcluster_discover");
  DBUG_PRINT("enter", ("db: %s, name: %s", db, name)); 

  if (!(ndb= check_ndb_in_thd(thd)))
    DBUG_RETURN(HA_ERR_NO_CONNECTION);  
  if (ndb->setDatabaseName(db))
  {
    ERR_RETURN(ndb->getNdbError());
  }
  NDBDICT* dict= ndb->getDictionary();
  build_table_filename(key, sizeof(key), db, name, "", 0);
  /* ndb_share reference temporary */
  NDB_SHARE *share= get_share(key, 0, FALSE);
  if (share)
  {
    DBUG_PRINT("NDB_SHARE", ("%s temporary  use_count: %u",
                             share->key, share->use_count));
  }
  if (share && get_ndb_share_state(share) == NSS_ALTERED)
  {
    // Frm has been altered on disk, but not yet written to ndb
    if (readfrm(key, &data, &len))
    {
      DBUG_PRINT("error", ("Could not read frm"));
      error= 1;
      goto err;
    }
  }
  else
  {
    Ndb_table_guard ndbtab_g(dict, name);
    const NDBTAB *tab= ndbtab_g.get_table();
    if (!tab)
    {
      const NdbError err= dict->getNdbError();
      if (err.code == 709 || err.code == 723)
      {
        error= -1;
        DBUG_PRINT("info", ("ndb_error.code: %u", ndb_error.code));
      }
      else
      {
        error= -1;
        ndb_error= err;
        DBUG_PRINT("info", ("ndb_error.code: %u", ndb_error.code));
      }
      goto err;
    }
    DBUG_PRINT("info", ("Found table %s", tab->getName()));
    
    len= tab->getFrmLength();  
    if (len == 0 || tab->getFrmData() == NULL)
    {
      DBUG_PRINT("error", ("No frm data found."));
      error= 1;
      goto err;
    }
    
    if (unpackfrm(&data, &len, (uchar*) tab->getFrmData()))
    {
      DBUG_PRINT("error", ("Could not unpack table"));
      error= 1;
      goto err;
    }
  }

  *frmlen= len;
  *frmblob= data;
  
  if (share)
  {
    /* ndb_share reference temporary free */
    DBUG_PRINT("NDB_SHARE", ("%s temporary free  use_count: %u",
                             share->key, share->use_count));
    free_share(&share);
  }

  DBUG_RETURN(0);
err:
  my_free((char*)data, MYF(MY_ALLOW_ZERO_PTR));
  if (share)
  {
    /* ndb_share reference temporary free */
    DBUG_PRINT("NDB_SHARE", ("%s temporary free  use_count: %u",
                             share->key, share->use_count));
    free_share(&share);
  }
  /*
    ndbcluster_silent - avoid "cluster disconnected error"
  */
  if (ndb_error.code && (!ndbcluster_silent || ndb_error.code != 4009))
  {
    ERR_RETURN(ndb_error);
  }
  DBUG_RETURN(error);
}

/**
  Check if a table exists in NDB.
*/

int ndbcluster_table_exists_in_engine(handlerton *hton, THD* thd, 
                                      const char *db,
                                      const char *name)
{
  Ndb* ndb;
  DBUG_ENTER("ndbcluster_table_exists_in_engine");
  DBUG_PRINT("enter", ("db: %s  name: %s", db, name));

  if (!(ndb= check_ndb_in_thd(thd)))
    DBUG_RETURN(HA_ERR_NO_CONNECTION);
  NDBDICT* dict= ndb->getDictionary();
  NdbDictionary::Dictionary::List list;
  if (dict->listObjects(list, NdbDictionary::Object::UserTable) != 0)
  {
    /*
      ndbcluster_silent
      - avoid "cluster failure" warning if cluster is not connected
    */
    if (ndbcluster_silent && dict->getNdbError().code == 4009)
      DBUG_RETURN(HA_ERR_NO_SUCH_TABLE);
    ERR_RETURN(dict->getNdbError());
  }
  for (uint i= 0 ; i < list.count ; i++)
  {
    NdbDictionary::Dictionary::List::Element& elmt= list.elements[i];
    if (my_strcasecmp(system_charset_info, elmt.database, db))
      continue;
    if (my_strcasecmp(system_charset_info, elmt.name, name))
      continue;
    DBUG_PRINT("info", ("Found table"));
    DBUG_RETURN(HA_ERR_TABLE_EXIST);
  }
  DBUG_RETURN(HA_ERR_NO_SUCH_TABLE);
}



extern "C" uchar* tables_get_key(const char *entry, size_t *length,
                                my_bool not_used __attribute__((unused)))
{
  *length= strlen(entry);
  return (uchar*) entry;
}


/**
  Drop a database in NDB Cluster

  @note
    add a dummy void function, since stupid handlerton is returning void instead of int...
*/
int ndbcluster_drop_database_impl(THD *thd, const char *path)
{
  DBUG_ENTER("ndbcluster_drop_database");
  char dbname[FN_HEADLEN];
  Ndb* ndb;
  NdbDictionary::Dictionary::List list;
  uint i;
  char *tabname;
  List<char> drop_list;
  int ret= 0;
  ha_ndbcluster::set_dbname(path, (char *)&dbname);
  DBUG_PRINT("enter", ("db: %s", dbname));
  
  if (!(ndb= check_ndb_in_thd(thd)))
    DBUG_RETURN(-1);
  
  // List tables in NDB
  NDBDICT *dict= ndb->getDictionary();
  if (dict->listObjects(list, 
                        NdbDictionary::Object::UserTable) != 0)
    DBUG_RETURN(-1);
  for (i= 0 ; i < list.count ; i++)
  {
    NdbDictionary::Dictionary::List::Element& elmt= list.elements[i];
    DBUG_PRINT("info", ("Found %s/%s in NDB", elmt.database, elmt.name));     
    
    // Add only tables that belongs to db
    if (my_strcasecmp(system_charset_info, elmt.database, dbname))
      continue;
    DBUG_PRINT("info", ("%s must be dropped", elmt.name));     
    drop_list.push_back(thd->strdup(elmt.name));
  }
  // Drop any tables belonging to database
  char full_path[FN_REFLEN];
  char *tmp= full_path +
    build_table_filename(full_path, sizeof(full_path), dbname, "", "", 0);
  if (ndb->setDatabaseName(dbname))
  {
    ERR_RETURN(ndb->getNdbError());
  }
  List_iterator_fast<char> it(drop_list);
  while ((tabname=it++))
  {
    tablename_to_filename(tabname, tmp, FN_REFLEN - (tmp - full_path)-1);
    pthread_mutex_lock(&LOCK_open);
    if (ha_ndbcluster::delete_table(thd, 0, ndb, full_path, dbname, tabname))
    {
      const NdbError err= dict->getNdbError();
      if (err.code != 709 && err.code != 723)
      {
        set_ndb_err(thd, err);
        ret= ndb_to_mysql_error(&err);
      }
    }
    pthread_mutex_unlock(&LOCK_open);
  }
  DBUG_RETURN(ret);      
}

static void ndbcluster_drop_database(handlerton *hton, char *path)
{
  THD *thd= current_thd;
  DBUG_ENTER("ndbcluster_drop_database");
#ifdef HAVE_NDB_BINLOG
  /*
    Don't allow drop database unless
    schema distribution table is setup
  */
  if (!ndb_schema_share)
  {
    DBUG_PRINT("info", ("Schema distribution table not setup"));
    DBUG_VOID_RETURN;
  }
#endif
  ndbcluster_drop_database_impl(thd, path);
#ifdef HAVE_NDB_BINLOG
  char db[FN_REFLEN];
  ha_ndbcluster::set_dbname(path, db);
  ndbcluster_log_schema_op(thd,
                           thd->query, thd->query_length,
                           db, "", 0, 0, SOT_DROP_DB, 0, 0, 0);
#endif
  DBUG_VOID_RETURN;
}

int ndb_create_table_from_engine(THD *thd, const char *db,
                                 const char *table_name)
{
  LEX *old_lex= thd->lex, newlex;
  thd->lex= &newlex;
  newlex.current_select= NULL;
  lex_start(thd);
  int res= ha_create_table_from_engine(thd, db, table_name);
  thd->lex= old_lex;
  return res;
}

/*
  find all tables in ndb and discover those needed
*/
int ndbcluster_find_all_files(THD *thd)
{
  Ndb* ndb;
  char key[FN_REFLEN];
  NDBDICT *dict;
  int unhandled, retries= 5, skipped;
  DBUG_ENTER("ndbcluster_find_all_files");

  if (!(ndb= check_ndb_in_thd(thd)))
    DBUG_RETURN(HA_ERR_NO_CONNECTION);

  dict= ndb->getDictionary();

  LINT_INIT(unhandled);
  LINT_INIT(skipped);
  do
  {
    NdbDictionary::Dictionary::List list;
    if (dict->listObjects(list, NdbDictionary::Object::UserTable) != 0)
      ERR_RETURN(dict->getNdbError());
    unhandled= 0;
    skipped= 0;
    retries--;
    for (uint i= 0 ; i < list.count ; i++)
    {
      NDBDICT::List::Element& elmt= list.elements[i];
      if (IS_TMP_PREFIX(elmt.name) || IS_NDB_BLOB_PREFIX(elmt.name))
      {
        DBUG_PRINT("info", ("Skipping %s.%s in NDB", elmt.database, elmt.name));
        continue;
      }
      DBUG_PRINT("info", ("Found %s.%s in NDB", elmt.database, elmt.name));
      if (elmt.state != NDBOBJ::StateOnline &&
          elmt.state != NDBOBJ::StateBackup &&
          elmt.state != NDBOBJ::StateBuilding)
      {
        sql_print_information("NDB: skipping setup table %s.%s, in state %d",
                              elmt.database, elmt.name, elmt.state);
        skipped++;
        continue;
      }

      ndb->setDatabaseName(elmt.database);
      Ndb_table_guard ndbtab_g(dict, elmt.name);
      const NDBTAB *ndbtab= ndbtab_g.get_table();
      if (!ndbtab)
      {
        if (retries == 0)
          sql_print_error("NDB: failed to setup table %s.%s, error: %d, %s",
                          elmt.database, elmt.name,
                          dict->getNdbError().code,
                          dict->getNdbError().message);
        unhandled++;
        continue;
      }

      if (ndbtab->getFrmLength() == 0)
        continue;
    
      /* check if database exists */
      char *end= key +
        build_table_filename(key, sizeof(key), elmt.database, "", "", 0);
      if (my_access(key, F_OK))
      {
        /* no such database defined, skip table */
        continue;
      }
      /* finalize construction of path */
      end+= tablename_to_filename(elmt.name, end,
                                  sizeof(key)-(end-key));
      uchar *data= 0, *pack_data= 0;
      size_t length, pack_length;
      int discover= 0;
      if (readfrm(key, &data, &length) ||
          packfrm(data, length, &pack_data, &pack_length))
      {
        discover= 1;
        sql_print_information("NDB: missing frm for %s.%s, discovering...",
                              elmt.database, elmt.name);
      }
      else if (cmp_frm(ndbtab, pack_data, pack_length))
      {
        /* ndb_share reference temporary */
        NDB_SHARE *share= get_share(key, 0, FALSE);
        if (share)
        {
          DBUG_PRINT("NDB_SHARE", ("%s temporary  use_count: %u",
                                   share->key, share->use_count));
        }
        if (!share || get_ndb_share_state(share) != NSS_ALTERED)
        {
          discover= 1;
          sql_print_information("NDB: mismatch in frm for %s.%s, discovering...",
                                elmt.database, elmt.name);
        }
        if (share)
        {
          /* ndb_share reference temporary free */
          DBUG_PRINT("NDB_SHARE", ("%s temporary free  use_count: %u",
                                   share->key, share->use_count));
          free_share(&share);
        }
      }
      my_free((char*) data, MYF(MY_ALLOW_ZERO_PTR));
      my_free((char*) pack_data, MYF(MY_ALLOW_ZERO_PTR));

      pthread_mutex_lock(&LOCK_open);
      if (discover)
      {
        /* ToDo 4.1 database needs to be created if missing */
        if (ndb_create_table_from_engine(thd, elmt.database, elmt.name))
        {
          /* ToDo 4.1 handle error */
        }
      }
#ifdef HAVE_NDB_BINLOG
      else
      {
        /* set up replication for this table */
        ndbcluster_create_binlog_setup(thd, ndb, key, end-key,
                                       elmt.database, elmt.name,
                                       TRUE);
      }
#endif
      pthread_mutex_unlock(&LOCK_open);
    }
  }
  while (unhandled && retries);

  DBUG_RETURN(-(skipped + unhandled));
}

int ndbcluster_find_files(handlerton *hton, THD *thd,
                          const char *db,
                          const char *path,
                          const char *wild, bool dir, List<LEX_STRING> *files)
{
  DBUG_ENTER("ndbcluster_find_files");
  DBUG_PRINT("enter", ("db: %s", db));
  { // extra bracket to avoid gcc 2.95.3 warning
  uint i;
  Thd_ndb *thd_ndb;
  Ndb* ndb;
  char name[FN_REFLEN];
  HASH ndb_tables, ok_tables;
  NDBDICT::List list;

  if (!(ndb= check_ndb_in_thd(thd)))
    DBUG_RETURN(HA_ERR_NO_CONNECTION);
  thd_ndb= get_thd_ndb(thd);

  if (dir)
    DBUG_RETURN(0); // Discover of databases not yet supported

#ifdef HAVE_NDB_BINLOG
  Ndbcluster_global_schema_lock_guard ndbcluster_global_schema_lock_guard(thd);
  if (ndbcluster_global_schema_lock_guard.lock())
    DBUG_RETURN(HA_ERR_NO_CONNECTION);
#endif

  // List tables in NDB
  NDBDICT *dict= ndb->getDictionary();
  if (dict->listObjects(list, 
                        NdbDictionary::Object::UserTable) != 0)
    ERR_RETURN(dict->getNdbError());

  if (my_hash_init(&ndb_tables, system_charset_info,list.count,0,0,
                   (my_hash_get_key)tables_get_key,0,0))
  {
    DBUG_PRINT("error", ("Failed to init HASH ndb_tables"));
    DBUG_RETURN(-1);
  }

  if (my_hash_init(&ok_tables, system_charset_info,32,0,0,
                (my_hash_get_key)tables_get_key,0,0))
  {
    DBUG_PRINT("error", ("Failed to init HASH ok_tables"));
    my_hash_free(&ndb_tables);
    DBUG_RETURN(-1);
  }  

  for (i= 0 ; i < list.count ; i++)
  {
    NDBDICT::List::Element& elmt= list.elements[i];
    if (IS_TMP_PREFIX(elmt.name) || IS_NDB_BLOB_PREFIX(elmt.name))
    {
      DBUG_PRINT("info", ("Skipping %s.%s in NDB", elmt.database, elmt.name));
      continue;
    }
    DBUG_PRINT("info", ("Found %s/%s in NDB", elmt.database, elmt.name));

    // Add only tables that belongs to db
    if (my_strcasecmp(system_charset_info, elmt.database, db))
      continue;

    // Apply wildcard to list of tables in NDB
    if (wild)
    {
      if (lower_case_table_names)
      {
        if (wild_case_compare(files_charset_info, elmt.name, wild))
          continue;
      }
      else if (wild_compare(elmt.name,wild,0))
        continue;
    }
    DBUG_PRINT("info", ("Inserting %s into ndb_tables hash", elmt.name));     
    my_hash_insert(&ndb_tables, (uchar*)thd->strdup(elmt.name));
  }

  LEX_STRING *file_name;
  List_iterator<LEX_STRING> it(*files);
  List<char> delete_list;
  char *file_name_str;
  while ((file_name=it++))
  {
    bool file_on_disk= FALSE;
    DBUG_PRINT("info", ("%s", file_name->str));
    if (my_hash_search(&ndb_tables, (uchar*) file_name->str,
                       file_name->length))
    {
      build_table_filename(name, sizeof(name), db, file_name->str, reg_ext, 0);
      if (my_access(name, F_OK))
      {
        pthread_mutex_lock(&LOCK_open);
        DBUG_PRINT("info", ("Table %s listed and need discovery",
                            file_name->str));
        if (ndb_create_table_from_engine(thd, db, file_name->str))
        {
          pthread_mutex_unlock(&LOCK_open);
          push_warning_printf(thd, MYSQL_ERROR::WARN_LEVEL_WARN,
                              ER_TABLE_EXISTS_ERROR,
                              "Discover of table %s.%s failed",
                              db, file_name->str);
          continue;
        }
        pthread_mutex_unlock(&LOCK_open);
      }
      DBUG_PRINT("info", ("%s existed in NDB _and_ on disk ", file_name->str));
      file_on_disk= TRUE;
    }
    
    // Check for .ndb file with this name
    build_table_filename(name, sizeof(name), db, file_name->str, ha_ndb_ext, 0);
    DBUG_PRINT("info", ("Check access for %s", name));
    if (my_access(name, F_OK))
    {
      DBUG_PRINT("info", ("%s did not exist on disk", name));     
      // .ndb file did not exist on disk, another table type
      if (file_on_disk)
      {
	// Ignore this ndb table 
        uchar *record= my_hash_search(&ndb_tables, (uchar*) file_name->str,
                                      file_name->length);
	DBUG_ASSERT(record);
	my_hash_delete(&ndb_tables, record);
	push_warning_printf(thd, MYSQL_ERROR::WARN_LEVEL_WARN,
			    ER_TABLE_EXISTS_ERROR,
			    "Local table %s.%s shadows ndb table",
			    db, file_name->str);
      }
      continue;
    }
    if (file_on_disk) 
    {
      // File existed in NDB and as frm file, put in ok_tables list
      my_hash_insert(&ok_tables, (uchar*) file_name->str);
      continue;
    }
    DBUG_PRINT("info", ("%s existed on disk", name));     
    // The .ndb file exists on disk, but it's not in list of tables in ndb
    // Verify that handler agrees table is gone.
    if (ndbcluster_table_exists_in_engine(hton, thd, db, file_name->str) ==
        HA_ERR_NO_SUCH_TABLE)
    {
      DBUG_PRINT("info", ("NDB says %s does not exists", file_name->str));
      it.remove();
      // Put in list of tables to remove from disk
      delete_list.push_back(thd->strdup(file_name->str));
    }
  }

#ifdef HAVE_NDB_BINLOG
  /* setup logging to binlog for all discovered tables */
  {
    char *end, *end1= name +
      build_table_filename(name, sizeof(name), db, "", "", 0);
    for (i= 0; i < ok_tables.records; i++)
    {
      file_name_str= (char*)my_hash_element(&ok_tables, i);
      end= end1 +
        tablename_to_filename(file_name_str, end1, sizeof(name) - (end1 - name));
      pthread_mutex_lock(&LOCK_open);
      ndbcluster_create_binlog_setup(thd, ndb, name, end-name,
                                     db, file_name_str, TRUE);
      pthread_mutex_unlock(&LOCK_open);
    }
  }
#endif

  // Check for new files to discover
  DBUG_PRINT("info", ("Checking for new files to discover"));       
  List<char> create_list;
  for (i= 0 ; i < ndb_tables.records ; i++)
  {
    file_name_str= (char*) my_hash_element(&ndb_tables, i);
    if (!my_hash_search(&ok_tables, (uchar*) file_name_str,
                        strlen(file_name_str)))
    {
      build_table_filename(name, sizeof(name), db, file_name_str, reg_ext, 0);
      if (my_access(name, F_OK))
      {
        DBUG_PRINT("info", ("%s must be discovered", file_name_str));
        // File is in list of ndb tables and not in ok_tables
        // This table need to be created
        create_list.push_back(thd->strdup(file_name_str));
      }
    }
  }

  /*
    ndbcluster_find_files() may be called from I_S code and ndbcluster_binlog
    thread in situations when some tables are already open. This means that
    code below will try to obtain exclusive metadata lock on some table
    while holding shared meta-data lock on other tables. This might lead to
    a deadlock, and therefore is disallowed by assertions of the metadata
    locking subsystem. In order to temporarily make the code work, we must
    reset and backup the open tables state, thus hide the existing locks
    from MDL asserts. But in the essence this is violation of metadata
    locking protocol which has to be closed ASAP.
  */
  Open_tables_state open_tables_state_backup;
  thd->reset_n_backup_open_tables_state(&open_tables_state_backup);

  if (!global_read_lock)
  {
    // Delete old files
    List_iterator_fast<char> it3(delete_list);
    while ((file_name_str= it3++))
    {
      DBUG_PRINT("info", ("Remove table %s/%s", db, file_name_str));
      // Delete the table and all related files
      TABLE_LIST table_list;
      bzero((char*) &table_list,sizeof(table_list));
      table_list.db= (char*) db;
      table_list.alias= table_list.table_name= (char*)file_name_str;
      /*
        set TNO_NO_NDB_DROP_TABLE flag to not drop ndb table.
        it should not exist anyways
      */
      thd_ndb->options|= TNO_NO_NDB_DROP_TABLE;
      (void)mysql_rm_table_part2(thd, &table_list,
                                 FALSE,   /* if_exists */
                                 FALSE,   /* drop_temporary */ 
                                 FALSE,   /* drop_view */
                                 TRUE     /* dont_log_query*/);
      thd_ndb->options&= ~TNO_NO_NDB_DROP_TABLE;
      /* Clear error message that is returned when table is deleted */
      thd->clear_error();
    }
  }

  thd->restore_backup_open_tables_state(&open_tables_state_backup);

  /* Lock mutex before creating .FRM files. */
  pthread_mutex_lock(&LOCK_open);
  /* Create new files. */
  List_iterator_fast<char> it2(create_list);
  while ((file_name_str=it2++))
  {  
    DBUG_PRINT("info", ("Table %s need discovery", file_name_str));
    if (ndb_create_table_from_engine(thd, db, file_name_str) == 0)
    {
      LEX_STRING *tmp_file_name= 0;
      tmp_file_name= thd->make_lex_string(tmp_file_name, file_name_str,
                                          strlen(file_name_str), TRUE);
      files->push_back(tmp_file_name); 
    }
  }

  pthread_mutex_unlock(&LOCK_open);

  my_hash_free(&ok_tables);
  my_hash_free(&ndb_tables);

  // Delete schema file from files
  if (!strcmp(db, NDB_REP_DB))
  {
    uint count = 0;
    while (count++ < files->elements)
    {
      file_name = (LEX_STRING *)files->pop();
      if (!strcmp(file_name->str, NDB_SCHEMA_TABLE))
      {
        DBUG_PRINT("info", ("skip %s.%s table, it should be hidden to user",
                   NDB_REP_DB, NDB_SCHEMA_TABLE));
        continue;
      }
      files->push_back(file_name); 
    }
  }
  } // extra bracket to avoid gcc 2.95.3 warning
  DBUG_RETURN(0);    
}


/*
  Initialise all gloal variables before creating 
  a NDB Cluster table handler
 */

/* Call back after cluster connect */
static int connect_callback()
{
  pthread_mutex_lock(&LOCK_ndb_util_thread);
  update_status_variables(&g_ndb_status,
                          g_ndb_cluster_connection);

  uint node_id, i= 0;
  Ndb_cluster_connection_node_iter node_iter;
  memset((void *)g_node_id_map, 0xFFFF, sizeof(g_node_id_map));
  while ((node_id= g_ndb_cluster_connection->get_next_node(node_iter)))
    g_node_id_map[node_id]= i++;

  pthread_cond_signal(&COND_ndb_util_thread);
  pthread_mutex_unlock(&LOCK_ndb_util_thread);
  return 0;
}

extern int ndb_dictionary_is_mysqld;
extern pthread_mutex_t LOCK_plugin;

static int ndbcluster_init(void *p)
{
  DBUG_ENTER("ndbcluster_init");

  if (ndbcluster_inited)
    DBUG_RETURN(FALSE);

  /*
    Below we create new THD's. They'll need LOCK_plugin, but it's taken now by
    plugin initialization code. Release it to avoid deadlocks.  It's safe, as
    there're no threads that may concurrently access plugin control structures.
  */
  pthread_mutex_unlock(&LOCK_plugin);

  pthread_mutex_init(&ndbcluster_mutex,MY_MUTEX_INIT_FAST);
  pthread_mutex_init(&LOCK_ndb_util_thread, MY_MUTEX_INIT_FAST);
  pthread_cond_init(&COND_ndb_util_thread, NULL);
  pthread_cond_init(&COND_ndb_util_ready, NULL);
  ndb_util_thread_running= -1;
  ndbcluster_terminating= 0;
  ndb_dictionary_is_mysqld= 1;
  ndbcluster_hton= (handlerton *)p;
  ndbcluster_global_schema_lock_init();

  {
    handlerton *h= ndbcluster_hton;
    h->state=            SHOW_OPTION_YES;
    h->db_type=          DB_TYPE_NDBCLUSTER;
    h->close_connection= ndbcluster_close_connection;
    h->commit=           ndbcluster_commit;
    h->rollback=         ndbcluster_rollback;
    h->create=           ndbcluster_create_handler; /* Create a new handler */
    h->drop_database=    ndbcluster_drop_database;  /* Drop a database */
    h->panic=            ndbcluster_end;            /* Panic call */
    h->show_status=      ndbcluster_show_status;    /* Show status */
    h->alter_tablespace= ndbcluster_alter_tablespace;    /* Show status */
    h->partition_flags=  ndbcluster_partition_flags; /* Partition flags */
    h->alter_partition_flags=
      ndbcluster_alter_partition_flags;             /* Alter table flags */
    h->fill_is_table=    ndbcluster_fill_is_table;
#ifdef HAVE_NDB_BINLOG
    ndbcluster_binlog_init_handlerton();
#endif
    h->flags=            HTON_CAN_RECREATE | HTON_TEMPORARY_NOT_SUPPORTED;
    h->discover=         ndbcluster_discover;
    h->find_files= ndbcluster_find_files;
    h->table_exists_in_engine= ndbcluster_table_exists_in_engine;
  }

  // Initialize ndb interface
  ndb_init_internal();

  /* allocate connection resources and connect to cluster */
  if (ndbcluster_connect(connect_callback))
    goto ndbcluster_init_error;

  (void) my_hash_init(&ndbcluster_open_tables,system_charset_info,32,0,0,
                      (my_hash_get_key) ndbcluster_get_key,0,0);
#ifdef HAVE_NDB_BINLOG
  /* start the ndb injector thread */
  if (ndbcluster_binlog_start())
    goto ndbcluster_init_error;
#endif /* HAVE_NDB_BINLOG */

  ndb_cache_check_time = opt_ndb_cache_check_time;
  // Create utility thread
  pthread_t tmp;
  if (pthread_create(&tmp, &connection_attrib, ndb_util_thread_func, 0))
  {
    DBUG_PRINT("error", ("Could not create ndb utility thread"));
    my_hash_free(&ndbcluster_open_tables);
    pthread_mutex_destroy(&ndbcluster_mutex);
    pthread_mutex_destroy(&LOCK_ndb_util_thread);
    pthread_cond_destroy(&COND_ndb_util_thread);
    pthread_cond_destroy(&COND_ndb_util_ready);
    ndbcluster_global_schema_lock_deinit();
    goto ndbcluster_init_error;
  }

  /* Wait for the util thread to start */
  pthread_mutex_lock(&LOCK_ndb_util_thread);
  while (ndb_util_thread_running < 0)
    pthread_cond_wait(&COND_ndb_util_ready, &LOCK_ndb_util_thread);
  pthread_mutex_unlock(&LOCK_ndb_util_thread);
  
  if (!ndb_util_thread_running)
  {
    DBUG_PRINT("error", ("ndb utility thread exited prematurely"));
    my_hash_free(&ndbcluster_open_tables);
    pthread_mutex_destroy(&ndbcluster_mutex);
    pthread_mutex_destroy(&LOCK_ndb_util_thread);
    pthread_cond_destroy(&COND_ndb_util_thread);
    pthread_cond_destroy(&COND_ndb_util_ready);
    ndbcluster_global_schema_lock_deinit();
    goto ndbcluster_init_error;
  }

  pthread_mutex_lock(&LOCK_plugin);

  ndbcluster_inited= 1;
  DBUG_RETURN(FALSE);

ndbcluster_init_error:
  /* disconnect from cluster and free connection resources */
  ndbcluster_disconnect();
  ndbcluster_hton->state= SHOW_OPTION_DISABLED;               // If we couldn't use handler

  pthread_mutex_lock(&LOCK_plugin);

  DBUG_RETURN(TRUE);
}

static int ndbcluster_end(handlerton *hton, ha_panic_function type)
{
  DBUG_ENTER("ndbcluster_end");

  if (!ndbcluster_inited)
    DBUG_RETURN(0);
  ndbcluster_inited= 0;

  /* wait for util thread to finish */
  sql_print_information("Stopping Cluster Utility thread");
  pthread_mutex_lock(&LOCK_ndb_util_thread);
  ndbcluster_terminating= 1;
  pthread_cond_signal(&COND_ndb_util_thread);
  while (ndb_util_thread_running > 0)
    pthread_cond_wait(&COND_ndb_util_ready, &LOCK_ndb_util_thread);
  pthread_mutex_unlock(&LOCK_ndb_util_thread);


#ifdef HAVE_NDB_BINLOG
  {
    pthread_mutex_lock(&ndbcluster_mutex);
    while (ndbcluster_open_tables.records)
    {
      NDB_SHARE *share=
        (NDB_SHARE*) my_hash_element(&ndbcluster_open_tables, 0);
#ifndef DBUG_OFF
      fprintf(stderr, "NDB: table share %s with use_count %d not freed\n",
              share->key, share->use_count);
#endif
      ndbcluster_real_free_share(&share);
    }
    pthread_mutex_unlock(&ndbcluster_mutex);
  }
#endif
  my_hash_free(&ndbcluster_open_tables);

  ndbcluster_disconnect();

  // cleanup ndb interface
  ndb_end_internal();

  pthread_mutex_destroy(&ndbcluster_mutex);
  pthread_mutex_destroy(&LOCK_ndb_util_thread);
  pthread_cond_destroy(&COND_ndb_util_thread);
  pthread_cond_destroy(&COND_ndb_util_ready);
  ndbcluster_global_schema_lock_deinit();
  DBUG_RETURN(0);
}

void ha_ndbcluster::print_error(int error, myf errflag)
{
  DBUG_ENTER("ha_ndbcluster::print_error");
  DBUG_PRINT("enter", ("error: %d", error));

  if (error == HA_ERR_NO_PARTITION_FOUND)
    m_part_info->print_no_partition_found(table);
  else
    handler::print_error(error, errflag);
  DBUG_VOID_RETURN;
}


/**
  Static error print function called from static handler method
  ndbcluster_commit and ndbcluster_rollback.
*/

void ndbcluster_print_error(int error, const NdbOperation *error_op)
{
  DBUG_ENTER("ndbcluster_print_error");
  TABLE_SHARE share;
  const char *tab_name= (error_op) ? error_op->getTableName() : "";
  share.db.str= (char*) "";
  share.db.length= 0;
  share.table_name.str= (char *) tab_name;
  share.table_name.length= strlen(tab_name);
  ha_ndbcluster error_handler(ndbcluster_hton, &share);
  error_handler.print_error(error, MYF(0));
  DBUG_VOID_RETURN;
}

/**
  Set a given location from full pathname to database name.
*/

void ha_ndbcluster::set_dbname(const char *path_name, char *dbname)
{
  char *end, *ptr, *tmp_name;
  char tmp_buff[FN_REFLEN];
 
  tmp_name= tmp_buff;
  /* Scan name from the end */
  ptr= strend(path_name)-1;
  while (ptr >= path_name && *ptr != '\\' && *ptr != '/') {
    ptr--;
  }
  ptr--;
  end= ptr;
  while (ptr >= path_name && *ptr != '\\' && *ptr != '/') {
    ptr--;
  }
  uint name_len= end - ptr;
  memcpy(tmp_name, ptr + 1, name_len);
  tmp_name[name_len]= '\0';
#ifdef __WIN__
  /* Put to lower case */
  
  ptr= tmp_name;
  
  while (*ptr != '\0') {
    *ptr= tolower(*ptr);
    ptr++;
  }
#endif
  filename_to_tablename(tmp_name, dbname, FN_REFLEN);
}

/**
  Set m_dbname from full pathname to table file.
*/

void ha_ndbcluster::set_dbname(const char *path_name)
{
  set_dbname(path_name, m_dbname);
}

/**
  Set a given location from full pathname to table file.
*/

void
ha_ndbcluster::set_tabname(const char *path_name, char * tabname)
{
  char *end, *ptr, *tmp_name;
  char tmp_buff[FN_REFLEN];

  tmp_name= tmp_buff;
  /* Scan name from the end */
  end= strend(path_name)-1;
  ptr= end;
  while (ptr >= path_name && *ptr != '\\' && *ptr != '/') {
    ptr--;
  }
  uint name_len= end - ptr;
  memcpy(tmp_name, ptr + 1, end - ptr);
  tmp_name[name_len]= '\0';
#ifdef __WIN__
  /* Put to lower case */
  ptr= tmp_name;
  
  while (*ptr != '\0') {
    *ptr= tolower(*ptr);
    ptr++;
  }
#endif
  filename_to_tablename(tmp_name, tabname, FN_REFLEN);
}

/**
  Set m_tabname from full pathname to table file.
*/

void ha_ndbcluster::set_tabname(const char *path_name)
{
  set_tabname(path_name, m_tabname);
}


/* Determine roughly how many records are in the range specified */
ha_rows 
ha_ndbcluster::records_in_range(uint inx, key_range *min_key,
                                key_range *max_key)
{
  KEY *key_info= table->key_info + inx;
  uint key_length= key_info->key_length;
  NDB_INDEX_TYPE idx_type= get_index_type(inx);  

  DBUG_ENTER("records_in_range");
  // Prevent partial read of hash indexes by returning HA_POS_ERROR
  if ((idx_type == UNIQUE_INDEX || idx_type == PRIMARY_KEY_INDEX) &&
      ((min_key && min_key->length < key_length) ||
       (max_key && max_key->length < key_length)))
    DBUG_RETURN(HA_POS_ERROR);
  
  // Read from hash index with full key
  // This is a "const" table which returns only one record!      
  if ((idx_type != ORDERED_INDEX) &&
      ((min_key && min_key->length == key_length) || 
       (max_key && max_key->length == key_length)))
    DBUG_RETURN(1);
  
  if ((idx_type == PRIMARY_KEY_ORDERED_INDEX ||
       idx_type == UNIQUE_ORDERED_INDEX ||
       idx_type == ORDERED_INDEX) &&
      m_index[inx].index_stat != NULL) // --ndb-index-stat-enable=1
  {
    THD *thd= current_thd;
    NDB_INDEX_DATA& d=m_index[inx];
    const NDBINDEX* index= d.index;
    Ndb *ndb= get_ndb(thd);
    NdbTransaction* active_trans= m_thd_ndb ? m_thd_ndb->trans : 0;
    NdbTransaction* trans=NULL;
    int res=0;
    Uint64 rows;

    do
    {
      // We must provide approx table rows
      Uint64 table_rows=0;
      if (stats.records != ~(ha_rows)0 && stats.records != 0)
      {
        table_rows = stats.records;
        DBUG_PRINT("info", ("use info->records: %lu", (ulong) table_rows));
      }
      else
      {
        if (update_stats(thd, 1))
          break;
        table_rows= stats.records;
        DBUG_PRINT("info", ("use db row_count: %lu", (ulong) table_rows));
        if (table_rows == 0) {
          // Problem if autocommit=0
#ifdef ndb_get_table_statistics_uses_active_trans
          rows=0;
          break;
#endif
        }
      }

      /*
        Query the index statistics for our range.
      */
      if ((trans=active_trans) == NULL || 
	  trans->commitStatus() != NdbTransaction::Started)
      {
        DBUG_PRINT("info", ("no active trans"));
        if (! (trans=ndb->startTransaction()))
          ERR_BREAK(ndb->getNdbError(), res);
      }
      
      /* Create an IndexBound struct for the keys */
      NdbIndexScanOperation::IndexBound ib;
      compute_index_bounds(ib,
                           key_info,
                           min_key, 
                           max_key);

      ib.range_no= 0;

      // Decide if db should be contacted
      int flags=0;
      if (d.index_stat_query_count < d.index_stat_cache_entries ||
          (d.index_stat_update_freq != 0 &&
           d.index_stat_query_count % d.index_stat_update_freq == 0))
      {
        DBUG_PRINT("info", ("force stat from db"));
        flags|=NdbIndexStat::RR_UseDb;
      }
      if (d.index_stat->records_in_range(index, 
                                         trans, 
                                         d.ndb_record_key,
                                         m_ndb_record,
                                         &ib, 
                                         table_rows, 
                                         &rows, 
                                         flags) == -1)
        ERR_BREAK(d.index_stat->getNdbError(), res);
      d.index_stat_query_count++;
    } while (0);

    if (trans != active_trans && rows == 0)
      rows = 1;
    if (trans != active_trans && trans != NULL)
      ndb->closeTransaction(trans);
    if (res != 0)
      DBUG_RETURN(HA_POS_ERROR);
    DBUG_RETURN(rows);
  }

  DBUG_RETURN(10); /* Good guess when you don't know anything */
}

ulonglong ha_ndbcluster::table_flags(void) const
{
  THD *thd= current_thd;
  ulonglong f= m_table_flags;
  /*
    To allow for logging of ndb tables during stmt based logging;
    flag cabablity, but also turn off flag for OWN_BINLOGGING
  */
  if (thd->variables.binlog_format == BINLOG_FORMAT_STMT)
    f= (f | HA_BINLOG_STMT_CAPABLE) & ~HA_HAS_OWN_BINLOGGING;
  return f;
}
const char * ha_ndbcluster::table_type() const 
{
  return("NDBCLUSTER");
}
uint ha_ndbcluster::max_supported_record_length() const
{ 
  return NDB_MAX_TUPLE_SIZE;
}
uint ha_ndbcluster::max_supported_keys() const
{
  return MAX_KEY;
}
uint ha_ndbcluster::max_supported_key_parts() const 
{
  return NDB_MAX_NO_OF_ATTRIBUTES_IN_KEY;
}
uint ha_ndbcluster::max_supported_key_length() const
{
  return NDB_MAX_KEY_SIZE;
}
uint ha_ndbcluster::max_supported_key_part_length() const
{
  return NDB_MAX_KEY_SIZE;
}
bool ha_ndbcluster::low_byte_first() const
{ 
#ifdef WORDS_BIGENDIAN
  return FALSE;
#else
  return TRUE;
#endif
}
const char* ha_ndbcluster::index_type(uint key_number)
{
  switch (get_index_type(key_number)) {
  case ORDERED_INDEX:
  case UNIQUE_ORDERED_INDEX:
  case PRIMARY_KEY_ORDERED_INDEX:
    return "BTREE";
  case UNIQUE_INDEX:
  case PRIMARY_KEY_INDEX:
  default:
    return "HASH";
  }
}

uint8 ha_ndbcluster::table_cache_type()
{
  DBUG_ENTER("ha_ndbcluster::table_cache_type=HA_CACHE_TBL_ASKTRANSACT");
  DBUG_RETURN(HA_CACHE_TBL_ASKTRANSACT);
}


uint ndb_get_commitcount(THD *thd, char *dbname, char *tabname,
                         Uint64 *commit_count)
{
  char name[FN_REFLEN];
  NDB_SHARE *share;
  DBUG_ENTER("ndb_get_commitcount");

  build_table_filename(name, sizeof(name), dbname, tabname, "", 0);
  DBUG_PRINT("enter", ("name: %s", name));
  pthread_mutex_lock(&ndbcluster_mutex);
  if (!(share=(NDB_SHARE*) my_hash_search(&ndbcluster_open_tables,
                                          (uchar*) name,
                                          strlen(name))))
  {
    pthread_mutex_unlock(&ndbcluster_mutex);
    DBUG_PRINT("info", ("Table %s not found in ndbcluster_open_tables", name));
    DBUG_RETURN(1);
  }
  /* ndb_share reference temporary, free below */
  share->use_count++;
  DBUG_PRINT("NDB_SHARE", ("%s temporary  use_count: %u",
                           share->key, share->use_count));
  pthread_mutex_unlock(&ndbcluster_mutex);

  pthread_mutex_lock(&share->mutex);
  if (ndb_cache_check_time > 0)
  {
    if (share->commit_count != 0)
    {
      *commit_count= share->commit_count;
#ifndef DBUG_OFF
      char buff[22];
#endif
      DBUG_PRINT("info", ("Getting commit_count: %s from share",
                          llstr(share->commit_count, buff)));
      pthread_mutex_unlock(&share->mutex);
      /* ndb_share reference temporary free */
      DBUG_PRINT("NDB_SHARE", ("%s temporary free  use_count: %u",
                               share->key, share->use_count));
      free_share(&share);
      DBUG_RETURN(0);
    }
  }
  DBUG_PRINT("info", ("Get commit_count from NDB"));
  Ndb *ndb;
  if (!(ndb= check_ndb_in_thd(thd)))
    DBUG_RETURN(1);
  if (ndb->setDatabaseName(dbname))
  {
    ERR_RETURN(ndb->getNdbError());
  }
  uint lock= share->commit_count_lock;
  pthread_mutex_unlock(&share->mutex);

  struct Ndb_statistics stat;
  {
    Ndb_table_guard ndbtab_g(ndb->getDictionary(), tabname);
    if (ndbtab_g.get_table() == 0
        || ndb_get_table_statistics(thd, NULL, FALSE, ndb, ndbtab_g.get_table(), &stat))
    {
      /* ndb_share reference temporary free */
      DBUG_PRINT("NDB_SHARE", ("%s temporary free  use_count: %u",
                               share->key, share->use_count));
      free_share(&share);
      DBUG_RETURN(1);
    }
  }

  pthread_mutex_lock(&share->mutex);
  if (share->commit_count_lock == lock)
  {
#ifndef DBUG_OFF
    char buff[22];
#endif
    DBUG_PRINT("info", ("Setting commit_count to %s",
                        llstr(stat.commit_count, buff)));
    share->commit_count= stat.commit_count;
    *commit_count= stat.commit_count;
  }
  else
  {
    DBUG_PRINT("info", ("Discarding commit_count, comit_count_lock changed"));
    *commit_count= 0;
  }
  pthread_mutex_unlock(&share->mutex);
  /* ndb_share reference temporary free */
  DBUG_PRINT("NDB_SHARE", ("%s temporary free  use_count: %u",
                           share->key, share->use_count));
  free_share(&share);
  DBUG_RETURN(0);
}


/**
  Check if a cached query can be used.

  This is done by comparing the supplied engine_data to commit_count of
  the table.

  The commit_count is either retrieved from the share for the table, where
  it has been cached by the util thread. If the util thread is not started,
  NDB has to be contacetd to retrieve the commit_count, this will introduce
  a small delay while waiting for NDB to answer.


  @param thd            thread handle
  @param full_name      concatenation of database name,
                        the null character '\\0', and the table name
  @param full_name_len  length of the full name,
                        i.e. len(dbname) + len(tablename) + 1
  @param engine_data    parameter retrieved when query was first inserted into
                        the cache. If the value of engine_data is changed,
                        all queries for this table should be invalidated.

  @retval
    TRUE  Yes, use the query from cache
  @retval
    FALSE No, don't use the cached query, and if engine_data
          has changed, all queries for this table should be invalidated

*/

static my_bool
ndbcluster_cache_retrieval_allowed(THD *thd,
                                   char *full_name, uint full_name_len,
                                   ulonglong *engine_data)
{
  Uint64 commit_count;
  char *dbname= full_name;
  char *tabname= dbname+strlen(dbname)+1;
#ifndef DBUG_OFF
  char buff[22], buff2[22];
#endif
  DBUG_ENTER("ndbcluster_cache_retrieval_allowed");
  DBUG_PRINT("enter", ("dbname: %s, tabname: %s",
                       dbname, tabname));

  if (thd->in_multi_stmt_transaction())
  {
    /* Don't allow qc to be used if table has been previously
       modified in transaction */
    Thd_ndb *thd_ndb= get_thd_ndb(thd);
    if (!thd_ndb->changed_tables.is_empty())
    {
      NDB_SHARE* share;
      List_iterator_fast<NDB_SHARE> it(thd_ndb->changed_tables);
      while ((share= it++))
      {
        if (strcmp(share->table_name, tabname) == 0 &&
            strcmp(share->db, dbname) == 0)
        {
          DBUG_PRINT("exit", ("No, transaction has changed table"));
          DBUG_RETURN(FALSE);
        }
      }
    }
  }

  if (ndb_get_commitcount(thd, dbname, tabname, &commit_count))
  {
    *engine_data= 0; /* invalidate */
    DBUG_PRINT("exit", ("No, could not retrieve commit_count"));
    DBUG_RETURN(FALSE);
  }
  DBUG_PRINT("info", ("*engine_data: %s, commit_count: %s",
                      llstr(*engine_data, buff), llstr(commit_count, buff2)));
  if (commit_count == 0)
  {
    *engine_data= 0; /* invalidate */
    DBUG_PRINT("exit", ("No, local commit has been performed"));
    DBUG_RETURN(FALSE);
  }
  else if (*engine_data != commit_count)
  {
    *engine_data= commit_count; /* invalidate */
     DBUG_PRINT("exit", ("No, commit_count has changed"));
     DBUG_RETURN(FALSE);
   }

  DBUG_PRINT("exit", ("OK to use cache, engine_data: %s",
                      llstr(*engine_data, buff)));
  DBUG_RETURN(TRUE);
}


/**
  Register a table for use in the query cache.

  Fetch the commit_count for the table and return it in engine_data,
  this will later be used to check if the table has changed, before
  the cached query is reused.

  @param thd            thread handle
  @param full_name      concatenation of database name,
                        the null character '\\0', and the table name
  @param full_name_len  length of the full name,
                        i.e. len(dbname) + len(tablename) + 1
  @param engine_callback  function to be called before using cache on
                          this table
  @param[out] engine_data    commit_count for this table

  @retval
    TRUE  Yes, it's ok to cahce this query
  @retval
    FALSE No, don't cach the query
*/

my_bool
ha_ndbcluster::register_query_cache_table(THD *thd,
                                          char *full_name, uint full_name_len,
                                          qc_engine_callback *engine_callback,
                                          ulonglong *engine_data)
{
  Uint64 commit_count;
#ifndef DBUG_OFF
  char buff[22];
#endif
  DBUG_ENTER("ha_ndbcluster::register_query_cache_table");
  DBUG_PRINT("enter",("dbname: %s, tabname: %s",
		      m_dbname, m_tabname));

  if (thd->in_multi_stmt_transaction())
  {
    /* Don't allow qc to be used if table has been previously
       modified in transaction */
    Thd_ndb *thd_ndb= get_thd_ndb(thd);
    if (!thd_ndb->changed_tables.is_empty())
    {
      DBUG_ASSERT(m_share);
      NDB_SHARE* share;
      List_iterator_fast<NDB_SHARE> it(thd_ndb->changed_tables);
      while ((share= it++))
      {
        if (m_share == share)
        {
          DBUG_PRINT("exit", ("No, transaction has changed table"));
          DBUG_RETURN(FALSE);
        }
      }
    }
  }

  if (ndb_get_commitcount(thd, m_dbname, m_tabname, &commit_count))
  {
    *engine_data= 0;
    DBUG_PRINT("exit", ("Error, could not get commitcount"));
    DBUG_RETURN(FALSE);
  }
  *engine_data= commit_count;
  *engine_callback= ndbcluster_cache_retrieval_allowed;
  DBUG_PRINT("exit", ("commit_count: %s", llstr(commit_count, buff)));
  DBUG_RETURN(commit_count > 0);
}


/**
  Handling the shared NDB_SHARE structure that is needed to
  provide table locking.

  It's also used for sharing data with other NDB handlers
  in the same MySQL Server. There is currently not much
  data we want to or can share.
*/

static uchar *ndbcluster_get_key(NDB_SHARE *share, size_t *length,
                                my_bool not_used __attribute__((unused)))
{
  *length= share->key_length;
  return (uchar*) share->key;
}


#ifndef DBUG_OFF

static void print_share(const char* where, NDB_SHARE* share)
{
  fprintf(DBUG_FILE,
          "%s %s.%s: use_count: %u, commit_count: %lu\n",
          where, share->db, share->table_name, share->use_count,
          (ulong) share->commit_count);
  fprintf(DBUG_FILE,
          "  - key: %s, key_length: %d\n",
          share->key, share->key_length);

#ifdef HAVE_NDB_BINLOG
  Ndb_event_data *event_data= 0;
  if (share->event_data)
    event_data= share->event_data;
  else if (share->op)
    event_data= (Ndb_event_data *) share->op->getCustomData();
  if (event_data)
  {
    fprintf(DBUG_FILE,
            "  - event_data->table: %p %s.%s\n",
            event_data->table, event_data->table->s->db.str,
            event_data->table->s->table_name.str);
  }
#endif
}


static void print_ndbcluster_open_tables()
{
  DBUG_LOCK_FILE;
  fprintf(DBUG_FILE, ">ndbcluster_open_tables\n");
  for (uint i= 0; i < ndbcluster_open_tables.records; i++)
    print_share("",
                (NDB_SHARE*)my_hash_element(&ndbcluster_open_tables, i));
  fprintf(DBUG_FILE, "<ndbcluster_open_tables\n");
  DBUG_UNLOCK_FILE;
}

#endif


#define dbug_print_open_tables()                \
  DBUG_EXECUTE("info",                          \
               print_ndbcluster_open_tables(););

#define dbug_print_share(t, s)                  \
  DBUG_LOCK_FILE;                               \
  DBUG_EXECUTE("info",                          \
               print_share((t), (s)););         \
  DBUG_UNLOCK_FILE;


#ifdef HAVE_NDB_BINLOG
/*
  For some reason a share is still around, try to salvage the situation
  by closing all cached tables. If the share still exists, there is an
  error somewhere but only report this to the error log.  Keep this
  "trailing share" but rename it since there are still references to it
  to avoid segmentation faults.  There is a risk that the memory for
  this trailing share leaks.
  
  Must be called with previous pthread_mutex_lock(&ndbcluster_mutex)
*/
int handle_trailing_share(THD *thd, NDB_SHARE *share, int have_lock_open)
{
  static ulong trailing_share_id= 0;
  DBUG_ENTER("handle_trailing_share");

  /* ndb_share reference temporary, free below */
  ++share->use_count;
  if (ndb_extra_logging > 9)
    sql_print_information ("handle_trailing_share: %s use_count: %u", share->key, share->use_count);
  DBUG_PRINT("NDB_SHARE", ("%s temporary  use_count: %u",
                           share->key, share->use_count));
  pthread_mutex_unlock(&ndbcluster_mutex);

  TABLE_LIST table_list;
  bzero((char*) &table_list,sizeof(table_list));
  table_list.db= share->db;
  table_list.alias= table_list.table_name= share->table_name;
  if (have_lock_open)
    safe_mutex_assert_owner(&LOCK_open);
  else
    pthread_mutex_lock(&LOCK_open);
  close_cached_tables(thd, &table_list, TRUE, FALSE);
  if (!have_lock_open)
    pthread_mutex_unlock(&LOCK_open);

  pthread_mutex_lock(&ndbcluster_mutex);
  /* ndb_share reference temporary free */
  DBUG_PRINT("NDB_SHARE", ("%s temporary free  use_count: %u",
                           share->key, share->use_count));
  if (!--share->use_count)
  {
    if (ndb_extra_logging > 9)
      sql_print_information ("handle_trailing_share: %s use_count: %u", share->key, share->use_count);
    if (ndb_extra_logging)
      sql_print_information("NDB_SHARE: trailing share "
                            "%s(connect_count: %u) "
                            "released by close_cached_tables at "
                            "connect_count: %u",
                            share->key,
                            share->connect_count,
                            g_ndb_cluster_connection->get_connect_count());
    ndbcluster_real_free_share(&share);
    DBUG_RETURN(0);
  }
  if (ndb_extra_logging > 9)
    sql_print_information ("handle_trailing_share: %s use_count: %u", share->key, share->use_count);

  /*
    share still exists, if share has not been dropped by server
    release that share
  */
  if (share->state != NSS_DROPPED)
  {
    share->state= NSS_DROPPED;
    /* ndb_share reference create free */
    DBUG_PRINT("NDB_SHARE", ("%s create free  use_count: %u",
                             share->key, share->use_count));
    --share->use_count;
    if (ndb_extra_logging > 9)
      sql_print_information ("handle_trailing_share: %s use_count: %u", share->key, share->use_count);

    if (share->use_count == 0)
    {
      if (ndb_extra_logging)
        sql_print_information("NDB_SHARE: trailing share "
                              "%s(connect_count: %u) "
                              "released after NSS_DROPPED check "
                              "at connect_count: %u",
                              share->key,
                              share->connect_count,
                              g_ndb_cluster_connection->get_connect_count());
      ndbcluster_real_free_share(&share);
      DBUG_RETURN(0);
    }
  }

  DBUG_PRINT("info", ("NDB_SHARE: %s already exists use_count=%d, op=0x%lx.",
                      share->key, share->use_count, (long) share->op));
  /* 
     Ignore table shares only opened by util thread
   */
  if (!((share->use_count == 1) && share->util_thread))
  {
    sql_print_warning("NDB_SHARE: %s already exists use_count=%d."
                      " Moving away for safety, but possible memleak.",
                      share->key, share->use_count);
  }
  dbug_print_open_tables();

  /*
    Ndb share has not been released as it should
  */
#ifdef NOT_YET
  DBUG_ASSERT(FALSE);
#endif

  /*
    This is probably an error.  We can however save the situation
    at the cost of a possible mem leak, by "renaming" the share
    - First remove from hash
  */
  my_hash_delete(&ndbcluster_open_tables, (uchar*) share);

  /*
    now give it a new name, just a running number
    if space is not enough allocate some more
  */
  {
    const uint min_key_length= 10;
    if (share->key_length < min_key_length)
    {
      share->key= (char*) alloc_root(&share->mem_root, min_key_length + 1);
      share->key_length= min_key_length;
    }
    share->key_length=
      my_snprintf(share->key, min_key_length + 1, "#leak%lu",
                  trailing_share_id++);
  }
  /* Keep it for possible the future trailing free */
  my_hash_insert(&ndbcluster_open_tables, (uchar*) share);

  DBUG_RETURN(0);
}

/*
  Rename share is used during rename table.
*/
int ndbcluster_prepare_rename_share(NDB_SHARE *share, const char *new_key)
{
  /*
    allocate and set the new key, db etc
    enough space for key, db, and table_name
  */
  uint new_length= (uint) strlen(new_key);
  share->new_key= (char*) alloc_root(&share->mem_root, 2 * (new_length + 1));
  strmov(share->new_key, new_key);
  return 0;
}

int ndbcluster_undo_rename_share(THD *thd, NDB_SHARE *share)
{
  share->new_key= share->old_names;
  ndbcluster_rename_share(thd, share);
  return 0;
}

int ndbcluster_rename_share(THD *thd, NDB_SHARE *share, int have_lock_open)
{
  NDB_SHARE *tmp;
  pthread_mutex_lock(&ndbcluster_mutex);
  uint new_length= (uint) strlen(share->new_key);
  DBUG_PRINT("ndbcluster_rename_share", ("old_key: %s  old__length: %d",
                              share->key, share->key_length));
  if ((tmp= (NDB_SHARE*) my_hash_search(&ndbcluster_open_tables,
                                        (uchar*) share->new_key, new_length)))
    handle_trailing_share(thd, tmp, have_lock_open);

  /* remove the share from hash */
  my_hash_delete(&ndbcluster_open_tables, (uchar*) share);
  dbug_print_open_tables();

  /* save old stuff if insert should fail */
  uint old_length= share->key_length;
  char *old_key= share->key;

  share->key= share->new_key;
  share->key_length= new_length;

  if (my_hash_insert(&ndbcluster_open_tables, (uchar*) share))
  {
    // ToDo free the allocated stuff above?
    DBUG_PRINT("error", ("ndbcluster_rename_share: my_hash_insert %s failed",
                         share->key));
    share->key= old_key;
    share->key_length= old_length;
    if (my_hash_insert(&ndbcluster_open_tables, (uchar*) share))
    {
      sql_print_error("ndbcluster_rename_share: failed to recover %s", share->key);
      DBUG_PRINT("error", ("ndbcluster_rename_share: my_hash_insert %s failed",
                           share->key));
    }
    dbug_print_open_tables();
    pthread_mutex_unlock(&ndbcluster_mutex);
    return -1;
  }
  dbug_print_open_tables();

  share->db= share->key + new_length + 1;
  ha_ndbcluster::set_dbname(share->new_key, share->db);
  share->table_name= share->db + strlen(share->db) + 1;
  ha_ndbcluster::set_tabname(share->new_key, share->table_name);

  dbug_print_share("ndbcluster_rename_share:", share);
  Ndb_event_data *event_data= 0;
  if (share->event_data)
    event_data= share->event_data;
  else if (share->op)
    event_data= (Ndb_event_data *) share->op->getCustomData();
  if (event_data && event_data->table)
  {
    event_data->table->s->db.str= share->db;
    event_data->table->s->db.length= strlen(share->db);
    event_data->table->s->table_name.str= share->table_name;
    event_data->table->s->table_name.length= strlen(share->table_name);
  }
  /* else rename will be handled when the ALTER event comes */
  share->old_names= old_key;
  // ToDo free old_names after ALTER EVENT

  if (ndb_extra_logging > 9)
    sql_print_information ("ndbcluster_rename_share: %s-%s use_count: %u", old_key, share->key, share->use_count);

  pthread_mutex_unlock(&ndbcluster_mutex);
  return 0;
}
#endif

/*
  Increase refcount on existing share.
  Always returns share and cannot fail.
*/
NDB_SHARE *ndbcluster_get_share(NDB_SHARE *share)
{
  pthread_mutex_lock(&ndbcluster_mutex);
  share->use_count++;

  dbug_print_open_tables();
  dbug_print_share("ndbcluster_get_share:", share);
  if (ndb_extra_logging > 9)
    sql_print_information ("ndbcluster_get_share: %s use_count: %u", share->key, share->use_count);
  pthread_mutex_unlock(&ndbcluster_mutex);
  return share;
}


/*
  Get a share object for key

  Returns share for key, and increases the refcount on the share.

  create_if_not_exists == TRUE:
    creates share if it does not alreade exist
    returns 0 only due to out of memory, and then sets my_error

  create_if_not_exists == FALSE:
    returns 0 if share does not exist

  have_lock == TRUE, pthread_mutex_lock(&ndbcluster_mutex) already taken
*/

NDB_SHARE *ndbcluster_get_share(const char *key, TABLE *table,
                                bool create_if_not_exists,
                                bool have_lock)
{
  NDB_SHARE *share;
  uint length= (uint) strlen(key);
  DBUG_ENTER("ndbcluster_get_share");
  DBUG_PRINT("enter", ("key: '%s'", key));

  if (!have_lock)
    pthread_mutex_lock(&ndbcluster_mutex);
  if (!(share= (NDB_SHARE*) my_hash_search(&ndbcluster_open_tables,
                                           (uchar*) key,
                                           length)))
  {
    if (!create_if_not_exists)
    {
      DBUG_PRINT("error", ("get_share: %s does not exist", key));
      if (!have_lock)
        pthread_mutex_unlock(&ndbcluster_mutex);
      DBUG_RETURN(0);
    }
    if ((share= (NDB_SHARE*) my_malloc(sizeof(*share),
                                       MYF(MY_WME | MY_ZEROFILL))))
    {
      MEM_ROOT **root_ptr=
        my_pthread_getspecific_ptr(MEM_ROOT**, THR_MALLOC);
      MEM_ROOT *old_root= *root_ptr;
      init_sql_alloc(&share->mem_root, 1024, 0);
      *root_ptr= &share->mem_root; // remember to reset before return
      share->state= NSS_INITIAL;
      /* enough space for key, db, and table_name */
      share->key= (char*) alloc_root(*root_ptr, 2 * (length + 1));
      share->key_length= length;
      strmov(share->key, key);
      if (my_hash_insert(&ndbcluster_open_tables, (uchar*) share))
      {
        free_root(&share->mem_root, MYF(0));
        my_free((uchar*) share, 0);
        *root_ptr= old_root;
        if (!have_lock)
          pthread_mutex_unlock(&ndbcluster_mutex);
        DBUG_RETURN(0);
      }
      thr_lock_init(&share->lock);
      pthread_mutex_init(&share->mutex, MY_MUTEX_INIT_FAST);
      share->commit_count= 0;
      share->commit_count_lock= 0;
      share->db= share->key + length + 1;
      ha_ndbcluster::set_dbname(key, share->db);
      share->table_name= share->db + strlen(share->db) + 1;
      ha_ndbcluster::set_tabname(key, share->table_name);
#ifdef HAVE_NDB_BINLOG
      if (ndbcluster_binlog_init_share(current_thd, share, table))
      {
        DBUG_PRINT("error", ("get_share: %s could not init share", key));
        ndbcluster_real_free_share(&share);
        *root_ptr= old_root;
        if (!have_lock)
          pthread_mutex_unlock(&ndbcluster_mutex);
        DBUG_RETURN(0);
      }
#endif
      *root_ptr= old_root;
    }
    else
    {
      DBUG_PRINT("error", ("get_share: failed to alloc share"));
      if (!have_lock)
        pthread_mutex_unlock(&ndbcluster_mutex);
      my_error(ER_OUTOFMEMORY, MYF(0), sizeof(*share));
      DBUG_RETURN(0);
    }
  }
  share->use_count++;
  if (ndb_extra_logging > 9)
    sql_print_information ("ndbcluster_get_share: %s use_count: %u", share->key, share->use_count);

  dbug_print_open_tables();
  dbug_print_share("ndbcluster_get_share:", share);
  if (!have_lock)
    pthread_mutex_unlock(&ndbcluster_mutex);
  DBUG_RETURN(share);
}


void ndbcluster_real_free_share(NDB_SHARE **share)
{
  DBUG_ENTER("ndbcluster_real_free_share");
  dbug_print_share("ndbcluster_real_free_share:", *share);

  if (ndb_extra_logging > 9)
    sql_print_information ("ndbcluster_real_free_share: %s use_count: %u", (*share)->key, (*share)->use_count);

  my_hash_delete(&ndbcluster_open_tables, (uchar*) *share);
  thr_lock_delete(&(*share)->lock);
  pthread_mutex_destroy(&(*share)->mutex);

#ifdef HAVE_NDB_BINLOG
  (*share)->new_op= 0;
  if ((*share)->event_data)
  {
    delete (*share)->event_data;
    (*share)->event_data= 0;
  }
#endif
  free_root(&(*share)->mem_root, MYF(0));
  my_free((uchar*) *share, MYF(0));
  *share= 0;

  dbug_print_open_tables();
  DBUG_VOID_RETURN;
}


void ndbcluster_free_share(NDB_SHARE **share, bool have_lock)
{
  if (!have_lock)
    pthread_mutex_lock(&ndbcluster_mutex);
  if (!--(*share)->use_count)
  {
    if (ndb_extra_logging > 9)
      sql_print_information ("ndbcluster_free_share: %s use_count: %u", (*share)->key, (*share)->use_count);
    ndbcluster_real_free_share(share);
  }
  else
  {
    if (ndb_extra_logging > 9)
      sql_print_information ("ndbcluster_free_share: %s use_count: %u", (*share)->key, (*share)->use_count);
    dbug_print_open_tables();
    dbug_print_share("ndbcluster_free_share:", *share);
  }
  if (!have_lock)
    pthread_mutex_unlock(&ndbcluster_mutex);
}


struct ndb_table_statistics_row {
  Uint64 rows;
  Uint64 commits;
  Uint32 size;
  Uint64 fixed_mem;
  Uint64 var_mem;
};

int ha_ndbcluster::update_stats(THD *thd,
                                bool do_read_stat,
                                bool have_lock)
{
  struct Ndb_statistics stat;
  Thd_ndb *thd_ndb= get_thd_ndb(thd);
  DBUG_ENTER("ha_ndbcluster::update_stats");
  if (do_read_stat || !m_share)
  {
    Ndb *ndb= thd_ndb->ndb;
    if (ndb->setDatabaseName(m_dbname))
    {
      DBUG_RETURN(my_errno= HA_ERR_OUT_OF_MEM);
    }
    if (int err= ndb_get_table_statistics(thd, this, TRUE, ndb,
                                          m_ndb_statistics_record, &stat,
                                          have_lock))
    {
      DBUG_RETURN(err);
    }
    if (m_share)
    {
      pthread_mutex_lock(&m_share->mutex);
      m_share->stat= stat;
      pthread_mutex_unlock(&m_share->mutex);
    }
  }
  else
  {
    pthread_mutex_lock(&m_share->mutex);
    stat= m_share->stat;
    pthread_mutex_unlock(&m_share->mutex);
  }
  struct Ndb_local_table_statistics *local_info= m_table_info;
  int no_uncommitted_rows_count;
  if (thd_ndb->m_error || !local_info)
    no_uncommitted_rows_count= 0;
  else
    no_uncommitted_rows_count= local_info->no_uncommitted_rows_count;
  stats.mean_rec_length= stat.row_size;
  stats.data_file_length= stat.fragment_memory;
  stats.records= stat.row_count + no_uncommitted_rows_count;
  DBUG_PRINT("exit", ("stats.records: %d  "
                      "stat->row_count: %d  "
                      "no_uncommitted_rows_count: %d",
                      (int)stats.records,
                      (int)stat.row_count,
                      (int)no_uncommitted_rows_count));
  DBUG_RETURN(0);
}

static
NdbRecord *
ndb_get_table_statistics_ndbrecord(NDBDICT *dict, const NDBTAB *table)
{
  NdbDictionary::RecordSpecification spec[5];
  spec[0].column= NdbDictionary::Column::ROW_COUNT;
  spec[0].offset= offsetof(struct ndb_table_statistics_row, rows);
  spec[0].nullbit_byte_offset= 0;
  spec[0].nullbit_bit_in_byte= 0;
  spec[1].column= NdbDictionary::Column::COMMIT_COUNT;
  spec[1].offset= offsetof(struct ndb_table_statistics_row, commits);
  spec[1].nullbit_byte_offset= 0;
  spec[1].nullbit_bit_in_byte= 0;
  spec[2].column= NdbDictionary::Column::ROW_SIZE;
  spec[2].offset= offsetof(struct ndb_table_statistics_row, size);
  spec[2].nullbit_byte_offset= 0;
  spec[2].nullbit_bit_in_byte= 0;
  spec[3].column= NdbDictionary::Column::FRAGMENT_FIXED_MEMORY;
  spec[3].offset= offsetof(struct ndb_table_statistics_row, fixed_mem);
  spec[3].nullbit_byte_offset= 0;
  spec[3].nullbit_bit_in_byte= 0;
  spec[4].column= NdbDictionary::Column::FRAGMENT_VARSIZED_MEMORY;
  spec[4].offset= offsetof(struct ndb_table_statistics_row, var_mem);
  spec[4].nullbit_byte_offset= 0;
  spec[4].nullbit_bit_in_byte= 0;

  return dict->createRecord(table, spec,
                            sizeof(spec)/sizeof(spec[0]), sizeof(spec[0]), 0);
}

static 
int
ndb_get_table_statistics(THD *thd, ha_ndbcluster* file, bool report_error, Ndb* ndb,
                         const NdbRecord *record,
                         struct Ndb_statistics * ndbstat,
                         bool have_lock)
{
  NdbTransaction* pTrans;
  NdbError error;
  int retries= 100;
  int reterr= 0;
  int retry_sleep= 30; /* 30 milliseconds */
  const char *row;
#ifndef DBUG_OFF
  char buff[22], buff2[22], buff3[22], buff4[22];
#endif
  DBUG_ENTER("ndb_get_table_statistics");

  DBUG_ASSERT(record != 0);
  
  const Uint32 codeWords= 1;
  Uint32 codeSpace[ codeWords ];
  NdbInterpretedCode code(NULL, // Table is irrelevant
                          &codeSpace[0],
                          codeWords);
  if ((code.interpret_exit_last_row() != 0) ||
      (code.finalise() != 0))
  {
    reterr= code.getNdbError().code;
    DBUG_PRINT("exit", ("failed, reterr: %u, NdbError %u(%s)", reterr,
                        error.code, error.message));
    DBUG_RETURN(reterr);
  }

  do
  {
    Uint32 count= 0;
    Uint64 sum_rows= 0;
    Uint64 sum_commits= 0;
    Uint64 sum_row_size= 0;
    Uint64 sum_mem= 0;
    NdbScanOperation*pOp;
    int check;

    if ((pTrans= ndb->startTransaction()) == NULL)
    {
      error= ndb->getNdbError();
      goto retry;
    }

    NdbScanOperation::ScanOptions options;
    options.optionsPresent= NdbScanOperation::ScanOptions::SO_BATCH |
                            NdbScanOperation::ScanOptions::SO_INTERPRETED;
    /* Set batch_size=1, as we need only one row per fragment. */
    options.batch= 1;
    options.interpretedCode= &code;

    if ((pOp= pTrans->scanTable(record, NdbOperation::LM_CommittedRead,
                                NULL, 
                                &options,
                                sizeof(NdbScanOperation::ScanOptions))) == NULL)
    {
      error= pTrans->getNdbError();
      goto retry;
    }
    
    if (pTrans->execute(NdbTransaction::NoCommit,
                        NdbOperation::AbortOnError,
                        TRUE) == -1)
    {
      error= pTrans->getNdbError();
      goto retry;
    }
    
    while ((check= pOp->nextResult(&row, TRUE, TRUE)) == 0)
    {
      /* NDB API ensures proper alignment of rows to make the cast valid. */
      const ndb_table_statistics_row *stat=
        (const ndb_table_statistics_row *)row;
      DBUG_PRINT("info", ("nextResult stat->rows: %d  stat->commits: %d",
                          (int)stat->rows, (int)stat->commits));
      sum_rows+= stat->rows;
      sum_commits+= stat->commits;
      if (sum_row_size < stat->size)
        sum_row_size= stat->size;
      sum_mem+= stat->fixed_mem + stat->var_mem;
      count++;
    }
    
    if (check == -1)
    {
      error= pOp->getNdbError();
      goto retry;
    }

    pOp->close(TRUE);

    ndb->closeTransaction(pTrans);

    ndbstat->row_count= sum_rows;
    ndbstat->commit_count= sum_commits;
    ndbstat->row_size= sum_row_size;
    ndbstat->fragment_memory= sum_mem;

    DBUG_PRINT("exit", ("records: %s  commits: %s "
                        "row_size: %s  mem: %s count: %u",
			llstr(sum_rows, buff),
                        llstr(sum_commits, buff2),
                        llstr(sum_row_size, buff3),
                        llstr(sum_mem, buff4),
                        count));

    DBUG_RETURN(0);
retry:
    if(report_error)
    {
      if (file && pTrans)
      {
        reterr= file->ndb_err(pTrans, have_lock);
      }
      else
      {
        const NdbError& tmp= error;
        ERR_PRINT(tmp);
        reterr= ndb_to_mysql_error(&tmp);
      }
    }
    else
      reterr= error.code;

    if (pTrans)
    {
      ndb->closeTransaction(pTrans);
      pTrans= NULL;
    }
    if (error.status == NdbError::TemporaryError &&
        retries-- && !thd->killed)
    {
      do_retry_sleep(retry_sleep);
      continue;
    }
    break;
  } while(1);
  DBUG_PRINT("exit", ("failed, reterr: %u, NdbError %u(%s)", reterr,
                      error.code, error.message));
  DBUG_RETURN(reterr);
}

/*
  Query cache stuff
*/
static 
int
ndb_get_table_statistics(THD *thd, ha_ndbcluster* file, bool report_error, Ndb* ndb,
                         const NDBTAB *ndbtab,
                         struct Ndb_statistics *ndbstat,
                         bool have_lock)
{
  NDBDICT *dict= ndb->getDictionary();
  NdbRecord *rec= ndb_get_table_statistics_ndbrecord(dict, ndbtab);
  if (!rec)
  {
    DBUG_ENTER("ndb_get_table_statistics");
    ERR_RETURN(dict->getNdbError());
  }
  int res= ndb_get_table_statistics(thd, file, report_error, ndb, rec, ndbstat);
  dict->releaseRecord(rec);
  return res;
}

/**
  Create a .ndb file to serve as a placeholder indicating 
  that the table with this name is a ndb table.
*/

int ha_ndbcluster::write_ndb_file(const char *name)
{
  File file;
  bool error=1;
  char path[FN_REFLEN];
  
  DBUG_ENTER("write_ndb_file");
  DBUG_PRINT("enter", ("name: %s", name));

  (void)strxnmov(path, FN_REFLEN-1, 
                 mysql_data_home,"/",name,ha_ndb_ext,NullS);

  if ((file=my_create(path, CREATE_MODE,O_RDWR | O_TRUNC,MYF(MY_WME))) >= 0)
  {
    // It's an empty file
    error=0;
    my_close(file,MYF(0));
  }
  DBUG_RETURN(error);
}

void 
ha_ndbcluster::release_completed_operations(NdbTransaction *trans)
{
  if (trans->hasBlobOperation())
  {
    /* We are reading/writing BLOB fields, 
       releasing operation records is unsafe
    */
    return;
  }
  
  trans->releaseCompletedOperations();
}

/****************************************************************************
 * MRR interface implementation
 ***************************************************************************/


/**
   We will not attempt to deal with more than this many ranges in a single
   MRR execute().
*/
#define MRR_MAX_RANGES 128

/*
  Types of ranges during multi_range_read.

  Code assumes that X < enum_ordered_range is a valid check for range converted
  to key operation.
*/
enum multi_range_types
{
  enum_unique_range,            /// Range converted to key operation
  enum_empty_unique_range,      /// No data found (in key operation)
  enum_ordered_range,           /// Normal ordered index scan range
  enum_skip_range               /// Empty range (eg. partition pruning)
};

/**
  Usage of the MRR buffer is as follows:

  First, N char * values, each being the custom value obtained from
  RANGE_SEQ_IF::next() that needs to be returned from multi_range_read_next().
  N is usually == total number of ranges, but never more than MRR_MAX_RANGES
  (the MRR is split across several execute()s if necessary). N may be lower
  that actual number of ranges in a single execute() in case of split for
  other reasons.

  This is followed by N variable-sized entries, each

   - 1 byte of multi_range_types for this range.

   - (Only) for ranges converted to key operations (enum_unique_range and
     enum_empty_unique_range), this is followed by table_share->reclength
     bytes of row data.
*/

/* Return the needed size of the fixed array at start of HANDLER_BUFFER. */
static ulong
multi_range_fixed_size(int num_ranges)
{
  if (num_ranges > MRR_MAX_RANGES)
    num_ranges= MRR_MAX_RANGES;
  return num_ranges * sizeof(char *);
}

/* Return max number of ranges so that fixed part will still fit in buffer. */
static int
multi_range_max_ranges(int num_ranges, ulong bufsize)
{
  if (num_ranges > MRR_MAX_RANGES)
    num_ranges= MRR_MAX_RANGES;
  if (num_ranges * sizeof(char *) > bufsize)
    num_ranges= bufsize / sizeof(char *);
  return num_ranges;
}

/* Return the size in HANDLER_BUFFER of a variable-sized entry. */
static ulong
multi_range_entry_size(my_bool use_keyop, ulong reclength)
{
  /* Space for type byte. */
  ulong len= 1;
  if (use_keyop)
    len+= reclength;
  return len;
}

/*
  Return the maximum size of a variable-sized entry in HANDLER_BUFFER.

  Actual size may depend on key values (whether the actual value can be
  converted to a hash key operation or needs to be done as an ordered index
  scan).
*/
static ulong
multi_range_max_entry(NDB_INDEX_TYPE keytype, ulong reclength)
{
  return multi_range_entry_size(keytype != ORDERED_INDEX, reclength);
}

static uchar &
multi_range_entry_type(uchar *p)
{
  return *p;
}

/* Find the start of the next entry in HANDLER_BUFFER. */
static uchar *
multi_range_next_entry(uchar *p, ulong reclength)
{
  my_bool use_keyop= multi_range_entry_type(p) < enum_ordered_range;
  return p + multi_range_entry_size(use_keyop, reclength);
}

/* Get pointer to row data (for range converted to key operation). */
static uchar *
multi_range_row(uchar *p)
{
  DBUG_ASSERT(multi_range_entry_type(p) == enum_unique_range);
  return p + 1;
}

/* Get and put upper layer custom char *, use memcpy() for unaligned access. */
static void
multi_range_get_custom(HANDLER_BUFFER *buffer, int range_no, char **pcustom)
{
  DBUG_ASSERT(range_no < MRR_MAX_RANGES);
  memcpy(pcustom, (char **)(buffer->buffer) + range_no, sizeof(*pcustom));
}

static void
multi_range_put_custom(HANDLER_BUFFER *buffer, int range_no, char *custom)
{
  DBUG_ASSERT(range_no < MRR_MAX_RANGES);
  memcpy((char **)(buffer->buffer) + range_no, &custom, sizeof(custom));
}

/*
  This is used to check if an ordered index scan is needed for a range in
  a multi range read.
  If a scan is not needed, we use a faster primary/unique key operation
  instead.
*/
static my_bool
read_multi_needs_scan(NDB_INDEX_TYPE cur_index_type, const KEY *key_info,
                      const KEY_MULTI_RANGE *r)
{
  if (cur_index_type == ORDERED_INDEX)
    return TRUE;
  if (cur_index_type == PRIMARY_KEY_INDEX ||
      cur_index_type == UNIQUE_INDEX)
    return FALSE;
  DBUG_ASSERT(cur_index_type == PRIMARY_KEY_ORDERED_INDEX ||
              cur_index_type == UNIQUE_ORDERED_INDEX);
  if (r->start_key.length != key_info->key_length ||
      r->start_key.flag != HA_READ_KEY_EXACT)
    return TRUE;                                // Not exact match, need scan
  if (cur_index_type == UNIQUE_ORDERED_INDEX &&
      check_null_in_key(key_info, r->start_key.key,r->start_key.length))
    return TRUE;                                // Can't use for NULL values
  return FALSE;
}

/*
  Get cost and other information about MRR scan over a known list of ranges

  SYNOPSIS
    See handler::multi_range_read_info_const.

  DESCRIPTION
    The implementation is copied from handler::multi_range_read_info_const.
    The only difference is that NDB-MRR cannot handle blob columns or keys
    with NULLs for unique indexes. We disable MRR for those cases.

  NOTES
    See NOTES for handler::multi_range_read_info_const().
*/

ha_rows 
ha_ndbcluster::multi_range_read_info_const(uint keyno, RANGE_SEQ_IF *seq,
                                           void *seq_init_param, 
                                           uint n_ranges_arg, uint *bufsz,
                                           uint *flags, COST_VECT *cost)
{
  KEY_MULTI_RANGE range;
  range_seq_t seq_it;
  ha_rows rows, total_rows= 0;
  uint n_ranges=0;
  bool null_ranges= FALSE;
  THD *thd= current_thd;
  NDB_INDEX_TYPE key_type= get_index_type(keyno);
  KEY* key_info= table->key_info + keyno;
  ulong reclength= table_share->reclength;
  uint entry_size= multi_range_max_entry(key_type, reclength);
  ulong total_bufsize= 0;
  uint save_bufsize= *bufsz;
  DBUG_ENTER("ha_ndbcluster::multi_range_read_info_const");

  seq_it= seq->init(seq_init_param, n_ranges, *flags);
  while (!seq->next(seq_it, &range))
  {
    if (unlikely(thd->killed != 0))
      DBUG_RETURN(HA_POS_ERROR);
    
    n_ranges++;
    key_range *min_endp= range.start_key.length? &range.start_key : NULL;
    key_range *max_endp= range.end_key.length? &range.end_key : NULL;
    null_ranges|= (range.range_flag & NULL_RANGE);
    if ((range.range_flag & UNIQUE_RANGE) && !(range.range_flag & NULL_RANGE))
      rows= 1; /* there can be at most one row */
    else
    {
      if (HA_POS_ERROR == (rows= this->records_in_range(keyno, min_endp, 
                                                        max_endp)))
      {
        /* Can't scan one range => can't do MRR scan at all */
        total_rows= HA_POS_ERROR;
        break;
      }
    }
    total_rows+= rows;
    total_bufsize+=
      multi_range_max_entry((read_multi_needs_scan(key_type, key_info, &range) ?
                             ORDERED_INDEX :
                             UNIQUE_INDEX),
                            reclength);
  }

  /* n_ranges_arg may not be calculated, so we use actual calculated instead */
  total_bufsize+= multi_range_fixed_size(n_ranges);

  if (total_rows != HA_POS_ERROR)
  {
    if (uses_blob_value(table->read_set) ||
        ((get_index_type(keyno) ==  UNIQUE_INDEX &&
         has_null_in_unique_index(keyno)) && null_ranges))
    {
      /* Use default MRR implementation */
      *flags|= HA_MRR_USE_DEFAULT_IMPL;
      *bufsz= 0;
    }
    else
    {
      DBUG_PRINT("info", ("MRR bufsize suggested=%u want=%lu limit=%d",
                          save_bufsize, total_bufsize,
                          (*flags & HA_MRR_LIMITS) != 0));

      if (unlikely(total_bufsize > (ulong)UINT_MAX))
        total_bufsize= (ulong)UINT_MAX;

      /* 
        We'll be most efficient when we have buffer big enough to accomodate
        all ranges. But we need at least sufficient buffer for one range to
        do MRR at all.
      */
      uint min_buf_size= entry_size + multi_range_fixed_size(1);
      if (save_bufsize < min_buf_size)
      {
        if(*flags & HA_MRR_LIMITS)
        {
          /* Too small buffer limit to do MRR. */
          *flags|= HA_MRR_USE_DEFAULT_IMPL;
          *bufsz= 0;
        }
        else
        {
          *flags&= ~HA_MRR_USE_DEFAULT_IMPL;
          *bufsz= min_buf_size;
        }
      }
      else
      {
        *flags&= ~HA_MRR_USE_DEFAULT_IMPL;
        *bufsz= min(save_bufsize, total_bufsize);
      }
    }
    DBUG_PRINT("info", ("MRR bufsize set to %u", *bufsz));
    cost->zero();
    cost->avg_io_cost= 1; /* assume random seeks */
    if ((*flags & HA_MRR_INDEX_ONLY) && total_rows > 2)
      cost->io_count= index_only_read_time(keyno, total_rows);
    else
      cost->io_count= read_time(keyno, n_ranges, total_rows);
    cost->cpu_cost= (double) total_rows / TIME_FOR_COMPARE + 0.01;
  }
  DBUG_RETURN(total_rows);
}


/*
  Get cost and other information about MRR scan over some sequence of ranges

  SYNOPSIS
    See handler::multi_range_read_info.
*/

ha_rows 
ha_ndbcluster::multi_range_read_info(uint keyno, uint n_ranges, uint keys,
                                     uint *bufsz, uint *flags, COST_VECT *cost)
{
  ha_rows res;
  uint save_bufsize= *bufsz;
  DBUG_ENTER("ha_ndbcluster::multi_range_read_info");

  res= handler::multi_range_read_info(keyno, n_ranges, keys, bufsz, flags,
                                      cost);
  NDB_INDEX_TYPE key_type= get_index_type(keyno);
  /* Disable MRR on blob read and on NULL lookup in unique index. */
  if (uses_blob_value(table->read_set) ||
      ( key_type == UNIQUE_INDEX &&
        has_null_in_unique_index(keyno) &&
        !(*flags & HA_MRR_NO_NULL_ENDPOINTS)))
  {
    *flags|= HA_MRR_USE_DEFAULT_IMPL;
    *bufsz= 0;
  }
  else
  {
    ulong reclength= table_share->reclength;
    uint entry_size= multi_range_max_entry(key_type, reclength);
    uint min_total_size= entry_size + multi_range_fixed_size(1);
    DBUG_PRINT("info", ("MRR bufsize suggested=%u want=%u limit=%d",
                        save_bufsize, (keys + 1) * entry_size,
                        (*flags & HA_MRR_LIMITS) != 0));
    if (save_bufsize < min_total_size)
    {
      if(*flags & HA_MRR_LIMITS)
      {
        /* Too small buffer limit to do MRR. */
        *flags|= HA_MRR_USE_DEFAULT_IMPL;
        *bufsz= 0;
      }
      else
      {
        *flags&= ~HA_MRR_USE_DEFAULT_IMPL;
        *bufsz= min_total_size;
      }
    }
    else
    {
      *flags&= ~HA_MRR_USE_DEFAULT_IMPL;
      *bufsz= min(save_bufsize,
                  keys * entry_size + multi_range_fixed_size(n_ranges));
    }
    DBUG_PRINT("info", ("MRR bufsize set to %u", *bufsz));
  }
  DBUG_RETURN(res);
}

int ha_ndbcluster::multi_range_read_init(RANGE_SEQ_IF *seq_funcs, 
                                         void *seq_init_param,
                                         uint n_ranges, uint mode,
                                         HANDLER_BUFFER *buffer)
{
  DBUG_ENTER("ha_ndbcluster::multi_range_read_init");

  /*
    If supplied buffer is smaller than needed for just one range, we cannot do
    multi_range_read.
  */
  ulong bufsize= buffer->buffer_end - buffer->buffer;

  if (mode & HA_MRR_USE_DEFAULT_IMPL
      || bufsize < multi_range_fixed_size(1) +
                   multi_range_max_entry(get_index_type(active_index),
                                         table_share->reclength)
      || m_delete_cannot_batch || m_update_cannot_batch)
  {
    m_disable_multi_read= TRUE;
    DBUG_RETURN(handler::multi_range_read_init(seq_funcs, seq_init_param,
                                               n_ranges, mode, buffer));
  }

  m_disable_multi_read= FALSE;

  mrr_is_output_sorted= test(mode & HA_MRR_SORTED);
  /*
    Copy arguments into member variables
  */
  multi_range_buffer= buffer;
  mrr_funcs= *seq_funcs;
  mrr_iter= mrr_funcs.init(seq_init_param, n_ranges, mode);
  ranges_in_seq= n_ranges;
  m_range_res= mrr_funcs.next(mrr_iter, &mrr_cur_range);
  mrr_need_range_assoc = !test(mode & HA_MRR_NO_ASSOCIATION);
  if (mrr_need_range_assoc)
  {
    ha_statistic_increment(&SSV::ha_multi_range_read_init_count);
  }

  /*
    We do not start fetching here with execute(), rather we defer this to the
    first call to multi_range_read_next() by setting first_running_range and
    first_unstarted_range like this.

    The reason is that the MRR interface is designed so that in some cases
    multi_range_read_next() may never get called (eg. in case of WHERE
    condition on previous table that is never satisfied). So we may not need
    to fetch anything.

    Also, at the time of writing, returning an error from
    multi_range_read_init() does not correctly set the error status, so we get
    an assert on missing result status in net_end_statement().
  */
  first_running_range= 0;
  first_unstarted_range= 0;

  DBUG_RETURN(0);
}


int ha_ndbcluster::multi_range_start_retrievals(uint starting_range)
{
  KEY* key_info= table->key_info + active_index;
  ulong reclength= table_share->reclength;
  const NdbOperation* op;
  NDB_INDEX_TYPE cur_index_type= get_index_type(active_index);
  const NdbOperation *oplist[MRR_MAX_RANGES];
  uint num_keyops= 0;
  DBUG_ENTER("multi_range_start_retrievals");

  /*
   * read multi range will read ranges as follows (if not ordered)
   *
   * input    read order
   * ======   ==========
   * pk-op 1  pk-op 1
   * pk-op 2  pk-op 2
   * range 3  range (3,5) NOTE result rows will be intermixed
   * pk-op 4  pk-op 4
   * range 5
   * pk-op 6  pk-op 6
   */   

  /*
    We loop over all ranges, converting into primary/unique key operations if
    possible, and adding ranges to an ordered index scan for the rest.

    If the supplied HANDLER_BUFFER is too small, we may also need to do only
    part of the multi read at once.
  */

  DBUG_ASSERT(cur_index_type != UNDEFINED_INDEX);

  m_multi_cursor= 0;
  NdbOperation::LockMode lm= 
    (NdbOperation::LockMode)get_ndb_lock_type(m_lock.type, table->read_set);
  const uchar *end_of_buffer= multi_range_buffer->buffer_end;

  /*
    Normally we should have sufficient buffer for the whole fixed_sized part.
    But we need to make sure we do not crash if upper layer gave us a _really_
    small buffer.

    We already checked (in multi_range_read_init()) that we got enough buffer
    for at least one range.
  */
  uint min_entry_size=
    multi_range_entry_size(!read_multi_needs_scan(cur_index_type, key_info,
                                                  &mrr_cur_range), reclength);
  ulong bufsize= end_of_buffer - multi_range_buffer->buffer;
  int max_range= multi_range_max_ranges(ranges_in_seq,
                                        bufsize - min_entry_size);
  DBUG_ASSERT(max_range > 0);
  uchar *row_buf= multi_range_buffer->buffer + multi_range_fixed_size(max_range);
  m_multi_range_result_ptr= row_buf;

  int range_no= 0;
  int mrr_range_no= starting_range;

  for (;
       !m_range_res;
       range_no++, m_range_res= mrr_funcs.next(mrr_iter, &mrr_cur_range))
  {
    if (range_no >= max_range)
      break;
    my_bool need_scan=
      read_multi_needs_scan(cur_index_type, key_info, &mrr_cur_range);
    if (row_buf + multi_range_entry_size(!need_scan, reclength) > end_of_buffer)
      break;
    if (need_scan)
    {
      if (range_no > NdbIndexScanOperation::MaxRangeNo)
        break;
      /*
        Check how much KEYINFO data we already used for index bounds, and
        split the MRR here if it exceeds a certain limit. This way we avoid
        overloading the TC block in the ndb kernel.

        The limit used is based on the value MAX_KEY_SIZE_IN_WORDS.
      */
      if (m_multi_cursor && m_multi_cursor->getCurrentKeySize() >= 1000)
        break;
    }

    mrr_range_no++;
    multi_range_put_custom(multi_range_buffer, range_no, mrr_cur_range.ptr);

    part_id_range part_spec;
    if (m_use_partition_pruning)
    {
      get_partition_set(table, table->record[0], active_index,
                        &mrr_cur_range.start_key,
                        &part_spec);
      DBUG_PRINT("info", ("part_spec.start_part: %u  part_spec.end_part: %u",
                          part_spec.start_part, part_spec.end_part));
      /*
        If partition pruning has found no partition in set
        we can skip this scan
      */
      if (part_spec.start_part > part_spec.end_part)
      {
        /*
          We can skip this partition since the key won't fit into any
          partition
        */
        multi_range_entry_type(row_buf)= enum_skip_range;
        row_buf= multi_range_next_entry(row_buf, reclength);
        continue;
      }
    }

    if (need_scan)
    {
      /* Create the scan operation for the first scan range. */
      if (!m_multi_cursor)
      {
        /* Do a multi-range index scan for ranges not done by primary/unique key. */
        NdbScanOperation::ScanOptions options;
        NdbInterpretedCode code(m_table);

        options.optionsPresent=
          NdbScanOperation::ScanOptions::SO_SCANFLAGS |
          NdbScanOperation::ScanOptions::SO_PARALLEL;

        options.scan_flags= 
          NdbScanOperation::SF_ReadRangeNo |
          NdbScanOperation::SF_MultiRange;

        if (lm == NdbOperation::LM_Read)
          options.scan_flags|= NdbScanOperation::SF_KeyInfo;
<<<<<<< HEAD
        if (mrr_is_output_sorted)
          options.scan_flags|= NdbScanOperation::SF_OrderBy;
=======
        if (sorted)
          options.scan_flags|= NdbScanOperation::SF_OrderByFull;
>>>>>>> 88e9e8f0

        options.parallel=parallelism;

        NdbOperation::GetValueSpec gets[2];
        if (table_share->primary_key == MAX_KEY)
          get_hidden_fields_scan(&options, gets);

        if (m_cond && m_cond->generate_scan_filter(&code, &options))
          ERR_RETURN(code.getNdbError());

        /* Define scan */
        NdbIndexScanOperation *scanOp= m_thd_ndb->trans->scanIndex
          (m_index[active_index].ndb_record_key,
           m_ndb_record, 
           lm,
           (uchar *)(table->read_set->bitmap),
           NULL, /* All bounds specified below */
           &options,
           sizeof(NdbScanOperation::ScanOptions));

        if (!scanOp)
          ERR_RETURN(m_thd_ndb->trans->getNdbError());

        m_multi_cursor= scanOp;

        /*
          We do not get_blob_values() here, as when using blobs we always
          fallback to non-batched multi range read (see multi_range_read_info
          function).
        */

        /* We set m_next_row=0 to say that no row was fetched from the scan yet. */
        m_next_row= 0;
      }

      /* Include this range in the ordered index scan. */
      NdbIndexScanOperation::IndexBound bound;
      compute_index_bounds(bound, key_info,
			   &mrr_cur_range.start_key, &mrr_cur_range.end_key);
      bound.range_no= range_no;

      if (m_multi_cursor->setBound(m_index[active_index].ndb_record_key,
                                   bound))
      {
        ERR_RETURN(m_thd_ndb->trans->getNdbError());
      }

      multi_range_entry_type(row_buf)= enum_ordered_range;
      row_buf= multi_range_next_entry(row_buf, reclength);
    }
    else
    {
      /* Convert to primary/unique key operation. */
      Uint32 partitionId;
      Uint32* ppartitionId = NULL;

      if (m_user_defined_partitioning &&
          (cur_index_type == PRIMARY_KEY_ORDERED_INDEX ||
           cur_index_type == PRIMARY_KEY_INDEX))
      {
        partitionId=part_spec.start_part;
        ppartitionId=&partitionId;
      }

      multi_range_entry_type(row_buf)= enum_unique_range;
      if (!(op= pk_unique_index_read_key(active_index,
                                         mrr_cur_range.start_key.key,
                                         multi_range_row(row_buf), lm,
                                         ppartitionId)))
        ERR_RETURN(m_thd_ndb->trans->getNdbError());
      oplist[num_keyops++]= op;
      row_buf= multi_range_next_entry(row_buf, reclength);
    }
  }

  if (execute_no_commit_ie(this, m_thd_ndb->trans))
    ERR_RETURN(m_thd_ndb->trans->getNdbError());

  if (!m_range_res)
  {
    DBUG_PRINT("info",
               ("Split MRR read, %d-%d of %d bufsize=%lu used=%lu range_no=%d",
                starting_range, mrr_range_no - 1, ranges_in_seq,
                (ulong)(end_of_buffer - multi_range_buffer->buffer),
                (ulong)(row_buf - multi_range_buffer->buffer), range_no));
    /*
      Mark that we're using entire buffer (even if might not) as we are not
      reading read all ranges yet.

      This as we don't want mysqld to reuse the buffer when we read the
      remaining ranges.
    */
    multi_range_buffer->end_of_used_area= multi_range_buffer->buffer_end;
  }
  else
    multi_range_buffer->end_of_used_area= row_buf;

  first_running_range= first_range_in_batch= starting_range;
  first_unstarted_range= mrr_range_no;
  m_current_range_no= 0;

  /*
    Now we need to inspect all ranges that were converted to key operations.

    We need to check for any error (in particular NoDataFound), and remember
    the status, since the operation pointer may no longer be valid when we
    actually get to it in multi_range_next_entry() (we may have done further
    execute()'s in a different handler object during joins eg.)
  */
  row_buf= m_multi_range_result_ptr;
  uint op_idx= 0;
  for (uint r= first_range_in_batch; r < first_unstarted_range; r++)
  {
    uchar &type_loc= multi_range_entry_type(row_buf);
    row_buf= multi_range_next_entry(row_buf, reclength);
    if (type_loc >= enum_ordered_range)
      continue;

    DBUG_ASSERT(op_idx < MRR_MAX_RANGES);
    const NdbError &error= oplist[op_idx]->getNdbError();
    if (error.code != 0)
    {
      if (error.classification == NdbError::NoDataFound)
        type_loc= enum_empty_unique_range;
      else
      {
        /*
          This shouldn't really happen.

          There aren't really any other errors that could happen on the read
          without also aborting the transaction and causing execute() to
          return failure.

          (But we can still safely return an error code in non-debug builds).
        */
        DBUG_ASSERT(FALSE);
        ERR_RETURN(error);      /* purecov: deadcode */
      }
    }
    op_idx++;
  }

  DBUG_RETURN(0);
}

int ha_ndbcluster::multi_range_read_next(char **range_info)
{
  int res;
  DBUG_ENTER("ha_ndbcluster::multi_range_read_next");

  if (m_disable_multi_read)
  {
    DBUG_RETURN(handler::multi_range_read_next(range_info));
  }

  for(;;)
  {

    /* for each range (we should have remembered the number) */
    while (first_running_range < first_unstarted_range)
    {
      uchar *row_buf= m_multi_range_result_ptr;
      int expected_range_no= first_running_range - first_range_in_batch;

      switch (multi_range_entry_type(row_buf))
      {
        case enum_skip_range:
        case enum_empty_unique_range:
          /* Nothing in this range; continue with next. */
          break;

        case enum_unique_range:
          /*
            Move to next range; we can have at most one record from a unique
            range.
          */
          first_running_range++;
          m_multi_range_result_ptr=
            multi_range_next_entry(m_multi_range_result_ptr,
                                   table_share->reclength);

          /*
            Clear m_active_cursor; it is used as a flag in update_row() /
            delete_row() to know whether the current tuple is from a scan
            or pk operation.
          */
          m_active_cursor= NULL;

          /* Return the record. */
          multi_range_get_custom(multi_range_buffer,
                                 expected_range_no, range_info);
          memcpy(table->record[0], multi_range_row(row_buf),
                 table_share->reclength);
          DBUG_RETURN(0);

        case enum_ordered_range:
          /* An index scan range. */
          {
            int res;
            if ((res= read_multi_range_fetch_next()) != 0)
            {
              multi_range_get_custom(multi_range_buffer,
                                     expected_range_no, range_info);
              first_running_range++;
              m_multi_range_result_ptr=
                multi_range_next_entry(m_multi_range_result_ptr,
                                       table_share->reclength);
              DBUG_RETURN(res);
            }
          }
          if (!m_next_row)
          {
            /*
              The whole scan is done, and the cursor has been closed.
              So nothing more for this range. Move to next.
            */
            break;
          }
          else
          {
            int current_range_no= m_current_range_no;
            /*
              For a sorted index scan, we will receive rows in increasing
              range_no order, so we can return ranges in order, pausing when
              range_no indicate that the currently processed range
              (first_running_range) is done.

              But for unsorted scan, we may receive a high range_no from one
              fragment followed by a low range_no from another fragment. So we
              need to process all index scan ranges together.
            */
            if (!mrr_is_output_sorted || expected_range_no == current_range_no)
            {
              multi_range_get_custom(multi_range_buffer,
                                     current_range_no, range_info);
              /* Copy out data from the new row. */
              unpack_record(table->record[0], m_next_row);
              /*
                Mark that we have used this row, so we need to fetch a new
                one on the next call.
              */
              m_next_row= 0;
              /*
                Set m_active_cursor; it is used as a flag in update_row() /
                delete_row() to know whether the current tuple is from a scan or
                pk operation.
              */
              m_active_cursor= m_multi_cursor;

              DBUG_RETURN(0);
            }
            else if (current_range_no > expected_range_no)
            {
              /* Nothing more in scan for this range. Move to next. */
              break;
            }
            else
            {
              /*
                Should not happen. Ranges should be returned from NDB API in
                the order we requested them.
              */
              DBUG_ASSERT(0);
              break;                              // Attempt to carry on
            }
          }

        default:
          DBUG_ASSERT(0);
      }
      /* At this point the current range is done, proceed to next. */
      first_running_range++;
      m_multi_range_result_ptr=
        multi_range_next_entry(m_multi_range_result_ptr, table_share->reclength);
    }

  if (first_running_range == ranges_in_seq)
    DBUG_RETURN(HA_ERR_END_OF_FILE);

  /*
    Read remaining ranges
  */
  if ((res= multi_range_start_retrievals(first_running_range)))
    DBUG_RETURN(res);

  }
}

/*
  Fetch next row from the ordered index cursor in multi range scan.

  We keep the next row in m_next_row, and the range_no of the
  next row in m_current_range_no. This is used in sorted index scan
  to correctly interleave rows from primary/unique key operations with
  rows from the scan.
*/
int
ha_ndbcluster::read_multi_range_fetch_next()
{
  NdbIndexScanOperation *cursor= (NdbIndexScanOperation *)m_multi_cursor;

  if (!cursor)
    return 0;                                   // Scan already done.

  if (!m_next_row)
  {
    int res= fetch_next(cursor);
    if (res == 0)
    {
      m_current_range_no= cursor->get_range_no();
    }
    else if (res == 1)
    {
      /* We have fetched the last row from the scan. */
      cursor->close(FALSE, TRUE);
      m_active_cursor= 0;
      m_multi_cursor= 0;
      m_next_row= 0;
      return 0;
    }
    else
    {
      /* An error. */
      return res;
    }
  }
  return 0;
}

/**
  @param[in] comment  table comment defined by user

  @return
    table comment + additional
*/
char*
ha_ndbcluster::update_table_comment(
                                /* out: table comment + additional */
        const char*     comment)/* in:  table comment defined by user */
{
  THD *thd= current_thd;
  uint length= strlen(comment);
  if (length > 64000 - 3)
  {
    return((char*)comment); /* string too long */
  }

  Ndb* ndb;
  if (!(ndb= get_ndb(thd)))
  {
    return((char*)comment);
  }

  if (ndb->setDatabaseName(m_dbname))
  {
    return((char*)comment);
  }
  const NDBTAB* tab= m_table;
  DBUG_ASSERT(tab != NULL);

  char *str;
  const char *fmt="%s%snumber_of_replicas: %d";
  const unsigned fmt_len_plus_extra= length + strlen(fmt);
  if ((str= (char*) my_malloc(fmt_len_plus_extra, MYF(0))) == NULL)
  {
    sql_print_error("ha_ndbcluster::update_table_comment: "
                    "my_malloc(%u) failed", (unsigned int)fmt_len_plus_extra);
    return (char*)comment;
  }

  my_snprintf(str,fmt_len_plus_extra,fmt,comment,
              length > 0 ? " ":"",
              tab->getReplicaCount());
  return str;
}


/**
  Utility thread main loop.
*/
pthread_handler_t ndb_util_thread_func(void *arg __attribute__((unused)))
{
  THD *thd; /* needs to be first for thread_stack */
  struct timespec abstime;
  Thd_ndb *thd_ndb;
  uint share_list_size= 0;
  NDB_SHARE **share_list= NULL;

  my_thread_init();
  DBUG_ENTER("ndb_util_thread");
  DBUG_PRINT("enter", ("ndb_cache_check_time: %lu", ndb_cache_check_time));
 
   pthread_mutex_lock(&LOCK_ndb_util_thread);

  thd= new THD; /* note that contructor of THD uses DBUG_ */
  if (thd == NULL)
  {
    my_errno= HA_ERR_OUT_OF_MEM;
    DBUG_RETURN(NULL);
  }
  THD_CHECK_SENTRY(thd);
  pthread_detach_this_thread();
  ndb_util_thread= pthread_self();

  thd->thread_stack= (char*)&thd; /* remember where our stack is */
  if (thd->store_globals())
    goto ndb_util_thread_fail;
  lex_start(thd);
  thd->init_for_queries();
  thd->version=refresh_version;
  thd->main_security_ctx.host_or_ip= "";
  thd->client_capabilities = 0;
  my_net_init(&thd->net, 0);
  thd->main_security_ctx.master_access= ~0;
  thd->main_security_ctx.priv_user = 0;

  CHARSET_INFO *charset_connection;
  charset_connection= get_charset_by_csname("utf8",
                                            MY_CS_PRIMARY, MYF(MY_WME));
  thd->variables.character_set_client= charset_connection;
  thd->variables.character_set_results= charset_connection;
  thd->variables.collation_connection= charset_connection;
  thd->update_charset();

  /* Signal successful initialization */
  ndb_util_thread_running= 1;
  pthread_cond_signal(&COND_ndb_util_ready);
  pthread_mutex_unlock(&LOCK_ndb_util_thread);

  /*
    wait for mysql server to start
  */
  pthread_mutex_lock(&LOCK_server_started);
  while (!mysqld_server_started)
  {
    set_timespec(abstime, 1);
    pthread_cond_timedwait(&COND_server_started, &LOCK_server_started,
	                       &abstime);
    if (ndbcluster_terminating)
    {
      pthread_mutex_unlock(&LOCK_server_started);
      pthread_mutex_lock(&LOCK_ndb_util_thread);
      goto ndb_util_thread_end;
    }
  }
  pthread_mutex_unlock(&LOCK_server_started);

  /*
    Wait for cluster to start
  */
  pthread_mutex_lock(&LOCK_ndb_util_thread);
  while (!g_ndb_status.cluster_node_id && (ndbcluster_hton->slot != ~(uint)0))
  {
    /* ndb not connected yet */
    pthread_cond_wait(&COND_ndb_util_thread, &LOCK_ndb_util_thread);
    if (ndbcluster_terminating)
      goto ndb_util_thread_end;
  }
  pthread_mutex_unlock(&LOCK_ndb_util_thread);

  /* Get thd_ndb for this thread */
  if (!(thd_ndb= ha_ndbcluster::seize_thd_ndb()))
  {
    sql_print_error("Could not allocate Thd_ndb object");
    pthread_mutex_lock(&LOCK_ndb_util_thread);
    goto ndb_util_thread_end;
  }
  set_thd_ndb(thd, thd_ndb);
  thd_ndb->options|= TNO_NO_LOG_SCHEMA_OP;

#ifdef HAVE_NDB_BINLOG
  if (ndb_extra_logging && ndb_binlog_running)
    sql_print_information("NDB Binlog: Ndb tables initially read only.");
  /* create tables needed by the replication */
  ndbcluster_setup_binlog_table_shares(thd);
#else
  /*
    Get all table definitions from the storage node
  */
  ndbcluster_find_all_files(thd);
#endif

  set_timespec(abstime, 0);
  for (;;)
  {
    pthread_mutex_lock(&LOCK_ndb_util_thread);
    if (!ndbcluster_terminating)
      pthread_cond_timedwait(&COND_ndb_util_thread,
                             &LOCK_ndb_util_thread,
                             &abstime);
    if (ndbcluster_terminating) /* Shutting down server */
      goto ndb_util_thread_end;
    pthread_mutex_unlock(&LOCK_ndb_util_thread);
#ifdef NDB_EXTRA_DEBUG_UTIL_THREAD
    DBUG_PRINT("ndb_util_thread", ("Started, ndb_cache_check_time: %lu",
                                   ndb_cache_check_time));
#endif

#ifdef HAVE_NDB_BINLOG
    /*
      Check that the ndb_apply_status_share and ndb_schema_share 
      have been created.
      If not try to create it
    */
    if (!ndb_binlog_tables_inited)
      ndbcluster_setup_binlog_table_shares(thd);
#endif

    if (ndb_cache_check_time == 0)
    {
      /* Wake up in 1 second to check if value has changed */
      set_timespec(abstime, 1);
      continue;
    }

    /* Lock mutex and fill list with pointers to all open tables */
    NDB_SHARE *share;
    pthread_mutex_lock(&ndbcluster_mutex);
    uint i, open_count, record_count= ndbcluster_open_tables.records;
    if (share_list_size < record_count)
    {
      NDB_SHARE ** new_share_list= new NDB_SHARE * [record_count];
      if (!new_share_list)
      {
        sql_print_warning("ndb util thread: malloc failure, "
                          "query cache not maintained properly");
        pthread_mutex_unlock(&ndbcluster_mutex);
        goto next;                               // At least do not crash
      }
      delete [] share_list;
      share_list_size= record_count;
      share_list= new_share_list;
    }
    for (i= 0, open_count= 0; i < record_count; i++)
    {
      share= (NDB_SHARE *)my_hash_element(&ndbcluster_open_tables, i);
#ifdef HAVE_NDB_BINLOG
      if ((share->use_count - (int) (share->op != 0) - (int) (share->op != 0))
          <= 0)
        continue; // injector thread is the only user, skip statistics
#endif /* HAVE_NDB_BINLOG */
      /* ndb_share reference temporary, free below */
      share->use_count++; /* Make sure the table can't be closed */
      share->util_thread= true;
      DBUG_PRINT("NDB_SHARE", ("%s temporary  use_count: %u",
                               share->key, share->use_count));
      DBUG_PRINT("ndb_util_thread",
                 ("Found open table[%d]: %s, use_count: %d",
                  i, share->table_name, share->use_count));

      /* Store pointer to table */
      share_list[open_count++]= share;
    }
    pthread_mutex_unlock(&ndbcluster_mutex);

    /* Iterate through the open files list */
    for (i= 0; i < open_count; i++)
    {
      share= share_list[i];
#ifdef HAVE_NDB_BINLOG
      if ((share->use_count - (int) (share->op != 0) - (int) (share->op != 0))
          <= 1)
      {
        /*
          Util thread and injector thread is the only user, skip statistics
	*/
        /* ndb_share reference temporary free */
        DBUG_PRINT("NDB_SHARE", ("%s temporary free  use_count: %u",
                                 share->key, share->use_count));
        
        pthread_mutex_lock(&ndbcluster_mutex);
        share->util_thread= false;
        free_share(&share, true);
        pthread_mutex_unlock(&ndbcluster_mutex);
        continue;
      }
#endif /* HAVE_NDB_BINLOG */
      DBUG_PRINT("ndb_util_thread",
                 ("Fetching commit count for: %s", share->key));

      struct Ndb_statistics stat;
      uint lock;
      pthread_mutex_lock(&share->mutex);
      lock= share->commit_count_lock;
      pthread_mutex_unlock(&share->mutex);
      {
        /* Contact NDB to get commit count for table */
        Ndb* ndb= thd_ndb->ndb;
        if (ndb->setDatabaseName(share->db))
        {
          goto loop_next;
        }
        Ndb_table_guard ndbtab_g(ndb->getDictionary(), share->table_name);
        if (ndbtab_g.get_table() &&
            ndb_get_table_statistics(thd, NULL, FALSE, ndb,
                                     ndbtab_g.get_table(), &stat) == 0)
        {
#ifndef DBUG_OFF
          char buff[22], buff2[22];
#endif
          DBUG_PRINT("info",
                     ("Table: %s  commit_count: %s  rows: %s",
                      share->key,
                      llstr(stat.commit_count, buff),
                      llstr(stat.row_count, buff2)));
        }
        else
        {
          DBUG_PRINT("ndb_util_thread",
                     ("Error: Could not get commit count for table %s",
                      share->key));
          stat.commit_count= 0;
        }
      }
  loop_next:
      pthread_mutex_lock(&share->mutex);
      if (share->commit_count_lock == lock)
        share->commit_count= stat.commit_count;
      pthread_mutex_unlock(&share->mutex);

      /* ndb_share reference temporary free */
      DBUG_PRINT("NDB_SHARE", ("%s temporary free  use_count: %u",
                               share->key, share->use_count));
      pthread_mutex_lock(&ndbcluster_mutex);
      share->util_thread= false;
      free_share(&share, true);
      pthread_mutex_unlock(&ndbcluster_mutex);
    }
next:
    /* Calculate new time to wake up */
    int secs= 0;
    int msecs= ndb_cache_check_time;

    struct timeval tick_time;
    gettimeofday(&tick_time, 0);
    abstime.tv_sec=  tick_time.tv_sec;
    abstime.tv_nsec= tick_time.tv_usec * 1000;

    if (msecs >= 1000){
      secs=  msecs / 1000;
      msecs= msecs % 1000;
    }

    abstime.tv_sec+=  secs;
    abstime.tv_nsec+= msecs * 1000000;
    if (abstime.tv_nsec >= 1000000000) {
      abstime.tv_sec+=  1;
      abstime.tv_nsec-= 1000000000;
    }
  }

  pthread_mutex_lock(&LOCK_ndb_util_thread);

ndb_util_thread_end:
  net_end(&thd->net);
ndb_util_thread_fail:
  if (share_list)
    delete [] share_list;
  thd->cleanup();
  delete thd;
  
  /* signal termination */
  ndb_util_thread_running= 0;
  pthread_cond_signal(&COND_ndb_util_ready);
  pthread_mutex_unlock(&LOCK_ndb_util_thread);
  DBUG_PRINT("exit", ("ndb_util_thread"));
  my_thread_end();
  pthread_exit(0);
  DBUG_RETURN(NULL);
}

/*
  Condition pushdown
*/
/**
  Push a condition to ndbcluster storage engine for evaluation 
  during table   and index scans. The conditions will be stored on a stack
  for possibly storing several conditions. The stack can be popped
  by calling cond_pop, handler::extra(HA_EXTRA_RESET) (handler::reset())
  will clear the stack.
  The current implementation supports arbitrary AND/OR nested conditions
  with comparisons between columns and constants (including constant
  expressions and function calls) and the following comparison operators:
  =, !=, >, >=, <, <=, "is null", and "is not null".
  
  @retval
    NULL The condition was supported and will be evaluated for each 
         row found during the scan
  @retval
    cond The condition was not supported and all rows will be returned from
         the scan for evaluation (and thus not saved on stack)
*/
const 
COND* 
ha_ndbcluster::cond_push(const COND *cond) 
{ 
  DBUG_ENTER("cond_push");
  if (!m_cond) 
    m_cond= new ha_ndbcluster_cond;
  if (!m_cond)
  {
    my_errno= HA_ERR_OUT_OF_MEM;
    DBUG_RETURN(NULL);
  }
  DBUG_EXECUTE("where",print_where((COND *)cond, m_tabname, QT_ORDINARY););
  DBUG_RETURN(m_cond->cond_push(cond, table, (NDBTAB *)m_table));
}

/**
  Pop the top condition from the condition stack of the handler instance.
*/
void 
ha_ndbcluster::cond_pop() 
{ 
  if (m_cond)
    m_cond->cond_pop();
}


/*
  Implements the SHOW NDB STATUS command.
*/
bool
ndbcluster_show_status(handlerton *hton, THD* thd, stat_print_fn *stat_print,
                       enum ha_stat_type stat_type)
{
  char buf[IO_SIZE];
  uint buflen;
  DBUG_ENTER("ndbcluster_show_status");
  
  if (stat_type != HA_ENGINE_STATUS)
  {
    DBUG_RETURN(FALSE);
  }

  Ndb* ndb= check_ndb_in_thd(thd);
  struct st_ndb_status ns;
  if (ndb)
    update_status_variables(&ns, get_thd_ndb(thd)->connection);
  else
    update_status_variables(&ns, g_ndb_cluster_connection);

  buflen=
    my_snprintf(buf, sizeof(buf),
                "cluster_node_id=%ld, "
                "connected_host=%s, "
                "connected_port=%ld, "
                "number_of_data_nodes=%ld, "
                "number_of_ready_data_nodes=%ld, "
                "connect_count=%ld",
                ns.cluster_node_id,
                ns.connected_host,
                ns.connected_port,
                ns.number_of_data_nodes,
                ns.number_of_ready_data_nodes,
                ns.connect_count);
  if (stat_print(thd, ndbcluster_hton_name, ndbcluster_hton_name_length,
                 STRING_WITH_LEN("connection"), buf, buflen))
    DBUG_RETURN(TRUE);

  if (ndb)
  {
    Ndb::Free_list_usage tmp;
    tmp.m_name= 0;
    while (ndb->get_free_list_usage(&tmp))
    {
      buflen=
        my_snprintf(buf, sizeof(buf),
                  "created=%u, free=%u, sizeof=%u",
                  tmp.m_created, tmp.m_free, tmp.m_sizeof);
      if (stat_print(thd, ndbcluster_hton_name, ndbcluster_hton_name_length,
                     tmp.m_name, strlen(tmp.m_name), buf, buflen))
        DBUG_RETURN(TRUE);
    }
  }
#ifdef HAVE_NDB_BINLOG
  ndbcluster_show_status_binlog(thd, stat_print, stat_type);
#endif

  DBUG_RETURN(FALSE);
}


/*
  Create a table in NDB Cluster
 */
static uint get_no_fragments(ulonglong max_rows)
{
#if MYSQL_VERSION_ID >= 50000
  uint acc_row_size= 25 + /*safety margin*/ 2;
#else
  uint acc_row_size= pk_length*4;
  /* add acc overhead */
  if (pk_length <= 8)  /* main page will set the limit */
    acc_row_size+= 25 + /*safety margin*/ 2;
  else                /* overflow page will set the limit */
    acc_row_size+= 4 + /*safety margin*/ 4;
#endif
  ulonglong acc_fragment_size= 512*1024*1024;
#if MYSQL_VERSION_ID >= 50100
  return (max_rows*acc_row_size)/acc_fragment_size+1;
#else
  return ((max_rows*acc_row_size)/acc_fragment_size+1
	  +1/*correct rounding*/)/2;
#endif
}


/*
  Routine to adjust default number of partitions to always be a multiple
  of number of nodes and never more than 4 times the number of nodes.

*/
static bool adjusted_frag_count(uint no_fragments, uint no_nodes,
                                uint &reported_frags)
{
  uint i= 0;
  reported_frags= no_nodes;
  while (reported_frags < no_fragments && ++i < 4 &&
         (reported_frags + no_nodes) < MAX_PARTITIONS) 
    reported_frags+= no_nodes;
  return (reported_frags < no_fragments);
}

int ha_ndbcluster::get_default_no_partitions(HA_CREATE_INFO *create_info)
{
  ha_rows max_rows, min_rows;
  if (create_info)
  {
    max_rows= create_info->max_rows;
    min_rows= create_info->min_rows;
  }
  else
  {
    max_rows= table_share->max_rows;
    min_rows= table_share->min_rows;
  }
  uint reported_frags;
  uint no_fragments=
    get_no_fragments(max_rows >= min_rows ? max_rows : min_rows);
  uint no_nodes= g_ndb_cluster_connection->no_db_nodes();
  if (adjusted_frag_count(no_fragments, no_nodes, reported_frags))
  {
    push_warning(current_thd,
                 MYSQL_ERROR::WARN_LEVEL_WARN, ER_UNKNOWN_ERROR,
    "Ndb might have problems storing the max amount of rows specified");
  }
  return (int)reported_frags;
}

uint32 ha_ndbcluster::calculate_key_hash_value(Field **field_array)
{
  Uint32 hash_value;
  struct Ndb::Key_part_ptr key_data[MAX_REF_PARTS];
  struct Ndb::Key_part_ptr *key_data_ptr= &key_data[0];
  Uint32 i= 0;
  int ret_val;
  Uint64 tmp[4096];
  void *buf= (void*)&tmp[0];
  Ndb *ndb= m_thd_ndb->ndb;
  DBUG_ENTER("ha_ndbcluster::calculate_key_hash_value");

  do
  {
    Field *field= *field_array;
    uint len= field->data_length();
    DBUG_ASSERT(!field->is_real_null());
    if (field->real_type() == MYSQL_TYPE_VARCHAR)
      len+= ((Field_varstring*)field)->length_bytes;
    key_data[i].ptr= field->ptr;
    key_data[i++].len= len;
  } while (*(++field_array));
  key_data[i].ptr= 0;
  if ((ret_val= ndb->computeHash(&hash_value, m_table,
                                 key_data_ptr, buf, sizeof(tmp))))
  {
    DBUG_PRINT("info", ("ret_val = %d", ret_val));
    DBUG_ASSERT(FALSE);
    abort();
  }
  DBUG_RETURN(hash_value);
}

/*
  Set-up auto-partitioning for NDB Cluster

  SYNOPSIS
    set_auto_partitions()
    part_info                  Partition info struct to set-up
 
  RETURN VALUE
    NONE

  DESCRIPTION
    Set-up auto partitioning scheme for tables that didn't define any
    partitioning. We'll use PARTITION BY KEY() in this case which
    translates into partition by primary key if a primary key exists
    and partition by hidden key otherwise.
*/

void ha_ndbcluster::set_auto_partitions(partition_info *part_info)
{
  DBUG_ENTER("ha_ndbcluster::set_auto_partitions");
  part_info->list_of_part_fields= TRUE;
  part_info->part_type= HASH_PARTITION;
  switch (opt_ndb_distribution_id)
  {
  case ND_KEYHASH:
    part_info->linear_hash_ind= FALSE;
    break;
  case ND_LINHASH:
    part_info->linear_hash_ind= TRUE;
    break;
  }
  DBUG_VOID_RETURN;
}


int ha_ndbcluster::set_range_data(void *tab_ref, partition_info *part_info)
{
  NDBTAB *tab= (NDBTAB*)tab_ref;
  int32 *range_data= (int32*)my_malloc(part_info->no_parts*sizeof(int32),
                                       MYF(0));
  uint i;
  int error= 0;
  bool unsigned_flag= part_info->part_expr->unsigned_flag;
  DBUG_ENTER("set_range_data");

  if (!range_data)
  {
    mem_alloc_error(part_info->no_parts*sizeof(int32));
    DBUG_RETURN(1);
  }
  for (i= 0; i < part_info->no_parts; i++)
  {
    longlong range_val= part_info->range_int_array[i];
    if (unsigned_flag)
      range_val-= 0x8000000000000000ULL;
    if (range_val < INT_MIN32 || range_val >= INT_MAX32)
    {
      if ((i != part_info->no_parts - 1) ||
          (range_val != LONGLONG_MAX))
      {
        my_error(ER_LIMITED_PART_RANGE, MYF(0), "NDB");
        error= 1;
        goto error;
      }
      range_val= INT_MAX32;
    }
    range_data[i]= (int32)range_val;
  }
  tab->setRangeListData(range_data, sizeof(int32)*part_info->no_parts);
error:
  my_free((char*)range_data, MYF(0));
  DBUG_RETURN(error);
}

int ha_ndbcluster::set_list_data(void *tab_ref, partition_info *part_info)
{
  NDBTAB *tab= (NDBTAB*)tab_ref;
  int32 *list_data= (int32*)my_malloc(part_info->no_list_values * 2
                                      * sizeof(int32), MYF(0));
  uint32 *part_id, i;
  int error= 0;
  bool unsigned_flag= part_info->part_expr->unsigned_flag;
  DBUG_ENTER("set_list_data");

  if (!list_data)
  {
    mem_alloc_error(part_info->no_list_values*2*sizeof(int32));
    DBUG_RETURN(1);
  }
  for (i= 0; i < part_info->no_list_values; i++)
  {
    LIST_PART_ENTRY *list_entry= &part_info->list_array[i];
    longlong list_val= list_entry->list_value;
    if (unsigned_flag)
      list_val-= 0x8000000000000000ULL;
    if (list_val < INT_MIN32 || list_val > INT_MAX32)
    {
      my_error(ER_LIMITED_PART_RANGE, MYF(0), "NDB");
      error= 1;
      goto error;
    }
    list_data[2*i]= (int32)list_val;
    part_id= (uint32*)&list_data[2*i+1];
    *part_id= list_entry->partition_id;
  }
  tab->setRangeListData(list_data, 2*sizeof(int32)*part_info->no_list_values);
error:
  my_free((char*)list_data, MYF(0));
  DBUG_RETURN(error);
}

/*
  User defined partitioning set-up. We need to check how many fragments the
  user wants defined and which node groups to put those into. Later we also
  want to attach those partitions to a tablespace.

  All the functionality of the partition function, partition limits and so
  forth are entirely handled by the MySQL Server. There is one exception to
  this rule for PARTITION BY KEY where NDB handles the hash function and
  this type can thus be handled transparently also by NDB API program.
  For RANGE, HASH and LIST and subpartitioning the NDB API programs must
  implement the function to map to a partition.
*/

uint ha_ndbcluster::set_up_partition_info(partition_info *part_info,
                                          TABLE *table,
                                          void *tab_par)
{
  uint16 frag_data[MAX_PARTITIONS];
  char *ts_names[MAX_PARTITIONS];
  ulong fd_index= 0, i, j;
  NDBTAB *tab= (NDBTAB*)tab_par;
  NDBTAB::FragmentType ftype= NDBTAB::UserDefined;
  partition_element *part_elem;
  bool first= TRUE;
  uint tot_ts_name_len;
  List_iterator<partition_element> part_it(part_info->partitions);
  int error;
  DBUG_ENTER("ha_ndbcluster::set_up_partition_info");

  if (part_info->part_type == HASH_PARTITION &&
      part_info->list_of_part_fields == TRUE)
  {
    Field **fields= part_info->part_field_array;

    if (part_info->linear_hash_ind)
      ftype= NDBTAB::DistrKeyLin;
    else
      ftype= NDBTAB::DistrKeyHash;

    for (i= 0; i < part_info->part_field_list.elements; i++)
    {
      NDBCOL *col= tab->getColumn(fields[i]->field_index);
      DBUG_PRINT("info",("setting dist key on %s", col->getName()));
      col->setPartitionKey(TRUE);
    }
  }
  else 
  {
    if (!current_thd->variables.new_mode)
    {
      push_warning_printf(current_thd, MYSQL_ERROR::WARN_LEVEL_WARN,
                          ER_ILLEGAL_HA_CREATE_OPTION,
                          ER(ER_ILLEGAL_HA_CREATE_OPTION),
                          ndbcluster_hton_name,
                          "LIST, RANGE and HASH partition disabled by default,"
                          " use --new option to enable");
      DBUG_RETURN(HA_ERR_UNSUPPORTED);
    }
   /*
      Create a shadow field for those tables that have user defined
      partitioning. This field stores the value of the partition
      function such that NDB can handle reorganisations of the data
      even when the MySQL Server isn't available to assist with
      calculation of the partition function value.
    */
    NDBCOL col;
    DBUG_PRINT("info", ("Generating partition func value field"));
    col.setName("$PART_FUNC_VALUE");
    col.setType(NdbDictionary::Column::Int);
    col.setLength(1);
    col.setNullable(FALSE);
    col.setPrimaryKey(FALSE);
    col.setAutoIncrement(FALSE);
    tab->addColumn(col);
    if (part_info->part_type == RANGE_PARTITION)
    {
      if ((error= set_range_data((void*)tab, part_info)))
      {
        DBUG_RETURN(error);
      }
    }
    else if (part_info->part_type == LIST_PARTITION)
    {
      if ((error= set_list_data((void*)tab, part_info)))
      {
        DBUG_RETURN(error);
      }
    }
  }
  tab->setFragmentType(ftype);
  i= 0;
  tot_ts_name_len= 0;
  do
  {
    uint ng;
    part_elem= part_it++;
    if (!part_info->is_sub_partitioned())
    {
      ng= part_elem->nodegroup_id;
      if (first && ng == UNDEF_NODEGROUP)
        ng= 0;
      ts_names[fd_index]= part_elem->tablespace_name;
      frag_data[fd_index++]= ng;
    }
    else
    {
      List_iterator<partition_element> sub_it(part_elem->subpartitions);
      j= 0;
      do
      {
        part_elem= sub_it++;
        ng= part_elem->nodegroup_id;
        if (first && ng == UNDEF_NODEGROUP)
          ng= 0;
        ts_names[fd_index]= part_elem->tablespace_name;
        frag_data[fd_index++]= ng;
      } while (++j < part_info->no_subparts);
    }
    first= FALSE;
  } while (++i < part_info->no_parts);
  tab->setDefaultNoPartitionsFlag(part_info->use_default_no_partitions);
  tab->setLinearFlag(part_info->linear_hash_ind);
  {
    ha_rows max_rows= table_share->max_rows;
    ha_rows min_rows= table_share->min_rows;
    if (max_rows < min_rows)
      max_rows= min_rows;
    if (max_rows != (ha_rows)0) /* default setting, don't set fragmentation */
    {
      tab->setMaxRows(max_rows);
      tab->setMinRows(min_rows);
    }
  }
  tab->setTablespaceNames(ts_names, fd_index*sizeof(char*));
  tab->setFragmentCount(fd_index);
  tab->setFragmentData(&frag_data, fd_index*2);
  DBUG_RETURN(0);
}


HA_ALTER_FLAGS supported_alter_operations()
{
  HA_ALTER_FLAGS alter_flags;
  return alter_flags |
    HA_ADD_INDEX |
    HA_DROP_INDEX |
    HA_ADD_UNIQUE_INDEX |
    HA_DROP_UNIQUE_INDEX |
    HA_ADD_COLUMN |
    HA_COLUMN_STORAGE |
    HA_COLUMN_FORMAT;
}

int ha_ndbcluster::check_if_supported_alter(TABLE *altered_table,
                                            HA_CREATE_INFO *create_info,
                                            HA_ALTER_FLAGS *alter_flags,
                                            uint table_changes)
{
  THD *thd= current_thd;
  HA_ALTER_FLAGS not_supported= ~(supported_alter_operations());
  uint i;
  const NDBTAB *tab= (const NDBTAB *) m_table;
  NDBCOL new_col;
  int pk= 0;
  int ai= 0;
  HA_ALTER_FLAGS add_column;
  HA_ALTER_FLAGS adding;
  HA_ALTER_FLAGS dropping;

  DBUG_ENTER("ha_ndbcluster::check_if_supported_alter");
  add_column= add_column | HA_ADD_COLUMN;
  adding= adding | HA_ADD_INDEX | HA_ADD_UNIQUE_INDEX;
  dropping= dropping | HA_DROP_INDEX | HA_DROP_UNIQUE_INDEX;

  if (thd->variables.ndb_use_copying_alter_table)
  {
    DBUG_PRINT("info", ("On-line alter table disabled"));
    DBUG_RETURN(HA_ALTER_NOT_SUPPORTED);
  }
#ifndef DBUG_OFF
  {
    char dbug_string[HA_MAX_ALTER_FLAGS+1];
    alter_flags->print(dbug_string);
    DBUG_PRINT("info", ("Not supported %s", dbug_string));
  }
#endif
  if ((*alter_flags & not_supported).is_set())
  {
    DBUG_PRINT("info", ("Detected unsupported change"));
    DBUG_RETURN(HA_ALTER_NOT_SUPPORTED);
  }

  if (alter_flags->is_set(HA_ADD_COLUMN))
  {
     NDBCOL col;
     Ndb *ndb= get_ndb(thd);
     NDBDICT *dict= ndb->getDictionary();
     ndb->setDatabaseName(m_dbname);
     const NDBTAB *old_tab= m_table;
     NdbDictionary::Table new_tab= *old_tab;
     partition_info *part_info= table->part_info;

     /*
        Check that we are only adding columns
     */
     if ((*alter_flags & ~add_column).is_set())
     {
       DBUG_PRINT("info", ("Only add column exclusively can be performed on-line"));
       DBUG_RETURN(HA_ALTER_NOT_SUPPORTED);
     }
     /*
        Check for extra fields for hidden primary key
        or user defined partitioning
     */
     if (table_share->primary_key == MAX_KEY ||
	 part_info->part_type != HASH_PARTITION ||
	 !part_info->list_of_part_fields)
       DBUG_RETURN(HA_ALTER_NOT_SUPPORTED);

     /* Find the new fields */
     for (uint i= table->s->fields; i < altered_table->s->fields; i++)
     {
       Field *field= altered_table->field[i];
       DBUG_PRINT("info", ("Found new field %s", field->field_name));
       DBUG_PRINT("info", ("storage_type %i, column_format %i",
			   (uint) field->field_storage_type(),
			   (uint) field->column_format()));
       /* Create new field to check if it can be added */
       if ((my_errno= create_ndb_column(0, col, field, create_info,
                                        COLUMN_FORMAT_TYPE_DYNAMIC)))
       {
         DBUG_PRINT("info", ("create_ndb_column returned %u", my_errno));
         DBUG_RETURN(my_errno);
       }
       new_tab.addColumn(col);
     }
     if (dict->supportedAlterTable(*old_tab, new_tab))
     {
       DBUG_PRINT("info", ("Adding column(s) supported on-line"));
     }
     else
     {
       DBUG_PRINT("info",("Adding column not supported on-line"));
       DBUG_RETURN(HA_ALTER_NOT_SUPPORTED);
     }
  }

  /*
    Check that we are not adding multiple indexes
  */
  if ((*alter_flags & adding).is_set())
  {
    if (((altered_table->s->keys - table->s->keys) != 1) ||
        (*alter_flags & dropping).is_set())
    {
       DBUG_PRINT("info",("Only one index can be added on-line"));
       DBUG_RETURN(HA_ALTER_NOT_SUPPORTED);
    }
  }

  /*
    Check that we are not dropping multiple indexes
  */
  if ((*alter_flags & dropping).is_set())
  {
    if (((table->s->keys - altered_table->s->keys) != 1) ||
        (*alter_flags & adding).is_set())
    {
       DBUG_PRINT("info",("Only one index can be dropped on-line"));
       DBUG_RETURN(HA_ALTER_NOT_SUPPORTED);
    }
  }

  for (i= 0; i < table->s->fields; i++)
  {
    Field *field= table->field[i];
    const NDBCOL *col= tab->getColumn(i);

    create_ndb_column(0, new_col, field, create_info);
    if (col->getStorageType() != new_col.getStorageType())
    {
      DBUG_PRINT("info", ("Column storage media is changed"));
      DBUG_RETURN(HA_ALTER_NOT_SUPPORTED);
    }

    if (field->flags & FIELD_IS_RENAMED)
    {
      DBUG_PRINT("info", ("Field has been renamed, copy table"));
      DBUG_RETURN(HA_ALTER_NOT_SUPPORTED);
    }

    if ((field->flags & FIELD_IN_ADD_INDEX) &&
        (col->getStorageType() == NdbDictionary::Column::StorageTypeDisk))
    {
      DBUG_PRINT("info", ("add/drop index not supported for disk stored column"));
      DBUG_RETURN(HA_ALTER_NOT_SUPPORTED);
    }

    if (field->flags & PRI_KEY_FLAG)
      pk=1;
    if (field->flags & FIELD_IN_ADD_INDEX)
      ai=1;
  }

  /* Check that auto_increment value was not changed */
  if ((create_info->used_fields & HA_CREATE_USED_AUTO) &&
      create_info->auto_increment_value != 0)
  {
    DBUG_PRINT("info", ("Auto_increment value changed"));
    DBUG_RETURN(HA_ALTER_NOT_SUPPORTED);
  }

  /* Check that row format didn't change */
  if ((create_info->used_fields & HA_CREATE_USED_AUTO) &&
      get_row_type() != create_info->row_type)
  {
    DBUG_PRINT("info", ("Row format changed"));
    DBUG_RETURN(HA_ALTER_NOT_SUPPORTED);
  }

  DBUG_PRINT("info", ("Ndb supports ALTER on-line"));
  DBUG_RETURN(HA_ALTER_SUPPORTED_WAIT_LOCK);
}

int ha_ndbcluster::alter_table_phase1(THD *thd,
                                      TABLE *altered_table,
                                      HA_CREATE_INFO *create_info,
                                      HA_ALTER_INFO *alter_info,
                                      HA_ALTER_FLAGS *alter_flags)
{
  int error= 0;
  uint i;
  Ndb *ndb= get_ndb(thd);
  NDBDICT *dict= ndb->getDictionary();
  ndb->setDatabaseName(m_dbname);
  NDB_ALTER_DATA *alter_data;
  const NDBTAB *old_tab;
  NdbDictionary::Table *new_tab;
  HA_ALTER_FLAGS adding;
  HA_ALTER_FLAGS dropping;

  DBUG_ENTER("alter_table_phase1");
  adding=  adding | HA_ADD_INDEX | HA_ADD_UNIQUE_INDEX;
  dropping= dropping | HA_DROP_INDEX | HA_DROP_UNIQUE_INDEX;

#ifdef HAVE_NDB_BINLOG
  if (!ndbcluster_has_global_schema_lock(get_thd_ndb(thd)))
    DBUG_RETURN(ndbcluster_no_global_schema_lock_abort
                (thd, "ha_ndbcluster::alter_table_phase1"));
#endif

  if (!(alter_data= new NDB_ALTER_DATA(dict, m_table)))
    DBUG_RETURN(HA_ERR_OUT_OF_MEM);
  old_tab= alter_data->old_table;
  new_tab= alter_data->new_table;
  alter_info->data= alter_data;
#ifndef DBUG_OFF
  {
    char dbug_string[HA_MAX_ALTER_FLAGS+1];
    alter_flags->print(dbug_string);
    DBUG_PRINT("info", ("altered_table %s, alter_flags %s",
                        altered_table->s->table_name.str,
                        (char *) dbug_string));
  }
#endif

  prepare_for_alter();

  if ((*alter_flags & adding).is_set())
  {
    KEY           *key_info;
    KEY           *key;
    uint          *idx_p;
    uint          *idx_end_p;
    KEY_PART_INFO *key_part;
    KEY_PART_INFO *part_end;
    DBUG_PRINT("info", ("Adding indexes"));
    key_info= (KEY*) thd->alloc(sizeof(KEY) * alter_info->index_add_count);
    key= key_info;
    for (idx_p=  alter_info->index_add_buffer,
	 idx_end_p= idx_p + alter_info->index_add_count;
	 idx_p < idx_end_p;
	 idx_p++, key++)
    {
      /* Copy the KEY struct. */
      *key= alter_info->key_info_buffer[*idx_p];
      /* Fix the key parts. */
      part_end= key->key_part + key->key_parts;
      for (key_part= key->key_part; key_part < part_end; key_part++)
	key_part->field= table->field[key_part->fieldnr];
    }
    if ((error= add_index_impl(thd, altered_table, key_info,
                               alter_info->index_add_count)))
    {
      /*
	Exchange the key_info for the error message. If we exchange
	key number by key name in the message later, we need correct info.
      */
      KEY *save_key_info= table->key_info;
      table->key_info= key_info;
      table->file->print_error(error, MYF(0));
      table->key_info= save_key_info;
      goto err;
    }
  }

  if ((*alter_flags & dropping).is_set())
  {
    uint          *key_numbers;
    uint          *keyno_p;
    uint          *idx_p;
    uint          *idx_end_p;
    DBUG_PRINT("info", ("Renumbering indexes"));
    /* The prepare_drop_index() method takes an array of key numbers. */
    key_numbers= (uint*) thd->alloc(sizeof(uint) * alter_info->index_drop_count);
    keyno_p= key_numbers;
    /* Get the number of each key. */
    for (idx_p= alter_info->index_drop_buffer,
	 idx_end_p= idx_p + alter_info->index_drop_count;
	 idx_p < idx_end_p;
	 idx_p++, keyno_p++)
      *keyno_p= *idx_p;
    /*
      Tell the handler to prepare for drop indexes.
      This re-numbers the indexes to get rid of gaps.
    */
    if ((error= prepare_drop_index(table, key_numbers,
				   alter_info->index_drop_count)))
    {
      table->file->print_error(error, MYF(0));
      goto err;
    }
  }

  if (alter_flags->is_set(HA_ADD_COLUMN))
  {
     NDBCOL col;

     /* Find the new fields */
     for (i= table->s->fields; i < altered_table->s->fields; i++)
     {
       Field *field= altered_table->field[i];
       DBUG_PRINT("info", ("Found new field %s", field->field_name));
       if ((my_errno= create_ndb_column(thd, col, field, create_info,
                                        COLUMN_FORMAT_TYPE_DYNAMIC)))
       {
         error= my_errno;
         goto err;
       }
       /*
         If the user has not specified the field format
         make it dynamic to enable on-line add attribute
       */
       if (field->column_format() == COLUMN_FORMAT_TYPE_DEFAULT &&
           create_info->row_type == ROW_TYPE_DEFAULT &&
           col.getDynamic())
       {
         push_warning_printf(thd, MYSQL_ERROR::WARN_LEVEL_WARN,
                             ER_ILLEGAL_HA_CREATE_OPTION,
                             "Converted FIXED field to DYNAMIC "
                             "to enable on-line ADD COLUMN",
                             field->field_name);
       }
       new_tab->addColumn(col);
     }
  }

  DBUG_RETURN(0);
 err:
  set_ndb_share_state(m_share, NSS_INITIAL);
  /* ndb_share reference schema free */
  DBUG_PRINT("NDB_SHARE", ("%s binlog schema free  use_count: %u",
                           m_share->key, m_share->use_count));
  free_share(&m_share); // Decrease ref_count
  delete alter_data;
  DBUG_RETURN(error);
}

int ha_ndbcluster::alter_frm(THD *thd, const char *file, 
                             NDB_ALTER_DATA *alter_data)
{
  uchar *data= NULL, *pack_data= NULL;
  size_t length, pack_length;
  int error= 0;

  DBUG_ENTER("alter_frm");

  DBUG_PRINT("enter", ("file: %s", file));

  NDBDICT *dict= alter_data->dictionary;

  // TODO handle this
  DBUG_ASSERT(m_table != 0);

  DBUG_ASSERT(get_ndb_share_state(m_share) == NSS_ALTERED);
  if (readfrm(file, &data, &length) ||
      packfrm(data, length, &pack_data, &pack_length))
  {
    DBUG_PRINT("info", ("Missing frm for %s", m_tabname));
    my_free((char*)data, MYF(MY_ALLOW_ZERO_PTR));
    my_free((char*)pack_data, MYF(MY_ALLOW_ZERO_PTR));
    error= 1;
  }
  else
  {
    DBUG_PRINT("info", ("Table %s has changed, altering frm in ndb",
                        m_tabname));
    const NDBTAB *old_tab= alter_data->old_table;
    NdbDictionary::Table *new_tab= alter_data->new_table;

    new_tab->setFrm(pack_data, pack_length);
    if (dict->alterTableGlobal(*old_tab, *new_tab))
    {
      DBUG_PRINT("info", ("On-line alter of table %s failed", m_tabname));
      error= ndb_to_mysql_error(&dict->getNdbError());
    }
    my_free((char*)data, MYF(MY_ALLOW_ZERO_PTR));
    my_free((char*)pack_data, MYF(MY_ALLOW_ZERO_PTR));
  }

  /* ndb_share reference schema(?) free */
  DBUG_PRINT("NDB_SHARE", ("%s binlog schema(?) free  use_count: %u",
                           m_share->key, m_share->use_count));

  DBUG_RETURN(error);
}

int ha_ndbcluster::alter_table_phase2(THD *thd,
                                      TABLE *altered_table,
                                      HA_CREATE_INFO *create_info,
                                      HA_ALTER_INFO *alter_info,
                                      HA_ALTER_FLAGS *alter_flags)

{
  int error= 0;
  NDB_ALTER_DATA *alter_data= (NDB_ALTER_DATA *) alter_info->data;
  HA_ALTER_FLAGS dropping;

  DBUG_ENTER("alter_table_phase2");
  dropping= dropping  | HA_DROP_INDEX | HA_DROP_UNIQUE_INDEX;

#ifdef HAVE_NDB_BINLOG
  if (!ndbcluster_has_global_schema_lock(get_thd_ndb(thd)))
  {
    error= ndbcluster_no_global_schema_lock_abort
      (thd, "ha_ndbcluster::alter_table_phase2");
    goto err;
  }
#endif

  if ((*alter_flags & dropping).is_set())
  {
    /* Tell the handler to finally drop the indexes. */
    if ((error= final_drop_index(table)))
    {
      print_error(error, MYF(0));
      goto err;
    }
  }

  DBUG_PRINT("info", ("getting frm file %s", altered_table->s->path.str));

  DBUG_ASSERT(alter_data);
  error= alter_frm(thd, altered_table->s->path.str, alter_data);
 err:
  if (error)
  {
    /* ndb_share reference schema free */
    DBUG_PRINT("NDB_SHARE", ("%s binlog schema free  use_count: %u",
                             m_share->key, m_share->use_count));
  }
  set_ndb_share_state(m_share, NSS_INITIAL);
  free_share(&m_share); // Decrease ref_count
  delete alter_data;
  DBUG_RETURN(error);
}

int ha_ndbcluster::alter_table_phase3(THD *thd, TABLE *table)
{
  DBUG_ENTER("alter_table_phase3");

#ifdef HAVE_NDB_BINLOG
  if (!ndbcluster_has_global_schema_lock(get_thd_ndb(thd)))
    DBUG_RETURN(ndbcluster_no_global_schema_lock_abort
                (thd, "ha_ndbcluster::alter_table_phase3"));

  const char *db= table->s->db.str;
  const char *name= table->s->table_name.str;
  /*
    all mysqld's will read frms from disk and setup new
    event operation for the table (new_op)
  */
  ndbcluster_log_schema_op(thd, thd->query, thd->query_length,
                           db, name,
                           0, 0,
                           SOT_ONLINE_ALTER_TABLE_PREPARE,
                           0, 0, 0);
  /*
    all mysqld's will switch to using the new_op, and delete the old
    event operation
  */
  ndbcluster_log_schema_op(thd, thd->query, thd->query_length,
                           db, name,
                           0, 0,
                           SOT_ONLINE_ALTER_TABLE_COMMIT,
                           0, 0, 0);
#endif

  DBUG_RETURN(0);
}


bool set_up_tablespace(st_alter_tablespace *alter_info,
                       NdbDictionary::Tablespace *ndb_ts)
{
  ndb_ts->setName(alter_info->tablespace_name);
  ndb_ts->setExtentSize(alter_info->extent_size);
  ndb_ts->setDefaultLogfileGroup(alter_info->logfile_group_name);
  return FALSE;
}

bool set_up_datafile(st_alter_tablespace *alter_info,
                     NdbDictionary::Datafile *ndb_df)
{
  if (alter_info->max_size > 0)
  {
    my_error(ER_TABLESPACE_AUTO_EXTEND_ERROR, MYF(0));
    return TRUE;
  }
  ndb_df->setPath(alter_info->data_file_name);
  ndb_df->setSize(alter_info->initial_size);
  ndb_df->setTablespace(alter_info->tablespace_name);
  return FALSE;
}

bool set_up_logfile_group(st_alter_tablespace *alter_info,
                          NdbDictionary::LogfileGroup *ndb_lg)
{
  ndb_lg->setName(alter_info->logfile_group_name);
  ndb_lg->setUndoBufferSize(alter_info->undo_buffer_size);
  return FALSE;
}

bool set_up_undofile(st_alter_tablespace *alter_info,
                     NdbDictionary::Undofile *ndb_uf)
{
  ndb_uf->setPath(alter_info->undo_file_name);
  ndb_uf->setSize(alter_info->initial_size);
  ndb_uf->setLogfileGroup(alter_info->logfile_group_name);
  return FALSE;
}

int ndbcluster_alter_tablespace(handlerton *hton,
                                THD* thd, st_alter_tablespace *alter_info)
{
  int is_tablespace= 0;
  NdbError err;
  NDBDICT *dict;
  int error;
  const char *errmsg;
  Ndb *ndb;
  DBUG_ENTER("ha_ndbcluster::alter_tablespace");
  LINT_INIT(errmsg);

  ndb= check_ndb_in_thd(thd);
  if (ndb == NULL)
  {
    DBUG_RETURN(HA_ERR_NO_CONNECTION);
  }
  dict= ndb->getDictionary();

  switch (alter_info->ts_cmd_type){
  case (CREATE_TABLESPACE):
  {
    error= ER_CREATE_FILEGROUP_FAILED;
    
    NdbDictionary::Tablespace ndb_ts;
    NdbDictionary::Datafile ndb_df;
    NdbDictionary::ObjectId objid;
    if (set_up_tablespace(alter_info, &ndb_ts))
    {
      DBUG_RETURN(1);
    }
    if (set_up_datafile(alter_info, &ndb_df))
    {
      DBUG_RETURN(1);
    }
    errmsg= "TABLESPACE";
    if (dict->createTablespace(ndb_ts, &objid))
    {
      DBUG_PRINT("error", ("createTablespace returned %d", error));
      goto ndberror;
    }
    DBUG_PRINT("alter_info", ("Successfully created Tablespace"));
    errmsg= "DATAFILE";
    if (dict->createDatafile(ndb_df))
    {
      err= dict->getNdbError();
      NdbDictionary::Tablespace tmp= dict->getTablespace(ndb_ts.getName());
      if (dict->getNdbError().code == 0 &&
	  tmp.getObjectId() == objid.getObjectId() &&
	  tmp.getObjectVersion() == objid.getObjectVersion())
      {
	dict->dropTablespace(tmp);
      }
      
      DBUG_PRINT("error", ("createDatafile returned %d", error));
      goto ndberror2;
    }
    is_tablespace= 1;
    break;
  }
  case (ALTER_TABLESPACE):
  {
    error= ER_ALTER_FILEGROUP_FAILED;
    if (alter_info->ts_alter_tablespace_type == ALTER_TABLESPACE_ADD_FILE)
    {
      NdbDictionary::Datafile ndb_df;
      if (set_up_datafile(alter_info, &ndb_df))
      {
	DBUG_RETURN(1);
      }
      errmsg= " CREATE DATAFILE";
      if (dict->createDatafile(ndb_df))
      {
	goto ndberror;
      }
    }
    else if(alter_info->ts_alter_tablespace_type == ALTER_TABLESPACE_DROP_FILE)
    {
      NdbDictionary::Tablespace ts= dict->getTablespace(alter_info->tablespace_name);
      NdbDictionary::Datafile df= dict->getDatafile(0, alter_info->data_file_name);
      NdbDictionary::ObjectId objid;
      df.getTablespaceId(&objid);
      if (ts.getObjectId() == objid.getObjectId() && 
	  strcmp(df.getPath(), alter_info->data_file_name) == 0)
      {
	errmsg= " DROP DATAFILE";
	if (dict->dropDatafile(df))
	{
	  goto ndberror;
	}
      }
      else
      {
	DBUG_PRINT("error", ("No such datafile"));
	my_error(ER_ALTER_FILEGROUP_FAILED, MYF(0), " NO SUCH FILE");
	DBUG_RETURN(1);
      }
    }
    else
    {
      DBUG_PRINT("error", ("Unsupported alter tablespace: %d", 
			   alter_info->ts_alter_tablespace_type));
      DBUG_RETURN(HA_ADMIN_NOT_IMPLEMENTED);
    }
    is_tablespace= 1;
    break;
  }
  case (CREATE_LOGFILE_GROUP):
  {
    error= ER_CREATE_FILEGROUP_FAILED;
    NdbDictionary::LogfileGroup ndb_lg;
    NdbDictionary::Undofile ndb_uf;
    NdbDictionary::ObjectId objid;
    if (alter_info->undo_file_name == NULL)
    {
      /*
	REDO files in LOGFILE GROUP not supported yet
      */
      DBUG_RETURN(HA_ADMIN_NOT_IMPLEMENTED);
    }
    if (set_up_logfile_group(alter_info, &ndb_lg))
    {
      DBUG_RETURN(1);
    }
    errmsg= "LOGFILE GROUP";
    if (dict->createLogfileGroup(ndb_lg, &objid))
    {
      goto ndberror;
    }
    DBUG_PRINT("alter_info", ("Successfully created Logfile Group"));
    if (set_up_undofile(alter_info, &ndb_uf))
    {
      DBUG_RETURN(1);
    }
    errmsg= "UNDOFILE";
    if (dict->createUndofile(ndb_uf))
    {
      err= dict->getNdbError();
      NdbDictionary::LogfileGroup tmp= dict->getLogfileGroup(ndb_lg.getName());
      if (dict->getNdbError().code == 0 &&
	  tmp.getObjectId() == objid.getObjectId() &&
	  tmp.getObjectVersion() == objid.getObjectVersion())
      {
	dict->dropLogfileGroup(tmp);
      }
      goto ndberror2;
    }
    break;
  }
  case (ALTER_LOGFILE_GROUP):
  {
    error= ER_ALTER_FILEGROUP_FAILED;
    if (alter_info->undo_file_name == NULL)
    {
      /*
	REDO files in LOGFILE GROUP not supported yet
      */
      DBUG_RETURN(HA_ADMIN_NOT_IMPLEMENTED);
    }
    NdbDictionary::Undofile ndb_uf;
    if (set_up_undofile(alter_info, &ndb_uf))
    {
      DBUG_RETURN(1);
    }
    errmsg= "CREATE UNDOFILE";
    if (dict->createUndofile(ndb_uf))
    {
      goto ndberror;
    }
    break;
  }
  case (DROP_TABLESPACE):
  {
    error= ER_DROP_FILEGROUP_FAILED;
    errmsg= "TABLESPACE";
    if (dict->dropTablespace(dict->getTablespace(alter_info->tablespace_name)))
    {
      goto ndberror;
    }
    is_tablespace= 1;
    break;
  }
  case (DROP_LOGFILE_GROUP):
  {
    error= ER_DROP_FILEGROUP_FAILED;
    errmsg= "LOGFILE GROUP";
    if (dict->dropLogfileGroup(dict->getLogfileGroup(alter_info->logfile_group_name)))
    {
      goto ndberror;
    }
    break;
  }
  case (CHANGE_FILE_TABLESPACE):
  {
    DBUG_RETURN(HA_ADMIN_NOT_IMPLEMENTED);
  }
  case (ALTER_ACCESS_MODE_TABLESPACE):
  {
    DBUG_RETURN(HA_ADMIN_NOT_IMPLEMENTED);
  }
  default:
  {
    DBUG_RETURN(HA_ADMIN_NOT_IMPLEMENTED);
  }
  }
#ifdef HAVE_NDB_BINLOG
  if (is_tablespace)
    ndbcluster_log_schema_op(thd,
                             thd->query, thd->query_length,
                             "", alter_info->tablespace_name,
                             0, 0,
                             SOT_TABLESPACE, 0, 0, 0);
  else
    ndbcluster_log_schema_op(thd,
                             thd->query, thd->query_length,
                             "", alter_info->logfile_group_name,
                             0, 0,
                             SOT_LOGFILE_GROUP, 0, 0, 0);
#endif
  DBUG_RETURN(FALSE);

ndberror:
  err= dict->getNdbError();
ndberror2:
  set_ndb_err(thd, err);
  ndb_to_mysql_error(&err);
  
  my_error(error, MYF(0), errmsg);
  DBUG_RETURN(1);
}


bool ha_ndbcluster::get_no_parts(const char *name, uint *no_parts)
{
  THD *thd= current_thd;
  Ndb *ndb;
  NDBDICT *dict;
  int err;
  DBUG_ENTER("ha_ndbcluster::get_no_parts");
  LINT_INIT(err);

  set_dbname(name);
  set_tabname(name);
  for (;;)
  {
    if (check_ndb_connection(thd))
    {
      err= HA_ERR_NO_CONNECTION;
      break;
    }
    ndb= get_ndb(thd);
    ndb->setDatabaseName(m_dbname);
    Ndb_table_guard ndbtab_g(dict= ndb->getDictionary(), m_tabname);
    if (!ndbtab_g.get_table())
      ERR_BREAK(dict->getNdbError(), err);
    *no_parts= ndbtab_g.get_table()->getFragmentCount();
    DBUG_RETURN(FALSE);
  }

  print_error(err, MYF(0));
  DBUG_RETURN(TRUE);
}

/**
   Used to fill in INFORMATION_SCHEMA* tables.

   @param hton handle to the handlerton structure
   @param thd the thread/connection descriptor
   @param[in,out] tables the information schema table that is filled up
   @param cond used for conditional pushdown to storage engine
   @param schema_table_idx the table id that distinguishes the type of table

   @return Operation status
 */
static int ndbcluster_fill_is_table(handlerton *hton,
                                    THD *thd,
                                    TABLE_LIST *tables,
                                    COND *cond,
                                    enum enum_schema_tables schema_table_idx)
{
  int ret= 0;

  switch(schema_table_idx)
  {
  case SCH_FILES:
    ret= ndbcluster_fill_files_table(hton, thd, tables, cond);
    break;
  case SCH_TABLESPACES:
    ret= ndbcluster_fill_tablespace_table(hton, thd, tables, cond);
  default:
    break;
  }

  return ret;
}

static int ndbcluster_fill_files_table(handlerton *hton,
                                       THD *thd,
                                       TABLE_LIST *tables,
                                       COND *cond)
{
  TABLE* table= tables->table;
  Ndb *ndb= check_ndb_in_thd(thd);
  NdbDictionary::Dictionary* dict= ndb->getDictionary();
  NdbDictionary::Dictionary::List dflist;
  NdbError ndberr;
  uint i;
  DBUG_ENTER("ndbcluster_fill_files_table");

  dict->listObjects(dflist, NdbDictionary::Object::Datafile);
  ndberr= dict->getNdbError();
  if (ndberr.classification != NdbError::NoError)
    ERR_RETURN(ndberr);

  for (i= 0; i < dflist.count; i++)
  {
    NdbDictionary::Dictionary::List::Element& elt = dflist.elements[i];
    Ndb_cluster_connection_node_iter iter;
    uint id;

    g_ndb_cluster_connection->init_get_next_node(iter);

    while ((id= g_ndb_cluster_connection->get_next_node(iter)))
    {
      init_fill_schema_files_row(table);
      NdbDictionary::Datafile df= dict->getDatafile(id, elt.name);
      ndberr= dict->getNdbError();
      if(ndberr.classification != NdbError::NoError)
      {
        if (ndberr.classification == NdbError::SchemaError)
          continue;

        if (ndberr.classification == NdbError::UnknownResultError)
          continue;

        ERR_RETURN(ndberr);
      }
      NdbDictionary::Tablespace ts= dict->getTablespace(df.getTablespace());
      ndberr= dict->getNdbError();
      if (ndberr.classification != NdbError::NoError)
      {
        if (ndberr.classification == NdbError::SchemaError)
          continue;
        ERR_RETURN(ndberr);
      }

      table->field[IS_FILES_FILE_NAME]->set_notnull();
      table->field[IS_FILES_FILE_NAME]->store(elt.name, strlen(elt.name),
                                              system_charset_info);
      table->field[IS_FILES_FILE_TYPE]->set_notnull();
      table->field[IS_FILES_FILE_TYPE]->store("DATAFILE",8,
                                              system_charset_info);
      table->field[IS_FILES_TABLESPACE_NAME]->set_notnull();
      table->field[IS_FILES_TABLESPACE_NAME]->store(df.getTablespace(),
                                                    strlen(df.getTablespace()),
                                                    system_charset_info);
      table->field[IS_FILES_LOGFILE_GROUP_NAME]->set_notnull();
      table->field[IS_FILES_LOGFILE_GROUP_NAME]->
        store(ts.getDefaultLogfileGroup(),
              strlen(ts.getDefaultLogfileGroup()),
              system_charset_info);
      table->field[IS_FILES_ENGINE]->set_notnull();
      table->field[IS_FILES_ENGINE]->store(ndbcluster_hton_name,
                                           ndbcluster_hton_name_length,
                                           system_charset_info);

      table->field[IS_FILES_FREE_EXTENTS]->set_notnull();
      table->field[IS_FILES_FREE_EXTENTS]->store(df.getFree()
                                                 / ts.getExtentSize());
      table->field[IS_FILES_TOTAL_EXTENTS]->set_notnull();
      table->field[IS_FILES_TOTAL_EXTENTS]->store(df.getSize()
                                                  / ts.getExtentSize());
      table->field[IS_FILES_EXTENT_SIZE]->set_notnull();
      table->field[IS_FILES_EXTENT_SIZE]->store(ts.getExtentSize());
      table->field[IS_FILES_INITIAL_SIZE]->set_notnull();
      table->field[IS_FILES_INITIAL_SIZE]->store(df.getSize());
      table->field[IS_FILES_MAXIMUM_SIZE]->set_notnull();
      table->field[IS_FILES_MAXIMUM_SIZE]->store(df.getSize());
      table->field[IS_FILES_VERSION]->set_notnull();
      table->field[IS_FILES_VERSION]->store(df.getObjectVersion());

      table->field[IS_FILES_ROW_FORMAT]->set_notnull();
      table->field[IS_FILES_ROW_FORMAT]->store("FIXED", 5, system_charset_info);

      char extra[30];
      int len= my_snprintf(extra, sizeof(extra), "CLUSTER_NODE=%u", id);
      table->field[IS_FILES_EXTRA]->set_notnull();
      table->field[IS_FILES_EXTRA]->store(extra, len, system_charset_info);
      schema_table_store_record(thd, table);
    }
  }

  NdbDictionary::Dictionary::List uflist;
  dict->listObjects(uflist, NdbDictionary::Object::Undofile);
  ndberr= dict->getNdbError();
  if (ndberr.classification != NdbError::NoError)
    ERR_RETURN(ndberr);

  for (i= 0; i < uflist.count; i++)
  {
    NdbDictionary::Dictionary::List::Element& elt= uflist.elements[i];
    Ndb_cluster_connection_node_iter iter;
    unsigned id;

    g_ndb_cluster_connection->init_get_next_node(iter);

    while ((id= g_ndb_cluster_connection->get_next_node(iter)))
    {
      NdbDictionary::Undofile uf= dict->getUndofile(id, elt.name);
      ndberr= dict->getNdbError();
      if (ndberr.classification != NdbError::NoError)
      {
        if (ndberr.classification == NdbError::SchemaError)
          continue;
        if (ndberr.classification == NdbError::UnknownResultError)
          continue;
        ERR_RETURN(ndberr);
      }
      NdbDictionary::LogfileGroup lfg=
        dict->getLogfileGroup(uf.getLogfileGroup());
      ndberr= dict->getNdbError();
      if (ndberr.classification != NdbError::NoError)
      {
        if (ndberr.classification == NdbError::SchemaError)
          continue;
        ERR_RETURN(ndberr);
      }

      init_fill_schema_files_row(table);
      table->field[IS_FILES_FILE_NAME]->set_notnull();
      table->field[IS_FILES_FILE_NAME]->store(elt.name, strlen(elt.name),
                                              system_charset_info);
      table->field[IS_FILES_FILE_TYPE]->set_notnull();
      table->field[IS_FILES_FILE_TYPE]->store("UNDO LOG", 8,
                                              system_charset_info);
      NdbDictionary::ObjectId objid;
      uf.getLogfileGroupId(&objid);
      table->field[IS_FILES_LOGFILE_GROUP_NAME]->set_notnull();
      table->field[IS_FILES_LOGFILE_GROUP_NAME]->store(uf.getLogfileGroup(),
                                                  strlen(uf.getLogfileGroup()),
                                                       system_charset_info);
      table->field[IS_FILES_LOGFILE_GROUP_NUMBER]->set_notnull();
      table->field[IS_FILES_LOGFILE_GROUP_NUMBER]->store(objid.getObjectId());
      table->field[IS_FILES_ENGINE]->set_notnull();
      table->field[IS_FILES_ENGINE]->store(ndbcluster_hton_name,
                                           ndbcluster_hton_name_length,
                                           system_charset_info);

      table->field[IS_FILES_TOTAL_EXTENTS]->set_notnull();
      table->field[IS_FILES_TOTAL_EXTENTS]->store(uf.getSize()/4);
      table->field[IS_FILES_EXTENT_SIZE]->set_notnull();
      table->field[IS_FILES_EXTENT_SIZE]->store(4);

      table->field[IS_FILES_INITIAL_SIZE]->set_notnull();
      table->field[IS_FILES_INITIAL_SIZE]->store(uf.getSize());
      table->field[IS_FILES_MAXIMUM_SIZE]->set_notnull();
      table->field[IS_FILES_MAXIMUM_SIZE]->store(uf.getSize());

      table->field[IS_FILES_VERSION]->set_notnull();
      table->field[IS_FILES_VERSION]->store(uf.getObjectVersion());

      char extra[100];
      int len= my_snprintf(extra,sizeof(extra),"CLUSTER_NODE=%u;UNDO_BUFFER_SIZE=%lu",
                           id, (ulong) lfg.getUndoBufferSize());
      table->field[IS_FILES_EXTRA]->set_notnull();
      table->field[IS_FILES_EXTRA]->store(extra, len, system_charset_info);
      schema_table_store_record(thd, table);
    }
  }

  // now for LFGs
  NdbDictionary::Dictionary::List lfglist;
  dict->listObjects(lfglist, NdbDictionary::Object::LogfileGroup);
  ndberr= dict->getNdbError();
  if (ndberr.classification != NdbError::NoError)
    ERR_RETURN(ndberr);

  for (i= 0; i < lfglist.count; i++)
  {
    NdbDictionary::Dictionary::List::Element& elt= lfglist.elements[i];

    NdbDictionary::LogfileGroup lfg= dict->getLogfileGroup(elt.name);
    ndberr= dict->getNdbError();
    if (ndberr.classification != NdbError::NoError)
    {
      if (ndberr.classification == NdbError::SchemaError)
        continue;
      ERR_RETURN(ndberr);
    }

    init_fill_schema_files_row(table);
    table->field[IS_FILES_FILE_TYPE]->set_notnull();
    table->field[IS_FILES_FILE_TYPE]->store("UNDO LOG", 8,
                                            system_charset_info);

    table->field[IS_FILES_LOGFILE_GROUP_NAME]->set_notnull();
    table->field[IS_FILES_LOGFILE_GROUP_NAME]->store(elt.name,
                                                     strlen(elt.name),
                                                     system_charset_info);
    table->field[IS_FILES_LOGFILE_GROUP_NUMBER]->set_notnull();
    table->field[IS_FILES_LOGFILE_GROUP_NUMBER]->store(lfg.getObjectId());
    table->field[IS_FILES_ENGINE]->set_notnull();
    table->field[IS_FILES_ENGINE]->store(ndbcluster_hton_name,
                                         ndbcluster_hton_name_length,
                                         system_charset_info);

    table->field[IS_FILES_FREE_EXTENTS]->set_notnull();
    table->field[IS_FILES_FREE_EXTENTS]->store(lfg.getUndoFreeWords());
    table->field[IS_FILES_EXTENT_SIZE]->set_notnull();
    table->field[IS_FILES_EXTENT_SIZE]->store(4);

    table->field[IS_FILES_VERSION]->set_notnull();
    table->field[IS_FILES_VERSION]->store(lfg.getObjectVersion());

    char extra[100];
    int len= my_snprintf(extra,sizeof(extra),
                         "UNDO_BUFFER_SIZE=%lu",
                         (ulong) lfg.getUndoBufferSize());
    table->field[IS_FILES_EXTRA]->set_notnull();
    table->field[IS_FILES_EXTRA]->store(extra, len, system_charset_info);
    schema_table_store_record(thd, table);
  }
  DBUG_RETURN(0);
}

static int ndbcluster_fill_tablespace_table(handlerton *hton,
                                       THD *thd,
                                       TABLE_LIST *tables,
                                       COND *cond)
{
  TABLE* table= tables->table;
  Ndb *ndb= check_ndb_in_thd(thd);
  NdbDictionary::Dictionary* dict= ndb->getDictionary();
  NdbDictionary::Dictionary::List dflist;
  NdbError ndberr;
  uint i;
  DBUG_ENTER("ndbcluster_fill_files_table");

  dict->listObjects(dflist, NdbDictionary::Object::Tablespace);
  ndberr= dict->getNdbError();
  if (ndberr.classification != NdbError::NoError)
    ERR_RETURN(ndberr);

  for (i= 0; i < dflist.count; i++)
  {
    NdbDictionary::Dictionary::List::Element& elt = dflist.elements[i];
    NdbDictionary::Tablespace ts= dict->getTablespace(elt.name);
    ndberr= dict->getNdbError();

    table->field[IS_TABLESPACES_TABLESPACE_NAME]->store(ts.getName(),
                                                        strlen(ts.getName()),
                                                        system_charset_info);

    table->field[IS_TABLESPACES_ENGINE]->store("NDBCLUSTER",10,
                                               system_charset_info);

    table->field[IS_TABLESPACES_LOGFILE_GROUP_NAME]->set_notnull();
    table->field[IS_TABLESPACES_LOGFILE_GROUP_NAME]
      ->store(ts.getDefaultLogfileGroup(),
              strlen(ts.getDefaultLogfileGroup()),
              system_charset_info);

    table->field[IS_TABLESPACES_EXTENT_SIZE]->set_notnull();
    table->field[IS_TABLESPACES_EXTENT_SIZE]->store(ts.getExtentSize());

    char s[100];
    snprintf(s,sizeof(s),"Object Version: %d",ts.getObjectVersion());
    table->field[IS_TABLESPACES_TABLESPACE_COMMENT]->set_notnull();
    table->field[IS_TABLESPACES_TABLESPACE_COMMENT]->store(s,strlen(s),
                                                           system_charset_info);
    schema_table_store_record(thd, table);
  }
  DBUG_RETURN(0);
}

SHOW_VAR ndb_status_variables_export[]= {
  {"Ndb",                      (char*) &ndb_status_variables,   SHOW_ARRAY},
  {NullS, NullS, SHOW_LONG}
};

struct st_mysql_storage_engine ndbcluster_storage_engine=
{ MYSQL_HANDLERTON_INTERFACE_VERSION };

mysql_declare_plugin(ndbcluster)
{
  MYSQL_STORAGE_ENGINE_PLUGIN,
  &ndbcluster_storage_engine,
  ndbcluster_hton_name,
  "MySQL AB",
  "Clustered, fault-tolerant tables",
  PLUGIN_LICENSE_GPL,
  ndbcluster_init, /* Plugin Init */
  NULL, /* Plugin Deinit */
  0x0100 /* 1.0 */,
  ndb_status_variables_export,/* status variables                */
  NULL,                       /* system variables                */
  NULL                        /* config options                  */
}
mysql_declare_plugin_end;

#endif<|MERGE_RESOLUTION|>--- conflicted
+++ resolved
@@ -9697,13 +9697,8 @@
 
         if (lm == NdbOperation::LM_Read)
           options.scan_flags|= NdbScanOperation::SF_KeyInfo;
-<<<<<<< HEAD
         if (mrr_is_output_sorted)
-          options.scan_flags|= NdbScanOperation::SF_OrderBy;
-=======
-        if (sorted)
           options.scan_flags|= NdbScanOperation::SF_OrderByFull;
->>>>>>> 88e9e8f0
 
         options.parallel=parallelism;
 
