--- conflicted
+++ resolved
@@ -78,14 +78,15 @@
                ulonglong *pico_start, ulonglong *pico_end, ulonglong *pico_wait);
 };
 
-<<<<<<< HEAD
+/**
+  Idle timer.
+  The timer used to measure all idle events.
+*/
 extern enum_timer_name idle_timer;
-=======
 /**
   Wait timer.
   The timer used to measure all wait events.
 */
->>>>>>> d340ab47
 extern enum_timer_name wait_timer;
 /**
   Stage timer.
