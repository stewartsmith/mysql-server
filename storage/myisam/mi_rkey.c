--- conflicted
+++ resolved
@@ -119,7 +119,6 @@
         saved the current data_file_length. Concurrent inserts always go
         to the end of the file. So we can test if the found key
         references a new record.
-<<<<<<< HEAD
 
         If we are searching for a partial key (or using >, >=, < or <=) and
         the data is outside of the data file, we need to continue searching
@@ -176,57 +175,6 @@
       {
         info->lastpos= HA_OFFSET_ERROR;
         my_errno= HA_ERR_KEY_NOT_FOUND;
-=======
-      */
-      if (info->lastpos >= info->state->data_file_length)
-      {
-        /* The key references a concurrently inserted record. */
-        if (search_flag == HA_READ_KEY_EXACT &&
-            last_used_keyseg == keyinfo->seg + keyinfo->keysegs)
-        {
-          /* Simply ignore the key if it matches exactly. (Bug #29838) */
-          my_errno= HA_ERR_KEY_NOT_FOUND;
-          info->lastpos= HA_OFFSET_ERROR;
-        }
-        else
-        {
-          /*
-            If searching for a partial key (or using >, >=, < or <=) and
-            the data is outside of the data file, we need to continue
-            searching for the first key inside the data file.
-          */
-          do
-          {
-            uint not_used[2];
-            /*
-              Skip rows that are inserted by other threads since we got
-              a lock. Note that this can only happen if we are not
-              searching after a full length exact key, because the keys
-              are sorted according to position.
-            */
-            if  (_mi_search_next(info, keyinfo, info->lastkey,
-                                 info->lastkey_length,
-                                 myisam_readnext_vec[search_flag],
-                                 info->s->state.key_root[inx]))
-              break; /* purecov: inspected */
-            /*
-              Check that the found key does still match the search.
-              _mi_search_next() delivers the next key regardless of its
-              value.
-            */
-            if (search_flag == HA_READ_KEY_EXACT &&
-                ha_key_cmp(keyinfo->seg, key_buff, info->lastkey,
-                           use_key_length, SEARCH_FIND, not_used))
-            {
-              /* purecov: begin inspected */
-              my_errno= HA_ERR_KEY_NOT_FOUND;
-              info->lastpos= HA_OFFSET_ERROR;
-              break;
-              /* purecov: end */
-            }
-          } while (info->lastpos >= info->state->data_file_length);
-        }
->>>>>>> b30fbfd3
       }
     }
   }
