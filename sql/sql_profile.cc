--- conflicted
+++ resolved
@@ -45,12 +45,8 @@
 /** two vals encoded: (dec*100)+len */
 #define TIME_I_S_DECIMAL_SIZE (TIME_FLOAT_DIGITS*100)+(TIME_FLOAT_DIGITS-3)
 
-<<<<<<< HEAD
 #define MAX_QUERY_LENGTH 300U
-=======
-#define MAX_QUERY_LENGTH 300
-#define MAX_QUERY_HISTORY 101
->>>>>>> 0cec7f52
+#define MAX_QUERY_HISTORY 101U
 
 /**
   Connects Information_Schema and Profiling.
