--- conflicted
+++ resolved
@@ -32,92 +32,10 @@
 
 /*******************************************************//**
 Creates a 64-bit integer out of two 32-bit integers.
-@return	created dulint */
+@return	created integer */
 UNIV_INLINE
-<<<<<<< HEAD
-dulint
-ut_dulint_create(
-/*=============*/
-	ulint	high,	/*!< in: high-order 32 bits */
-	ulint	low);	/*!< in: low-order 32 bits */
-/*******************************************************//**
-Gets the high-order 32 bits of a dulint.
-@return	32 bits in ulint */
-UNIV_INLINE
-ulint
-ut_dulint_get_high(
-/*===============*/
-	dulint	d);	/*!< in: dulint */
-/*******************************************************//**
-Gets the low-order 32 bits of a dulint.
-@return	32 bits in ulint */
-UNIV_INLINE
-ulint
-ut_dulint_get_low(
-/*==============*/
-	dulint	d);	/*!< in: dulint */
-/*******************************************************//**
-Converts a dulint (a struct of 2 ulints) to ib_int64_t, which is a 64-bit
-integer type.
-@return	value in ib_int64_t type */
-UNIV_INLINE
-ib_int64_t
-ut_conv_dulint_to_longlong(
-/*=======================*/
-	dulint	d);	/*!< in: dulint */
-/*******************************************************//**
-Converts a ib_int64_t to a dulint (a struct of 2 ulints).
-@return	value in dulint type */
-UNIV_INLINE
-dulint
-ut_conv_longlong_to_dulint(
-/*=======================*/
-	ib_int64_t	v);	/*!< in: ib_int64_t*/
-/*******************************************************//**
-Tests if a dulint is zero.
-@return	TRUE if zero */
-UNIV_INLINE
-ibool
-ut_dulint_is_zero(
-/*==============*/
-	dulint	a);	/*!< in: dulint */
-/*******************************************************//**
-Compares two dulints.
-@return	-1 if a < b, 0 if a == b, 1 if a > b */
-UNIV_INLINE
-int
-ut_dulint_cmp(
-/*==========*/
-	dulint	a,	/*!< in: dulint */
-	dulint	b);	/*!< in: dulint */
-/*******************************************************//**
-Calculates the max of two dulints.
-@return	max(a, b) */
-UNIV_INLINE
-dulint
-ut_dulint_get_max(
-/*==============*/
-	dulint	a,	/*!< in: dulint */
-	dulint	b);	/*!< in: dulint */
-/*******************************************************//**
-Calculates the min of two dulints.
-@return	min(a, b) */
-UNIV_INLINE
-dulint
-ut_dulint_get_min(
-/*==============*/
-	dulint	a,	/*!< in: dulint */
-	dulint	b);	/*!< in: dulint */
-/*******************************************************//**
-Adds a ulint to a dulint.
-@return	sum a + b */
-UNIV_INLINE
-dulint
-ut_dulint_add(
-=======
 ib_uint64_t
 ut_ull_create(
->>>>>>> 3d2c88ad
 /*==========*/
 	ulint	high,	/*!< in: high-order 32 bits */
 	ulint	low)	/*!< in: low-order 32 bits */
