--- conflicted
+++ resolved
@@ -1152,7 +1152,18 @@
 2008-01-01
 2008-02-02
 drop table t0, t1;
-<<<<<<< HEAD
+create table t0(a int);
+insert into t0 values (0),(1),(2),(3),(4),(5),(6),(7),(8),(9);
+create table t1 as select a as a, a as b, a as c from t0 where a < 3;
+create table t2 as select a as a, a as b from t0 where a < 3;
+insert into t2 select * from t2;
+explain select * from t1 where (a,b,c) in (select X.a, Y.a, Z.a from t2 X, t2 Y, t2 Z where X.b=33);
+id	select_type	table	type	possible_keys	key	key_len	ref	rows	Extra
+1	PRIMARY	t1	ALL	NULL	NULL	NULL	NULL	3	
+1	PRIMARY	X	ALL	NULL	NULL	NULL	NULL	6	Using where; Start materialize
+1	PRIMARY	Y	ALL	NULL	NULL	NULL	NULL	6	Using join buffer
+1	PRIMARY	Z	ALL	NULL	NULL	NULL	NULL	6	End materialize; Using join buffer
+drop table t0,t1,t2;
 
 BUG#40118 Crash when running Batched Key Access and requiring one match for each key
 
@@ -1177,19 +1188,4 @@
 7
 8
 9
-set join_cache_level=@save_join_cache_level;
-drop table t0, t1;
-=======
-create table t0(a int);
-insert into t0 values (0),(1),(2),(3),(4),(5),(6),(7),(8),(9);
-create table t1 as select a as a, a as b, a as c from t0 where a < 3;
-create table t2 as select a as a, a as b from t0 where a < 3;
-insert into t2 select * from t2;
-explain select * from t1 where (a,b,c) in (select X.a, Y.a, Z.a from t2 X, t2 Y, t2 Z where X.b=33);
-id	select_type	table	type	possible_keys	key	key_len	ref	rows	Extra
-1	PRIMARY	t1	ALL	NULL	NULL	NULL	NULL	3	
-1	PRIMARY	X	ALL	NULL	NULL	NULL	NULL	6	Using where; Start materialize
-1	PRIMARY	Y	ALL	NULL	NULL	NULL	NULL	6	Using join buffer
-1	PRIMARY	Z	ALL	NULL	NULL	NULL	NULL	6	End materialize; Using join buffer
-drop table t0,t1,t2;
->>>>>>> a0f609a1
+set join_cache_level=@save_join_cache_level;