--- conflicted
+++ resolved
@@ -31,11 +31,7 @@
 SQL_CRYPT::SQL_CRYPT(const char *password, uint length)
 {
   ulong rand_nr[2];
-<<<<<<< HEAD
-  hash_password(rand_nr,password, strlen(password));
-=======
   hash_password(rand_nr,password, length);
->>>>>>> ed39e763
   crypt_init(rand_nr);
 }
 
