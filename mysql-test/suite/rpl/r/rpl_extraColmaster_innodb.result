stop slave;
drop table if exists t1,t2,t3,t4,t5,t6,t7,t8,t9;
reset master;
reset slave;
drop table if exists t1,t2,t3,t4,t5,t6,t7,t8,t9;
start slave;
set binlog_format=row;

***********************************************************
***********************************************************
***************** Start of Testing ************************
***********************************************************
***********************************************************
* This test format == binlog_format	ROW and engine == 'InnoDB'
***********************************************************
***********************************************************

***** Testing more columns on the Master *****

CREATE TABLE t1 (f1 INT, f2 INT, f3 INT PRIMARY KEY, f4 CHAR(20),
/* extra */
f5 FLOAT DEFAULT '2.00', 
f6 CHAR(4) DEFAULT 'TEST',
f7 INT DEFAULT '0',
f8 TEXT,
f9 LONGBLOB,
f10 BIT(63),
f11 VARBINARY(64))ENGINE='InnoDB';

* Alter Table on Slave and drop columns f5 through f11 *

alter table t1 drop f5, drop f6, drop f7, drop f8, drop f9, drop f10, drop f11;

* Insert data in Master then update and delete some rows*

* Select count and 20 rows from Master *

SELECT COUNT(*) FROM t1;
COUNT(*)
40

SELECT f1,f2,f3,f4,f5,f6,f7,f8,f9,
hex(f10),hex(f11) FROM t1 ORDER BY f3 LIMIT 20;
f1	f2	f3	f4	f5	f6	f7	f8	f9	hex(f10)	hex(f11)
2	2	2	second	2	kaks	2	got stolen from the paradise	very fat blob	1555	123456
3	3	3	next	2	kaks	2	got stolen from the paradise	very fat blob	1555	123456
5	5	5	second	2	kaks	2	got stolen from the paradise	very fat blob	1555	123456
6	6	6	next	2	kaks	2	got stolen from the paradise	very fat blob	1555	123456
8	8	8	second	2	kaks	2	got stolen from the paradise	very fat blob	1555	123456
9	9	9	next	2	kaks	2	got stolen from the paradise	very fat blob	1555	123456
11	11	11	second	2	kaks	2	got stolen from the paradise	very fat blob	1555	123456
12	12	12	next	2	kaks	2	got stolen from the paradise	very fat blob	1555	123456
14	14	14	second	2	kaks	2	got stolen from the paradise	very fat blob	1555	123456
15	15	15	next	2	kaks	2	got stolen from the paradise	very fat blob	1555	123456
17	17	17	second	2	kaks	2	got stolen from the paradise	very fat blob	1555	123456
18	18	18	next	2	kaks	2	got stolen from the paradise	very fat blob	1555	123456
20	20	20	second	2	kaks	2	got stolen from the paradise	very fat blob	1555	123456
21	21	21	next	2	kaks	2	got stolen from the paradise	very fat blob	1555	123456
23	23	23	second	2	kaks	2	got stolen from the paradise	very fat blob	1555	123456
24	24	24	next	2	kaks	2	got stolen from the paradise	very fat blob	1555	123456
26	26	26	second	2	kaks	2	got stolen from the paradise	very fat blob	1555	123456
27	27	27	next	2	kaks	2	got stolen from the paradise	very fat blob	1555	123456
29	29	29	second	2	kaks	2	got stolen from the paradise	very fat blob	1555	123456
30	30	30	next	2	kaks	2	got stolen from the paradise	very fat blob	1555	123456

* Select count and 20 rows from Slave *

SELECT COUNT(*) FROM t1;
COUNT(*)
40

SELECT * FROM t1 ORDER BY f3 LIMIT 20;
f1	f2	f3	f4
2	2	2	second
3	3	3	next
5	5	5	second
6	6	6	next
8	8	8	second
9	9	9	next
11	11	11	second
12	12	12	next
14	14	14	second
15	15	15	next
17	17	17	second
18	18	18	next
20	20	20	second
21	21	21	next
23	23	23	second
24	24	24	next
26	26	26	second
27	27	27	next
29	29	29	second
30	30	30	next

* Show Slave Status *

show slave status;;
Slave_IO_State	#
Master_Host	127.0.0.1
Master_User	root
Master_Port	#
Connect_Retry	1
Master_Log_File	master-bin.000001
Read_Master_Log_Pos	#
Relay_Log_File	#
Relay_Log_Pos	#
Relay_Master_Log_File	master-bin.000001
Slave_IO_Running	Yes
Slave_SQL_Running	Yes
Replicate_Do_DB	
Replicate_Ignore_DB	
Replicate_Do_Table	
Replicate_Ignore_Table	
Replicate_Wild_Do_Table	
Replicate_Wild_Ignore_Table	
Last_Errno	0
Last_Error	
Skip_Counter	0
Exec_Master_Log_Pos	#
Relay_Log_Space	#
Until_Condition	None
Until_Log_File	
Until_Log_Pos	0
Master_SSL_Allowed	No
Master_SSL_CA_File	
Master_SSL_CA_Path	
Master_SSL_Cert	
Master_SSL_Cipher	
Master_SSL_Key	
Seconds_Behind_Master	#
Master_SSL_Verify_Server_Cert	No
Last_IO_Errno	#
Last_IO_Error	#
Last_SQL_Errno	0
Last_SQL_Error	


***** Testing Altering table def scenario *****

CREATE TABLE t2 (f1 INT, f2 INT, f3 INT PRIMARY KEY, f4 CHAR(20),
/* extra */
f5 DOUBLE DEFAULT '2.00', 
f6 ENUM('a', 'b', 'c') default 'a',
f7 DECIMAL(17,9) default '1000.00',
f8 MEDIUMBLOB,
f9 NUMERIC(6,4) default '2000.00',
f10 VARCHAR(1024),
f11 BINARY(20) NOT NULL DEFAULT '\0\0\0\0\0\0\0\0\0\0\0\0\0\0\0\0\0\0\0\0',
f12 SET('a', 'b', 'c') default 'b')
ENGINE='InnoDB';
Warnings:
Warning	1264	Out of range value for column 'f9' at row 1

CREATE TABLE t3 (f1 INT, f2 INT, f3 INT PRIMARY KEY, f4 CHAR(20),
/* extra */
f5 DOUBLE DEFAULT '2.00', 
f6 ENUM('a', 'b', 'c') default 'a',
f8 MEDIUMBLOB,
f10 VARCHAR(1024),
f11 BINARY(20) NOT NULL DEFAULT '\0\0\0\0\0\0\0\0\0\0\0\0\0\0\0\0\0\0\0\0',
f12 SET('a', 'b', 'c') default 'b')
ENGINE='InnoDB';

CREATE TABLE t4 (f1 INT, f2 INT, f3 INT PRIMARY KEY, f4 CHAR(20),
/* extra */
f5 DOUBLE DEFAULT '2.00', 
f6 DECIMAL(17,9) default '1000.00',
f7 MEDIUMBLOB,
f8 NUMERIC(6,4) default '2000.00',
f9 VARCHAR(1024),
f10 BINARY(20) not null default '\0\0\0\0\0\0\0\0\0\0\0\0\0\0\0\0\0\0\0\0',
f11 CHAR(255))
ENGINE='InnoDB';
Warnings:
Warning	1264	Out of range value for column 'f8' at row 1

CREATE TABLE t31 (f1 INT, f2 INT, f3 INT PRIMARY KEY, f4 CHAR(20),
/* extra */
f5  BIGINT,
f6  BLOB,
f7  DATE,
f8  DATETIME,
f9  FLOAT,
f10 INT,
f11 LONGBLOB,
f12 LONGTEXT,
f13 MEDIUMBLOB,
f14 MEDIUMINT,
f15 MEDIUMTEXT,
f16 REAL,
f17 SMALLINT,
f18 TEXT,
f19 TIME,
f20 TIMESTAMP,
f21 TINYBLOB,
f22 TINYINT,
f23 TINYTEXT,
f24 YEAR,
f25 BINARY(255),
f26 BIT(64),
f27 CHAR(255),
f28 DECIMAL(30,7),
f29 DOUBLE,
f30 ENUM ('a','b', 'c') default 'a',
f31 FLOAT,
f32 NUMERIC(17,9),
f33 SET ('a', 'b', 'c') default 'b',
f34 VARBINARY(1025),
f35 VARCHAR(257)       
) ENGINE='InnoDB';

** Alter tables on slave and drop columns **

alter table t2 drop f5, drop f6, drop f7, drop f8, drop f9, drop f10, drop f11, drop
f12;
alter table t3 drop f5, drop f6, drop f8, drop f10, drop f11, drop f12;
alter table t4 drop f5, drop f6, drop f7, drop f8, drop f9, drop f10, drop f11;
alter table t31 
drop f5, drop f6, drop f7, drop f8, drop f9, drop f10, drop f11,
drop f12, drop f13, drop f14, drop f15, drop f16, drop f17, drop f18,
drop f19, drop f20, drop f21, drop f22, drop f23, drop f24, drop f25,
drop f26, drop f27, drop f28, drop f29, drop f30, drop f31, drop f32,
drop f33, drop f34, drop f35;

** Insert Data into Master **
INSERT into t2 set f1=1, f2=1, f3=1, f4='first', f8='f8: medium size blob', f10='f10:
some var char';
INSERT into t2 values (2, 2, 2, 'second',
2.0, 'b', 2000.0002, 'f8: medium size blob', 2000, 'f10: some var char',
'01234567', 'c'),
(3, 3, 3, 'third',
3.0, 'b', 3000.0003, 'f8: medium size blob', 3000, 'f10: some var char',
'01234567', 'c');
Warnings:
Warning	1264	Out of range value for column 'f9' at row 1
Warning	1264	Out of range value for column 'f9' at row 2
INSERT into t3 set f1=1, f2=1, f3=1, f4='first', f10='f10: some var char';
INSERT into t4 set f1=1, f2=1, f3=1, f4='first', f7='f7: medium size blob', f10='f10:
binary data';
INSERT into t31 set f1=1, f2=1, f3=1, f4='first';
INSERT into t31 set f1=1, f2=1, f3=2, f4='second',
f9=2.2,  f10='seven samurai', f28=222.222, f35='222';
Warnings:
Warning	1366	Incorrect integer value: 'seven samurai' for column 'f10' at row 1
INSERT into t31 values (1, 1, 3, 'third',
/* f5  BIGINT,  */            333333333333333333333333,
/* f6  BLOB,  */              '3333333333333333333333',
/* f7  DATE,  */              '2007-07-18',
/* f8  DATETIME,  */          "2007-07-18",
/* f9  FLOAT,  */             3.33333333,
/* f10 INT,  */               333333333,
/* f11 LONGBLOB,  */          '3333333333333333333',
/* f12 LONGTEXT,  */          '3333333333333333333',
/* f13 MEDIUMBLOB,  */        '3333333333333333333',
/* f14 MEDIUMINT,  */         33,
/* f15 MEDIUMTEXT,  */        3.3,
/* f16 REAL,  */              3.3,
/* f17 SMALLINT,  */          3,
/* f18 TEXT,  */              '33',
/* f19 TIME,  */              '2:59:58.999',
/* f20 TIMESTAMP,  */         20000303000000,
/* f21 TINYBLOB,  */          '3333',
/* f22 TINYINT,  */           3,
/* f23 TINYTEXT,  */          '3',
/* f24 YEAR,  */              3000,
/* f25 BINARY(255),  */       'three_33333',
/* f26 BIT(64),  */           b'011', 
/* f27 CHAR(255),  */         'three',
/* f28 DECIMAL(30,7),  */     3.333,
/* f29 DOUBLE,  */            3.333333333333333333333333333,
/* f30 ENUM ('a','b','c')*/   'c',
/* f31 FLOAT,  */             3.0,
/* f32 NUMERIC(17,9),  */     3.3333,
/* f33 SET ('a','b','c'),*/   'c',
/*f34 VARBINARY(1025),*/      '3333 minus 3',
/*f35 VARCHAR(257),*/         'three times three'
      );
Warnings:
Warning	1264	Out of range value for column 'f5' at row 1
Warning	1264	Out of range value for column 'f24' at row 1
INSERT into t31 values (1, 1, 4, 'fourth',
/* f5  BIGINT,  */            333333333333333333333333,
/* f6  BLOB,  */              '3333333333333333333333',
/* f7  DATE,  */              '2007-07-18',
/* f8  DATETIME,  */          "2007-07-18",
/* f9  FLOAT,  */             3.33333333,
/* f10 INT,  */               333333333,
/* f11 LONGBLOB,  */          '3333333333333333333',
/* f12 LONGTEXT,  */          '3333333333333333333',
/* f13 MEDIUMBLOB,  */        '3333333333333333333',
/* f14 MEDIUMINT,  */         33,
/* f15 MEDIUMTEXT,  */        3.3,
/* f16 REAL,  */              3.3,
/* f17 SMALLINT,  */          3,
/* f18 TEXT,  */              '33',
/* f19 TIME,  */              '2:59:58.999',
/* f20 TIMESTAMP,  */         20000303000000,
/* f21 TINYBLOB,  */          '3333',
/* f22 TINYINT,  */           3,
/* f23 TINYTEXT,  */          '3',
/* f24 YEAR,  */              3000,
/* f25 BINARY(255),  */       'three_33333',
/* f26 BIT(64),  */           b'011',
/* f27 CHAR(255),  */         'three',
/* f28 DECIMAL(30,7),  */     3.333,
/* f29 DOUBLE,  */            3.333333333333333333333333333,
/* f30 ENUM ('a','b','c')*/   'c',
/* f31 FLOAT,  */             3.0,
/* f32 NUMERIC(17,9),  */     3.3333,
/* f33 SET ('a','b','c'),*/   'c',
/*f34 VARBINARY(1025),*/      '3333 minus 3',
/*f35 VARCHAR(257),*/         'three times three'
       ),
(1, 1, 5, 'fifth',
/* f5  BIGINT,  */            333333333333333333333333,
/* f6  BLOB,  */              '3333333333333333333333',
/* f7  DATE,  */              '2007-07-18',
/* f8  DATETIME,  */          "2007-07-18",
/* f9  FLOAT,  */             3.33333333,
/* f10 INT,  */               333333333,
/* f11 LONGBLOB,  */          '3333333333333333333',
/* f12 LONGTEXT,  */          '3333333333333333333',
/* f13 MEDIUMBLOB,  */        '3333333333333333333',
/* f14 MEDIUMINT,  */         33,
/* f15 MEDIUMTEXT,  */        3.3,
/* f16 REAL,  */              3.3,
/* f17 SMALLINT,  */          3,
/* f18 TEXT,  */              '33',
/* f19 TIME,  */              '2:59:58.999',
/* f20 TIMESTAMP,  */         20000303000000,
/* f21 TINYBLOB,  */          '3333',
/* f22 TINYINT,  */           3,
/* f23 TINYTEXT,  */          '3',
/* f24 YEAR,  */              3000,
/* f25 BINARY(255),  */       'three_33333',
/* f26 BIT(64),  */           b'011',
/* f27 CHAR(255),  */         'three',
/* f28 DECIMAL(30,7),  */     3.333,
/* f29 DOUBLE,  */            3.333333333333333333333333333,
/* f30 ENUM ('a','b','c')*/   'c',
/* f31 FLOAT,  */             3.0,
/* f32 NUMERIC(17,9),  */     3.3333,
/* f33 SET ('a','b','c'),*/   'c',
/*f34 VARBINARY(1025),*/      '3333 minus 3',
/*f35 VARCHAR(257),*/         'three times three'
       ),
(1, 1, 6, 'sixth',
/* f5  BIGINT,  */            NULL,
/* f6  BLOB,  */              '3333333333333333333333',
/* f7  DATE,  */              '2007-07-18',
/* f8  DATETIME,  */          "2007-07-18",
/* f9  FLOAT,  */             3.33333333,
/* f10 INT,  */               333333333,
/* f11 LONGBLOB,  */          '3333333333333333333',
/* f12 LONGTEXT,  */          '3333333333333333333',
/* f13 MEDIUMBLOB,  */        '3333333333333333333',
/* f14 MEDIUMINT,  */         33,
/* f15 MEDIUMTEXT,  */        3.3,
/* f16 REAL,  */              3.3,
/* f17 SMALLINT,  */          3,
/* f18 TEXT,  */              '33',
/* f19 TIME,  */              '2:59:58.999',
/* f20 TIMESTAMP,  */         20000303000000,
/* f21 TINYBLOB,  */          '3333',
/* f22 TINYINT,  */           3,
/* f23 TINYTEXT,  */          '3',
/* f24 YEAR,  */              3000,
/* f25 BINARY(255),  */       'three_33333',
/* f26 BIT(64),  */           b'011',
/* f27 CHAR(255),  */         'three',
/* f28 DECIMAL(30,7),  */     3.333,
/* f29 DOUBLE,  */            3.333333333333333333333333333,
/* f30 ENUM ('a','b','c')*/   'c',
/* f31 FLOAT,  */             3.0,
/* f32 NUMERIC(17,9),  */     3.3333,
/* f33 SET ('a','b','c'),*/   'c',
/*f34 VARBINARY(1025),*/      '3333 minus 3',
/*f35 VARCHAR(257),*/         NULL
);
Warnings:
Warning	1264	Out of range value for column 'f5' at row 1
Warning	1264	Out of range value for column 'f24' at row 1
Warning	1264	Out of range value for column 'f5' at row 2
Warning	1264	Out of range value for column 'f24' at row 2
Warning	1264	Out of range value for column 'f24' at row 3

** Sync slave with master ** 
** Do selects from tables **

select * from t1 order by f3;
f1	f2	f3	f4
2	2	2	second
3	3	3	next
5	5	5	second
6	6	6	next
8	8	8	second
9	9	9	next
11	11	11	second
12	12	12	next
14	14	14	second
15	15	15	next
17	17	17	second
18	18	18	next
20	20	20	second
21	21	21	next
23	23	23	second
24	24	24	next
26	26	26	second
27	27	27	next
29	29	29	second
30	30	30	next
31	31	31	second
32	32	32	second
33	33	33	second
34	34	34	second
35	35	35	second
36	36	36	second
37	37	37	second
38	38	38	second
39	39	39	second
40	40	40	second
41	41	41	second
42	42	42	second
43	43	43	second
44	44	44	second
45	45	45	second
46	46	46	second
47	47	47	second
48	48	48	second
49	49	49	second
50	50	50	second
select * from t2 order by f1;
f1	f2	f3	f4
1	1	1	first
2	2	2	second
3	3	3	third
select * from t3 order by f1;
f1	f2	f3	f4
1	1	1	first
select * from t4 order by f1;
f1	f2	f3	f4
1	1	1	first
select * from t31 order by f1;
f1	f2	f3	f4
1	1	1	first
1	1	2	second
1	1	3	third
1	1	4	fourth
1	1	5	fifth
1	1	6	sixth

** Do updates master **

update t31 set f5=555555555555555 where f3=6;
update t31 set f2=2 where f3=2;
update t31 set f1=NULL where f3=1;
update t31 set f3=NULL, f27=NULL, f35='f35 new value' where f3=3;
Warnings:
Warning	1048	Column 'f3' cannot be null

** Delete from Master **

delete from t1;
delete from t2;
delete from t3;
delete from t4;
delete from t31;

** Check slave status **

select * from t31;
f1	f2	f3	f4
show slave status;;
Slave_IO_State	#
Master_Host	127.0.0.1
Master_User	root
Master_Port	#
Connect_Retry	1
Master_Log_File	master-bin.000001
Read_Master_Log_Pos	#
Relay_Log_File	#
Relay_Log_Pos	#
Relay_Master_Log_File	master-bin.000001
Slave_IO_Running	Yes
Slave_SQL_Running	Yes
Replicate_Do_DB	
Replicate_Ignore_DB	
Replicate_Do_Table	
Replicate_Ignore_Table	
Replicate_Wild_Do_Table	
Replicate_Wild_Ignore_Table	
Last_Errno	0
Last_Error	
Skip_Counter	0
Exec_Master_Log_Pos	#
Relay_Log_Space	#
Until_Condition	None
Until_Log_File	
Until_Log_Pos	0
Master_SSL_Allowed	No
Master_SSL_CA_File	
Master_SSL_CA_Path	
Master_SSL_Cert	
Master_SSL_Cipher	
Master_SSL_Key	
Seconds_Behind_Master	#
Master_SSL_Verify_Server_Cert	No
Last_IO_Errno	#
Last_IO_Error	#
Last_SQL_Errno	0
Last_SQL_Error	

****************************************
* columns in master at middle of table *
* Expect: Proper error message         *
****************************************

** Stop and Reset Slave **

STOP SLAVE;
RESET SLAVE;

** create table slave side **
CREATE TABLE t10 (a INT PRIMARY KEY, b BLOB, c CHAR(5)
) ENGINE='InnoDB';

** Connect to master and create table **

CREATE TABLE t10 (a INT KEY, b BLOB, f DOUBLE DEFAULT '233',
c CHAR(5), e INT DEFAULT '1')ENGINE='InnoDB';
RESET MASTER;

*** Start Slave ***
START SLAVE;

*** Master Data Insert ***
set @b1 = 'b1b1b1b1';
set @b1 = concat(@b1,@b1);
INSERT INTO t10 () VALUES(1,@b1,DEFAULT,'Kyle',DEFAULT),
(2,@b1,DEFAULT,'JOE',DEFAULT),
(3,@b1,DEFAULT,'QA',DEFAULT);

********************************************
*** Expect slave to fail with Error 1523 ***
********************************************

SHOW SLAVE STATUS;
Slave_IO_State	#
Master_Host	127.0.0.1
Master_User	root
Master_Port	#
Connect_Retry	1
Master_Log_File	master-bin.000001
Read_Master_Log_Pos	#
Relay_Log_File	#
Relay_Log_Pos	#
Relay_Master_Log_File	master-bin.000001
Slave_IO_Running	Yes
Slave_SQL_Running	No
Replicate_Do_DB	
Replicate_Ignore_DB	
Replicate_Do_Table	
Replicate_Ignore_Table	
Replicate_Wild_Do_Table	
Replicate_Wild_Ignore_Table	
Last_Errno	1533
Last_Error	Table definition on master and slave does not match: Column 2 type mismatch - received type 5, test.t10 has type 254
Skip_Counter	0
Exec_Master_Log_Pos	#
Relay_Log_Space	#
Until_Condition	None
Until_Log_File	
Until_Log_Pos	0
Master_SSL_Allowed	No
Master_SSL_CA_File	
Master_SSL_CA_Path	
Master_SSL_Cert	
Master_SSL_Cipher	
Master_SSL_Key	
Seconds_Behind_Master	#
Master_SSL_Verify_Server_Cert	No
<<<<<<< HEAD
Last_IO_Errno	0
Last_IO_Error	
Last_SQL_Errno	1533
=======
Last_IO_Errno	#
Last_IO_Error	#
Last_SQL_Errno	1532
>>>>>>> 271f69af
Last_SQL_Error	Table definition on master and slave does not match: Column 2 type mismatch - received type 5, test.t10 has type 254
SET GLOBAL SQL_SLAVE_SKIP_COUNTER=2;
START SLAVE;

*** Drop t10  ***
DROP TABLE t10;

*********************************************
* More columns in master at middle of table *
* Expect: Proper error message              *
*********************************************

*** Create t11 on slave  ***
STOP SLAVE;
RESET SLAVE;
CREATE TABLE t11 (a INT PRIMARY KEY, b BLOB, c VARCHAR(254)
) ENGINE='InnoDB';

*** Create t11 on Master ***
CREATE TABLE t11 (a INT KEY, b BLOB, f TEXT,
c CHAR(5) DEFAULT 'test', e INT DEFAULT '1')ENGINE='InnoDB';
RESET MASTER;

*** Start Slave ***
START SLAVE;

*** Master Data Insert ***
set @b1 = 'b1b1b1b1';
set @b1 = concat(@b1,@b1);
INSERT INTO t11 () VALUES(1,@b1,'Testing is fun','Kyle',DEFAULT),
(2,@b1,'Testing is cool','JOE',DEFAULT),
(3,@b1,DEFAULT,'QA',DEFAULT);

********************************************
*** Expect slave to fail with Error 1523 ***
********************************************

SHOW SLAVE STATUS;
Slave_IO_State	#
Master_Host	127.0.0.1
Master_User	root
Master_Port	#
Connect_Retry	1
Master_Log_File	master-bin.000001
Read_Master_Log_Pos	#
Relay_Log_File	#
Relay_Log_Pos	#
Relay_Master_Log_File	master-bin.000001
Slave_IO_Running	Yes
Slave_SQL_Running	No
Replicate_Do_DB	
Replicate_Ignore_DB	
Replicate_Do_Table	
Replicate_Ignore_Table	
Replicate_Wild_Do_Table	
Replicate_Wild_Ignore_Table	
Last_Errno	1533
Last_Error	Table definition on master and slave does not match: Column 2 type mismatch - received type 252, test.t11 has type 15
Skip_Counter	0
Exec_Master_Log_Pos	#
Relay_Log_Space	#
Until_Condition	None
Until_Log_File	
Until_Log_Pos	0
Master_SSL_Allowed	No
Master_SSL_CA_File	
Master_SSL_CA_Path	
Master_SSL_Cert	
Master_SSL_Cipher	
Master_SSL_Key	
Seconds_Behind_Master	#
Master_SSL_Verify_Server_Cert	No
<<<<<<< HEAD
Last_IO_Errno	0
Last_IO_Error	
Last_SQL_Errno	1533
=======
Last_IO_Errno	#
Last_IO_Error	#
Last_SQL_Errno	1532
>>>>>>> 271f69af
Last_SQL_Error	Table definition on master and slave does not match: Column 2 type mismatch - received type 252, test.t11 has type 15
SET GLOBAL SQL_SLAVE_SKIP_COUNTER=2;
START SLAVE;

*** Drop t11  ***
DROP TABLE t11;

*********************************************
* More columns in master at middle of table *
* Expect: This one should pass blob-text    *
*********************************************

*** Create t12 on slave  ***
STOP SLAVE;
RESET SLAVE;
CREATE TABLE t12 (a INT PRIMARY KEY, b BLOB, c BLOB
) ENGINE='InnoDB';

*** Create t12 on Master ***
CREATE TABLE t12 (a INT KEY, b BLOB, f TEXT,
c CHAR(5) DEFAULT 'test', e INT DEFAULT '1')ENGINE='InnoDB';
RESET MASTER;

*** Start Slave ***
START SLAVE;

*** Master Data Insert ***
set @b1 = 'b1b1b1b1';
set @b1 = concat(@b1,@b1);
INSERT INTO t12 () VALUES(1,@b1,'Kyle',DEFAULT,DEFAULT),
(2,@b1,'JOE',DEFAULT,DEFAULT),
(3,@b1,'QA',DEFAULT,DEFAULT);

SELECT a,hex(b),f,c,e FROM t12 ORDER BY a;
a	hex(b)	f	c	e
1	62316231623162316231623162316231	Kyle	test	1
2	62316231623162316231623162316231	JOE	test	1
3	62316231623162316231623162316231	QA	test	1

*** Select on Slave ***
SELECT a,hex(b),c FROM t12 ORDER BY a;
a	hex(b)	c
1	62316231623162316231623162316231	Kyle
2	62316231623162316231623162316231	JOE
3	62316231623162316231623162316231	QA

*** Drop t12  ***
DROP TABLE t12;

****************************************************
* - Alter Master adding columns at middle of table *
*   Expect: columns added                          *
****************************************************


*** Create t14 on slave  ***
STOP SLAVE;
RESET SLAVE;
CREATE TABLE t14 (c1 INT PRIMARY KEY, c4 BLOB, c5 CHAR(5)
) ENGINE='InnoDB';

*** Create t14 on Master ***
CREATE TABLE t14 (c1 INT KEY, c4 BLOB, c5 CHAR(5),
c6 INT DEFAULT '1',
c7 TIMESTAMP NULL DEFAULT CURRENT_TIMESTAMP
)ENGINE='InnoDB';
RESET MASTER;

*** Start Slave ***
START SLAVE;

*** Master Data Insert ***
ALTER TABLE t14 ADD COLUMN c2 DECIMAL(8,2) AFTER c1;
ALTER TABLE t14 ADD COLUMN c3 TEXT AFTER c2;

set @b1 = 'b1b1b1b1';
set @b1 = concat(@b1,@b1);
INSERT INTO t14 () VALUES(1,1.00,'Replication Testing Extra Col',@b1,'Kyle',DEFAULT,DEFAULT),
(2,2.00,'This Test Should work',@b1,'JOE',DEFAULT,DEFAULT),
(3,3.00,'If is does not, I will open a bug',@b1,'QA',DEFAULT,DEFAULT);

SELECT c1,c2,c3,hex(c4),c5,c6,c7 FROM t14 ORDER BY c1;
c1	c2	c3	hex(c4)	c5	c6	c7
1	1.00	Replication Testing Extra Col	62316231623162316231623162316231	Kyle	1	CURRENT_TIMESTAMP
2	2.00	This Test Should work	62316231623162316231623162316231	JOE	1	CURRENT_TIMESTAMP
3	3.00	If is does not, I will open a bug	62316231623162316231623162316231	QA	1	CURRENT_TIMESTAMP

*** Select on Slave ****
SELECT c1,c2,c3,hex(c4),c5 FROM t14 ORDER BY c1;
c1	c2	c3	hex(c4)	c5
1	1.00	Replication Testing Extra Col	62316231623162316231623162316231	Kyle
2	2.00	This Test Should work	62316231623162316231623162316231	JOE
3	3.00	If is does not, I will open a bug	62316231623162316231623162316231	QA

****************************************************
* - Alter Master Dropping columns from the middle. *
*   Expect: columns dropped                        *
****************************************************

*** connect to master and drop columns ***
ALTER TABLE t14 DROP COLUMN c2;
ALTER TABLE t14 DROP COLUMN c7;

*** Select from Master ***
SELECT c1,c3,hex(c4),c5,c6 FROM t14 ORDER BY c1;
c1	c3	hex(c4)	c5	c6
1	Replication Testing Extra Col	62316231623162316231623162316231	Kyle	1
2	This Test Should work	62316231623162316231623162316231	JOE	1
3	If is does not, I will open a bug	62316231623162316231623162316231	QA	1

************
* Bug30415 *
************
SHOW SLAVE STATUS;
Slave_IO_State	#
Master_Host	127.0.0.1
Master_User	root
Master_Port	#
Connect_Retry	1
Master_Log_File	master-bin.000001
Read_Master_Log_Pos	#
Relay_Log_File	#
Relay_Log_Pos	#
Relay_Master_Log_File	master-bin.000001
Slave_IO_Running	Yes
Slave_SQL_Running	No
Replicate_Do_DB	
Replicate_Ignore_DB	
Replicate_Do_Table	
Replicate_Ignore_Table	
Replicate_Wild_Do_Table	
Replicate_Wild_Ignore_Table	
Last_Errno	1091
Last_Error	Error 'Can't DROP 'c7'; check that column/key exists' on query. Default database: 'test'. Query: 'ALTER TABLE t14 DROP COLUMN c7'
Skip_Counter	0
Exec_Master_Log_Pos	#
Relay_Log_Space	#
Until_Condition	None
Until_Log_File	
Until_Log_Pos	0
Master_SSL_Allowed	No
Master_SSL_CA_File	
Master_SSL_CA_Path	
Master_SSL_Cert	
Master_SSL_Cipher	
Master_SSL_Key	
Seconds_Behind_Master	#
Master_SSL_Verify_Server_Cert	No
Last_IO_Errno	#
Last_IO_Error	#
Last_SQL_Errno	1091
Last_SQL_Error	Error 'Can't DROP 'c7'; check that column/key exists' on query. Default database: 'test'. Query: 'ALTER TABLE t14 DROP COLUMN c7'
STOP SLAVE;
RESET SLAVE;

*** Drop t14  ***
DROP TABLE t14;
DROP TABLE t14;
RESET MASTER;
START SLAVE;

*************************************************
* - Alter Master adding columns at end of table *
*   Expect: Error 1054                          *
*************************************************

*** Create t15 on slave  ***
STOP SLAVE;
RESET SLAVE;
CREATE TABLE t15 (c1 INT PRIMARY KEY, c4 BLOB, c5 CHAR(5)
) ENGINE='InnoDB';

*** Create t15 on Master ***
CREATE TABLE t15 (c1 INT KEY, c4 BLOB, c5 CHAR(5),
c6 INT DEFAULT '1',
c7 TIMESTAMP NULL DEFAULT CURRENT_TIMESTAMP
)ENGINE='InnoDB';
RESET MASTER;

*** Start Slave ***
START SLAVE;

*** Master Data Insert ***
ALTER TABLE t15 ADD COLUMN c2 DECIMAL(8,2) AFTER c7;
set @b1 = 'b1b1b1b1';
set @b1 = concat(@b1,@b1);
INSERT INTO t15 () VALUES(1,@b1,'Kyle',DEFAULT,DEFAULT,3.00),
(2,@b1,'JOE',DEFAULT,DEFAULT,3.00),
(3,@b1,'QA',DEFAULT,DEFAULT,3.00);
SELECT c1,hex(c4),c5,c6,c7,c2 FROM t15 ORDER BY c1;
c1	hex(c4)	c5	c6	c7	c2
1	62316231623162316231623162316231	Kyle	1	CURRENT_TIMESTAMP	3.00
2	62316231623162316231623162316231	JOE	1	CURRENT_TIMESTAMP	3.00
3	62316231623162316231623162316231	QA	1	CURRENT_TIMESTAMP	3.00

********************************************
*** Expect slave to fail with Error 1054 ***
********************************************

SHOW SLAVE STATUS;
Slave_IO_State	#
Master_Host	127.0.0.1
Master_User	root
Master_Port	#
Connect_Retry	1
Master_Log_File	master-bin.000001
Read_Master_Log_Pos	#
Relay_Log_File	#
Relay_Log_Pos	#
Relay_Master_Log_File	master-bin.000001
Slave_IO_Running	Yes
Slave_SQL_Running	No
Replicate_Do_DB	
Replicate_Ignore_DB	
Replicate_Do_Table	
Replicate_Ignore_Table	
Replicate_Wild_Do_Table	
Replicate_Wild_Ignore_Table	
Last_Errno	1054
Last_Error	Error 'Unknown column 'c7' in 't15'' on query. Default database: 'test'. Query: 'ALTER TABLE t15 ADD COLUMN c2 DECIMAL(8,2) AFTER c7'
Skip_Counter	0
Exec_Master_Log_Pos	#
Relay_Log_Space	#
Until_Condition	None
Until_Log_File	
Until_Log_Pos	0
Master_SSL_Allowed	No
Master_SSL_CA_File	
Master_SSL_CA_Path	
Master_SSL_Cert	
Master_SSL_Cipher	
Master_SSL_Key	
Seconds_Behind_Master	#
Master_SSL_Verify_Server_Cert	No
Last_IO_Errno	#
Last_IO_Error	#
Last_SQL_Errno	1054
Last_SQL_Error	Error 'Unknown column 'c7' in 't15'' on query. Default database: 'test'. Query: 'ALTER TABLE t15 ADD COLUMN c2 DECIMAL(8,2) AFTER c7'
STOP SLAVE;
RESET SLAVE;

*** Drop t15  ***
DROP TABLE t15;
DROP TABLE t15;
RESET MASTER;
START SLAVE;

************************************************
* - Create index on Master column not on slave *
*   Expect:Warning                             *
************************************************

*** Create t16 on slave  ***
STOP SLAVE;
RESET SLAVE;
CREATE TABLE t16 (c1 INT PRIMARY KEY, c4 BLOB, c5 CHAR(5)
) ENGINE='InnoDB';

*** Create t16 on Master ***
CREATE TABLE t16 (c1 INT KEY, c4 BLOB, c5 CHAR(5),
c6 INT DEFAULT '1',
c7 TIMESTAMP NULL DEFAULT CURRENT_TIMESTAMP
)ENGINE='InnoDB';
RESET MASTER;

*** Start Slave ***
START SLAVE;

*** Master Create Index and Data Insert ***
CREATE INDEX part_of_c6 ON t16 (c6);
set @b1 = 'b1b1b1b1';
set @b1 = concat(@b1,@b1);
INSERT INTO t16 () VALUES(1,@b1,'Kyle',DEFAULT,DEFAULT),
(2,@b1,'JOE',2,DEFAULT),
(3,@b1,'QA',3,DEFAULT);
SELECT c1,hex(c4),c5,c6,c7 FROM t16 ORDER BY c1;
c1	hex(c4)	c5	c6	c7
1	62316231623162316231623162316231	Kyle	1	CURRENT_TIMESTAMP
2	62316231623162316231623162316231	JOE	2	CURRENT_TIMESTAMP
3	62316231623162316231623162316231	QA	3	CURRENT_TIMESTAMP

*****************
*** BUG 30434 ***
*****************

SHOW SLAVE STATUS;
Slave_IO_State	#
Master_Host	127.0.0.1
Master_User	root
Master_Port	#
Connect_Retry	1
Master_Log_File	master-bin.000001
Read_Master_Log_Pos	#
Relay_Log_File	#
Relay_Log_Pos	#
Relay_Master_Log_File	master-bin.000001
Slave_IO_Running	Yes
Slave_SQL_Running	No
Replicate_Do_DB	
Replicate_Ignore_DB	
Replicate_Do_Table	
Replicate_Ignore_Table	
Replicate_Wild_Do_Table	
Replicate_Wild_Ignore_Table	
Last_Errno	1072
Last_Error	Error 'Key column 'c6' doesn't exist in table' on query. Default database: 'test'. Query: 'CREATE INDEX part_of_c6 ON t16 (c6)'
Skip_Counter	0
Exec_Master_Log_Pos	#
Relay_Log_Space	#
Until_Condition	None
Until_Log_File	
Until_Log_Pos	0
Master_SSL_Allowed	No
Master_SSL_CA_File	
Master_SSL_CA_Path	
Master_SSL_Cert	
Master_SSL_Cipher	
Master_SSL_Key	
Seconds_Behind_Master	#
Master_SSL_Verify_Server_Cert	No
Last_IO_Errno	#
Last_IO_Error	#
Last_SQL_Errno	1072
Last_SQL_Error	Error 'Key column 'c6' doesn't exist in table' on query. Default database: 'test'. Query: 'CREATE INDEX part_of_c6 ON t16 (c6)'
STOP SLAVE;
RESET SLAVE;

*** Drop t16  ***
DROP TABLE t16;
DROP TABLE t16;
RESET MASTER;
START SLAVE;

*****************************************************
* - Delete rows using column on Master not on slave *
*   Expect: Rows Deleted                            *
*****************************************************

*** Create t17 on slave  ***
STOP SLAVE;
RESET SLAVE;
CREATE TABLE t17 (c1 INT PRIMARY KEY, c4 BLOB, c5 CHAR(5)
) ENGINE='InnoDB';

*** Create t17 on Master ***
CREATE TABLE t17 (c1 INT KEY, c4 BLOB, c5 CHAR(5),
c6 INT DEFAULT '1',
c7 TIMESTAMP NULL DEFAULT CURRENT_TIMESTAMP
)ENGINE='InnoDB';
RESET MASTER;

*** Start Slave ***
START SLAVE;

*** Master Data Insert ***
set @b1 = 'b1b1b1b1';
set @b1 = concat(@b1,@b1);
INSERT INTO t17 () VALUES(1,@b1,'Kyle',DEFAULT,DEFAULT),
(2,@b1,'JOE',2,DEFAULT),
(3,@b1,'QA',3,DEFAULT);
SELECT c1,hex(c4),c5,c6,c7 FROM t17 ORDER BY c1;
c1	hex(c4)	c5	c6	c7
1	62316231623162316231623162316231	Kyle	1	CURRENT_TIMESTAMP
2	62316231623162316231623162316231	JOE	2	CURRENT_TIMESTAMP
3	62316231623162316231623162316231	QA	3	CURRENT_TIMESTAMP

** Select * from Slave **
SELECT c1,hex(c4),c5 FROM t17 ORDER BY c1;
c1	hex(c4)	c5
1	62316231623162316231623162316231	Kyle
2	62316231623162316231623162316231	JOE
3	62316231623162316231623162316231	QA

** Delete from master **
DELETE FROM t17 WHERE c6 = 3;
SELECT c1,hex(c4),c5,c6,c7 FROM t17 ORDER BY c1;
c1	hex(c4)	c5	c6	c7
1	62316231623162316231623162316231	Kyle	1	CURRENT_TIMESTAMP
2	62316231623162316231623162316231	JOE	2	CURRENT_TIMESTAMP

** Check slave **
SELECT c1,hex(c4),c5 FROM t17 ORDER BY c1;
c1	hex(c4)	c5
1	62316231623162316231623162316231	Kyle
2	62316231623162316231623162316231	JOE
DROP TABLE t17;


*****************************************************
* - Update row using column on Master not on slave *
*   Expect: Rows updated                           *
*****************************************************

** Bug30674 **

*** Create t18 on slave  ***

STOP SLAVE;
RESET SLAVE;
CREATE TABLE t18 (c1 INT PRIMARY KEY, c4 BLOB, c5 CHAR(5)
) ENGINE='InnoDB';

*** Create t18 on Master ***
CREATE TABLE t18 (c1 INT KEY, c4 BLOB, c5 CHAR(5),
c6 INT DEFAULT '1',
c7 TIMESTAMP NULL DEFAULT CURRENT_TIMESTAMP
)ENGINE='InnoDB';
RESET MASTER;

*** Start Slave ***
START SLAVE;

*** Master Data Insert ***
set @b1 = 'b1b1b1b1';
set @b1 = concat(@b1,@b1);
INSERT INTO t18 () VALUES(1,@b1,'Kyle',DEFAULT,DEFAULT),
(2,@b1,'JOE',2,DEFAULT),
(3,@b1,'QA',3,DEFAULT);
SELECT c1,hex(c4),c5,c6,c7 FROM t18 ORDER BY c1;
c1	hex(c4)	c5	c6	c7
1	62316231623162316231623162316231	Kyle	1	CURRENT_TIMESTAMP
2	62316231623162316231623162316231	JOE	2	CURRENT_TIMESTAMP
3	62316231623162316231623162316231	QA	3	CURRENT_TIMESTAMP

** Select * from Slave **
SELECT c1,hex(c4),c5 FROM t18 ORDER BY c1;
c1	hex(c4)	c5
1	62316231623162316231623162316231	Kyle
2	62316231623162316231623162316231	JOE
3	62316231623162316231623162316231	QA

** update from master **
SELECT c1,hex(c4),c5,c6,c7 FROM t18 ORDER BY c1;
c1	hex(c4)	c5	c6	c7
1	62316231623162316231623162316231	Kyle	1	CURRENT_TIMESTAMP
2	62316231623162316231623162316231	JOE	2	CURRENT_TIMESTAMP
3	62316231623162316231623162316231	QA	3	CURRENT_TIMESTAMP

** Check slave **
SELECT c1,hex(c4),c5 FROM t18 ORDER BY c1;
c1	hex(c4)	c5
1	62316231623162316231623162316231	Kyle
2	62316231623162316231623162316231	JOE
3	62316231623162316231623162316231	QA
DROP TABLE t18;


*****************************************************
* - Insert UUID  column on Master not on slave *
*   Expect: Rows inserted                      *
*****************************************************

*** Create t5 on slave  ***
STOP SLAVE;
RESET SLAVE;
CREATE TABLE t5 (c1 INT PRIMARY KEY, c4 BLOB, c5 CHAR(5)
) ENGINE='InnoDB';

*** Create t5 on Master ***
CREATE TABLE t5 (c1 INT KEY, c4 BLOB, c5 CHAR(5),
c6 LONG, 
c7 TIMESTAMP NULL DEFAULT CURRENT_TIMESTAMP
)ENGINE='InnoDB';
RESET MASTER;

*** Start Slave ***
START SLAVE;

*** Master Data Insert ***
set @b1 = 'b1b1b1b1';
INSERT INTO t5 () VALUES(1,@b1,'Kyle',UUID(),DEFAULT),
(2,@b1,'JOE',UUID(),DEFAULT),
(3,@b1,'QA',UUID(),DEFAULT);
SELECT c1,hex(c4),c5,c6,c7 FROM t5 ORDER BY c1;
c1	hex(c4)	c5	c6	c7
1	6231623162316231	Kyle	UUID	TIME
2	6231623162316231	JOE	UUID	TIME
3	6231623162316231	QA	UUID	TIME

** Select * from Slave **
SELECT c1,hex(c4),c5 FROM t5 ORDER BY c1;
c1	hex(c4)	c5
1	6231623162316231	Kyle
2	6231623162316231	JOE
3	6231623162316231	QA
DROP TABLE t5;

set binlog_format=statement;

***********************************************************
***********************************************************
***************** Start of Testing ************************
***********************************************************
***********************************************************
* This test format == binlog_format	STATEMENT and engine == 'InnoDB'
***********************************************************
***********************************************************

***** Testing more columns on the Master *****

CREATE TABLE t1 (f1 INT, f2 INT, f3 INT PRIMARY KEY, f4 CHAR(20),
/* extra */
f5 FLOAT DEFAULT '2.00', 
f6 CHAR(4) DEFAULT 'TEST',
f7 INT DEFAULT '0',
f8 TEXT,
f9 LONGBLOB,
f10 BIT(63),
f11 VARBINARY(64))ENGINE='InnoDB';

* Alter Table on Slave and drop columns f5 through f11 *

alter table t1 drop f5, drop f6, drop f7, drop f8, drop f9, drop f10, drop f11;

* Insert data in Master then update and delete some rows*

* Select count and 20 rows from Master *

SELECT COUNT(*) FROM t1;
COUNT(*)
40

SELECT f1,f2,f3,f4,f5,f6,f7,f8,f9,
hex(f10),hex(f11) FROM t1 ORDER BY f3 LIMIT 20;
f1	f2	f3	f4	f5	f6	f7	f8	f9	hex(f10)	hex(f11)
2	2	2	second	2	kaks	2	got stolen from the paradise	very fat blob	1555	123456
3	3	3	next	2	kaks	2	got stolen from the paradise	very fat blob	1555	123456
5	5	5	second	2	kaks	2	got stolen from the paradise	very fat blob	1555	123456
6	6	6	next	2	kaks	2	got stolen from the paradise	very fat blob	1555	123456
8	8	8	second	2	kaks	2	got stolen from the paradise	very fat blob	1555	123456
9	9	9	next	2	kaks	2	got stolen from the paradise	very fat blob	1555	123456
11	11	11	second	2	kaks	2	got stolen from the paradise	very fat blob	1555	123456
12	12	12	next	2	kaks	2	got stolen from the paradise	very fat blob	1555	123456
14	14	14	second	2	kaks	2	got stolen from the paradise	very fat blob	1555	123456
15	15	15	next	2	kaks	2	got stolen from the paradise	very fat blob	1555	123456
17	17	17	second	2	kaks	2	got stolen from the paradise	very fat blob	1555	123456
18	18	18	next	2	kaks	2	got stolen from the paradise	very fat blob	1555	123456
20	20	20	second	2	kaks	2	got stolen from the paradise	very fat blob	1555	123456
21	21	21	next	2	kaks	2	got stolen from the paradise	very fat blob	1555	123456
23	23	23	second	2	kaks	2	got stolen from the paradise	very fat blob	1555	123456
24	24	24	next	2	kaks	2	got stolen from the paradise	very fat blob	1555	123456
26	26	26	second	2	kaks	2	got stolen from the paradise	very fat blob	1555	123456
27	27	27	next	2	kaks	2	got stolen from the paradise	very fat blob	1555	123456
29	29	29	second	2	kaks	2	got stolen from the paradise	very fat blob	1555	123456
30	30	30	next	2	kaks	2	got stolen from the paradise	very fat blob	1555	123456

* Select count and 20 rows from Slave *

SELECT COUNT(*) FROM t1;
COUNT(*)
40

SELECT * FROM t1 ORDER BY f3 LIMIT 20;
f1	f2	f3	f4
2	2	2	second
3	3	3	next
5	5	5	second
6	6	6	next
8	8	8	second
9	9	9	next
11	11	11	second
12	12	12	next
14	14	14	second
15	15	15	next
17	17	17	second
18	18	18	next
20	20	20	second
21	21	21	next
23	23	23	second
24	24	24	next
26	26	26	second
27	27	27	next
29	29	29	second
30	30	30	next

* Show Slave Status *

show slave status;;
Slave_IO_State	#
Master_Host	127.0.0.1
Master_User	root
Master_Port	#
Connect_Retry	1
Master_Log_File	master-bin.000001
Read_Master_Log_Pos	#
Relay_Log_File	#
Relay_Log_Pos	#
Relay_Master_Log_File	master-bin.000001
Slave_IO_Running	Yes
Slave_SQL_Running	Yes
Replicate_Do_DB	
Replicate_Ignore_DB	
Replicate_Do_Table	
Replicate_Ignore_Table	
Replicate_Wild_Do_Table	
Replicate_Wild_Ignore_Table	
Last_Errno	0
Last_Error	
Skip_Counter	0
Exec_Master_Log_Pos	#
Relay_Log_Space	#
Until_Condition	None
Until_Log_File	
Until_Log_Pos	0
Master_SSL_Allowed	No
Master_SSL_CA_File	
Master_SSL_CA_Path	
Master_SSL_Cert	
Master_SSL_Cipher	
Master_SSL_Key	
Seconds_Behind_Master	#
Master_SSL_Verify_Server_Cert	No
Last_IO_Errno	#
Last_IO_Error	#
Last_SQL_Errno	0
Last_SQL_Error	


***** Testing Altering table def scenario *****

CREATE TABLE t2 (f1 INT, f2 INT, f3 INT PRIMARY KEY, f4 CHAR(20),
/* extra */
f5 DOUBLE DEFAULT '2.00', 
f6 ENUM('a', 'b', 'c') default 'a',
f7 DECIMAL(17,9) default '1000.00',
f8 MEDIUMBLOB,
f9 NUMERIC(6,4) default '2000.00',
f10 VARCHAR(1024),
f11 BINARY(20) NOT NULL DEFAULT '\0\0\0\0\0\0\0\0\0\0\0\0\0\0\0\0\0\0\0\0',
f12 SET('a', 'b', 'c') default 'b')
ENGINE='InnoDB';
Warnings:
Warning	1264	Out of range value for column 'f9' at row 1

CREATE TABLE t3 (f1 INT, f2 INT, f3 INT PRIMARY KEY, f4 CHAR(20),
/* extra */
f5 DOUBLE DEFAULT '2.00', 
f6 ENUM('a', 'b', 'c') default 'a',
f8 MEDIUMBLOB,
f10 VARCHAR(1024),
f11 BINARY(20) NOT NULL DEFAULT '\0\0\0\0\0\0\0\0\0\0\0\0\0\0\0\0\0\0\0\0',
f12 SET('a', 'b', 'c') default 'b')
ENGINE='InnoDB';

CREATE TABLE t4 (f1 INT, f2 INT, f3 INT PRIMARY KEY, f4 CHAR(20),
/* extra */
f5 DOUBLE DEFAULT '2.00', 
f6 DECIMAL(17,9) default '1000.00',
f7 MEDIUMBLOB,
f8 NUMERIC(6,4) default '2000.00',
f9 VARCHAR(1024),
f10 BINARY(20) not null default '\0\0\0\0\0\0\0\0\0\0\0\0\0\0\0\0\0\0\0\0',
f11 CHAR(255))
ENGINE='InnoDB';
Warnings:
Warning	1264	Out of range value for column 'f8' at row 1

CREATE TABLE t31 (f1 INT, f2 INT, f3 INT PRIMARY KEY, f4 CHAR(20),
/* extra */
f5  BIGINT,
f6  BLOB,
f7  DATE,
f8  DATETIME,
f9  FLOAT,
f10 INT,
f11 LONGBLOB,
f12 LONGTEXT,
f13 MEDIUMBLOB,
f14 MEDIUMINT,
f15 MEDIUMTEXT,
f16 REAL,
f17 SMALLINT,
f18 TEXT,
f19 TIME,
f20 TIMESTAMP,
f21 TINYBLOB,
f22 TINYINT,
f23 TINYTEXT,
f24 YEAR,
f25 BINARY(255),
f26 BIT(64),
f27 CHAR(255),
f28 DECIMAL(30,7),
f29 DOUBLE,
f30 ENUM ('a','b', 'c') default 'a',
f31 FLOAT,
f32 NUMERIC(17,9),
f33 SET ('a', 'b', 'c') default 'b',
f34 VARBINARY(1025),
f35 VARCHAR(257)       
) ENGINE='InnoDB';

** Alter tables on slave and drop columns **

alter table t2 drop f5, drop f6, drop f7, drop f8, drop f9, drop f10, drop f11, drop
f12;
alter table t3 drop f5, drop f6, drop f8, drop f10, drop f11, drop f12;
alter table t4 drop f5, drop f6, drop f7, drop f8, drop f9, drop f10, drop f11;
alter table t31 
drop f5, drop f6, drop f7, drop f8, drop f9, drop f10, drop f11,
drop f12, drop f13, drop f14, drop f15, drop f16, drop f17, drop f18,
drop f19, drop f20, drop f21, drop f22, drop f23, drop f24, drop f25,
drop f26, drop f27, drop f28, drop f29, drop f30, drop f31, drop f32,
drop f33, drop f34, drop f35;

** Insert Data into Master **
INSERT into t2 set f1=1, f2=1, f3=1, f4='first', f8='f8: medium size blob', f10='f10:
some var char';
INSERT into t2 values (2, 2, 2, 'second',
2.0, 'b', 2000.0002, 'f8: medium size blob', 2000, 'f10: some var char',
'01234567', 'c'),
(3, 3, 3, 'third',
3.0, 'b', 3000.0003, 'f8: medium size blob', 3000, 'f10: some var char',
'01234567', 'c');
Warnings:
Warning	1264	Out of range value for column 'f9' at row 1
Warning	1264	Out of range value for column 'f9' at row 2
INSERT into t3 set f1=1, f2=1, f3=1, f4='first', f10='f10: some var char';
INSERT into t4 set f1=1, f2=1, f3=1, f4='first', f7='f7: medium size blob', f10='f10:
binary data';
INSERT into t31 set f1=1, f2=1, f3=1, f4='first';
INSERT into t31 set f1=1, f2=1, f3=2, f4='second',
f9=2.2,  f10='seven samurai', f28=222.222, f35='222';
Warnings:
Warning	1366	Incorrect integer value: 'seven samurai' for column 'f10' at row 1
INSERT into t31 values (1, 1, 3, 'third',
/* f5  BIGINT,  */            333333333333333333333333,
/* f6  BLOB,  */              '3333333333333333333333',
/* f7  DATE,  */              '2007-07-18',
/* f8  DATETIME,  */          "2007-07-18",
/* f9  FLOAT,  */             3.33333333,
/* f10 INT,  */               333333333,
/* f11 LONGBLOB,  */          '3333333333333333333',
/* f12 LONGTEXT,  */          '3333333333333333333',
/* f13 MEDIUMBLOB,  */        '3333333333333333333',
/* f14 MEDIUMINT,  */         33,
/* f15 MEDIUMTEXT,  */        3.3,
/* f16 REAL,  */              3.3,
/* f17 SMALLINT,  */          3,
/* f18 TEXT,  */              '33',
/* f19 TIME,  */              '2:59:58.999',
/* f20 TIMESTAMP,  */         20000303000000,
/* f21 TINYBLOB,  */          '3333',
/* f22 TINYINT,  */           3,
/* f23 TINYTEXT,  */          '3',
/* f24 YEAR,  */              3000,
/* f25 BINARY(255),  */       'three_33333',
/* f26 BIT(64),  */           b'011', 
/* f27 CHAR(255),  */         'three',
/* f28 DECIMAL(30,7),  */     3.333,
/* f29 DOUBLE,  */            3.333333333333333333333333333,
/* f30 ENUM ('a','b','c')*/   'c',
/* f31 FLOAT,  */             3.0,
/* f32 NUMERIC(17,9),  */     3.3333,
/* f33 SET ('a','b','c'),*/   'c',
/*f34 VARBINARY(1025),*/      '3333 minus 3',
/*f35 VARCHAR(257),*/         'three times three'
      );
Warnings:
Warning	1264	Out of range value for column 'f5' at row 1
Warning	1264	Out of range value for column 'f24' at row 1
INSERT into t31 values (1, 1, 4, 'fourth',
/* f5  BIGINT,  */            333333333333333333333333,
/* f6  BLOB,  */              '3333333333333333333333',
/* f7  DATE,  */              '2007-07-18',
/* f8  DATETIME,  */          "2007-07-18",
/* f9  FLOAT,  */             3.33333333,
/* f10 INT,  */               333333333,
/* f11 LONGBLOB,  */          '3333333333333333333',
/* f12 LONGTEXT,  */          '3333333333333333333',
/* f13 MEDIUMBLOB,  */        '3333333333333333333',
/* f14 MEDIUMINT,  */         33,
/* f15 MEDIUMTEXT,  */        3.3,
/* f16 REAL,  */              3.3,
/* f17 SMALLINT,  */          3,
/* f18 TEXT,  */              '33',
/* f19 TIME,  */              '2:59:58.999',
/* f20 TIMESTAMP,  */         20000303000000,
/* f21 TINYBLOB,  */          '3333',
/* f22 TINYINT,  */           3,
/* f23 TINYTEXT,  */          '3',
/* f24 YEAR,  */              3000,
/* f25 BINARY(255),  */       'three_33333',
/* f26 BIT(64),  */           b'011',
/* f27 CHAR(255),  */         'three',
/* f28 DECIMAL(30,7),  */     3.333,
/* f29 DOUBLE,  */            3.333333333333333333333333333,
/* f30 ENUM ('a','b','c')*/   'c',
/* f31 FLOAT,  */             3.0,
/* f32 NUMERIC(17,9),  */     3.3333,
/* f33 SET ('a','b','c'),*/   'c',
/*f34 VARBINARY(1025),*/      '3333 minus 3',
/*f35 VARCHAR(257),*/         'three times three'
       ),
(1, 1, 5, 'fifth',
/* f5  BIGINT,  */            333333333333333333333333,
/* f6  BLOB,  */              '3333333333333333333333',
/* f7  DATE,  */              '2007-07-18',
/* f8  DATETIME,  */          "2007-07-18",
/* f9  FLOAT,  */             3.33333333,
/* f10 INT,  */               333333333,
/* f11 LONGBLOB,  */          '3333333333333333333',
/* f12 LONGTEXT,  */          '3333333333333333333',
/* f13 MEDIUMBLOB,  */        '3333333333333333333',
/* f14 MEDIUMINT,  */         33,
/* f15 MEDIUMTEXT,  */        3.3,
/* f16 REAL,  */              3.3,
/* f17 SMALLINT,  */          3,
/* f18 TEXT,  */              '33',
/* f19 TIME,  */              '2:59:58.999',
/* f20 TIMESTAMP,  */         20000303000000,
/* f21 TINYBLOB,  */          '3333',
/* f22 TINYINT,  */           3,
/* f23 TINYTEXT,  */          '3',
/* f24 YEAR,  */              3000,
/* f25 BINARY(255),  */       'three_33333',
/* f26 BIT(64),  */           b'011',
/* f27 CHAR(255),  */         'three',
/* f28 DECIMAL(30,7),  */     3.333,
/* f29 DOUBLE,  */            3.333333333333333333333333333,
/* f30 ENUM ('a','b','c')*/   'c',
/* f31 FLOAT,  */             3.0,
/* f32 NUMERIC(17,9),  */     3.3333,
/* f33 SET ('a','b','c'),*/   'c',
/*f34 VARBINARY(1025),*/      '3333 minus 3',
/*f35 VARCHAR(257),*/         'three times three'
       ),
(1, 1, 6, 'sixth',
/* f5  BIGINT,  */            NULL,
/* f6  BLOB,  */              '3333333333333333333333',
/* f7  DATE,  */              '2007-07-18',
/* f8  DATETIME,  */          "2007-07-18",
/* f9  FLOAT,  */             3.33333333,
/* f10 INT,  */               333333333,
/* f11 LONGBLOB,  */          '3333333333333333333',
/* f12 LONGTEXT,  */          '3333333333333333333',
/* f13 MEDIUMBLOB,  */        '3333333333333333333',
/* f14 MEDIUMINT,  */         33,
/* f15 MEDIUMTEXT,  */        3.3,
/* f16 REAL,  */              3.3,
/* f17 SMALLINT,  */          3,
/* f18 TEXT,  */              '33',
/* f19 TIME,  */              '2:59:58.999',
/* f20 TIMESTAMP,  */         20000303000000,
/* f21 TINYBLOB,  */          '3333',
/* f22 TINYINT,  */           3,
/* f23 TINYTEXT,  */          '3',
/* f24 YEAR,  */              3000,
/* f25 BINARY(255),  */       'three_33333',
/* f26 BIT(64),  */           b'011',
/* f27 CHAR(255),  */         'three',
/* f28 DECIMAL(30,7),  */     3.333,
/* f29 DOUBLE,  */            3.333333333333333333333333333,
/* f30 ENUM ('a','b','c')*/   'c',
/* f31 FLOAT,  */             3.0,
/* f32 NUMERIC(17,9),  */     3.3333,
/* f33 SET ('a','b','c'),*/   'c',
/*f34 VARBINARY(1025),*/      '3333 minus 3',
/*f35 VARCHAR(257),*/         NULL
);
Warnings:
Warning	1264	Out of range value for column 'f5' at row 1
Warning	1264	Out of range value for column 'f24' at row 1
Warning	1264	Out of range value for column 'f5' at row 2
Warning	1264	Out of range value for column 'f24' at row 2
Warning	1264	Out of range value for column 'f24' at row 3

** Sync slave with master ** 
** Do selects from tables **

select * from t1 order by f3;
f1	f2	f3	f4
2	2	2	second
3	3	3	next
5	5	5	second
6	6	6	next
8	8	8	second
9	9	9	next
11	11	11	second
12	12	12	next
14	14	14	second
15	15	15	next
17	17	17	second
18	18	18	next
20	20	20	second
21	21	21	next
23	23	23	second
24	24	24	next
26	26	26	second
27	27	27	next
29	29	29	second
30	30	30	next
31	31	31	second
32	32	32	second
33	33	33	second
34	34	34	second
35	35	35	second
36	36	36	second
37	37	37	second
38	38	38	second
39	39	39	second
40	40	40	second
41	41	41	second
42	42	42	second
43	43	43	second
44	44	44	second
45	45	45	second
46	46	46	second
47	47	47	second
48	48	48	second
49	49	49	second
50	50	50	second
select * from t2 order by f1;
f1	f2	f3	f4
1	1	1	first
2	2	2	second
3	3	3	third
select * from t3 order by f1;
f1	f2	f3	f4
1	1	1	first
select * from t4 order by f1;
f1	f2	f3	f4
1	1	1	first
select * from t31 order by f1;
f1	f2	f3	f4
1	1	1	first
1	1	2	second
1	1	3	third
1	1	4	fourth
1	1	5	fifth
1	1	6	sixth

** Do updates master **

update t31 set f5=555555555555555 where f3=6;
update t31 set f2=2 where f3=2;
update t31 set f1=NULL where f3=1;
update t31 set f3=NULL, f27=NULL, f35='f35 new value' where f3=3;
Warnings:
Warning	1048	Column 'f3' cannot be null

** Delete from Master **

delete from t1;
delete from t2;
delete from t3;
delete from t4;
delete from t31;

** Check slave status **

select * from t31;
f1	f2	f3	f4
show slave status;;
Slave_IO_State	#
Master_Host	127.0.0.1
Master_User	root
Master_Port	#
Connect_Retry	1
Master_Log_File	master-bin.000001
Read_Master_Log_Pos	#
Relay_Log_File	#
Relay_Log_Pos	#
Relay_Master_Log_File	master-bin.000001
Slave_IO_Running	Yes
Slave_SQL_Running	Yes
Replicate_Do_DB	
Replicate_Ignore_DB	
Replicate_Do_Table	
Replicate_Ignore_Table	
Replicate_Wild_Do_Table	
Replicate_Wild_Ignore_Table	
Last_Errno	0
Last_Error	
Skip_Counter	0
Exec_Master_Log_Pos	#
Relay_Log_Space	#
Until_Condition	None
Until_Log_File	
Until_Log_Pos	0
Master_SSL_Allowed	No
Master_SSL_CA_File	
Master_SSL_CA_Path	
Master_SSL_Cert	
Master_SSL_Cipher	
Master_SSL_Key	
Seconds_Behind_Master	#
Master_SSL_Verify_Server_Cert	No
Last_IO_Errno	#
Last_IO_Error	#
Last_SQL_Errno	0
Last_SQL_Error	

****************************************
* columns in master at middle of table *
* Expect: Proper error message         *
****************************************

** Stop and Reset Slave **

STOP SLAVE;
RESET SLAVE;

** create table slave side **
CREATE TABLE t10 (a INT PRIMARY KEY, b BLOB, c CHAR(5)
) ENGINE='InnoDB';

** Connect to master and create table **

CREATE TABLE t10 (a INT KEY, b BLOB, f DOUBLE DEFAULT '233',
c CHAR(5), e INT DEFAULT '1')ENGINE='InnoDB';
RESET MASTER;

*** Start Slave ***
START SLAVE;

*** Master Data Insert ***
set @b1 = 'b1b1b1b1';
set @b1 = concat(@b1,@b1);
INSERT INTO t10 () VALUES(1,@b1,DEFAULT,'Kyle',DEFAULT),
(2,@b1,DEFAULT,'JOE',DEFAULT),
(3,@b1,DEFAULT,'QA',DEFAULT);

********************************************
*** Expect slave to fail with Error 1523 ***
********************************************

SHOW SLAVE STATUS;
Slave_IO_State	#
Master_Host	127.0.0.1
Master_User	root
Master_Port	#
Connect_Retry	1
Master_Log_File	master-bin.000001
Read_Master_Log_Pos	#
Relay_Log_File	#
Relay_Log_Pos	#
Relay_Master_Log_File	master-bin.000001
Slave_IO_Running	Yes
Slave_SQL_Running	No
Replicate_Do_DB	
Replicate_Ignore_DB	
Replicate_Do_Table	
Replicate_Ignore_Table	
Replicate_Wild_Do_Table	
Replicate_Wild_Ignore_Table	
Last_Errno	1533
Last_Error	Table definition on master and slave does not match: Column 2 type mismatch - received type 5, test.t10 has type 254
Skip_Counter	0
Exec_Master_Log_Pos	#
Relay_Log_Space	#
Until_Condition	None
Until_Log_File	
Until_Log_Pos	0
Master_SSL_Allowed	No
Master_SSL_CA_File	
Master_SSL_CA_Path	
Master_SSL_Cert	
Master_SSL_Cipher	
Master_SSL_Key	
Seconds_Behind_Master	#
Master_SSL_Verify_Server_Cert	No
<<<<<<< HEAD
Last_IO_Errno	0
Last_IO_Error	
Last_SQL_Errno	1533
=======
Last_IO_Errno	#
Last_IO_Error	#
Last_SQL_Errno	1532
>>>>>>> 271f69af
Last_SQL_Error	Table definition on master and slave does not match: Column 2 type mismatch - received type 5, test.t10 has type 254
SET GLOBAL SQL_SLAVE_SKIP_COUNTER=2;
START SLAVE;

*** Drop t10  ***
DROP TABLE t10;

*********************************************
* More columns in master at middle of table *
* Expect: Proper error message              *
*********************************************

*** Create t11 on slave  ***
STOP SLAVE;
RESET SLAVE;
CREATE TABLE t11 (a INT PRIMARY KEY, b BLOB, c VARCHAR(254)
) ENGINE='InnoDB';

*** Create t11 on Master ***
CREATE TABLE t11 (a INT KEY, b BLOB, f TEXT,
c CHAR(5) DEFAULT 'test', e INT DEFAULT '1')ENGINE='InnoDB';
RESET MASTER;

*** Start Slave ***
START SLAVE;

*** Master Data Insert ***
set @b1 = 'b1b1b1b1';
set @b1 = concat(@b1,@b1);
INSERT INTO t11 () VALUES(1,@b1,'Testing is fun','Kyle',DEFAULT),
(2,@b1,'Testing is cool','JOE',DEFAULT),
(3,@b1,DEFAULT,'QA',DEFAULT);

********************************************
*** Expect slave to fail with Error 1523 ***
********************************************

SHOW SLAVE STATUS;
Slave_IO_State	#
Master_Host	127.0.0.1
Master_User	root
Master_Port	#
Connect_Retry	1
Master_Log_File	master-bin.000001
Read_Master_Log_Pos	#
Relay_Log_File	#
Relay_Log_Pos	#
Relay_Master_Log_File	master-bin.000001
Slave_IO_Running	Yes
Slave_SQL_Running	No
Replicate_Do_DB	
Replicate_Ignore_DB	
Replicate_Do_Table	
Replicate_Ignore_Table	
Replicate_Wild_Do_Table	
Replicate_Wild_Ignore_Table	
Last_Errno	1533
Last_Error	Table definition on master and slave does not match: Column 2 type mismatch - received type 252, test.t11 has type 15
Skip_Counter	0
Exec_Master_Log_Pos	#
Relay_Log_Space	#
Until_Condition	None
Until_Log_File	
Until_Log_Pos	0
Master_SSL_Allowed	No
Master_SSL_CA_File	
Master_SSL_CA_Path	
Master_SSL_Cert	
Master_SSL_Cipher	
Master_SSL_Key	
Seconds_Behind_Master	#
Master_SSL_Verify_Server_Cert	No
<<<<<<< HEAD
Last_IO_Errno	0
Last_IO_Error	
Last_SQL_Errno	1533
=======
Last_IO_Errno	#
Last_IO_Error	#
Last_SQL_Errno	1532
>>>>>>> 271f69af
Last_SQL_Error	Table definition on master and slave does not match: Column 2 type mismatch - received type 252, test.t11 has type 15
SET GLOBAL SQL_SLAVE_SKIP_COUNTER=2;
START SLAVE;

*** Drop t11  ***
DROP TABLE t11;

*********************************************
* More columns in master at middle of table *
* Expect: This one should pass blob-text    *
*********************************************

*** Create t12 on slave  ***
STOP SLAVE;
RESET SLAVE;
CREATE TABLE t12 (a INT PRIMARY KEY, b BLOB, c BLOB
) ENGINE='InnoDB';

*** Create t12 on Master ***
CREATE TABLE t12 (a INT KEY, b BLOB, f TEXT,
c CHAR(5) DEFAULT 'test', e INT DEFAULT '1')ENGINE='InnoDB';
RESET MASTER;

*** Start Slave ***
START SLAVE;

*** Master Data Insert ***
set @b1 = 'b1b1b1b1';
set @b1 = concat(@b1,@b1);
INSERT INTO t12 () VALUES(1,@b1,'Kyle',DEFAULT,DEFAULT),
(2,@b1,'JOE',DEFAULT,DEFAULT),
(3,@b1,'QA',DEFAULT,DEFAULT);

SELECT a,hex(b),f,c,e FROM t12 ORDER BY a;
a	hex(b)	f	c	e
1	62316231623162316231623162316231	Kyle	test	1
2	62316231623162316231623162316231	JOE	test	1
3	62316231623162316231623162316231	QA	test	1

*** Select on Slave ***
SELECT a,hex(b),c FROM t12 ORDER BY a;
a	hex(b)	c
1	62316231623162316231623162316231	Kyle
2	62316231623162316231623162316231	JOE
3	62316231623162316231623162316231	QA

*** Drop t12  ***
DROP TABLE t12;

****************************************************
* - Alter Master adding columns at middle of table *
*   Expect: columns added                          *
****************************************************


*** Create t14 on slave  ***
STOP SLAVE;
RESET SLAVE;
CREATE TABLE t14 (c1 INT PRIMARY KEY, c4 BLOB, c5 CHAR(5)
) ENGINE='InnoDB';

*** Create t14 on Master ***
CREATE TABLE t14 (c1 INT KEY, c4 BLOB, c5 CHAR(5),
c6 INT DEFAULT '1',
c7 TIMESTAMP NULL DEFAULT CURRENT_TIMESTAMP
)ENGINE='InnoDB';
RESET MASTER;

*** Start Slave ***
START SLAVE;

*** Master Data Insert ***
ALTER TABLE t14 ADD COLUMN c2 DECIMAL(8,2) AFTER c1;
ALTER TABLE t14 ADD COLUMN c3 TEXT AFTER c2;

set @b1 = 'b1b1b1b1';
set @b1 = concat(@b1,@b1);
INSERT INTO t14 () VALUES(1,1.00,'Replication Testing Extra Col',@b1,'Kyle',DEFAULT,DEFAULT),
(2,2.00,'This Test Should work',@b1,'JOE',DEFAULT,DEFAULT),
(3,3.00,'If is does not, I will open a bug',@b1,'QA',DEFAULT,DEFAULT);

SELECT c1,c2,c3,hex(c4),c5,c6,c7 FROM t14 ORDER BY c1;
c1	c2	c3	hex(c4)	c5	c6	c7
1	1.00	Replication Testing Extra Col	62316231623162316231623162316231	Kyle	1	CURRENT_TIMESTAMP
2	2.00	This Test Should work	62316231623162316231623162316231	JOE	1	CURRENT_TIMESTAMP
3	3.00	If is does not, I will open a bug	62316231623162316231623162316231	QA	1	CURRENT_TIMESTAMP

*** Select on Slave ****
SELECT c1,c2,c3,hex(c4),c5 FROM t14 ORDER BY c1;
c1	c2	c3	hex(c4)	c5
1	1.00	Replication Testing Extra Col	62316231623162316231623162316231	Kyle
2	2.00	This Test Should work	62316231623162316231623162316231	JOE
3	3.00	If is does not, I will open a bug	62316231623162316231623162316231	QA

****************************************************
* - Alter Master Dropping columns from the middle. *
*   Expect: columns dropped                        *
****************************************************

*** connect to master and drop columns ***
ALTER TABLE t14 DROP COLUMN c2;
ALTER TABLE t14 DROP COLUMN c7;

*** Select from Master ***
SELECT c1,c3,hex(c4),c5,c6 FROM t14 ORDER BY c1;
c1	c3	hex(c4)	c5	c6
1	Replication Testing Extra Col	62316231623162316231623162316231	Kyle	1
2	This Test Should work	62316231623162316231623162316231	JOE	1
3	If is does not, I will open a bug	62316231623162316231623162316231	QA	1

************
* Bug30415 *
************
SHOW SLAVE STATUS;
Slave_IO_State	#
Master_Host	127.0.0.1
Master_User	root
Master_Port	#
Connect_Retry	1
Master_Log_File	master-bin.000001
Read_Master_Log_Pos	#
Relay_Log_File	#
Relay_Log_Pos	#
Relay_Master_Log_File	master-bin.000001
Slave_IO_Running	Yes
Slave_SQL_Running	No
Replicate_Do_DB	
Replicate_Ignore_DB	
Replicate_Do_Table	
Replicate_Ignore_Table	
Replicate_Wild_Do_Table	
Replicate_Wild_Ignore_Table	
Last_Errno	1091
Last_Error	Error 'Can't DROP 'c7'; check that column/key exists' on query. Default database: 'test'. Query: 'ALTER TABLE t14 DROP COLUMN c7'
Skip_Counter	0
Exec_Master_Log_Pos	#
Relay_Log_Space	#
Until_Condition	None
Until_Log_File	
Until_Log_Pos	0
Master_SSL_Allowed	No
Master_SSL_CA_File	
Master_SSL_CA_Path	
Master_SSL_Cert	
Master_SSL_Cipher	
Master_SSL_Key	
Seconds_Behind_Master	#
Master_SSL_Verify_Server_Cert	No
Last_IO_Errno	#
Last_IO_Error	#
Last_SQL_Errno	1091
Last_SQL_Error	Error 'Can't DROP 'c7'; check that column/key exists' on query. Default database: 'test'. Query: 'ALTER TABLE t14 DROP COLUMN c7'
STOP SLAVE;
RESET SLAVE;

*** Drop t14  ***
DROP TABLE t14;
DROP TABLE t14;
RESET MASTER;
START SLAVE;

*************************************************
* - Alter Master adding columns at end of table *
*   Expect: Error 1054                          *
*************************************************

*** Create t15 on slave  ***
STOP SLAVE;
RESET SLAVE;
CREATE TABLE t15 (c1 INT PRIMARY KEY, c4 BLOB, c5 CHAR(5)
) ENGINE='InnoDB';

*** Create t15 on Master ***
CREATE TABLE t15 (c1 INT KEY, c4 BLOB, c5 CHAR(5),
c6 INT DEFAULT '1',
c7 TIMESTAMP NULL DEFAULT CURRENT_TIMESTAMP
)ENGINE='InnoDB';
RESET MASTER;

*** Start Slave ***
START SLAVE;

*** Master Data Insert ***
ALTER TABLE t15 ADD COLUMN c2 DECIMAL(8,2) AFTER c7;
set @b1 = 'b1b1b1b1';
set @b1 = concat(@b1,@b1);
INSERT INTO t15 () VALUES(1,@b1,'Kyle',DEFAULT,DEFAULT,3.00),
(2,@b1,'JOE',DEFAULT,DEFAULT,3.00),
(3,@b1,'QA',DEFAULT,DEFAULT,3.00);
SELECT c1,hex(c4),c5,c6,c7,c2 FROM t15 ORDER BY c1;
c1	hex(c4)	c5	c6	c7	c2
1	62316231623162316231623162316231	Kyle	1	CURRENT_TIMESTAMP	3.00
2	62316231623162316231623162316231	JOE	1	CURRENT_TIMESTAMP	3.00
3	62316231623162316231623162316231	QA	1	CURRENT_TIMESTAMP	3.00

********************************************
*** Expect slave to fail with Error 1054 ***
********************************************

SHOW SLAVE STATUS;
Slave_IO_State	#
Master_Host	127.0.0.1
Master_User	root
Master_Port	#
Connect_Retry	1
Master_Log_File	master-bin.000001
Read_Master_Log_Pos	#
Relay_Log_File	#
Relay_Log_Pos	#
Relay_Master_Log_File	master-bin.000001
Slave_IO_Running	Yes
Slave_SQL_Running	No
Replicate_Do_DB	
Replicate_Ignore_DB	
Replicate_Do_Table	
Replicate_Ignore_Table	
Replicate_Wild_Do_Table	
Replicate_Wild_Ignore_Table	
Last_Errno	1054
Last_Error	Error 'Unknown column 'c7' in 't15'' on query. Default database: 'test'. Query: 'ALTER TABLE t15 ADD COLUMN c2 DECIMAL(8,2) AFTER c7'
Skip_Counter	0
Exec_Master_Log_Pos	#
Relay_Log_Space	#
Until_Condition	None
Until_Log_File	
Until_Log_Pos	0
Master_SSL_Allowed	No
Master_SSL_CA_File	
Master_SSL_CA_Path	
Master_SSL_Cert	
Master_SSL_Cipher	
Master_SSL_Key	
Seconds_Behind_Master	#
Master_SSL_Verify_Server_Cert	No
Last_IO_Errno	#
Last_IO_Error	#
Last_SQL_Errno	1054
Last_SQL_Error	Error 'Unknown column 'c7' in 't15'' on query. Default database: 'test'. Query: 'ALTER TABLE t15 ADD COLUMN c2 DECIMAL(8,2) AFTER c7'
STOP SLAVE;
RESET SLAVE;

*** Drop t15  ***
DROP TABLE t15;
DROP TABLE t15;
RESET MASTER;
START SLAVE;

************************************************
* - Create index on Master column not on slave *
*   Expect:Warning                             *
************************************************

*** Create t16 on slave  ***
STOP SLAVE;
RESET SLAVE;
CREATE TABLE t16 (c1 INT PRIMARY KEY, c4 BLOB, c5 CHAR(5)
) ENGINE='InnoDB';

*** Create t16 on Master ***
CREATE TABLE t16 (c1 INT KEY, c4 BLOB, c5 CHAR(5),
c6 INT DEFAULT '1',
c7 TIMESTAMP NULL DEFAULT CURRENT_TIMESTAMP
)ENGINE='InnoDB';
RESET MASTER;

*** Start Slave ***
START SLAVE;

*** Master Create Index and Data Insert ***
CREATE INDEX part_of_c6 ON t16 (c6);
set @b1 = 'b1b1b1b1';
set @b1 = concat(@b1,@b1);
INSERT INTO t16 () VALUES(1,@b1,'Kyle',DEFAULT,DEFAULT),
(2,@b1,'JOE',2,DEFAULT),
(3,@b1,'QA',3,DEFAULT);
SELECT c1,hex(c4),c5,c6,c7 FROM t16 ORDER BY c1;
c1	hex(c4)	c5	c6	c7
1	62316231623162316231623162316231	Kyle	1	CURRENT_TIMESTAMP
2	62316231623162316231623162316231	JOE	2	CURRENT_TIMESTAMP
3	62316231623162316231623162316231	QA	3	CURRENT_TIMESTAMP

*****************
*** BUG 30434 ***
*****************

SHOW SLAVE STATUS;
Slave_IO_State	#
Master_Host	127.0.0.1
Master_User	root
Master_Port	#
Connect_Retry	1
Master_Log_File	master-bin.000001
Read_Master_Log_Pos	#
Relay_Log_File	#
Relay_Log_Pos	#
Relay_Master_Log_File	master-bin.000001
Slave_IO_Running	Yes
Slave_SQL_Running	No
Replicate_Do_DB	
Replicate_Ignore_DB	
Replicate_Do_Table	
Replicate_Ignore_Table	
Replicate_Wild_Do_Table	
Replicate_Wild_Ignore_Table	
Last_Errno	1072
Last_Error	Error 'Key column 'c6' doesn't exist in table' on query. Default database: 'test'. Query: 'CREATE INDEX part_of_c6 ON t16 (c6)'
Skip_Counter	0
Exec_Master_Log_Pos	#
Relay_Log_Space	#
Until_Condition	None
Until_Log_File	
Until_Log_Pos	0
Master_SSL_Allowed	No
Master_SSL_CA_File	
Master_SSL_CA_Path	
Master_SSL_Cert	
Master_SSL_Cipher	
Master_SSL_Key	
Seconds_Behind_Master	#
Master_SSL_Verify_Server_Cert	No
Last_IO_Errno	#
Last_IO_Error	#
Last_SQL_Errno	1072
Last_SQL_Error	Error 'Key column 'c6' doesn't exist in table' on query. Default database: 'test'. Query: 'CREATE INDEX part_of_c6 ON t16 (c6)'
STOP SLAVE;
RESET SLAVE;

*** Drop t16  ***
DROP TABLE t16;
DROP TABLE t16;
RESET MASTER;
START SLAVE;

*****************************************************
* - Delete rows using column on Master not on slave *
*   Expect: Rows Deleted                            *
*****************************************************

*** Create t17 on slave  ***
STOP SLAVE;
RESET SLAVE;
CREATE TABLE t17 (c1 INT PRIMARY KEY, c4 BLOB, c5 CHAR(5)
) ENGINE='InnoDB';

*** Create t17 on Master ***
CREATE TABLE t17 (c1 INT KEY, c4 BLOB, c5 CHAR(5),
c6 INT DEFAULT '1',
c7 TIMESTAMP NULL DEFAULT CURRENT_TIMESTAMP
)ENGINE='InnoDB';
RESET MASTER;

*** Start Slave ***
START SLAVE;

*** Master Data Insert ***
set @b1 = 'b1b1b1b1';
set @b1 = concat(@b1,@b1);
INSERT INTO t17 () VALUES(1,@b1,'Kyle',DEFAULT,DEFAULT),
(2,@b1,'JOE',2,DEFAULT),
(3,@b1,'QA',3,DEFAULT);
SELECT c1,hex(c4),c5,c6,c7 FROM t17 ORDER BY c1;
c1	hex(c4)	c5	c6	c7
1	62316231623162316231623162316231	Kyle	1	CURRENT_TIMESTAMP
2	62316231623162316231623162316231	JOE	2	CURRENT_TIMESTAMP
3	62316231623162316231623162316231	QA	3	CURRENT_TIMESTAMP

** Select * from Slave **
SELECT c1,hex(c4),c5 FROM t17 ORDER BY c1;
c1	hex(c4)	c5
1	62316231623162316231623162316231	Kyle
2	62316231623162316231623162316231	JOE
3	62316231623162316231623162316231	QA

** Delete from master **
DELETE FROM t17 WHERE c6 = 3;
SELECT c1,hex(c4),c5,c6,c7 FROM t17 ORDER BY c1;
c1	hex(c4)	c5	c6	c7
1	62316231623162316231623162316231	Kyle	1	CURRENT_TIMESTAMP
2	62316231623162316231623162316231	JOE	2	CURRENT_TIMESTAMP

** Check slave **
SELECT c1,hex(c4),c5 FROM t17 ORDER BY c1;
c1	hex(c4)	c5
1	62316231623162316231623162316231	Kyle
2	62316231623162316231623162316231	JOE
DROP TABLE t17;


*****************************************************
* - Update row using column on Master not on slave *
*   Expect: Rows updated                           *
*****************************************************

** Bug30674 **

*** Create t18 on slave  ***

STOP SLAVE;
RESET SLAVE;
CREATE TABLE t18 (c1 INT PRIMARY KEY, c4 BLOB, c5 CHAR(5)
) ENGINE='InnoDB';

*** Create t18 on Master ***
CREATE TABLE t18 (c1 INT KEY, c4 BLOB, c5 CHAR(5),
c6 INT DEFAULT '1',
c7 TIMESTAMP NULL DEFAULT CURRENT_TIMESTAMP
)ENGINE='InnoDB';
RESET MASTER;

*** Start Slave ***
START SLAVE;

*** Master Data Insert ***
set @b1 = 'b1b1b1b1';
set @b1 = concat(@b1,@b1);
INSERT INTO t18 () VALUES(1,@b1,'Kyle',DEFAULT,DEFAULT),
(2,@b1,'JOE',2,DEFAULT),
(3,@b1,'QA',3,DEFAULT);
SELECT c1,hex(c4),c5,c6,c7 FROM t18 ORDER BY c1;
c1	hex(c4)	c5	c6	c7
1	62316231623162316231623162316231	Kyle	1	CURRENT_TIMESTAMP
2	62316231623162316231623162316231	JOE	2	CURRENT_TIMESTAMP
3	62316231623162316231623162316231	QA	3	CURRENT_TIMESTAMP

** Select * from Slave **
SELECT c1,hex(c4),c5 FROM t18 ORDER BY c1;
c1	hex(c4)	c5
1	62316231623162316231623162316231	Kyle
2	62316231623162316231623162316231	JOE
3	62316231623162316231623162316231	QA

** update from master **
SELECT c1,hex(c4),c5,c6,c7 FROM t18 ORDER BY c1;
c1	hex(c4)	c5	c6	c7
1	62316231623162316231623162316231	Kyle	1	CURRENT_TIMESTAMP
2	62316231623162316231623162316231	JOE	2	CURRENT_TIMESTAMP
3	62316231623162316231623162316231	QA	3	CURRENT_TIMESTAMP

** Check slave **
SELECT c1,hex(c4),c5 FROM t18 ORDER BY c1;
c1	hex(c4)	c5
1	62316231623162316231623162316231	Kyle
2	62316231623162316231623162316231	JOE
3	62316231623162316231623162316231	QA
DROP TABLE t18;


*****************************************************
* - Insert UUID  column on Master not on slave *
*   Expect: Rows inserted                      *
*****************************************************

*** Create t5 on slave  ***
STOP SLAVE;
RESET SLAVE;
CREATE TABLE t5 (c1 INT PRIMARY KEY, c4 BLOB, c5 CHAR(5)
) ENGINE='InnoDB';

*** Create t5 on Master ***
CREATE TABLE t5 (c1 INT KEY, c4 BLOB, c5 CHAR(5),
c6 LONG, 
c7 TIMESTAMP NULL DEFAULT CURRENT_TIMESTAMP
)ENGINE='InnoDB';
RESET MASTER;

*** Start Slave ***
START SLAVE;

*** Master Data Insert ***
set @b1 = 'b1b1b1b1';
INSERT INTO t5 () VALUES(1,@b1,'Kyle',UUID(),DEFAULT),
(2,@b1,'JOE',UUID(),DEFAULT),
(3,@b1,'QA',UUID(),DEFAULT);
SELECT c1,hex(c4),c5,c6,c7 FROM t5 ORDER BY c1;
c1	hex(c4)	c5	c6	c7
1	6231623162316231	Kyle	UUID	TIME
2	6231623162316231	JOE	UUID	TIME
3	6231623162316231	QA	UUID	TIME

** Select * from Slave **
SELECT c1,hex(c4),c5 FROM t5 ORDER BY c1;
c1	hex(c4)	c5
1	6231623162316231	Kyle
2	6231623162316231	JOE
3	6231623162316231	QA
DROP TABLE t5;
<|MERGE_RESOLUTION|>--- conflicted
+++ resolved
@@ -563,7 +563,7 @@
 Replicate_Ignore_Table	
 Replicate_Wild_Do_Table	
 Replicate_Wild_Ignore_Table	
-Last_Errno	1533
+Last_Errno	1532
 Last_Error	Table definition on master and slave does not match: Column 2 type mismatch - received type 5, test.t10 has type 254
 Skip_Counter	0
 Exec_Master_Log_Pos	#
@@ -579,15 +579,9 @@
 Master_SSL_Key	
 Seconds_Behind_Master	#
 Master_SSL_Verify_Server_Cert	No
-<<<<<<< HEAD
-Last_IO_Errno	0
-Last_IO_Error	
-Last_SQL_Errno	1533
-=======
 Last_IO_Errno	#
 Last_IO_Error	#
 Last_SQL_Errno	1532
->>>>>>> 271f69af
 Last_SQL_Error	Table definition on master and slave does not match: Column 2 type mismatch - received type 5, test.t10 has type 254
 SET GLOBAL SQL_SLAVE_SKIP_COUNTER=2;
 START SLAVE;
@@ -644,7 +638,7 @@
 Replicate_Ignore_Table	
 Replicate_Wild_Do_Table	
 Replicate_Wild_Ignore_Table	
-Last_Errno	1533
+Last_Errno	1532
 Last_Error	Table definition on master and slave does not match: Column 2 type mismatch - received type 252, test.t11 has type 15
 Skip_Counter	0
 Exec_Master_Log_Pos	#
@@ -660,15 +654,9 @@
 Master_SSL_Key	
 Seconds_Behind_Master	#
 Master_SSL_Verify_Server_Cert	No
-<<<<<<< HEAD
-Last_IO_Errno	0
-Last_IO_Error	
-Last_SQL_Errno	1533
-=======
 Last_IO_Errno	#
 Last_IO_Error	#
 Last_SQL_Errno	1532
->>>>>>> 271f69af
 Last_SQL_Error	Table definition on master and slave does not match: Column 2 type mismatch - received type 252, test.t11 has type 15
 SET GLOBAL SQL_SLAVE_SKIP_COUNTER=2;
 START SLAVE;
@@ -1715,7 +1703,7 @@
 Replicate_Ignore_Table	
 Replicate_Wild_Do_Table	
 Replicate_Wild_Ignore_Table	
-Last_Errno	1533
+Last_Errno	1532
 Last_Error	Table definition on master and slave does not match: Column 2 type mismatch - received type 5, test.t10 has type 254
 Skip_Counter	0
 Exec_Master_Log_Pos	#
@@ -1731,15 +1719,9 @@
 Master_SSL_Key	
 Seconds_Behind_Master	#
 Master_SSL_Verify_Server_Cert	No
-<<<<<<< HEAD
-Last_IO_Errno	0
-Last_IO_Error	
-Last_SQL_Errno	1533
-=======
 Last_IO_Errno	#
 Last_IO_Error	#
 Last_SQL_Errno	1532
->>>>>>> 271f69af
 Last_SQL_Error	Table definition on master and slave does not match: Column 2 type mismatch - received type 5, test.t10 has type 254
 SET GLOBAL SQL_SLAVE_SKIP_COUNTER=2;
 START SLAVE;
@@ -1796,7 +1778,7 @@
 Replicate_Ignore_Table	
 Replicate_Wild_Do_Table	
 Replicate_Wild_Ignore_Table	
-Last_Errno	1533
+Last_Errno	1532
 Last_Error	Table definition on master and slave does not match: Column 2 type mismatch - received type 252, test.t11 has type 15
 Skip_Counter	0
 Exec_Master_Log_Pos	#
@@ -1812,15 +1794,9 @@
 Master_SSL_Key	
 Seconds_Behind_Master	#
 Master_SSL_Verify_Server_Cert	No
-<<<<<<< HEAD
-Last_IO_Errno	0
-Last_IO_Error	
-Last_SQL_Errno	1533
-=======
 Last_IO_Errno	#
 Last_IO_Error	#
 Last_SQL_Errno	1532
->>>>>>> 271f69af
 Last_SQL_Error	Table definition on master and slave does not match: Column 2 type mismatch - received type 252, test.t11 has type 15
 SET GLOBAL SQL_SLAVE_SKIP_COUNTER=2;
 START SLAVE;
