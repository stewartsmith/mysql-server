/* Copyright (C) 2003 MySQL AB

   This program is free software; you can redistribute it and/or modify
   it under the terms of the GNU General Public License as published by
   the Free Software Foundation; version 2 of the License.

   This program is distributed in the hope that it will be useful,
   but WITHOUT ANY WARRANTY; without even the implied warranty of
   MERCHANTABILITY or FITNESS FOR A PARTICULAR PURPOSE.  See the
   GNU General Public License for more details.

   You should have received a copy of the GNU General Public License
   along with this program; if not, write to the Free Software
   Foundation, Inc., 59 Temple Place, Suite 330, Boston, MA  02111-1307  USA */

#include "Suma.hpp"

#include <Properties.hpp>
#include <Configuration.hpp>

Suma::Suma(Block_context& ctx) :
  SimulatedBlock(SUMA, ctx),
  c_tables(c_tablePool),
  c_subscriptions(c_subscriptionPool),
  c_gcp_list(c_gcp_pool)
{
  BLOCK_CONSTRUCTOR(Suma);

  // Add received signals
  addRecSignal(GSN_READ_CONFIG_REQ, &Suma::execREAD_CONFIG_REQ);
  addRecSignal(GSN_STTOR, &Suma::execSTTOR);
  addRecSignal(GSN_NDB_STTOR, &Suma::execNDB_STTOR);
  addRecSignal(GSN_DUMP_STATE_ORD, &Suma::execDUMP_STATE_ORD);
  addRecSignal(GSN_READ_NODESCONF, &Suma::execREAD_NODESCONF);
  addRecSignal(GSN_API_START_REP, &Suma::execAPI_START_REP, true);
  addRecSignal(GSN_API_FAILREQ,  &Suma::execAPI_FAILREQ);
  addRecSignal(GSN_NODE_FAILREP, &Suma::execNODE_FAILREP);
  addRecSignal(GSN_INCL_NODEREQ, &Suma::execINCL_NODEREQ);
  addRecSignal(GSN_CONTINUEB, &Suma::execCONTINUEB);
  addRecSignal(GSN_SIGNAL_DROPPED_REP, &Suma::execSIGNAL_DROPPED_REP, true);
  addRecSignal(GSN_UTIL_SEQUENCE_CONF, &Suma::execUTIL_SEQUENCE_CONF);
  addRecSignal(GSN_UTIL_SEQUENCE_REF, &Suma::execUTIL_SEQUENCE_REF);
  addRecSignal(GSN_CREATE_SUBID_REQ, 
	       &Suma::execCREATE_SUBID_REQ);

  addRecSignal(GSN_SUB_CREATE_CONF, &Suma::execSUB_CREATE_CONF);
  addRecSignal(GSN_SUB_CREATE_REF, &Suma::execSUB_CREATE_REF);

  addRecSignal(GSN_SUB_START_CONF, &Suma::execSUB_START_CONF);
  addRecSignal(GSN_SUB_START_REF, &Suma::execSUB_START_REF);

  addRecSignal(GSN_SUMA_START_ME_REQ, &Suma::execSUMA_START_ME_REQ);
  addRecSignal(GSN_SUMA_START_ME_REF, &Suma::execSUMA_START_ME_REF);
  addRecSignal(GSN_SUMA_START_ME_CONF, &Suma::execSUMA_START_ME_CONF);
  addRecSignal(GSN_SUMA_HANDOVER_REQ, &Suma::execSUMA_HANDOVER_REQ);
  addRecSignal(GSN_SUMA_HANDOVER_REF, &Suma::execSUMA_HANDOVER_REF);
  addRecSignal(GSN_SUMA_HANDOVER_CONF, &Suma::execSUMA_HANDOVER_CONF);
  
  addRecSignal(GSN_SUB_GCP_COMPLETE_ACK, 
	       &Suma::execSUB_GCP_COMPLETE_ACK);
  
  /**
   * SUMA participant if
   */
  addRecSignal(GSN_SUB_CREATE_REQ, &Suma::execSUB_CREATE_REQ);
  addRecSignal(GSN_SUB_REMOVE_REQ, &Suma::execSUB_REMOVE_REQ);
  addRecSignal(GSN_SUB_START_REQ, &Suma::execSUB_START_REQ);
  addRecSignal(GSN_SUB_STOP_REQ, &Suma::execSUB_STOP_REQ);
  addRecSignal(GSN_SUB_SYNC_REQ, &Suma::execSUB_SYNC_REQ);

  /**
   * Dict interface
   */
  addRecSignal(GSN_DROP_TAB_CONF, &Suma::execDROP_TAB_CONF);
  addRecSignal(GSN_ALTER_TAB_REQ, &Suma::execALTER_TAB_REQ);
  addRecSignal(GSN_CREATE_TAB_CONF, &Suma::execCREATE_TAB_CONF);

  addRecSignal(GSN_GET_TABINFO_CONF, &Suma::execGET_TABINFO_CONF);
  addRecSignal(GSN_GET_TABINFOREF, &Suma::execGET_TABINFOREF);

  addRecSignal(GSN_DICT_LOCK_REF, &Suma::execDICT_LOCK_REF);
  addRecSignal(GSN_DICT_LOCK_CONF, &Suma::execDICT_LOCK_CONF);

  /**
   * Dih interface
   */
  addRecSignal(GSN_DI_FCOUNTCONF, &Suma::execDI_FCOUNTCONF);
  addRecSignal(GSN_DI_FCOUNTREF, &Suma::execDI_FCOUNTREF);
  addRecSignal(GSN_DIGETPRIMCONF, &Suma::execDIGETPRIMCONF);

  /**
   * Scan interface
   */
  addRecSignal(GSN_SCAN_HBREP, &Suma::execSCAN_HBREP);
  addRecSignal(GSN_TRANSID_AI, &Suma::execTRANSID_AI);
  addRecSignal(GSN_SCAN_FRAGREF, &Suma::execSCAN_FRAGREF);
  addRecSignal(GSN_SCAN_FRAGCONF, &Suma::execSCAN_FRAGCONF);
#if 0
  addRecSignal(GSN_SUB_SYNC_CONTINUE_REF, 
	       &Suma::execSUB_SYNC_CONTINUE_REF);
#endif
  addRecSignal(GSN_SUB_SYNC_CONTINUE_CONF, 
	       &Suma::execSUB_SYNC_CONTINUE_CONF);
  
  /**
   * Trigger stuff
   */
  addRecSignal(GSN_TRIG_ATTRINFO, &Suma::execTRIG_ATTRINFO);
  addRecSignal(GSN_FIRE_TRIG_ORD, &Suma::execFIRE_TRIG_ORD);

  addRecSignal(GSN_CREATE_TRIG_REF, &Suma::execCREATE_TRIG_REF);
  addRecSignal(GSN_CREATE_TRIG_CONF, &Suma::execCREATE_TRIG_CONF);
  addRecSignal(GSN_DROP_TRIG_REF, &Suma::execDROP_TRIG_REF);
  addRecSignal(GSN_DROP_TRIG_CONF, &Suma::execDROP_TRIG_CONF);
  
  addRecSignal(GSN_SUB_GCP_COMPLETE_REP, 
	       &Suma::execSUB_GCP_COMPLETE_REP);

  c_current_seq = 0;
  c_restart.m_ref = 0;
  c_startup.m_restart_server_node_id = RNIL; // Server for my NR

#ifdef VM_TRACE
  m_gcp_monitor = 0;
#endif
  m_missing_data = false;
<<<<<<< HEAD
=======
  bzero(c_subscriber_per_node, sizeof(c_subscriber_per_node));
>>>>>>> 26301669
}

Suma::~Suma()
{
}

BLOCK_FUNCTIONS(Suma)
<|MERGE_RESOLUTION|>--- conflicted
+++ resolved
@@ -124,10 +124,7 @@
   m_gcp_monitor = 0;
 #endif
   m_missing_data = false;
-<<<<<<< HEAD
-=======
   bzero(c_subscriber_per_node, sizeof(c_subscriber_per_node));
->>>>>>> 26301669
 }
 
 Suma::~Suma()
