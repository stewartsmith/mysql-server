--- conflicted
+++ resolved
@@ -181,14 +181,10 @@
 # Some OSes like Mac OS X have that as a replacement for pthread_yield()
 AC_CHECK_FUNCS(pthread_yield_np, AC_DEFINE([HAVE_PTHREAD_YIELD_NP],[],[Define if you have pthread_yield_np]))
 AC_CACHE_CHECK([if pthread_yield takes zero arguments], ac_cv_pthread_yield_zero_arg,
-<<<<<<< HEAD
-[AC_TRY_LINK([#define _GNU_SOURCE
-=======
     [AC_LINK_IFELSE(
        [AC_LANG_PROGRAM(
 	  [[
 	    #define _GNU_SOURCE
->>>>>>> b0218b63
 #include <pthread.h>
 #ifdef __cplusplus
 extern "C"
@@ -208,14 +204,10 @@
             [pthread_yield that doesn't take any arguments])
 fi
 AC_CACHE_CHECK([if pthread_yield takes 1 argument], ac_cv_pthread_yield_one_arg,
-<<<<<<< HEAD
-[AC_TRY_LINK([#define _GNU_SOURCE
-=======
     [AC_LINK_IFELSE(
        [AC_LANG_PROGRAM(
           [[
 	    #define _GNU_SOURCE
->>>>>>> b0218b63
 #include <pthread.h>
 #ifdef __cplusplus
 extern "C"
@@ -234,12 +226,7 @@
   AC_DEFINE([HAVE_PTHREAD_YIELD_ONE_ARG], [1],
             [pthread_yield function with one argument])
 fi
-<<<<<<< HEAD
-]
-)
-=======
-])
->>>>>>> b0218b63
+])
 
 #---END:
 
@@ -645,10 +632,6 @@
 	  ]],
 	  [[
    exit (find_stack_direction() < 0);
-<<<<<<< HEAD
- }], ac_cv_c_stack_direction=1, ac_cv_c_stack_direction=-1,
-   ac_cv_c_stack_direction=)])
-=======
 	  ]]
        )],
        [ac_cv_c_stack_direction=1],
@@ -656,7 +639,6 @@
        [ac_cv_c_stack_direction=]
     )]
   )
->>>>>>> b0218b63
  AC_DEFINE_UNQUOTED(STACK_DIRECTION, $ac_cv_c_stack_direction)
 ])
 
@@ -668,13 +650,8 @@
           [[
 	    #include <stdio.h>
 typedef long long longlong;
-<<<<<<< HEAD
-int main()
-{
-=======
-	  ]],
-	  [[
->>>>>>> b0218b63
+	  ]],
+	  [[
   longlong ll=1;
   float f;
   FILE *file=fopen("conftestval", "w");
@@ -682,11 +659,6 @@
   fprintf(file,"%g\n",f);
   fclose(file);
   return (0);
-<<<<<<< HEAD
-}], ac_cv_conv_longlong_to_float=`cat conftestval`,
-    ac_cv_conv_longlong_to_float=0,
-    ac_cv_conv_longlong_to_float="yes")])dnl  # Cross compiling, assume can convert
-=======
 	  ]]
        )],
        [ac_cv_conv_longlong_to_float=`cat conftestval`],
@@ -694,7 +666,6 @@
        [ac_cv_conv_longlong_to_float="yes"]    dnl Cross compiling, assume can convert
     )]
   )
->>>>>>> b0218b63
 if test "$ac_cv_conv_longlong_to_float" = "1" -o "$ac_cv_conv_longlong_to_float" = "yes"
 then
   ac_cv_conv_longlong_to_float=yes
@@ -797,30 +768,20 @@
 
 
 dnl MYSQL_NEEDS_MYSYS_NEW
-<<<<<<< HEAD
-AC_DEFUN([MYSQL_NEEDS_MYSYS_NEW],
-[AC_CACHE_CHECK([needs mysys_new helpers], mysql_cv_use_mysys_new,
-=======
 AC_DEFUN([MYSQL_NEEDS_MYSYS_NEW],[
   AC_CACHE_CHECK([needs mysys_new helpers], mysql_cv_use_mysys_new,
->>>>>>> b0218b63
 [
    AC_LANG_PUSH([C++])
    AC_LINK_IFELSE(
      [AC_LANG_PROGRAM([],
         [[
 class A { public: int b; }; A *a=new A; a->b=10; delete a;
-<<<<<<< HEAD
-], mysql_cv_use_mysys_new=no, mysql_cv_use_mysys_new=yes)
-AC_LANG_POP(C++)
-=======
 	]]
      )],
      [mysql_cv_use_mysys_new=no],
      [mysql_cv_use_mysys_new=yes]
    )
    AC_LANG_POP([C++])
->>>>>>> b0218b63
 ])
 if test "$mysql_cv_use_mysys_new" = "yes"
 then
