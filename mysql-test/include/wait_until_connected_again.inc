#
# Include this script to wait until the connection to the
# server has been restored or timeout occurs.
# You should have done --enable_reconnect first
--disable_result_log
--disable_query_log
<<<<<<< HEAD
let $counter= 5000;
let $mysql_errno= 1;
while ($mysql_errno)
{
  --error 0,2002,2003,2006,1053
=======
let $counter= 300;
let $mysql_errno= 9999;
while ($mysql_errno)
{
  # Strangely enough, the server might return "Too many connections"
  # while being shutdown, thus 1040 is an "allowed" error
  # See BUG#36228
  --error 0,1040,1053,2002,2003,2006,2013
>>>>>>> 43d79c19
  show status;

  dec $counter;
  if (!$counter)
  {
    --die Server failed to restart
  }
  --sleep 0.1
}
--enable_query_log
--enable_result_log<|MERGE_RESOLUTION|>--- conflicted
+++ resolved
@@ -4,13 +4,6 @@
 # You should have done --enable_reconnect first
 --disable_result_log
 --disable_query_log
-<<<<<<< HEAD
-let $counter= 5000;
-let $mysql_errno= 1;
-while ($mysql_errno)
-{
-  --error 0,2002,2003,2006,1053
-=======
 let $counter= 300;
 let $mysql_errno= 9999;
 while ($mysql_errno)
@@ -19,7 +12,6 @@
   # while being shutdown, thus 1040 is an "allowed" error
   # See BUG#36228
   --error 0,1040,1053,2002,2003,2006,2013
->>>>>>> 43d79c19
   show status;
 
   dec $counter;
