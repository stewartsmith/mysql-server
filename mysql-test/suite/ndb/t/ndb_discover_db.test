--- conflicted
+++ resolved
@@ -19,7 +19,7 @@
 -- connection server1
 # Write file to make mysql-test-run.pl expect the "crash", but don't start
 # it until it's told to.
---write_file $MYSQLTEST_VARDIR/tmp/master0.expect
+--write_file $MYSQLTEST_VARDIR/tmp/mysqld.1.1.expect
 wait
 EOF
 # Send shutdown to the connected server and give
@@ -42,14 +42,13 @@
 alter database discover_db_2 character set binary;
 create table discover_db_2.t1 (a int key, b int) engine ndb;
 
-<<<<<<< HEAD
 #
 # Startup server1
 #
 
 -- connection server1
 # Write file to make mysql-test-run.pl start up the server again.
---append_file $MYSQLTEST_VARDIR/tmp/master0.expect
+--append_file $MYSQLTEST_VARDIR/tmp/mysqld.1.1.expect
 restart
 EOF
 # Turn on reconnect.
@@ -80,17 +79,4 @@
 # Cleanup
 #
 drop database discover_db;
-drop database discover_db_2;
-=======
-let $MYSQLD_DATADIR= `select @@datadir`;
-
--- remove_file $MYSQLD_DATADIR/discover_db/t1.frm
--- remove_file $MYSQLD_DATADIR/discover_db/t1.ndb
--- remove_file $MYSQLD_DATADIR/discover_db/db.opt
--- rmdir $MYSQLD_DATADIR/discover_db
-
--- remove_file $MYSQLD_DATADIR/discover_db_2/t1.frm
--- remove_file $MYSQLD_DATADIR/discover_db_2/t1.ndb
--- remove_file $MYSQLD_DATADIR/discover_db_2/db.opt
--- rmdir $MYSQLD_DATADIR/discover_db_2
->>>>>>> 3e4613bb
+drop database discover_db_2;