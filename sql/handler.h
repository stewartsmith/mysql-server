#ifndef HANDLER_INCLUDED
#define HANDLER_INCLUDED

/* Copyright (c) 2000, 2011, Oracle and/or its affiliates. All rights reserved.

   This program is free software; you can redistribute it and/or modify
   it under the terms of the GNU General Public License as published by
   the Free Software Foundation; version 2 of the License.

   This program is distributed in the hope that it will be useful,
   but WITHOUT ANY WARRANTY; without even the implied warranty of
   MERCHANTABILITY or FITNESS FOR A PARTICULAR PURPOSE.  See the
   GNU General Public License for more details.

   You should have received a copy of the GNU General Public License
   along with this program; if not, write to the Free Software
   Foundation, Inc., 59 Temple Place, Suite 330, Boston, MA  02111-1307  USA */

/* Definitions for parameters to do with handler-routines */

#ifdef USE_PRAGMA_INTERFACE
#pragma interface			/* gcc class implementation */
#endif

#include "sql_const.h"
#include "mysqld.h"                             /* server_id */
#include "sql_plugin.h"        /* plugin_ref, st_plugin_int, plugin */
#include "thr_lock.h"          /* thr_lock_type, THR_LOCK_DATA */
#include "sql_cache.h"
#include "structs.h"                            /* SHOW_COMP_OPTION */

#include <my_compare.h>
#include <ft_global.h>
#include <keycache.h>

// the following is for checking tables

#define HA_ADMIN_ALREADY_DONE	  1
#define HA_ADMIN_OK               0
#define HA_ADMIN_NOT_IMPLEMENTED -1
#define HA_ADMIN_FAILED		 -2
#define HA_ADMIN_CORRUPT         -3
#define HA_ADMIN_INTERNAL_ERROR  -4
#define HA_ADMIN_INVALID         -5
#define HA_ADMIN_REJECT          -6
#define HA_ADMIN_TRY_ALTER       -7
#define HA_ADMIN_WRONG_CHECKSUM  -8
#define HA_ADMIN_NOT_BASE_TABLE  -9
#define HA_ADMIN_NEEDS_UPGRADE  -10
#define HA_ADMIN_NEEDS_ALTER    -11
#define HA_ADMIN_NEEDS_CHECK    -12

/* Bits in table_flags() to show what database can do */

#define HA_NO_TRANSACTIONS     (1 << 0) /* Doesn't support transactions */
#define HA_PARTIAL_COLUMN_READ (1 << 1) /* read may not return all columns */
#define HA_TABLE_SCAN_ON_INDEX (1 << 2) /* No separate data/index file */
/*
  The following should be set if the following is not true when scanning
  a table with rnd_next()
  - We will see all rows (including deleted ones)
  - Row positions are 'table->s->db_record_offset' apart
  If this flag is not set, filesort will do a postion() call for each matched
  row to be able to find the row later.
*/
#define HA_REC_NOT_IN_SEQ      (1 << 3)
#define HA_CAN_GEOMETRY        (1 << 4)
/*
  Reading keys in random order is as fast as reading keys in sort order
  (Used in records.cc to decide if we should use a record cache and by
  filesort to decide if we should sort key + data or key + pointer-to-row
*/
#define HA_FAST_KEY_READ       (1 << 5)
/*
  Set the following flag if we on delete should force all key to be read
  and on update read all keys that changes
*/
#define HA_REQUIRES_KEY_COLUMNS_FOR_DELETE (1 << 6)
#define HA_NULL_IN_KEY         (1 << 7) /* One can have keys with NULL */
#define HA_DUPLICATE_POS       (1 << 8)    /* ha_position() gives dup row */
#define HA_NO_BLOBS            (1 << 9) /* Doesn't support blobs */
#define HA_CAN_INDEX_BLOBS     (1 << 10)
#define HA_AUTO_PART_KEY       (1 << 11) /* auto-increment in multi-part key */
#define HA_REQUIRE_PRIMARY_KEY (1 << 12) /* .. and can't create a hidden one */
#define HA_STATS_RECORDS_IS_EXACT (1 << 13) /* stats.records is exact */
/*
  INSERT_DELAYED only works with handlers that uses MySQL internal table
  level locks
*/
#define HA_CAN_INSERT_DELAYED  (1 << 14)
/*
  If we get the primary key columns for free when we do an index read
  It also implies that we have to retrive the primary key when using
  position() and rnd_pos().
*/
#define HA_PRIMARY_KEY_IN_READ_INDEX (1 << 15)
/*
  If HA_PRIMARY_KEY_REQUIRED_FOR_POSITION is set, it means that to position()
  uses a primary key given by the record argument.
  Without primary key, we can't call position().
  If not set, the position is returned as the current rows position
  regardless of what argument is given.
*/ 
#define HA_PRIMARY_KEY_REQUIRED_FOR_POSITION (1 << 16) 
#define HA_CAN_RTREEKEYS       (1 << 17)
#define HA_NOT_DELETE_WITH_CACHE (1 << 18)
/*
  The following is we need to a primary key to delete (and update) a row.
  If there is no primary key, all columns needs to be read on update and delete
*/
#define HA_PRIMARY_KEY_REQUIRED_FOR_DELETE (1 << 19)
#define HA_NO_PREFIX_CHAR_KEYS (1 << 20)
#define HA_CAN_FULLTEXT        (1 << 21)
#define HA_CAN_SQL_HANDLER     (1 << 22)
#define HA_NO_AUTO_INCREMENT   (1 << 23)
#define HA_HAS_CHECKSUM        (1 << 24)
/* Table data are stored in separate files (for lower_case_table_names) */
#define HA_FILE_BASED	       (1 << 26)
#define HA_NO_VARCHAR	       (1 << 27)
#define HA_CAN_BIT_FIELD       (1 << 28) /* supports bit fields */
#define HA_NEED_READ_RANGE_BUFFER (1 << 29) /* for read_multi_range */
#define HA_ANY_INDEX_MAY_BE_UNIQUE (1 << 30)
#define HA_NO_COPY_ON_ALTER    (LL(1) << 31)
#define HA_HAS_RECORDS	       (LL(1) << 32) /* records() gives exact count*/
/* Has it's own method of binlog logging */
#define HA_HAS_OWN_BINLOGGING  (LL(1) << 33)
/*
  Engine is capable of row-format and statement-format logging,
  respectively
*/
#define HA_BINLOG_ROW_CAPABLE  (LL(1) << 34)
#define HA_BINLOG_STMT_CAPABLE (LL(1) << 35)
/*
    When a multiple key conflict happens in a REPLACE command mysql
    expects the conflicts to be reported in the ascending order of
    key names.

    For e.g.

    CREATE TABLE t1 (a INT, UNIQUE (a), b INT NOT NULL, UNIQUE (b), c INT NOT
                     NULL, INDEX(c));

    REPLACE INTO t1 VALUES (1,1,1),(2,2,2),(2,1,3);

    MySQL expects the conflict with 'a' to be reported before the conflict with
    'b'.

    If the underlying storage engine does not report the conflicting keys in
    ascending order, it causes unexpected errors when the REPLACE command is
    executed.

    This flag helps the underlying SE to inform the server that the keys are not
    ordered.
*/
#define HA_DUPLICATE_KEY_NOT_IN_ORDER    (LL(1) << 36)
/*
  Engine supports REPAIR TABLE. Used by CHECK TABLE FOR UPGRADE if an
  incompatible table is detected. If this flag is set, CHECK TABLE FOR UPGRADE
  will report ER_TABLE_NEEDS_UPGRADE, otherwise ER_TABLE_NEED_REBUILD.
*/
#define HA_CAN_REPAIR                    (LL(1) << 37)

/*
  Set of all binlog flags. Currently only contain the capabilities
  flags.
 */
#define HA_BINLOG_FLAGS (HA_BINLOG_ROW_CAPABLE | HA_BINLOG_STMT_CAPABLE)

/* bits in index_flags(index_number) for what you can do with index */
#define HA_READ_NEXT            1       /* TODO really use this flag */
#define HA_READ_PREV            2       /* supports ::index_prev */
#define HA_READ_ORDER           4       /* index_next/prev follow sort order */
#define HA_READ_RANGE           8       /* can find all records in a range */
#define HA_ONLY_WHOLE_INDEX	16	/* Can't use part key searches */
#define HA_KEYREAD_ONLY         64	/* Support HA_EXTRA_KEYREAD */

/*
  bits in alter_table_flags:
*/
/*
  These bits are set if different kinds of indexes can be created or dropped
  in-place without re-creating the table using a temporary table.
  NO_READ_WRITE indicates that the handler needs concurrent reads and writes
  of table data to be blocked.
  Partitioning needs both ADD and DROP to be supported by its underlying
  handlers, due to error handling, see bug#57778.
*/
#define HA_INPLACE_ADD_INDEX_NO_READ_WRITE         (1L << 0)
#define HA_INPLACE_DROP_INDEX_NO_READ_WRITE        (1L << 1)
#define HA_INPLACE_ADD_UNIQUE_INDEX_NO_READ_WRITE  (1L << 2)
#define HA_INPLACE_DROP_UNIQUE_INDEX_NO_READ_WRITE (1L << 3)
#define HA_INPLACE_ADD_PK_INDEX_NO_READ_WRITE      (1L << 4)
#define HA_INPLACE_DROP_PK_INDEX_NO_READ_WRITE     (1L << 5)
/*
  These are set if different kinds of indexes can be created or dropped
  in-place while still allowing concurrent reads (but not writes) of table
  data. If a handler is capable of one or more of these, it should also set
  the corresponding *_NO_READ_WRITE bit(s).
*/
#define HA_INPLACE_ADD_INDEX_NO_WRITE              (1L << 6)
#define HA_INPLACE_DROP_INDEX_NO_WRITE             (1L << 7)
#define HA_INPLACE_ADD_UNIQUE_INDEX_NO_WRITE       (1L << 8)
#define HA_INPLACE_DROP_UNIQUE_INDEX_NO_WRITE      (1L << 9)
#define HA_INPLACE_ADD_PK_INDEX_NO_WRITE           (1L << 10)
#define HA_INPLACE_DROP_PK_INDEX_NO_WRITE          (1L << 11)
/*
  HA_PARTITION_FUNCTION_SUPPORTED indicates that the function is
  supported at all.
  HA_FAST_CHANGE_PARTITION means that optimised variants of the changes
  exists but they are not necessarily done online.

  HA_ONLINE_DOUBLE_WRITE means that the handler supports writing to both
  the new partition and to the old partitions when updating through the
  old partitioning schema while performing a change of the partitioning.
  This means that we can support updating of the table while performing
  the copy phase of the change. For no lock at all also a double write
  from new to old must exist and this is not required when this flag is
  set.
  This is actually removed even before it was introduced the first time.
  The new idea is that handlers will handle the lock level already in
  store_lock for ALTER TABLE partitions.

  HA_PARTITION_ONE_PHASE is a flag that can be set by handlers that take
  care of changing the partitions online and in one phase. Thus all phases
  needed to handle the change are implemented inside the storage engine.
  The storage engine must also support auto-discovery since the frm file
  is changed as part of the change and this change must be controlled by
  the storage engine. A typical engine to support this is NDB (through
  WL #2498).
*/
#define HA_PARTITION_FUNCTION_SUPPORTED         (1L << 12)
#define HA_FAST_CHANGE_PARTITION                (1L << 13)
#define HA_PARTITION_ONE_PHASE                  (1L << 14)

/*
  Index scan will not return records in rowid order. Not guaranteed to be
  set for unordered (e.g. HASH) indexes.
*/
#define HA_KEY_SCAN_NOT_ROR     128

/*
  no IO if read data when scan index
  i.e index is covering
*/
#define HA_CLUSTERED_INDEX      256

/* operations for disable/enable indexes */
#define HA_KEY_SWITCH_NONUNIQ      0
#define HA_KEY_SWITCH_ALL          1
#define HA_KEY_SWITCH_NONUNIQ_SAVE 2
#define HA_KEY_SWITCH_ALL_SAVE     3

/*
  Note: the following includes binlog and closing 0.
  so: innodb + bdb + ndb + binlog + myisam + myisammrg + archive +
      example + csv + heap + blackhole + federated + 0
  (yes, the sum is deliberately inaccurate)
  TODO remove the limit, use dynarrays
*/
#define MAX_HA 15

/*
  Use this instead of 0 as the initial value for the slot number of
  handlerton, so that we can distinguish uninitialized slot number
  from slot 0.
*/
#define HA_SLOT_UNDEF ((uint)-1)

/*
  Parameters for open() (in register form->filestat)
  HA_GET_INFO does an implicit HA_ABORT_IF_LOCKED
*/

#define HA_OPEN_KEYFILE		1
#define HA_OPEN_RNDFILE		2
#define HA_GET_INDEX		4
#define HA_GET_INFO		8	/* do a ha_info() after open */
#define HA_READ_ONLY		16	/* File opened as readonly */
/* Try readonly if can't open with read and write */
#define HA_TRY_READ_ONLY	32
#define HA_WAIT_IF_LOCKED	64	/* Wait if locked on open */
#define HA_ABORT_IF_LOCKED	128	/* skip if locked on open.*/
#define HA_BLOCK_LOCK		256	/* unlock when reading some records */
#define HA_OPEN_TEMPORARY	512

	/* Some key definitions */
#define HA_KEY_NULL_LENGTH	1
#define HA_KEY_BLOB_LENGTH	2

#define HA_LEX_CREATE_TMP_TABLE	1
#define HA_LEX_CREATE_IF_NOT_EXISTS 2
#define HA_LEX_CREATE_TABLE_LIKE 4
#define HA_OPTION_NO_CHECKSUM	(1L << 17)
#define HA_OPTION_NO_DELAY_KEY_WRITE (1L << 18)
#define HA_MAX_REC_LENGTH	65535

/* Table caching type */
#define HA_CACHE_TBL_NONTRANSACT 0
#define HA_CACHE_TBL_NOCACHE     1
#define HA_CACHE_TBL_ASKTRANSACT 2
#define HA_CACHE_TBL_TRANSACT    4

/* Options of START TRANSACTION statement (and later of SET TRANSACTION stmt) */
#define MYSQL_START_TRANS_OPT_WITH_CONS_SNAPSHOT 1

/* Flags for method is_fatal_error */
#define HA_CHECK_DUP_KEY 1
#define HA_CHECK_DUP_UNIQUE 2
#define HA_CHECK_DUP (HA_CHECK_DUP_KEY + HA_CHECK_DUP_UNIQUE)

enum legacy_db_type
{
  DB_TYPE_UNKNOWN=0,DB_TYPE_DIAB_ISAM=1,
  DB_TYPE_HASH,DB_TYPE_MISAM,DB_TYPE_PISAM,
  DB_TYPE_RMS_ISAM, DB_TYPE_HEAP, DB_TYPE_ISAM,
  DB_TYPE_MRG_ISAM, DB_TYPE_MYISAM, DB_TYPE_MRG_MYISAM,
  DB_TYPE_BERKELEY_DB, DB_TYPE_INNODB,
  DB_TYPE_GEMINI, DB_TYPE_NDBCLUSTER,
  DB_TYPE_EXAMPLE_DB, DB_TYPE_ARCHIVE_DB, DB_TYPE_CSV_DB,
  DB_TYPE_FEDERATED_DB,
  DB_TYPE_BLACKHOLE_DB,
  DB_TYPE_PARTITION_DB,
  DB_TYPE_BINLOG,
  DB_TYPE_SOLID,
  DB_TYPE_PBXT,
  DB_TYPE_TABLE_FUNCTION,
  DB_TYPE_MEMCACHE,
  DB_TYPE_FALCON,
  DB_TYPE_MARIA,
  /** Performance schema engine. */
  DB_TYPE_PERFORMANCE_SCHEMA,
  DB_TYPE_FIRST_DYNAMIC=42,
  DB_TYPE_DEFAULT=127 // Must be last
};

enum row_type { ROW_TYPE_NOT_USED=-1, ROW_TYPE_DEFAULT, ROW_TYPE_FIXED,
		ROW_TYPE_DYNAMIC, ROW_TYPE_COMPRESSED,
		ROW_TYPE_REDUNDANT, ROW_TYPE_COMPACT,
                /** Unused. Reserved for future versions. */
                ROW_TYPE_PAGE };

#ifndef MCP_WL3627
enum column_format_type {
  COLUMN_FORMAT_TYPE_DEFAULT=   0,
  COLUMN_FORMAT_TYPE_FIXED=     1,
  COLUMN_FORMAT_TYPE_DYNAMIC=   2
};
#endif

enum enum_binlog_func {
  BFN_RESET_LOGS=        1,
  BFN_RESET_SLAVE=       2,
  BFN_BINLOG_WAIT=       3,
  BFN_BINLOG_END=        4,
  BFN_BINLOG_PURGE_FILE= 5
};

enum enum_binlog_command {
  LOGCOM_CREATE_TABLE,
  LOGCOM_ALTER_TABLE,
  LOGCOM_RENAME_TABLE,
  LOGCOM_DROP_TABLE,
  LOGCOM_CREATE_DB,
  LOGCOM_ALTER_DB,
  LOGCOM_DROP_DB
};

/* struct to hold information about the table that should be created */

/* Bits in used_fields */
#define HA_CREATE_USED_AUTO             (1L << 0)
#define HA_CREATE_USED_RAID             (1L << 1) //RAID is no longer availble
#define HA_CREATE_USED_UNION            (1L << 2)
#define HA_CREATE_USED_INSERT_METHOD    (1L << 3)
#define HA_CREATE_USED_MIN_ROWS         (1L << 4)
#define HA_CREATE_USED_MAX_ROWS         (1L << 5)
#define HA_CREATE_USED_AVG_ROW_LENGTH   (1L << 6)
#define HA_CREATE_USED_PACK_KEYS        (1L << 7)
#define HA_CREATE_USED_CHARSET          (1L << 8)
#define HA_CREATE_USED_DEFAULT_CHARSET  (1L << 9)
#define HA_CREATE_USED_DATADIR          (1L << 10)
#define HA_CREATE_USED_INDEXDIR         (1L << 11)
#define HA_CREATE_USED_ENGINE           (1L << 12)
#define HA_CREATE_USED_CHECKSUM         (1L << 13)
#define HA_CREATE_USED_DELAY_KEY_WRITE  (1L << 14)
#define HA_CREATE_USED_ROW_FORMAT       (1L << 15)
#define HA_CREATE_USED_COMMENT          (1L << 16)
#define HA_CREATE_USED_PASSWORD         (1L << 17)
#define HA_CREATE_USED_CONNECTION       (1L << 18)
#define HA_CREATE_USED_KEY_BLOCK_SIZE   (1L << 19)
/** Unused. Reserved for future versions. */
#define HA_CREATE_USED_TRANSACTIONAL    (1L << 20)
/** Unused. Reserved for future versions. */
#define HA_CREATE_USED_PAGE_CHECKSUM    (1L << 21)

typedef ulonglong my_xid; // this line is the same as in log_event.h
#define MYSQL_XID_PREFIX "MySQLXid"
#define MYSQL_XID_PREFIX_LEN 8 // must be a multiple of 8
#define MYSQL_XID_OFFSET (MYSQL_XID_PREFIX_LEN+sizeof(server_id))
#define MYSQL_XID_GTRID_LEN (MYSQL_XID_OFFSET+sizeof(my_xid))

#define XIDDATASIZE MYSQL_XIDDATASIZE
#define MAXGTRIDSIZE 64
#define MAXBQUALSIZE 64

#define COMPATIBLE_DATA_YES 0
#define COMPATIBLE_DATA_NO  1

namespace AQP {
  class Join_plan;
};

/* Flag used for for test_push_flag() */
enum ha_push_flag {

  /* Handler want to block const table optimization */
  HA_PUSH_BLOCK_CONST_TABLE

  /* Handler reports a pushed join as having multiple dependencies 
     if its results does not only depend on the root operation:
     ie. results from some child operations does not only depend
     on results from the root operation and/or other child operations
     within this pushed join 
   */
  ,HA_PUSH_MULTIPLE_DEPENDENCY

  /* Handler is unable to return the result in sorted order using an
     ordered index on the parent operation.
   */
  ,HA_PUSH_NO_ORDERED_INDEX
};

/**
  struct xid_t is binary compatible with the XID structure as
  in the X/Open CAE Specification, Distributed Transaction Processing:
  The XA Specification, X/Open Company Ltd., 1991.
  http://www.opengroup.org/bookstore/catalog/c193.htm

  @see MYSQL_XID in mysql/plugin.h
*/
struct xid_t {
  long formatID;
  long gtrid_length;
  long bqual_length;
  char data[XIDDATASIZE];  // not \0-terminated !

  xid_t() {}                                /* Remove gcc warning */  
  bool eq(struct xid_t *xid)
  { return eq(xid->gtrid_length, xid->bqual_length, xid->data); }
  bool eq(long g, long b, const char *d)
  { return g == gtrid_length && b == bqual_length && !memcmp(d, data, g+b); }
  void set(struct xid_t *xid)
  { memcpy(this, xid, xid->length()); }
  void set(long f, const char *g, long gl, const char *b, long bl)
  {
    formatID= f;
    memcpy(data, g, gtrid_length= gl);
    memcpy(data+gl, b, bqual_length= bl);
  }
  void set(ulonglong xid)
  {
    my_xid tmp;
    formatID= 1;
    set(MYSQL_XID_PREFIX_LEN, 0, MYSQL_XID_PREFIX);
    memcpy(data+MYSQL_XID_PREFIX_LEN, &server_id, sizeof(server_id));
    tmp= xid;
    memcpy(data+MYSQL_XID_OFFSET, &tmp, sizeof(tmp));
    gtrid_length=MYSQL_XID_GTRID_LEN;
  }
  void set(long g, long b, const char *d)
  {
    formatID= 1;
    gtrid_length= g;
    bqual_length= b;
    memcpy(data, d, g+b);
  }
  bool is_null() { return formatID == -1; }
  void null() { formatID= -1; }
  my_xid quick_get_my_xid()
  {
    my_xid tmp;
    memcpy(&tmp, data+MYSQL_XID_OFFSET, sizeof(tmp));
    return tmp;
  }
  my_xid get_my_xid()
  {
    return gtrid_length == MYSQL_XID_GTRID_LEN && bqual_length == 0 &&
           !memcmp(data, MYSQL_XID_PREFIX, MYSQL_XID_PREFIX_LEN) ?
           quick_get_my_xid() : 0;
  }
  uint length()
  {
    return sizeof(formatID)+sizeof(gtrid_length)+sizeof(bqual_length)+
           gtrid_length+bqual_length;
  }
  uchar *key()
  {
    return (uchar *)&gtrid_length;
  }
  uint key_length()
  {
    return sizeof(gtrid_length)+sizeof(bqual_length)+gtrid_length+bqual_length;
  }
};
typedef struct xid_t XID;

/* for recover() handlerton call */
#define MIN_XID_LIST_SIZE  128
#define MAX_XID_LIST_SIZE  (1024*128)

/*
  These structures are used to pass information from a set of SQL commands
  on add/drop/change tablespace definitions to the proper hton.
*/
#define UNDEF_NODEGROUP 65535
enum ts_command_type
{
  TS_CMD_NOT_DEFINED = -1,
  CREATE_TABLESPACE = 0,
  ALTER_TABLESPACE = 1,
  CREATE_LOGFILE_GROUP = 2,
  ALTER_LOGFILE_GROUP = 3,
  DROP_TABLESPACE = 4,
  DROP_LOGFILE_GROUP = 5,
  CHANGE_FILE_TABLESPACE = 6,
  ALTER_ACCESS_MODE_TABLESPACE = 7
};

enum ts_alter_tablespace_type
{
  TS_ALTER_TABLESPACE_TYPE_NOT_DEFINED = -1,
  ALTER_TABLESPACE_ADD_FILE = 1,
  ALTER_TABLESPACE_DROP_FILE = 2
};

enum tablespace_access_mode
{
  TS_NOT_DEFINED= -1,
  TS_READ_ONLY = 0,
  TS_READ_WRITE = 1,
  TS_NOT_ACCESSIBLE = 2
};

struct handlerton;
class st_alter_tablespace : public Sql_alloc
{
  public:
  const char *tablespace_name;
  const char *logfile_group_name;
  enum ts_command_type ts_cmd_type;
  enum ts_alter_tablespace_type ts_alter_tablespace_type;
  const char *data_file_name;
  const char *undo_file_name;
  const char *redo_file_name;
  ulonglong extent_size;
  ulonglong undo_buffer_size;
  ulonglong redo_buffer_size;
  ulonglong initial_size;
  ulonglong autoextend_size;
  ulonglong max_size;
  uint nodegroup_id;
  handlerton *storage_engine;
  bool wait_until_completed;
  const char *ts_comment;
  enum tablespace_access_mode ts_access_mode;
  st_alter_tablespace()
  {
    tablespace_name= NULL;
    logfile_group_name= "DEFAULT_LG"; //Default log file group
    ts_cmd_type= TS_CMD_NOT_DEFINED;
    data_file_name= NULL;
    undo_file_name= NULL;
    redo_file_name= NULL;
    extent_size= 1024*1024;        //Default 1 MByte
    undo_buffer_size= 8*1024*1024; //Default 8 MByte
    redo_buffer_size= 8*1024*1024; //Default 8 MByte
    initial_size= 128*1024*1024;   //Default 128 MByte
    autoextend_size= 0;            //No autoextension as default
    max_size= 0;                   //Max size == initial size => no extension
    storage_engine= NULL;
    nodegroup_id= UNDEF_NODEGROUP;
    wait_until_completed= TRUE;
    ts_comment= NULL;
    ts_access_mode= TS_NOT_DEFINED;
  }
};

/* The handler for a table type.  Will be included in the TABLE structure */

struct TABLE;

/*
  Make sure that the order of schema_tables and enum_schema_tables are the same.
*/
enum enum_schema_tables
{
  SCH_CHARSETS= 0,
  SCH_COLLATIONS,
  SCH_COLLATION_CHARACTER_SET_APPLICABILITY,
  SCH_COLUMNS,
  SCH_COLUMN_PRIVILEGES,
  SCH_ENGINES,
  SCH_EVENTS,
  SCH_FILES,
  SCH_GLOBAL_STATUS,
  SCH_GLOBAL_VARIABLES,
  SCH_KEY_COLUMN_USAGE,
  SCH_OPEN_TABLES,
  SCH_PARAMETERS,
  SCH_PARTITIONS,
  SCH_PLUGINS,
  SCH_PROCESSLIST,
  SCH_PROFILES,
  SCH_REFERENTIAL_CONSTRAINTS,
  SCH_PROCEDURES,
  SCH_SCHEMATA,
  SCH_SCHEMA_PRIVILEGES,
  SCH_SESSION_STATUS,
  SCH_SESSION_VARIABLES,
  SCH_STATISTICS,
  SCH_STATUS,
  SCH_TABLES,
  SCH_TABLESPACES,
  SCH_TABLE_CONSTRAINTS,
  SCH_TABLE_NAMES,
  SCH_TABLE_PRIVILEGES,
  SCH_TRIGGERS,
  SCH_USER_PRIVILEGES,
  SCH_VARIABLES,
  SCH_VIEWS
};

struct TABLE_SHARE;
struct st_foreign_key_info;
typedef struct st_foreign_key_info FOREIGN_KEY_INFO;
typedef bool (stat_print_fn)(THD *thd, const char *type, uint type_len,
                             const char *file, uint file_len,
                             const char *status, uint status_len);
enum ha_stat_type { HA_ENGINE_STATUS, HA_ENGINE_LOGS, HA_ENGINE_MUTEX };
extern st_plugin_int *hton2plugin[MAX_HA];

/* Transaction log maintains type definitions */
enum log_status
{
  HA_LOG_STATUS_FREE= 0,      /* log is free and can be deleted */
  HA_LOG_STATUS_INUSE= 1,     /* log can't be deleted because it is in use */
  HA_LOG_STATUS_NOSUCHLOG= 2  /* no such log (can't be returned by
                                the log iterator status) */
};
/*
  Function for signaling that the log file changed its state from
  LOG_STATUS_INUSE to LOG_STATUS_FREE

  Now it do nothing, will be implemented as part of new transaction
  log management for engines.
  TODO: implement the function.
*/
void signal_log_not_needed(struct handlerton, char *log_file);
/*
  Data of transaction log iterator.
*/
struct handler_log_file_data {
  LEX_STRING filename;
  enum log_status status;
};


enum handler_iterator_type
{
  /* request of transaction log iterator */
  HA_TRANSACTLOG_ITERATOR= 1
};
enum handler_create_iterator_result
{
  HA_ITERATOR_OK,          /* iterator created */
  HA_ITERATOR_UNSUPPORTED, /* such type of iterator is not supported */
  HA_ITERATOR_ERROR        /* error during iterator creation */
};

/*
  Iterator structure. Can be used by handler/handlerton for different purposes.

  Iterator should be created in the way to point "before" the first object
  it iterate, so next() call move it to the first object or return !=0 if
  there is nothing to iterate through.
*/
struct handler_iterator {
  /*
    Moves iterator to next record and return 0 or return !=0
    if there is no records.
    iterator_object will be filled by this function if next() returns 0.
    Content of the iterator_object depend on iterator type.
  */
  int (*next)(struct handler_iterator *, void *iterator_object);
  /*
    Free resources allocated by iterator, after this call iterator
    is not usable.
  */
  void (*destroy)(struct handler_iterator *);
  /*
    Pointer to buffer for the iterator to use.
    Should be allocated by function which created the iterator and
    destroied by freed by above "destroy" call
  */
  void *buffer;
};

class handler;
/*
  handlerton is a singleton structure - one instance per storage engine -
  to provide access to storage engine functionality that works on the
  "global" level (unlike handler class that works on a per-table basis)

  usually handlerton instance is defined statically in ha_xxx.cc as

  static handlerton { ... } xxx_hton;

  savepoint_*, prepare, recover, and *_by_xid pointers can be 0.
*/
struct handlerton
{
  /*
    Historical marker for if the engine is available of not
  */
  SHOW_COMP_OPTION state;

  /*
    Historical number used for frm file to determine the correct storage engine.
    This is going away and new engines will just use "name" for this.
  */
  enum legacy_db_type db_type;
  /*
    each storage engine has it's own memory area (actually a pointer)
    in the thd, for storing per-connection information.
    It is accessed as

      thd->ha_data[xxx_hton.slot]

   slot number is initialized by MySQL after xxx_init() is called.
   */
   uint slot;
   /*
     to store per-savepoint data storage engine is provided with an area
     of a requested size (0 is ok here).
     savepoint_offset must be initialized statically to the size of
     the needed memory to store per-savepoint information.
     After xxx_init it is changed to be an offset to savepoint storage
     area and need not be used by storage engine.
     see binlog_hton and binlog_savepoint_set/rollback for an example.
   */
   uint savepoint_offset;
   /*
     handlerton methods:

     close_connection is only called if
     thd->ha_data[xxx_hton.slot] is non-zero, so even if you don't need
     this storage area - set it to something, so that MySQL would know
     this storage engine was accessed in this connection
   */
   int  (*close_connection)(handlerton *hton, THD *thd);
   /*
     sv points to an uninitialized storage area of requested size
     (see savepoint_offset description)
   */
   int  (*savepoint_set)(handlerton *hton, THD *thd, void *sv);
   /*
     sv points to a storage area, that was earlier passed
     to the savepoint_set call
   */
   int  (*savepoint_rollback)(handlerton *hton, THD *thd, void *sv);
   int  (*savepoint_release)(handlerton *hton, THD *thd, void *sv);
   /*
     'all' is true if it's a real commit, that makes persistent changes
     'all' is false if it's not in fact a commit but an end of the
     statement that is part of the transaction.
     NOTE 'all' is also false in auto-commit mode where 'end of statement'
     and 'real commit' mean the same event.
   */
   int  (*commit)(handlerton *hton, THD *thd, bool all);
   int  (*rollback)(handlerton *hton, THD *thd, bool all);
   int  (*prepare)(handlerton *hton, THD *thd, bool all);
   int  (*recover)(handlerton *hton, XID *xid_list, uint len);
   int  (*commit_by_xid)(handlerton *hton, XID *xid);
   int  (*rollback_by_xid)(handlerton *hton, XID *xid);
   void *(*create_cursor_read_view)(handlerton *hton, THD *thd);
   void (*set_cursor_read_view)(handlerton *hton, THD *thd, void *read_view);
   void (*close_cursor_read_view)(handlerton *hton, THD *thd, void *read_view);
   handler *(*create)(handlerton *hton, TABLE_SHARE *table, MEM_ROOT *mem_root);
   void (*drop_database)(handlerton *hton, char* path);
   int (*panic)(handlerton *hton, enum ha_panic_function flag);
   int (*start_consistent_snapshot)(handlerton *hton, THD *thd);
   bool (*flush_logs)(handlerton *hton);
   bool (*show_status)(handlerton *hton, THD *thd, stat_print_fn *print, enum ha_stat_type stat);
   uint (*partition_flags)();
   uint (*alter_table_flags)(uint flags);
   int (*alter_tablespace)(handlerton *hton, THD *thd, st_alter_tablespace *ts_info);
   int (*fill_is_table)(handlerton *hton, THD *thd, TABLE_LIST *tables, 
                        class Item *cond, 
                        enum enum_schema_tables);
   uint32 flags;                                /* global handler flags */
   /*
      Those handlerton functions below are properly initialized at handler
      init.
   */
   int (*binlog_func)(handlerton *hton, THD *thd, enum_binlog_func fn, void *arg);
   void (*binlog_log_query)(handlerton *hton, THD *thd, 
                            enum_binlog_command binlog_command,
                            const char *query, uint query_length,
                            const char *db, const char *table_name);
   int (*release_temporary_latches)(handlerton *hton, THD *thd);

   /*
     Get log status.
     If log_status is null then the handler do not support transaction
     log information (i.e. log iterator can't be created).
     (see example of implementation in handler.cc, TRANS_LOG_MGM_EXAMPLE_CODE)

   */
   enum log_status (*get_log_status)(handlerton *hton, char *log);

   /*
     Iterators creator.
     Presence of the pointer should be checked before using
   */
   enum handler_create_iterator_result
     (*create_iterator)(handlerton *hton, enum handler_iterator_type type,
                        struct handler_iterator *fill_this_in);
   int (*discover)(handlerton *hton, THD* thd, const char *db, 
                   const char *name,
                   uchar **frmblob, 
                   size_t *frmlen);
   int (*find_files)(handlerton *hton, THD *thd,
                     const char *db,
                     const char *path,
                     const char *wild, bool dir, List<LEX_STRING> *files);
   int (*table_exists_in_engine)(handlerton *hton, THD* thd, const char *db,
                                 const char *name);

   int (*make_pushed_join)(handlerton *hton, THD* thd, 
                           AQP::Join_plan* plan);

   uint32 license; /* Flag for Engine License */
   void *data; /* Location for engines to keep personal structures */
};


/* Possible flags of a handlerton (there can be 32 of them) */
#define HTON_NO_FLAGS                 0
#define HTON_CLOSE_CURSORS_AT_COMMIT (1 << 0)
#define HTON_ALTER_NOT_SUPPORTED     (1 << 1) //Engine does not support alter
#define HTON_CAN_RECREATE            (1 << 2) //Delete all is used fro truncate
#define HTON_HIDDEN                  (1 << 3) //Engine does not appear in lists
#define HTON_FLUSH_AFTER_RENAME      (1 << 4)
#define HTON_NOT_USER_SELECTABLE     (1 << 5)
#define HTON_TEMPORARY_NOT_SUPPORTED (1 << 6) //Having temporary tables not supported
#define HTON_SUPPORT_LOG_TABLES      (1 << 7) //Engine supports log tables
#define HTON_NO_PARTITION            (1 << 8) //You can not partition these tables

class Ha_trx_info;

struct THD_TRANS
{
  /* true is not all entries in the ht[] support 2pc */
  bool        no_2pc;
  /* storage engines that registered in this transaction */
  Ha_trx_info *ha_list;
  /* 
    The purpose of this flag is to keep track of non-transactional
    tables that were modified in scope of:
    - transaction, when the variable is a member of
    THD::transaction.all
    - top-level statement or sub-statement, when the variable is a
    member of THD::transaction.stmt
    This member has the following life cycle:
    * stmt.modified_non_trans_table is used to keep track of
    modified non-transactional tables of top-level statements. At
    the end of the previous statement and at the beginning of the session,
    it is reset to FALSE.  If such functions
    as mysql_insert, mysql_update, mysql_delete etc modify a
    non-transactional table, they set this flag to TRUE.  At the
    end of the statement, the value of stmt.modified_non_trans_table 
    is merged with all.modified_non_trans_table and gets reset.
    * all.modified_non_trans_table is reset at the end of transaction
    
    * Since we do not have a dedicated context for execution of a
    sub-statement, to keep track of non-transactional changes in a
    sub-statement, we re-use stmt.modified_non_trans_table. 
    At entrance into a sub-statement, a copy of the value of
    stmt.modified_non_trans_table (containing the changes of the
    outer statement) is saved on stack. Then 
    stmt.modified_non_trans_table is reset to FALSE and the
    substatement is executed. Then the new value is merged with the
    saved value.
  */
  bool modified_non_trans_table;

  void reset() { no_2pc= FALSE; modified_non_trans_table= FALSE; }
  bool is_empty() const { return ha_list == NULL; }
};


/**
  Either statement transaction or normal transaction - related
  thread-specific storage engine data.

  If a storage engine participates in a statement/transaction,
  an instance of this class is present in
  thd->transaction.{stmt|all}.ha_list. The addition to
  {stmt|all}.ha_list is made by trans_register_ha().

  When it's time to commit or rollback, each element of ha_list
  is used to access storage engine's prepare()/commit()/rollback()
  methods, and also to evaluate if a full two phase commit is
  necessary.

  @sa General description of transaction handling in handler.cc.
*/

class Ha_trx_info
{
public:
  /** Register this storage engine in the given transaction context. */
  void register_ha(THD_TRANS *trans, handlerton *ht_arg)
  {
    DBUG_ASSERT(m_flags == 0);
    DBUG_ASSERT(m_ht == NULL);
    DBUG_ASSERT(m_next == NULL);

    m_ht= ht_arg;
    m_flags= (int) TRX_READ_ONLY; /* Assume read-only at start. */

    m_next= trans->ha_list;
    trans->ha_list= this;
  }

  /** Clear, prepare for reuse. */
  void reset()
  {
    m_next= NULL;
    m_ht= NULL;
    m_flags= 0;
  }

  Ha_trx_info() { reset(); }

  void set_trx_read_write()
  {
    DBUG_ASSERT(is_started());
    m_flags|= (int) TRX_READ_WRITE;
  }
  bool is_trx_read_write() const
  {
    DBUG_ASSERT(is_started());
    return m_flags & (int) TRX_READ_WRITE;
  }
  bool is_started() const { return m_ht != NULL; }
  /** Mark this transaction read-write if the argument is read-write. */
  void coalesce_trx_with(const Ha_trx_info *stmt_trx)
  {
    /*
      Must be called only after the transaction has been started.
      Can be called many times, e.g. when we have many
      read-write statements in a transaction.
    */
    DBUG_ASSERT(is_started());
    if (stmt_trx->is_trx_read_write())
      set_trx_read_write();
  }
  Ha_trx_info *next() const
  {
    DBUG_ASSERT(is_started());
    return m_next;
  }
  handlerton *ht() const
  {
    DBUG_ASSERT(is_started());
    return m_ht;
  }
private:
  enum { TRX_READ_ONLY= 0, TRX_READ_WRITE= 1 };
  /** Auxiliary, used for ha_list management */
  Ha_trx_info *m_next;
  /**
    Although a given Ha_trx_info instance is currently always used
    for the same storage engine, 'ht' is not-NULL only when the
    corresponding storage is a part of a transaction.
  */
  handlerton *m_ht;
  /**
    Transaction flags related to this engine.
    Not-null only if this instance is a part of transaction.
    May assume a combination of enum values above.
  */
  uchar       m_flags;
};


enum enum_tx_isolation { ISO_READ_UNCOMMITTED, ISO_READ_COMMITTED,
			 ISO_REPEATABLE_READ, ISO_SERIALIZABLE};


typedef struct {
  ulonglong data_file_length;
  ulonglong max_data_file_length;
  ulonglong index_file_length;
  ulonglong delete_length;
  ha_rows records;
  ulong mean_rec_length;
  ulong create_time;
  ulong check_time;
  ulong update_time;
  ulonglong check_sum;
} PARTITION_STATS;

#define UNDEF_NODEGROUP 65535
class Item;
struct st_table_log_memory_entry;

class partition_info;

struct st_partition_iter;
#define NOT_A_PARTITION_ID ((uint32)-1)

enum enum_ha_unused { HA_CHOICE_UNDEF, HA_CHOICE_NO, HA_CHOICE_YES };

typedef struct st_ha_create_information
{
  CHARSET_INFO *table_charset, *default_table_charset;
  LEX_STRING connect_string;
  const char *password, *tablespace;
  LEX_STRING comment;
  const char *data_file_name, *index_file_name;
  const char *alias;
  ulonglong max_rows,min_rows;
  ulonglong auto_increment_value;
  ulong table_options;
  ulong avg_row_length;
  ulong used_fields;
  ulong key_block_size;
  SQL_I_List<TABLE_LIST> merge_list;
  handlerton *db_type;
  /**
    Row type of the table definition.

    Defaults to ROW_TYPE_DEFAULT for all non-ALTER statements.
    For ALTER TABLE defaults to ROW_TYPE_NOT_USED (means "keep the current").

    Can be changed either explicitly by the parser.
    If nothing speficied inherits the value of the original table (if present).
  */
  enum row_type row_type;
  uint null_bits;                       /* NULL bits at start of record */
  uint options;				/* OR of HA_CREATE_ options */
  uint merge_insert_method;
  uint extra_size;                      /* length of extra data segment */
  enum enum_ha_unused unused1;
  bool frm_only;                        /* 1 if no ha_create_table() */
  bool varchar;                         /* 1 if table has a VARCHAR */
  enum ha_storage_media storage_media;  /* DEFAULT, DISK or MEMORY */
  enum enum_ha_unused unused2;
} HA_CREATE_INFO;


typedef struct st_key_create_information
{
  enum ha_key_alg algorithm;
  ulong block_size;
  LEX_STRING parser_name;
  LEX_STRING comment;
} KEY_CREATE_INFO;


/*
  Class for maintaining hooks used inside operations on tables such
  as: create table functions, delete table functions, and alter table
  functions.

  Class is using the Template Method pattern to separate the public
  usage interface from the private inheritance interface.  This
  imposes no overhead, since the public non-virtual function is small
  enough to be inlined.

  The hooks are usually used for functions that does several things,
  e.g., create_table_from_items(), which both create a table and lock
  it.
 */
class TABLEOP_HOOKS
{
public:
  TABLEOP_HOOKS() {}
  virtual ~TABLEOP_HOOKS() {}

  inline void prelock(TABLE **tables, uint count)
  {
    do_prelock(tables, count);
  }

  inline int postlock(TABLE **tables, uint count)
  {
    return do_postlock(tables, count);
  }
private:
  /* Function primitive that is called prior to locking tables */
  virtual void do_prelock(TABLE **tables, uint count)
  {
    /* Default is to do nothing */
  }

  /**
     Primitive called after tables are locked.

     If an error is returned, the tables will be unlocked and error
     handling start.

     @return Error code or zero.
   */
  virtual int do_postlock(TABLE **tables, uint count)
  {
    return 0;                           /* Default is to do nothing */
  }
};

typedef struct st_savepoint SAVEPOINT;
extern ulong savepoint_alloc_size;
extern KEY_CREATE_INFO default_key_create_info;

/* Forward declaration for condition pushdown to storage engine */
typedef class Item COND;

typedef struct st_ha_check_opt
{
  st_ha_check_opt() {}                        /* Remove gcc warning */
  uint flags;       /* isam layer flags (e.g. for myisamchk) */
  uint sql_flags;   /* sql layer flags - for something myisamchk cannot do */
  KEY_CACHE *key_cache;	/* new key cache when changing key cache */
  void init();
} HA_CHECK_OPT;



/*
  This is a buffer area that the handler can use to store rows.
  'end_of_used_area' should be kept updated after calls to
  read-functions so that other parts of the code can use the
  remaining area (until next read calls is issued).
*/

typedef struct st_handler_buffer
{
  const uchar *buffer;         /* Buffer one can start using */
  const uchar *buffer_end;     /* End of buffer */
  uchar *end_of_used_area;     /* End of area that was used by handler */
} HANDLER_BUFFER;

typedef struct system_status_var SSV;

class ha_statistics
{
public:
  ulonglong data_file_length;		/* Length off data file */
  ulonglong max_data_file_length;	/* Length off data file */
  ulonglong index_file_length;
  ulonglong max_index_file_length;
  ulonglong delete_length;		/* Free bytes */
  ulonglong auto_increment_value;
  /*
    The number of records in the table. 
      0    - means the table has exactly 0 rows
    other  - if (table_flags() & HA_STATS_RECORDS_IS_EXACT)
               the value is the exact number of records in the table
             else
               it is an estimate
  */
  ha_rows records;
  ha_rows deleted;			/* Deleted records */
  ulong mean_rec_length;		/* physical reclength */
  ulong create_time;			/* When table was created */
  ulong check_time;
  ulong update_time;
  uint block_size;			/* index block size */

  ha_statistics():
    data_file_length(0), max_data_file_length(0),
    index_file_length(0), delete_length(0), auto_increment_value(0),
    records(0), deleted(0), mean_rec_length(0), create_time(0),
    check_time(0), update_time(0), block_size(0)
  {}
};

uint calculate_key_len(TABLE *, uint, const uchar *, key_part_map);
/*
  bitmap with first N+1 bits set
  (keypart_map for a key prefix of [0..N] keyparts)
*/
#define make_keypart_map(N) (((key_part_map)2 << (N)) - 1)
/*
  bitmap with first N bits set
  (keypart_map for a key prefix of [0..N-1] keyparts)
*/
#define make_prev_keypart_map(N) (((key_part_map)1 << (N)) - 1)


/**
  The handler class is the interface for dynamically loadable
  storage engines. Do not add ifdefs and take care when adding or
  changing virtual functions to avoid vtable confusion
*/

class handler :public Sql_alloc
{
public:
  typedef ulonglong Table_flags;
protected:
  TABLE_SHARE *table_share;   /* The table definition */
  TABLE *table;               /* The current open table */
  Table_flags cached_table_flags;       /* Set on init() and open() */

  ha_rows estimation_rows_to_insert;
public:
  handlerton *ht;                 /* storage engine of this handler */
  uchar *ref;				/* Pointer to current row */
  uchar *dup_ref;			/* Pointer to duplicate row */

  ha_statistics stats;

  /** The following are for read_multi_range */
  bool multi_range_sorted;
  KEY_MULTI_RANGE *multi_range_curr;
  KEY_MULTI_RANGE *multi_range_end;
  HANDLER_BUFFER *multi_range_buffer;

  /** The following are for read_range() */
  key_range save_end_range, *end_range;
  KEY_PART_INFO *range_key_part;
  int key_compare_result_on_equal;
  bool eq_range;

  uint errkey;				/* Last dup key */
  uint key_used_on_scan;
  uint active_index;
  /** Length of ref (1-8 or the clustered key length) */
  uint ref_length;
  FT_INFO *ft_handler;
  enum {NONE=0, INDEX, RND} inited;
  bool locked;
  bool implicit_emptied;                /* Can be !=0 only if HEAP */
  const COND *pushed_cond;
  /**
    next_insert_id is the next value which should be inserted into the
    auto_increment column: in a inserting-multi-row statement (like INSERT
    SELECT), for the first row where the autoinc value is not specified by the
    statement, get_auto_increment() called and asked to generate a value,
    next_insert_id is set to the next value, then for all other rows
    next_insert_id is used (and increased each time) without calling
    get_auto_increment().
  */
  ulonglong next_insert_id;
  /**
    insert id for the current row (*autogenerated*; if not
    autogenerated, it's 0).
    At first successful insertion, this variable is stored into
    THD::first_successful_insert_id_in_cur_stmt.
  */
  ulonglong insert_id_for_cur_row;
  /**
    Interval returned by get_auto_increment() and being consumed by the
    inserter.
  */
  Discrete_interval auto_inc_interval_for_cur_row;
  /**
     Number of reserved auto-increment intervals. Serves as a heuristic
     when we have no estimation of how many records the statement will insert:
     the more intervals we have reserved, the bigger the next one. Reset in
     handler::ha_release_auto_increment().
  */
  uint auto_inc_intervals_count;

  /**
    Instrumented table associated with this handler.
    This member should be set to NULL when no instrumentation is in place,
    so that linking an instrumented/non instrumented server/plugin works.
    For example:
    - the server is compiled with the instrumentation.
    The server expects either NULL or valid pointers in m_psi.
    - an engine plugin is compiled without instrumentation.
    The plugin can not leave this pointer uninitialized,
    or can not leave a trash value on purpose in this pointer,
    as this would crash the server.
  */
  PSI_table *m_psi;

  handler(handlerton *ht_arg, TABLE_SHARE *share_arg)
    :table_share(share_arg), table(0),
    estimation_rows_to_insert(0), ht(ht_arg),
    ref(0), key_used_on_scan(MAX_KEY), active_index(MAX_KEY),
    ref_length(sizeof(my_off_t)),
    ft_handler(0), inited(NONE),
    locked(FALSE), implicit_emptied(0),
    pushed_cond(0), next_insert_id(0), insert_id_for_cur_row(0),
    auto_inc_intervals_count(0),
    m_psi(NULL)
    {}
  virtual ~handler(void)
  {
    DBUG_ASSERT(locked == FALSE);
    DBUG_ASSERT(inited == NONE);
  }
  virtual handler *clone(MEM_ROOT *mem_root);
  /** This is called after create to allow us to set up cached variables */
  void init()
  {
    cached_table_flags= table_flags();
  }
  /* ha_ methods: pubilc wrappers for private virtual API */

  int ha_open(TABLE *table, const char *name, int mode, int test_if_locked);
  int ha_index_init(uint idx, bool sorted)
  {
    int result;
    DBUG_ENTER("ha_index_init");
    DBUG_ASSERT(inited==NONE);
    if (!(result= index_init(idx, sorted)))
      inited=INDEX;
    DBUG_RETURN(result);
  }
  int ha_index_end()
  {
    DBUG_ENTER("ha_index_end");
    DBUG_ASSERT(inited==INDEX);
    inited=NONE;
    DBUG_RETURN(index_end());
  }
  int ha_rnd_init(bool scan)
  {
    int result;
    DBUG_ENTER("ha_rnd_init");
    DBUG_ASSERT(inited==NONE || (inited==RND && scan));
    inited= (result= rnd_init(scan)) ? NONE: RND;
    DBUG_RETURN(result);
  }
  int ha_rnd_end()
  {
    DBUG_ENTER("ha_rnd_end");
    DBUG_ASSERT(inited==RND);
    inited=NONE;
    DBUG_RETURN(rnd_end());
  }
  int ha_reset();
  /* this is necessary in many places, e.g. in HANDLER command */
  int ha_index_or_rnd_end()
  {
    return inited == INDEX ? ha_index_end() : inited == RND ? ha_rnd_end() : 0;
  }
  /**
    The cached_table_flags is set at ha_open and ha_external_lock
  */
  Table_flags ha_table_flags() const { return cached_table_flags; }
  /**
    These functions represent the public interface to *users* of the
    handler class, hence they are *not* virtual. For the inheritance
    interface, see the (private) functions write_row(), update_row(),
    and delete_row() below.
  */
  int ha_external_lock(THD *thd, int lock_type);
  int ha_write_row(uchar * buf);
  int ha_update_row(const uchar * old_data, uchar * new_data);
  int ha_delete_row(const uchar * buf);
  void ha_release_auto_increment();

  int check_collation_compatibility();
  int ha_check_for_upgrade(HA_CHECK_OPT *check_opt);
  /** to be actually called to get 'check()' functionality*/
  int ha_check(THD *thd, HA_CHECK_OPT *check_opt);
  int ha_repair(THD* thd, HA_CHECK_OPT* check_opt);
  void ha_start_bulk_insert(ha_rows rows)
  {
    estimation_rows_to_insert= rows;
    start_bulk_insert(rows);
  }
  int ha_end_bulk_insert()
  {
    estimation_rows_to_insert= 0;
    return end_bulk_insert();
  }
  int ha_bulk_update_row(const uchar *old_data, uchar *new_data,
                         uint *dup_key_found);
  int ha_delete_all_rows();
  int ha_truncate();
  int ha_reset_auto_increment(ulonglong value);
  int ha_optimize(THD* thd, HA_CHECK_OPT* check_opt);
  int ha_analyze(THD* thd, HA_CHECK_OPT* check_opt);
  bool ha_check_and_repair(THD *thd);
  int ha_disable_indexes(uint mode);
  int ha_enable_indexes(uint mode);
  int ha_discard_or_import_tablespace(my_bool discard);
  void ha_prepare_for_alter();
  int ha_rename_table(const char *from, const char *to);
  int ha_delete_table(const char *name);
  void ha_drop_table(const char *name);

  int ha_create(const char *name, TABLE *form, HA_CREATE_INFO *info);

  int ha_create_handler_files(const char *name, const char *old_name,
                              int action_flag, HA_CREATE_INFO *info);

  int ha_change_partitions(HA_CREATE_INFO *create_info,
                           const char *path,
                           ulonglong * const copied,
                           ulonglong * const deleted,
                           const uchar *pack_frm_data,
                           size_t pack_frm_len);
  int ha_drop_partitions(const char *path);
  int ha_rename_partitions(const char *path);

  void adjust_next_insert_id_after_explicit_value(ulonglong nr);
  int update_auto_increment();
  void print_keydup_error(uint key_nr, const char *msg);
  virtual void print_error(int error, myf errflag);
  virtual bool get_error_message(int error, String *buf);
  uint get_dup_key(int error);
  virtual void change_table_ptr(TABLE *table_arg, TABLE_SHARE *share)
  {
    table= table_arg;
    table_share= share;
  }
  virtual double scan_time()
  { return ulonglong2double(stats.data_file_length) / IO_SIZE + 2; }
  virtual double read_time(uint index, uint ranges, ha_rows rows)
  { return rows2double(ranges+rows); }
  virtual const key_map *keys_to_use_for_scanning() { return &key_map_empty; }
  bool has_transactions()
  { return (ha_table_flags() & HA_NO_TRANSACTIONS) == 0; }
  virtual uint extra_rec_buf_length() const { return 0; }

  /**
    This method is used to analyse the error to see whether the error
    is ignorable or not, certain handlers can have more error that are
    ignorable than others. E.g. the partition handler can get inserts
    into a range where there is no partition and this is an ignorable
    error.
    HA_ERR_FOUND_DUP_UNIQUE is a special case in MyISAM that means the
    same thing as HA_ERR_FOUND_DUP_KEY but can in some cases lead to
    a slightly different error message.
  */
  virtual bool is_fatal_error(int error, uint flags)
  {
    if (!error ||
        ((flags & HA_CHECK_DUP_KEY) &&
         (error == HA_ERR_FOUND_DUPP_KEY ||
          error == HA_ERR_FOUND_DUPP_UNIQUE)))
      return FALSE;
    return TRUE;
  }

  /**
    Number of rows in table. It will only be called if
    (table_flags() & (HA_HAS_RECORDS | HA_STATS_RECORDS_IS_EXACT)) != 0
  */
  virtual ha_rows records() { return stats.records; }
  /**
    Return upper bound of current number of records in the table
    (max. of how many records one will retrieve when doing a full table scan)
    If upper bound is not known, HA_POS_ERROR should be returned as a max
    possible upper bound.
  */
  virtual ha_rows estimate_rows_upper_bound()
  { return stats.records+EXTRA_RECORDS; }

  /**
    Get the row type from the storage engine.  If this method returns
    ROW_TYPE_NOT_USED, the information in HA_CREATE_INFO should be used.
  */
  virtual enum row_type get_row_type() const { return ROW_TYPE_NOT_USED; }

  virtual const char *index_type(uint key_number) { DBUG_ASSERT(0); return "";}


  /**
    Signal that the table->read_set and table->write_set table maps changed
    The handler is allowed to set additional bits in the above map in this
    call. Normally the handler should ignore all calls until we have done
    a ha_rnd_init() or ha_index_init(), write_row(), update_row or delete_row()
    as there may be several calls to this routine.
  */
  virtual void column_bitmaps_signal();
  uint get_index(void) const { return active_index; }
  virtual int close(void)=0;

  /**
    @retval  0   Bulk update used by handler
    @retval  1   Bulk update not used, normal operation used
  */
  virtual bool start_bulk_update() { return 1; }
  /**
    @retval  0   Bulk delete used by handler
    @retval  1   Bulk delete not used, normal operation used
  */
  virtual bool start_bulk_delete() { return 1; }
  /**
    After this call all outstanding updates must be performed. The number
    of duplicate key errors are reported in the duplicate key parameter.
    It is allowed to continue to the batched update after this call, the
    handler has to wait until end_bulk_update with changing state.

    @param    dup_key_found       Number of duplicate keys found

    @retval  0           Success
    @retval  >0          Error code
  */
  virtual int exec_bulk_update(uint *dup_key_found)
  {
    DBUG_ASSERT(FALSE);
    return HA_ERR_WRONG_COMMAND;
  }
  /**
    Perform any needed clean-up, no outstanding updates are there at the
    moment.
  */
  virtual void end_bulk_update() { return; }
  /**
    Execute all outstanding deletes and close down the bulk delete.

    @retval 0             Success
    @retval >0            Error code
  */
  virtual int end_bulk_delete()
  {
    DBUG_ASSERT(FALSE);
    return HA_ERR_WRONG_COMMAND;
  }
  /**
     @brief
     Positions an index cursor to the index specified in the handle. Fetches the
     row if available. If the key value is null, begin at the first key of the
     index.
  */
  virtual int index_read_map(uchar * buf, const uchar * key,
                             key_part_map keypart_map,
                             enum ha_rkey_function find_flag)
  {
    uint key_len= calculate_key_len(table, active_index, key, keypart_map);
    return  index_read(buf, key, key_len, find_flag);
  }
  /**
     @brief
     Positions an index cursor to the index specified in the handle. Fetches the
     row if available. If the key value is null, begin at the first key of the
     index.
  */
  virtual int index_read_idx_map(uchar * buf, uint index, const uchar * key,
                                 key_part_map keypart_map,
                                 enum ha_rkey_function find_flag);
  virtual int index_next(uchar * buf)
   { return  HA_ERR_WRONG_COMMAND; }
  virtual int index_prev(uchar * buf)
   { return  HA_ERR_WRONG_COMMAND; }
  virtual int index_first(uchar * buf)
   { return  HA_ERR_WRONG_COMMAND; }
  virtual int index_last(uchar * buf)
   { return  HA_ERR_WRONG_COMMAND; }
  virtual int index_next_same(uchar *buf, const uchar *key, uint keylen);
  /**
     @brief
     The following functions works like index_read, but it find the last
     row with the current key value or prefix.
  */
  virtual int index_read_last_map(uchar * buf, const uchar * key,
                                  key_part_map keypart_map)
  {
    uint key_len= calculate_key_len(table, active_index, key, keypart_map);
    return index_read_last(buf, key, key_len);
  }
  virtual int read_multi_range_first(KEY_MULTI_RANGE **found_range_p,
                                     KEY_MULTI_RANGE *ranges, uint range_count,
                                     bool sorted, HANDLER_BUFFER *buffer);
  virtual int read_multi_range_next(KEY_MULTI_RANGE **found_range_p);
  virtual int read_range_first(const key_range *start_key,
                               const key_range *end_key,
                               bool eq_range, bool sorted);
  virtual int read_range_next();
  int compare_key(key_range *range);
  virtual int ft_init() { return HA_ERR_WRONG_COMMAND; }
  void ft_end() { ft_handler=NULL; }
  virtual FT_INFO *ft_init_ext(uint flags, uint inx,String *key)
    { return NULL; }
  virtual int ft_read(uchar *buf) { return HA_ERR_WRONG_COMMAND; }
  virtual int rnd_next(uchar *buf)=0;
  virtual int rnd_pos(uchar * buf, uchar *pos)=0;
  /**
    This function only works for handlers having
    HA_PRIMARY_KEY_REQUIRED_FOR_POSITION set.
    It will return the row with the PK given in the record argument.
  */
  virtual int rnd_pos_by_record(uchar *record)
    {
      position(record);
      return rnd_pos(record, ref);
    }
  virtual int read_first_row(uchar *buf, uint primary_key);
  /**
    The following function is only needed for tables that may be temporary
    tables during joins.
  */
  virtual int restart_rnd_next(uchar *buf, uchar *pos)
    { return HA_ERR_WRONG_COMMAND; }
  virtual int rnd_same(uchar *buf, uint inx)
    { return HA_ERR_WRONG_COMMAND; }
  virtual ha_rows records_in_range(uint inx, key_range *min_key, key_range *max_key)
    { return (ha_rows) 10; }
  /*
    If HA_PRIMARY_KEY_REQUIRED_FOR_POSITION is set, then it sets ref
    (reference to the row, aka position, with the primary key given in
    the record).
    Otherwise it set ref to the current row.
  */
  virtual void position(const uchar *record)=0;
  virtual int info(uint)=0; // see my_base.h for full description
  virtual void get_dynamic_partition_info(PARTITION_STATS *stat_info,
                                          uint part_id);
#ifndef MCP_BUG56438
  virtual uint32 calculate_key_hash_value(Field **field_array)
  { DBUG_ASSERT(0); return 0; }
#endif
  virtual int extra(enum ha_extra_function operation)
  { return 0; }
  virtual int extra_opt(enum ha_extra_function operation, ulong cache_size)
  { return extra(operation); }

#ifndef MCP_WL5906
  /*
    Informs the handler if this handler support read removal
    (could use table_flags, but patch is smaller this way)
   */
  virtual bool read_before_write_removal_supported(void) const
  { return false; }

  /*
    Informs handler that it is possible to optimise away the real read
    operation from the handler for the current table and instead
    use a generated read to optimise simple UPDATE and DELETEs.
  */
  virtual bool read_before_write_removal_possible(void)
  { return false; }

  /*
    Return the number of rows the handler has written while using
    read before write removal
   */
  virtual ha_rows read_before_write_removal_rows_written(void) const
  { DBUG_ASSERT(0); return (ha_rows) 0; }
#endif

  /**
    In an UPDATE or DELETE, if the row under the cursor was locked by another
    transaction, and the engine used an optimistic read of the last
    committed row value under the cursor, then the engine returns 1 from this
    function. MySQL must NOT try to update this optimistic value. If the
    optimistic value does not match the WHERE condition, MySQL can decide to
    skip over this row. Currently only works for InnoDB. This can be used to
    avoid unnecessary lock waits.

    If this method returns nonzero, it will also signal the storage
    engine that the next read will be a locking re-read of the row.
  */
  virtual bool was_semi_consistent_read() { return 0; }
  /**
    Tell the engine whether it should avoid unnecessary lock waits.
    If yes, in an UPDATE or DELETE, if the row under the cursor was locked
    by another transaction, the engine may try an optimistic read of
    the last committed row value under the cursor.
  */
  virtual void try_semi_consistent_read(bool) {}
  virtual void unlock_row() {}
  virtual int start_stmt(THD *thd, thr_lock_type lock_type) {return 0;}
  virtual void get_auto_increment(ulonglong offset, ulonglong increment,
                                  ulonglong nb_desired_values,
                                  ulonglong *first_value,
                                  ulonglong *nb_reserved_values);
  void set_next_insert_id(ulonglong id)
  {
    DBUG_PRINT("info",("auto_increment: next value %lu", (ulong)id));
    next_insert_id= id;
  }
  void restore_auto_increment(ulonglong prev_insert_id)
  {
    /*
      Insertion of a row failed, re-use the lastly generated auto_increment
      id, for the next row. This is achieved by resetting next_insert_id to
      what it was before the failed insertion (that old value is provided by
      the caller). If that value was 0, it was the first row of the INSERT;
      then if insert_id_for_cur_row contains 0 it means no id was generated
      for this first row, so no id was generated since the INSERT started, so
      we should set next_insert_id to 0; if insert_id_for_cur_row is not 0, it
      is the generated id of the first and failed row, so we use it.
    */
    next_insert_id= (prev_insert_id > 0) ? prev_insert_id :
      insert_id_for_cur_row;
  }

  virtual void update_create_info(HA_CREATE_INFO *create_info) {}
  int check_old_types();
  virtual int assign_to_keycache(THD* thd, HA_CHECK_OPT* check_opt)
  { return HA_ADMIN_NOT_IMPLEMENTED; }
  virtual int preload_keys(THD* thd, HA_CHECK_OPT* check_opt)
  { return HA_ADMIN_NOT_IMPLEMENTED; }
  /* end of the list of admin commands */

  virtual int indexes_are_disabled(void) {return 0;}
  virtual char *update_table_comment(const char * comment)
  { return (char*) comment;}
  virtual void append_create_info(String *packet) {}
  /**
    If index == MAX_KEY then a check for table is made and if index <
    MAX_KEY then a check is made if the table has foreign keys and if
    a foreign key uses this index (and thus the index cannot be dropped).

    @param  index            Index to check if foreign key uses it

    @retval   TRUE            Foreign key defined on table or index
    @retval   FALSE           No foreign key defined
  */
  virtual bool is_fk_defined_on_table_or_index(uint index)
  { return FALSE; }
  virtual char* get_foreign_key_create_info()
  { return(NULL);}  /* gets foreign key create string from InnoDB */
  virtual char* get_tablespace_name(THD *thd, char *name, uint name_len);
  /** used in ALTER TABLE; 1 if changing storage engine is allowed */
  virtual bool can_switch_engines() { return 1; }
  /**
    Get the list of foreign keys in this table.

    @remark Returns the set of foreign keys where this table is the
            dependent or child table.

    @param thd  The thread handle.
    @param f_key_list[out]  The list of foreign keys.

    @return The handler error code or zero for success.
  */
  virtual int
  get_foreign_key_list(THD *thd, List<FOREIGN_KEY_INFO> *f_key_list)
  { return 0; }
  /**
    Get the list of foreign keys referencing this table.

    @remark Returns the set of foreign keys where this table is the
            referenced or parent table.

    @param thd  The thread handle.
    @param f_key_list[out]  The list of foreign keys.

    @return The handler error code or zero for success.
  */
  virtual int
  get_parent_foreign_key_list(THD *thd, List<FOREIGN_KEY_INFO> *f_key_list)
  { return 0; }
  virtual uint referenced_by_foreign_key() { return 0;}
  virtual void init_table_handle_for_HANDLER()
  { return; }       /* prepare InnoDB for HANDLER */
  virtual void free_foreign_key_create_info(char* str) {}
  /** The following can be called without an open handler */
  virtual const char *table_type() const =0;
  /**
    If frm_error() is called then we will use this to find out what file
    extentions exist for the storage engine. This is also used by the default
    rename_table and delete_table method in handler.cc.

    For engines that have two file name extentions (separate meta/index file
    and data file), the order of elements is relevant. First element of engine
    file name extentions array should be meta/index file extention. Second
    element - data file extention. This order is assumed by
    prepare_for_repair() when REPAIR TABLE ... USE_FRM is issued.
  */
  virtual const char **bas_ext() const =0;

  virtual int get_default_no_partitions(HA_CREATE_INFO *info) { return 1;}
  virtual void set_auto_partitions(partition_info *part_info) { return; }
  virtual bool get_no_parts(const char *name,
                            uint *no_parts)
  {
    *no_parts= 0;
    return 0;
  }
#ifndef MCP_BUG56438
  virtual void set_part_info(partition_info *part_info, bool early) {return;}
#else
  virtual void set_part_info(partition_info *part_info) {return;}
#endif

  virtual ulong index_flags(uint idx, uint part, bool all_parts) const =0;

  virtual int add_index(TABLE *table_arg, KEY *key_info, uint num_of_keys)
  { return (HA_ERR_WRONG_COMMAND); }
  virtual int prepare_drop_index(TABLE *table_arg, uint *key_num,
                                 uint num_of_keys)
  { return (HA_ERR_WRONG_COMMAND); }
  virtual int final_drop_index(TABLE *table_arg)
  { return (HA_ERR_WRONG_COMMAND); }

  uint max_record_length() const
  { return min(HA_MAX_REC_LENGTH, max_supported_record_length()); }
  uint max_keys() const
  { return min(MAX_KEY, max_supported_keys()); }
  uint max_key_parts() const
  { return min(MAX_REF_PARTS, max_supported_key_parts()); }
  uint max_key_length() const
  { return min(MAX_KEY_LENGTH, max_supported_key_length()); }
  uint max_key_part_length() const
  { return min(MAX_KEY_LENGTH, max_supported_key_part_length()); }

  virtual uint max_supported_record_length() const { return HA_MAX_REC_LENGTH; }
  virtual uint max_supported_keys() const { return 0; }
  virtual uint max_supported_key_parts() const { return MAX_REF_PARTS; }
  virtual uint max_supported_key_length() const { return MAX_KEY_LENGTH; }
  virtual uint max_supported_key_part_length() const { return 255; }
  virtual uint min_record_length(uint options) const { return 1; }

  virtual bool low_byte_first() const { return 1; }
  virtual uint checksum() const { return 0; }
  virtual bool is_crashed() const  { return 0; }
  virtual bool auto_repair() const { return 0; }


#define CHF_CREATE_FLAG 0
#define CHF_DELETE_FLAG 1
#define CHF_RENAME_FLAG 2
#define CHF_INDEX_FLAG  3


  /**
    @note lock_count() can return > 1 if the table is MERGE or partitioned.
  */
  virtual uint lock_count(void) const { return 1; }
  /**
    Is not invoked for non-transactional temporary tables.

    @note store_lock() can return more than one lock if the table is MERGE
    or partitioned.

    @note that one can NOT rely on table->in_use in store_lock().  It may
    refer to a different thread if called from mysql_lock_abort_for_thread().

    @note If the table is MERGE, store_lock() can return less locks
    than lock_count() claimed. This can happen when the MERGE children
    are not attached when this is called from another thread.
  */
  virtual THR_LOCK_DATA **store_lock(THD *thd,
				     THR_LOCK_DATA **to,
				     enum thr_lock_type lock_type)=0;

  /** Type of table for caching query */
  virtual uint8 table_cache_type() { return HA_CACHE_TBL_NONTRANSACT; }


  /**
    @brief Register a named table with a call back function to the query cache.

    @param thd The thread handle
    @param table_key A pointer to the table name in the table cache
    @param key_length The length of the table name
    @param[out] engine_callback The pointer to the storage engine call back
      function
    @param[out] engine_data Storage engine specific data which could be
      anything

    This method offers the storage engine, the possibility to store a reference
    to a table name which is going to be used with query cache. 
    The method is called each time a statement is written to the cache and can
    be used to verify if a specific statement is cachable. It also offers
    the possibility to register a generic (but static) call back function which
    is called each time a statement is matched against the query cache.

    @note If engine_data supplied with this function is different from
      engine_data supplied with the callback function, and the callback returns
      FALSE, a table invalidation on the current table will occur.

    @return Upon success the engine_callback will point to the storage engine
      call back function, if any, and engine_data will point to any storage
      engine data used in the specific implementation.
      @retval TRUE Success
      @retval FALSE The specified table or current statement should not be
        cached
  */

  virtual my_bool register_query_cache_table(THD *thd, char *table_key,
                                             uint key_length,
                                             qc_engine_callback
                                             *engine_callback,
                                             ulonglong *engine_data)
  {
    *engine_callback= 0;
    return TRUE;
  }


 /*
   @retval TRUE   Primary key (if there is one) is clustered
                  key covering all fields
   @retval FALSE  otherwise
 */
 virtual bool primary_key_is_clustered() { return FALSE; }
 virtual int cmp_ref(const uchar *ref1, const uchar *ref2)
 {
   return memcmp(ref1, ref2, ref_length);
 }

 /*
   Condition pushdown to storage engines
 */

 /**
   Push condition down to the table handler.

   @param  cond   Condition to be pushed. The condition tree must not be
                  modified by the by the caller.

   @return
     The 'remainder' condition that caller must use to filter out records.
     NULL means the handler will not return rows that do not match the
     passed condition.

   @note
   The pushed conditions form a stack (from which one can remove the
   last pushed condition using cond_pop).
   The table handler filters out rows using (pushed_cond1 AND pushed_cond2 
   AND ... AND pushed_condN)
   or less restrictive condition, depending on handler's capabilities.

   handler->ha_reset() call empties the condition stack.
   Calls to rnd_init/rnd_end, index_init/index_end etc do not affect the
   condition stack.
 */ 
 virtual const COND *cond_push(const COND *cond) { return cond; };
 /**
   Pop the top condition from the condition stack of the handler instance.

   Pops the top if condition stack, if stack is not empty.
 */
 virtual void cond_pop() { return; };
<<<<<<< HEAD
=======

  /**
    Reports #tables included in pushed join which this
    handler instance is part of. ==0 -> Not pushed
  */
  virtual uint number_of_pushed_joins() const
  { return 0; }

  /**
    If this handler instance is part of a pushed join sequence
    returned TABLE instance being root of the pushed query?
  */
  virtual const TABLE* root_of_pushed_join() const
  { return NULL; }

  /**
    If this handler instance is a child in a pushed join sequence
    returned TABLE instance being my parent?
  */
  virtual const TABLE* parent_of_pushed_join() const
  { return NULL; }

  virtual bool test_push_flag(enum ha_push_flag flag) const
  {
    return FALSE;
  }

  virtual int index_read_pushed(uchar * buf, const uchar * key,
                             key_part_map keypart_map)
  { return  HA_ERR_WRONG_COMMAND; }

  virtual int index_next_pushed(uchar * buf)
  { return  HA_ERR_WRONG_COMMAND; }


 /*
    Part of old fast alter table, to be depricated
  */
>>>>>>> 267ad570
 virtual bool check_if_incompatible_data(HA_CREATE_INFO *create_info,
					 uint table_changes)
 { return COMPATIBLE_DATA_NO; }

  /**
    use_hidden_primary_key() is called in case of an update/delete when
    (table_flags() and HA_PRIMARY_KEY_REQUIRED_FOR_DELETE) is defined
    but we don't have a primary key
  */
  virtual void use_hidden_primary_key();
  virtual uint alter_table_flags(uint flags)
  {
    if (ht->alter_table_flags)
      return ht->alter_table_flags(flags);
    return 0;
  }

protected:
  /* Service methods for use by storage engines. */
  void ha_statistic_increment(ulong SSV::*offset) const;
  void **ha_data(THD *) const;
  THD *ha_thd(void) const;

  /**
    Acquire the instrumented table information from a table share.
    @param share a table share
    @return an instrumented table share, or NULL.
  */
  PSI_table_share *ha_table_share_psi(const TABLE_SHARE *share) const;

  inline void psi_open()
  {
    DBUG_ASSERT(m_psi == NULL);
    DBUG_ASSERT(table_share != NULL);
#ifdef HAVE_PSI_INTERFACE
    if (PSI_server)
    {
      PSI_table_share *share_psi= ha_table_share_psi(table_share);
      if (share_psi)
        m_psi= PSI_server->open_table(share_psi, this);
    }
#endif
  }

  inline void psi_close()
  {
#ifdef HAVE_PSI_INTERFACE
    if (PSI_server && m_psi)
    {
      PSI_server->close_table(m_psi);
      m_psi= NULL; /* instrumentation handle, invalid after close_table() */
    }
#endif
    DBUG_ASSERT(m_psi == NULL);
  }

  /**
    Default rename_table() and delete_table() rename/delete files with a
    given name and extensions from bas_ext().

    These methods can be overridden, but their default implementation
    provide useful functionality.
  */
  virtual int rename_table(const char *from, const char *to);
  /**
    Delete a table in the engine. Called for base as well as temporary
    tables.
  */
  virtual int delete_table(const char *name);
private:
  /* Private helpers */
  inline void mark_trx_read_write();
private:
  /*
    Low-level primitives for storage engines.  These should be
    overridden by the storage engine class. To call these methods, use
    the corresponding 'ha_*' method above.
  */

  virtual int open(const char *name, int mode, uint test_if_locked)=0;
  virtual int index_init(uint idx, bool sorted) { active_index= idx; return 0; }
  virtual int index_end() { active_index= MAX_KEY; return 0; }
  /**
    rnd_init() can be called two times without rnd_end() in between
    (it only makes sense if scan=1).
    then the second call should prepare for the new table scan (e.g
    if rnd_init allocates the cursor, second call should position it
    to the start of the table, no need to deallocate and allocate it again
  */
  virtual int rnd_init(bool scan)= 0;
  virtual int rnd_end() { return 0; }
  virtual int write_row(uchar *buf __attribute__((unused)))
  {
    return HA_ERR_WRONG_COMMAND;
  }

  virtual int update_row(const uchar *old_data __attribute__((unused)),
                         uchar *new_data __attribute__((unused)))
  {
    return HA_ERR_WRONG_COMMAND;
  }

  virtual int delete_row(const uchar *buf __attribute__((unused)))
  {
    return HA_ERR_WRONG_COMMAND;
  }
  /**
    Reset state of file to after 'open'.
    This function is called after every statement for all tables used
    by that statement.
  */
  virtual int reset() { return 0; }
  virtual Table_flags table_flags(void) const= 0;
  /**
    Is not invoked for non-transactional temporary tables.

    Tells the storage engine that we intend to read or write data
    from the table. This call is prefixed with a call to handler::store_lock()
    and is invoked only for those handler instances that stored the lock.

    Calls to rnd_init/index_init are prefixed with this call. When table
    IO is complete, we call external_lock(F_UNLCK).
    A storage engine writer should expect that each call to
    ::external_lock(F_[RD|WR]LOCK is followed by a call to
    ::external_lock(F_UNLCK). If it is not, it is a bug in MySQL.

    The name and signature originate from the first implementation
    in MyISAM, which would call fcntl to set/clear an advisory
    lock on the data file in this method.

    @param   lock_type    F_RDLCK, F_WRLCK, F_UNLCK

    @return  non-0 in case of failure, 0 in case of success.
    When lock_type is F_UNLCK, the return value is ignored.
  */
  virtual int external_lock(THD *thd __attribute__((unused)),
                            int lock_type __attribute__((unused)))
  {
    return 0;
  }
  virtual void release_auto_increment() { return; };
  /** admin commands - called from mysql_admin_table */
  virtual int check_for_upgrade(HA_CHECK_OPT *check_opt)
  { return 0; }
  virtual int check(THD* thd, HA_CHECK_OPT* check_opt)
  { return HA_ADMIN_NOT_IMPLEMENTED; }

  /**
     In this method check_opt can be modified
     to specify CHECK option to use to call check()
     upon the table.
  */
  virtual int repair(THD* thd, HA_CHECK_OPT* check_opt)
  {
    DBUG_ASSERT(!(ha_table_flags() & HA_CAN_REPAIR));
    return HA_ADMIN_NOT_IMPLEMENTED;
  }
  virtual void start_bulk_insert(ha_rows rows) {}
  virtual int end_bulk_insert() { return 0; }
  virtual int index_read(uchar * buf, const uchar * key, uint key_len,
                         enum ha_rkey_function find_flag)
   { return  HA_ERR_WRONG_COMMAND; }
  virtual int index_read_last(uchar * buf, const uchar * key, uint key_len)
   { return (my_errno= HA_ERR_WRONG_COMMAND); }
  /**
    This method is similar to update_row, however the handler doesn't need
    to execute the updates at this point in time. The handler can be certain
    that another call to bulk_update_row will occur OR a call to
    exec_bulk_update before the set of updates in this query is concluded.

    @param    old_data       Old record
    @param    new_data       New record
    @param    dup_key_found  Number of duplicate keys found

    @retval  0   Bulk delete used by handler
    @retval  1   Bulk delete not used, normal operation used
  */
  virtual int bulk_update_row(const uchar *old_data, uchar *new_data,
                              uint *dup_key_found)
  {
    DBUG_ASSERT(FALSE);
    return HA_ERR_WRONG_COMMAND;
  }
  /**
    This is called to delete all rows in a table
    If the handler don't support this, then this function will
    return HA_ERR_WRONG_COMMAND and MySQL will delete the rows one
    by one.
  */
  virtual int delete_all_rows()
  { return (my_errno=HA_ERR_WRONG_COMMAND); }
  /**
    Quickly remove all rows from a table.

    @remark This method is responsible for implementing MySQL's TRUNCATE
            TABLE statement, which is a DDL operation. As such, a engine
            can bypass certain integrity checks and in some cases avoid
            fine-grained locking (e.g. row locks) which would normally be
            required for a DELETE statement.

    @remark Typically, truncate is not used if it can result in integrity
            violation. For example, truncate is not used when a foreign
            key references the table, but it might be used if foreign key
            checks are disabled.

    @remark Engine is responsible for resetting the auto-increment counter.

    @remark The table is locked in exclusive mode.
  */
  virtual int truncate()
  { return HA_ERR_WRONG_COMMAND; }
  /**
    Reset the auto-increment counter to the given value, i.e. the next row
    inserted will get the given value. HA_ERR_WRONG_COMMAND is returned by
    storage engines that don't support this operation.
  */
  virtual int reset_auto_increment(ulonglong value)
  { return HA_ERR_WRONG_COMMAND; }
  virtual int optimize(THD* thd, HA_CHECK_OPT* check_opt)
  { return HA_ADMIN_NOT_IMPLEMENTED; }
  virtual int analyze(THD* thd, HA_CHECK_OPT* check_opt)
  { return HA_ADMIN_NOT_IMPLEMENTED; }
  virtual bool check_and_repair(THD *thd) { return TRUE; }
  virtual int disable_indexes(uint mode) { return HA_ERR_WRONG_COMMAND; }
  virtual int enable_indexes(uint mode) { return HA_ERR_WRONG_COMMAND; }
  virtual int discard_or_import_tablespace(my_bool discard)
  { return (my_errno=HA_ERR_WRONG_COMMAND); }
  virtual void prepare_for_alter() { return; }
  virtual void drop_table(const char *name);
  virtual int create(const char *name, TABLE *form, HA_CREATE_INFO *info)=0;

  virtual int create_handler_files(const char *name, const char *old_name,
                                   int action_flag, HA_CREATE_INFO *info)
  { return FALSE; }

  virtual int change_partitions(HA_CREATE_INFO *create_info,
                                const char *path,
                                ulonglong * const copied,
                                ulonglong * const deleted,
                                const uchar *pack_frm_data,
                                size_t pack_frm_len)
  { return HA_ERR_WRONG_COMMAND; }
  virtual int drop_partitions(const char *path)
  { return HA_ERR_WRONG_COMMAND; }
  virtual int rename_partitions(const char *path)
  { return HA_ERR_WRONG_COMMAND; }
};


	/* Some extern variables used with handlers */

extern const char *ha_row_type[];
extern MYSQL_PLUGIN_IMPORT const char *tx_isolation_names[];
extern MYSQL_PLUGIN_IMPORT const char *binlog_format_names[];
extern TYPELIB tx_isolation_typelib;
extern const char *myisam_stats_method_names[];
extern ulong total_ha, total_ha_2pc;

/* lookups */
handlerton *ha_default_handlerton(THD *thd);
plugin_ref ha_resolve_by_name(THD *thd, const LEX_STRING *name);
plugin_ref ha_lock_engine(THD *thd, const handlerton *hton);
handlerton *ha_resolve_by_legacy_type(THD *thd, enum legacy_db_type db_type);
handler *get_new_handler(TABLE_SHARE *share, MEM_ROOT *alloc,
                         handlerton *db_type);
handlerton *ha_checktype(THD *thd, enum legacy_db_type database_type,
                          bool no_substitute, bool report_error);


static inline enum legacy_db_type ha_legacy_type(const handlerton *db_type)
{
  return (db_type == NULL) ? DB_TYPE_UNKNOWN : db_type->db_type;
}

static inline const char *ha_resolve_storage_engine_name(const handlerton *db_type)
{
  return db_type == NULL ? "UNKNOWN" : hton2plugin[db_type->slot]->name.str;
}

static inline bool ha_check_storage_engine_flag(const handlerton *db_type, uint32 flag)
{
  return db_type == NULL ? FALSE : test(db_type->flags & flag);
}

static inline bool ha_storage_engine_is_enabled(const handlerton *db_type)
{
  return (db_type && db_type->create) ?
         (db_type->state == SHOW_OPTION_YES) : FALSE;
}

/* basic stuff */
int ha_init_errors(void);
int ha_init(void);
int ha_end(void);
int ha_initialize_handlerton(st_plugin_int *plugin);
int ha_finalize_handlerton(st_plugin_int *plugin);

TYPELIB *ha_known_exts(void);
int ha_panic(enum ha_panic_function flag);
void ha_close_connection(THD* thd);
bool ha_flush_logs(handlerton *db_type);
void ha_drop_database(char* path);
int ha_create_table(THD *thd, const char *path,
                    const char *db, const char *table_name,
                    HA_CREATE_INFO *create_info,
		    bool update_create_info);
int ha_delete_table(THD *thd, handlerton *db_type, const char *path,
                    const char *db, const char *alias, bool generate_warning);

/* statistics and info */
bool ha_show_status(THD *thd, handlerton *db_type, enum ha_stat_type stat);

/* discovery */
int ha_create_table_from_engine(THD* thd, const char *db, const char *name);
bool ha_check_if_table_exists(THD* thd, const char *db, const char *name,
                             bool *exists);
int ha_discover(THD* thd, const char* dbname, const char* name,
                uchar** frmblob, size_t* frmlen);
int ha_find_files(THD *thd,const char *db,const char *path,
                  const char *wild, bool dir, List<LEX_STRING>* files);
int ha_table_exists_in_engine(THD* thd, const char* db, const char* name);

/* key cache */
extern "C" int ha_init_key_cache(const char *name, KEY_CACHE *key_cache);
int ha_resize_key_cache(KEY_CACHE *key_cache);
int ha_change_key_cache_param(KEY_CACHE *key_cache);
int ha_change_key_cache(KEY_CACHE *old_key_cache, KEY_CACHE *new_key_cache);

/* report to InnoDB that control passes to the client */
int ha_release_temporary_latches(THD *thd);

/* transactions: interface to handlerton functions */
int ha_start_consistent_snapshot(THD *thd);
int ha_commit_or_rollback_by_xid(XID *xid, bool commit);
int ha_commit_one_phase(THD *thd, bool all);
int ha_commit_trans(THD *thd, bool all);
int ha_rollback_trans(THD *thd, bool all);
int ha_prepare(THD *thd);
int ha_recover(HASH *commit_list);

/* transactions: these functions never call handlerton functions directly */
int ha_enable_transaction(THD *thd, bool on);

/* savepoints */
int ha_rollback_to_savepoint(THD *thd, SAVEPOINT *sv);
int ha_savepoint(THD *thd, SAVEPOINT *sv);
int ha_release_savepoint(THD *thd, SAVEPOINT *sv);

/* Build pushed joins in handlers implementing this feature */
int ha_make_pushed_joins(THD *thd, AQP::Join_plan* plan);

/* these are called by storage engines */
void trans_register_ha(THD *thd, bool all, handlerton *ht);

/*
  Storage engine has to assume the transaction will end up with 2pc if
   - there is more than one 2pc-capable storage engine available
   - in the current transaction 2pc was not disabled yet
*/
#define trans_need_2pc(thd, all)                   ((total_ha_2pc > 1) && \
        !((all ? &thd->transaction.all : &thd->transaction.stmt)->no_2pc))

#ifdef HAVE_NDB_BINLOG
int ha_reset_logs(THD *thd);
int ha_binlog_index_purge_file(THD *thd, const char *file);
void ha_reset_slave(THD *thd);
void ha_binlog_log_query(THD *thd, handlerton *db_type,
                         enum_binlog_command binlog_command,
                         const char *query, uint query_length,
                         const char *db, const char *table_name);
void ha_binlog_wait(THD *thd);
int ha_binlog_end(THD *thd);
#else
#define ha_reset_logs(a) do {} while (0)
#define ha_binlog_index_purge_file(a,b) do {} while (0)
#define ha_reset_slave(a) do {} while (0)
#define ha_binlog_log_query(a,b,c,d,e,f,g) do {} while (0)
#define ha_binlog_wait(a) do {} while (0)
#define ha_binlog_end(a)  do {} while (0)
#endif

const char *get_canonical_filename(handler *file, const char *path,
                                   char *tmp_path);
bool mysql_xa_recover(THD *thd);


inline const char *table_case_name(HA_CREATE_INFO *info, const char *name)
{
<<<<<<< HEAD
  return ((lower_case_table_names == 2 && info->alias) ? info->alias : name);
}

#endif /* HANDLER_INCLUDED */
=======
public:
  Ha_global_schema_lock_guard(THD *thd) {}
  ~Ha_global_schema_lock_guard() {}
  int lock(int no_queue= 0) { return 0; }
};
#endif
>>>>>>> 267ad570
<|MERGE_RESOLUTION|>--- conflicted
+++ resolved
@@ -1937,8 +1937,6 @@
    Pops the top if condition stack, if stack is not empty.
  */
  virtual void cond_pop() { return; };
-<<<<<<< HEAD
-=======
 
   /**
     Reports #tables included in pushed join which this
@@ -1977,7 +1975,6 @@
  /*
     Part of old fast alter table, to be depricated
   */
->>>>>>> 267ad570
  virtual bool check_if_incompatible_data(HA_CREATE_INFO *create_info,
 					 uint table_changes)
  { return COMPATIBLE_DATA_NO; }
@@ -2366,16 +2363,7 @@
 
 inline const char *table_case_name(HA_CREATE_INFO *info, const char *name)
 {
-<<<<<<< HEAD
   return ((lower_case_table_names == 2 && info->alias) ? info->alias : name);
 }
 
-#endif /* HANDLER_INCLUDED */
-=======
-public:
-  Ha_global_schema_lock_guard(THD *thd) {}
-  ~Ha_global_schema_lock_guard() {}
-  int lock(int no_queue= 0) { return 0; }
-};
-#endif
->>>>>>> 267ad570
+#endif /* HANDLER_INCLUDED */