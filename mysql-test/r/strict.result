set @org_mode=@@sql_mode;
set @@sql_mode='ansi,traditional';
select @@sql_mode;
@@sql_mode
REAL_AS_FLOAT,PIPES_AS_CONCAT,ANSI_QUOTES,IGNORE_SPACE,ANSI,STRICT_TRANS_TABLES,STRICT_ALL_TABLES,NO_ZERO_IN_DATE,NO_ZERO_DATE,ERROR_FOR_DIVISION_BY_ZERO,TRADITIONAL,NO_AUTO_CREATE_USER
DROP TABLE IF EXISTS t1, t2;
CREATE TABLE t1 (col1 date);
INSERT INTO t1 VALUES('2004-01-01'),('2004-02-29');
INSERT INTO t1 VALUES('0000-10-31');
INSERT INTO t1 VALUES('2004-0-31');
ERROR 22007: Incorrect date value: '2004-0-31' for column 'col1' at row 1
INSERT INTO t1 VALUES('2004-01-02'),('2004-0-31');
ERROR 22007: Incorrect date value: '2004-0-31' for column 'col1' at row 2
INSERT INTO t1 VALUES('2004-10-0');
ERROR 22007: Incorrect date value: '2004-10-0' for column 'col1' at row 1
INSERT INTO t1 VALUES('2004-09-31');
ERROR 22007: Incorrect date value: '2004-09-31' for column 'col1' at row 1
INSERT INTO t1 VALUES('2004-10-32');
ERROR 22007: Incorrect date value: '2004-10-32' for column 'col1' at row 1
INSERT INTO t1 VALUES('2003-02-29');
ERROR 22007: Incorrect date value: '2003-02-29' for column 'col1' at row 1
INSERT INTO t1 VALUES('2004-13-15');
ERROR 22007: Incorrect date value: '2004-13-15' for column 'col1' at row 1
INSERT INTO t1 VALUES('0000-00-00');
ERROR 22007: Incorrect date value: '0000-00-00' for column 'col1' at row 1
INSERT INTO t1 VALUES ('59');
ERROR 22007: Incorrect date value: '59' for column 'col1' at row 1
set @@sql_mode='STRICT_ALL_TABLES';
INSERT INTO t1 VALUES('2004-01-03'),('2004-0-31');
set @@sql_mode='STRICT_ALL_TABLES,NO_ZERO_IN_DATE';
INSERT INTO t1 VALUES('2004-0-30');
ERROR 22007: Incorrect date value: '2004-0-30' for column 'col1' at row 1
INSERT INTO t1 VALUES('2004-01-04'),('2004-0-31'),('2004-01-05');
ERROR 22007: Incorrect date value: '2004-0-31' for column 'col1' at row 2
INSERT INTO t1 VALUES('0000-00-00');
INSERT IGNORE INTO t1 VALUES('2004-0-29');
Warnings:
Warning	1265	Data truncated for column 'col1' at row 1
set @@sql_mode='STRICT_ALL_TABLES,NO_ZERO_DATE';
INSERT INTO t1 VALUES('0000-00-00');
ERROR 22007: Incorrect date value: '0000-00-00' for column 'col1' at row 1
INSERT IGNORE INTO t1 VALUES('0000-00-00');
Warnings:
Warning	1265	Data truncated for column 'col1' at row 1
INSERT INTO t1 VALUES ('2004-0-30');
INSERT INTO t1 VALUES ('2004-2-30');
ERROR 22007: Incorrect date value: '2004-2-30' for column 'col1' at row 1
set @@sql_mode='STRICT_ALL_TABLES,ALLOW_INVALID_DATES';
INSERT INTO t1 VALUES ('2004-2-30');
set @@sql_mode='ansi,traditional';
INSERT IGNORE INTO t1 VALUES('2004-02-29'),('2004-13-15'),('0000-00-00');
Warnings:
Warning	1265	Data truncated for column 'col1' at row 2
Warning	1265	Data truncated for column 'col1' at row 3
select * from t1;
col1
2004-01-01
2004-02-29
0000-10-31
2004-01-02
2004-01-03
2004-00-31
2004-01-04
0000-00-00
0000-00-00
0000-00-00
2004-00-30
2004-02-30
2004-02-29
0000-00-00
0000-00-00
drop table t1;
set @@sql_mode='strict_trans_tables';
CREATE TABLE t1 (col1 date) engine=myisam;
INSERT INTO t1 VALUES('2004-13-31'),('2004-1-1');
ERROR 22007: Incorrect date value: '2004-13-31' for column 'col1' at row 1
INSERT INTO t1 VALUES ('2004-1-2'), ('2004-13-31'),('2004-1-3');
Warnings:
Warning	1265	Data truncated for column 'col1' at row 2
INSERT IGNORE INTO t1 VALUES('2004-13-31'),('2004-1-4');
Warnings:
Warning	1265	Data truncated for column 'col1' at row 1
INSERT INTO t1 VALUES ('2003-02-29');
ERROR 22007: Incorrect date value: '2003-02-29' for column 'col1' at row 1
INSERT ignore INTO t1 VALUES('2003-02-30');
Warnings:
Warning	1265	Data truncated for column 'col1' at row 1
set @@sql_mode='STRICT_ALL_TABLES,ALLOW_INVALID_DATES';
INSERT ignore INTO t1 VALUES('2003-02-31');
select * from t1;
col1
2004-01-02
0000-00-00
2004-01-03
0000-00-00
2004-01-04
0000-00-00
2003-02-31
drop table t1;
set @@sql_mode='strict_trans_tables';
CREATE TABLE t1 (col1 date) engine=innodb;
INSERT INTO t1 VALUES('2004-13-31'),('2004-1-1');
ERROR 22007: Incorrect date value: '2004-13-31' for column 'col1' at row 1
INSERT INTO t1 VALUES ('2004-1-2'), ('2004-13-31'),('2004-1-3');
ERROR 22007: Incorrect date value: '2004-13-31' for column 'col1' at row 2
INSERT IGNORE INTO t1 VALUES('2004-13-31'),('2004-1-4');
Warnings:
Warning	1265	Data truncated for column 'col1' at row 1
INSERT INTO t1 VALUES ('2003-02-29');
ERROR 22007: Incorrect date value: '2003-02-29' for column 'col1' at row 1
INSERT ignore INTO t1 VALUES('2003-02-30');
Warnings:
Warning	1265	Data truncated for column 'col1' at row 1
set @@sql_mode='STRICT_ALL_TABLES,ALLOW_INVALID_DATES';
INSERT ignore INTO t1 VALUES('2003-02-31');
select * from t1;
col1
0000-00-00
2004-01-04
0000-00-00
2003-02-31
drop table t1;
set @@sql_mode='ansi,traditional';
CREATE TABLE t1 (col1 datetime);
INSERT INTO t1 VALUES('2004-10-31 15:30:00'),('2004-02-29 15:30:00');
INSERT INTO t1 VALUES('0000-10-31 15:30:00');
INSERT INTO t1 VALUES('2004-0-31 15:30:00');
ERROR 22007: Incorrect datetime value: '2004-0-31 15:30:00' for column 'col1' at row 1
INSERT INTO t1 VALUES('2004-10-0 15:30:00');
ERROR 22007: Incorrect datetime value: '2004-10-0 15:30:00' for column 'col1' at row 1
INSERT INTO t1 VALUES('2004-09-31 15:30:00');
ERROR 22007: Incorrect datetime value: '2004-09-31 15:30:00' for column 'col1' at row 1
INSERT INTO t1 VALUES('2004-10-32 15:30:00');
ERROR 22007: Incorrect datetime value: '2004-10-32 15:30:00' for column 'col1' at row 1
INSERT INTO t1 VALUES('2003-02-29 15:30:00');
ERROR 22007: Incorrect datetime value: '2003-02-29 15:30:00' for column 'col1' at row 1
INSERT INTO t1 VALUES('2004-13-15 15:30:00');
ERROR 22007: Incorrect datetime value: '2004-13-15 15:30:00' for column 'col1' at row 1
INSERT INTO t1 VALUES('0000-00-00 15:30:00');
ERROR 22007: Incorrect datetime value: '0000-00-00 15:30:00' for column 'col1' at row 1
INSERT INTO t1 VALUES ('59');
ERROR 22007: Incorrect datetime value: '59' for column 'col1' at row 1
select * from t1;
col1
2004-10-31 15:30:00
2004-02-29 15:30:00
0000-10-31 15:30:00
drop table t1;
CREATE TABLE t1 (col1 timestamp);
INSERT INTO t1 VALUES('2004-10-31 15:30:00'),('2004-02-29 15:30:00');
INSERT INTO t1 VALUES('0000-10-31 15:30:00');
ERROR 22007: Incorrect datetime value: '0000-10-31 15:30:00' for column 'col1' at row 1
INSERT INTO t1 VALUES('2004-0-31 15:30:00');
ERROR 22007: Incorrect datetime value: '2004-0-31 15:30:00' for column 'col1' at row 1
INSERT INTO t1 VALUES('2004-10-0 15:30:00');
ERROR 22007: Incorrect datetime value: '2004-10-0 15:30:00' for column 'col1' at row 1
INSERT INTO t1 VALUES('2004-09-31 15:30:00');
ERROR 22007: Incorrect datetime value: '2004-09-31 15:30:00' for column 'col1' at row 1
INSERT INTO t1 VALUES('2004-10-32 15:30:00');
ERROR 22007: Incorrect datetime value: '2004-10-32 15:30:00' for column 'col1' at row 1
INSERT INTO t1 VALUES('2003-02-29 15:30:00');
ERROR 22007: Incorrect datetime value: '2003-02-29 15:30:00' for column 'col1' at row 1
INSERT INTO t1 VALUES('2004-13-15 15:30:00');
ERROR 22007: Incorrect datetime value: '2004-13-15 15:30:00' for column 'col1' at row 1
INSERT INTO t1 VALUES('2004-02-29 25:30:00');
ERROR 22007: Incorrect datetime value: '2004-02-29 25:30:00' for column 'col1' at row 1
INSERT INTO t1 VALUES('2004-02-29 15:65:00');
ERROR 22007: Incorrect datetime value: '2004-02-29 15:65:00' for column 'col1' at row 1
INSERT INTO t1 VALUES('2004-02-29 15:31:61');
ERROR 22007: Incorrect datetime value: '2004-02-29 15:31:61' for column 'col1' at row 1
INSERT INTO t1 VALUES('0000-00-00 15:30:00');
ERROR 22007: Incorrect datetime value: '0000-00-00 15:30:00' for column 'col1' at row 1
INSERT INTO t1 VALUES('0000-00-00 00:00:00');
ERROR 22007: Incorrect datetime value: '0000-00-00 00:00:00' for column 'col1' at row 1
INSERT IGNORE INTO t1 VALUES('0000-00-00 00:00:00');
Warnings:
Warning	1265	Data truncated for column 'col1' at row 1
INSERT INTO t1 VALUES ('59');
ERROR 22007: Incorrect datetime value: '59' for column 'col1' at row 1
set @@sql_mode='STRICT_ALL_TABLES,ALLOW_INVALID_DATES';
INSERT INTO t1 VALUES('2004-0-31 15:30:00');
ERROR 22007: Incorrect datetime value: '2004-0-31 15:30:00' for column 'col1' at row 1
INSERT INTO t1 VALUES('2004-10-0 15:30:00');
ERROR 22007: Incorrect datetime value: '2004-10-0 15:30:00' for column 'col1' at row 1
INSERT INTO t1 VALUES('2004-10-32 15:30:00');
ERROR 22007: Incorrect datetime value: '2004-10-32 15:30:00' for column 'col1' at row 1
INSERT INTO t1 VALUES('2004-02-30 15:30:04');
ERROR 22007: Incorrect datetime value: '2004-02-30 15:30:04' for column 'col1' at row 1
INSERT INTO t1 VALUES('0000-00-00 00:00:00');
set @@sql_mode='STRICT_ALL_TABLES,NO_ZERO_IN_DATE';
INSERT INTO t1 VALUES('0000-00-00 00:00:00');
set @@sql_mode='STRICT_ALL_TABLES,NO_ZERO_DATE';
INSERT INTO t1 VALUES('0000-00-00 00:00:00');
ERROR 22007: Incorrect datetime value: '0000-00-00 00:00:00' for column 'col1' at row 1
set @@sql_mode='ansi,traditional';
SELECT * FROM t1;
col1
2004-10-31 15:30:00
2004-02-29 15:30:00
0000-00-00 00:00:00
0000-00-00 00:00:00
0000-00-00 00:00:00
DROP TABLE t1;
CREATE TABLE t1 (col1 date, col2 datetime, col3 timestamp);
INSERT INTO t1 (col1) VALUES (STR_TO_DATE('15.10.2004','%d.%m.%Y'));
INSERT INTO t1 (col2) VALUES (STR_TO_DATE('15.10.2004 10.15','%d.%m.%Y %H.%i'));
INSERT INTO t1 (col3) VALUES (STR_TO_DATE('15.10.2004 10.15','%d.%m.%Y %H.%i'));
INSERT INTO t1 (col1) VALUES(STR_TO_DATE('31.10.0000 15.30','%d.%m.%Y %H.%i'));
Warnings:
Note	1265	Data truncated for column 'col1' at row 1
INSERT INTO t1 (col1) VALUES(STR_TO_DATE('31.0.2004 15.30','%d.%m.%Y %H.%i'));
ERROR 22007: Incorrect date value: '2004-00-31 15:30:00' for column 'col1' at row 1
INSERT INTO t1 (col1) VALUES(STR_TO_DATE('0.10.2004 15.30','%d.%m.%Y %H.%i'));
ERROR 22007: Incorrect date value: '2004-10-00 15:30:00' for column 'col1' at row 1
INSERT INTO t1 (col1) VALUES(STR_TO_DATE('31.9.2004 15.30','%d.%m.%Y %H.%i'));
ERROR 22007: Incorrect date value: '2004-09-31 15:30:00' for column 'col1' at row 1
INSERT INTO t1 (col1) VALUES(STR_TO_DATE('32.10.2004 15.30','%d.%m.%Y %H.%i'));
ERROR HY000: Incorrect datetime value: '32.10.2004 15.30' for function str_to_date
INSERT INTO t1 (col1) VALUES(STR_TO_DATE('29.02.2003 15.30','%d.%m.%Y %H.%i'));
ERROR 22007: Incorrect date value: '2003-02-29 15:30:00' for column 'col1' at row 1
INSERT INTO t1 (col1) VALUES(STR_TO_DATE('15.13.2004 15.30','%d.%m.%Y %H.%i'));
ERROR HY000: Incorrect datetime value: '15.13.2004 15.30' for function str_to_date
INSERT INTO t1 (col1) VALUES(STR_TO_DATE('00.00.0000','%d.%m.%Y'));
ERROR 22007: Incorrect date value: '0000-00-00' for column 'col1' at row 1
INSERT INTO t1 (col2) VALUES(STR_TO_DATE('31.10.0000 15.30','%d.%m.%Y %H.%i'));
INSERT INTO t1 (col2) VALUES(STR_TO_DATE('31.0.2004 15.30','%d.%m.%Y %H.%i'));
ERROR 22007: Incorrect datetime value: '2004-00-31 15:30:00' for column 'col2' at row 1
INSERT INTO t1 (col2) VALUES(STR_TO_DATE('0.10.2004 15.30','%d.%m.%Y %H.%i'));
ERROR 22007: Incorrect datetime value: '2004-10-00 15:30:00' for column 'col2' at row 1
INSERT INTO t1 (col2) VALUES(STR_TO_DATE('31.9.2004 15.30','%d.%m.%Y %H.%i'));
ERROR 22007: Incorrect datetime value: '2004-09-31 15:30:00' for column 'col2' at row 1
INSERT INTO t1 (col2) VALUES(STR_TO_DATE('32.10.2004 15.30','%d.%m.%Y %H.%i'));
ERROR HY000: Incorrect datetime value: '32.10.2004 15.30' for function str_to_date
INSERT INTO t1 (col2) VALUES(STR_TO_DATE('29.02.2003 15.30','%d.%m.%Y %H.%i'));
ERROR 22007: Incorrect datetime value: '2003-02-29 15:30:00' for column 'col2' at row 1
INSERT INTO t1 (col2) VALUES(STR_TO_DATE('15.13.2004 15.30','%d.%m.%Y %H.%i'));
ERROR HY000: Incorrect datetime value: '15.13.2004 15.30' for function str_to_date
INSERT INTO t1 (col2) VALUES(STR_TO_DATE('00.00.0000','%d.%m.%Y'));
ERROR 22007: Incorrect datetime value: '0000-00-00' for column 'col2' at row 1
INSERT INTO t1 (col3) VALUES(STR_TO_DATE('31.10.0000 15.30','%d.%m.%Y %H.%i'));
ERROR 22007: Incorrect datetime value: '0000-10-31 15:30:00' for column 'col3' at row 1
INSERT INTO t1 (col3) VALUES(STR_TO_DATE('31.0.2004 15.30','%d.%m.%Y %H.%i'));
ERROR 22007: Incorrect datetime value: '2004-00-31 15:30:00' for column 'col3' at row 1
INSERT INTO t1 (col3) VALUES(STR_TO_DATE('0.10.2004 15.30','%d.%m.%Y %H.%i'));
ERROR 22007: Incorrect datetime value: '2004-10-00 15:30:00' for column 'col3' at row 1
INSERT INTO t1 (col3) VALUES(STR_TO_DATE('31.9.2004 15.30','%d.%m.%Y %H.%i'));
ERROR 22007: Incorrect datetime value: '2004-09-31 15:30:00' for column 'col3' at row 1
INSERT INTO t1 (col3) VALUES(STR_TO_DATE('32.10.2004 15.30','%d.%m.%Y %H.%i'));
ERROR HY000: Incorrect datetime value: '32.10.2004 15.30' for function str_to_date
INSERT INTO t1 (col3) VALUES(STR_TO_DATE('29.02.2003 15.30','%d.%m.%Y %H.%i'));
ERROR 22007: Incorrect datetime value: '2003-02-29 15:30:00' for column 'col3' at row 1
INSERT INTO t1 (col3) VALUES(STR_TO_DATE('15.13.2004 15.30','%d.%m.%Y %H.%i'));
ERROR HY000: Incorrect datetime value: '15.13.2004 15.30' for function str_to_date
INSERT INTO t1 (col3) VALUES(STR_TO_DATE('00.00.0000','%d.%m.%Y'));
ERROR 22007: Incorrect datetime value: '0000-00-00' for column 'col3' at row 1
drop table t1;
CREATE TABLE t1 (col1 date, col2 datetime, col3 timestamp);
INSERT INTO t1 (col1) VALUES (CAST('2004-10-15' AS DATE));
INSERT INTO t1 (col2) VALUES (CAST('2004-10-15 10:15' AS DATETIME));
INSERT INTO t1 (col3) VALUES (CAST('2004-10-15 10:15' AS DATETIME));
INSERT INTO t1 (col1) VALUES(CAST('0000-10-31' AS DATE));
INSERT INTO t1 (col1) VALUES(CAST('2004-10-0' AS DATE));
ERROR 22007: Incorrect date value: '2004-10-00' for column 'col1' at row 1
INSERT INTO t1 (col1) VALUES(CAST('2004-0-10' AS DATE));
ERROR 22007: Incorrect date value: '2004-00-10' for column 'col1' at row 1
INSERT INTO t1 (col1) VALUES(CAST('0000-00-00' AS DATE));
ERROR 22007: Incorrect datetime value: '0000-00-00'
INSERT INTO t1 (col2) VALUES(CAST('0000-10-31 15:30' AS DATETIME));
INSERT INTO t1 (col2) VALUES(CAST('2004-10-0 15:30' AS DATETIME));
ERROR 22007: Incorrect datetime value: '2004-10-00 15:30:00' for column 'col2' at row 1
INSERT INTO t1 (col2) VALUES(CAST('2004-0-10 15:30' AS DATETIME));
ERROR 22007: Incorrect datetime value: '2004-00-10 15:30:00' for column 'col2' at row 1
INSERT INTO t1 (col2) VALUES(CAST('0000-00-00' AS DATETIME));
ERROR 22007: Incorrect datetime value: '0000-00-00'
INSERT INTO t1 (col3) VALUES(CAST('0000-10-31 15:30' AS DATETIME));
ERROR 22007: Incorrect datetime value: '0000-10-31 15:30:00' for column 'col3' at row 1
INSERT INTO t1 (col3) VALUES(CAST('2004-10-0 15:30' AS DATETIME));
ERROR 22007: Incorrect datetime value: '2004-10-00 15:30:00' for column 'col3' at row 1
INSERT INTO t1 (col3) VALUES(CAST('2004-0-10 15:30' AS DATETIME));
ERROR 22007: Incorrect datetime value: '2004-00-10 15:30:00' for column 'col3' at row 1
INSERT INTO t1 (col3) VALUES(CAST('0000-00-00' AS DATETIME));
ERROR 22007: Incorrect datetime value: '0000-00-00'
drop table t1;
CREATE TABLE t1 (col1 date, col2 datetime, col3 timestamp);
INSERT INTO t1 (col1) VALUES (CONVERT('2004-10-15',DATE));
INSERT INTO t1 (col2) VALUES (CONVERT('2004-10-15 10:15',DATETIME));
INSERT INTO t1 (col3) VALUES (CONVERT('2004-10-15 10:15',DATETIME));
INSERT INTO t1 (col1) VALUES(CONVERT('0000-10-31' , DATE));
INSERT INTO t1 (col1) VALUES(CONVERT('2004-10-0' , DATE));
ERROR 22007: Incorrect date value: '2004-10-00' for column 'col1' at row 1
INSERT INTO t1 (col1) VALUES(CONVERT('2004-0-10' , DATE));
ERROR 22007: Incorrect date value: '2004-00-10' for column 'col1' at row 1
INSERT INTO t1 (col1) VALUES(CONVERT('0000-00-00',DATE));
ERROR 22007: Incorrect datetime value: '0000-00-00'
INSERT INTO t1 (col2) VALUES(CONVERT('0000-10-31 15:30',DATETIME));
INSERT INTO t1 (col2) VALUES(CONVERT('2004-10-0 15:30',DATETIME));
ERROR 22007: Incorrect datetime value: '2004-10-00 15:30:00' for column 'col2' at row 1
INSERT INTO t1 (col2) VALUES(CONVERT('2004-0-10 15:30',DATETIME));
ERROR 22007: Incorrect datetime value: '2004-00-10 15:30:00' for column 'col2' at row 1
INSERT INTO t1 (col2) VALUES(CONVERT('0000-00-00',DATETIME));
ERROR 22007: Incorrect datetime value: '0000-00-00'
INSERT INTO t1 (col3) VALUES(CONVERT('0000-10-31 15:30',DATETIME));
ERROR 22007: Incorrect datetime value: '0000-10-31 15:30:00' for column 'col3' at row 1
INSERT INTO t1 (col3) VALUES(CONVERT('2004-10-0 15:30',DATETIME));
ERROR 22007: Incorrect datetime value: '2004-10-00 15:30:00' for column 'col3' at row 1
INSERT INTO t1 (col3) VALUES(CONVERT('2004-0-10 15:30',DATETIME));
ERROR 22007: Incorrect datetime value: '2004-00-10 15:30:00' for column 'col3' at row 1
INSERT INTO t1 (col3) VALUES(CONVERT('0000-00-00',DATETIME));
ERROR 22007: Incorrect datetime value: '0000-00-00'
drop table t1;
CREATE TABLE t1(col1 TINYINT, col2 TINYINT UNSIGNED);
INSERT INTO t1 VALUES(-128,0),(0,0),(127,255),('-128','0'),('0','0'),('127','255'),(-128.0,0.0),(0.0,0.0),(127.0,255.0);
SELECT MOD(col1,0) FROM t1 WHERE col1 > 0 LIMIT 2;
MOD(col1,0)
NULL
NULL
Warnings:
Error	1365	Division by 0
Error	1365	Division by 0
INSERT INTO t1 (col1) VALUES(-129);
ERROR 22003: Out of range value for column 'col1' at row 1
INSERT INTO t1 (col1) VALUES(128);
ERROR 22003: Out of range value for column 'col1' at row 1
INSERT INTO t1 (col2) VALUES(-1);
ERROR 22003: Out of range value for column 'col2' at row 1
INSERT INTO t1 (col2) VALUES(256);
ERROR 22003: Out of range value for column 'col2' at row 1
INSERT INTO t1 (col1) VALUES('-129');
ERROR 22003: Out of range value for column 'col1' at row 1
INSERT INTO t1 (col1) VALUES('128');
ERROR 22003: Out of range value for column 'col1' at row 1
INSERT INTO t1 (col2) VALUES('-1');
ERROR 22003: Out of range value for column 'col2' at row 1
INSERT INTO t1 (col2) VALUES('256');
ERROR 22003: Out of range value for column 'col2' at row 1
INSERT INTO t1 (col1) VALUES(128.0);
ERROR 22003: Out of range value for column 'col1' at row 1
INSERT INTO t1 (col2) VALUES(-1.0);
ERROR 22003: Out of range value for column 'col2' at row 1
INSERT INTO t1 (col2) VALUES(256.0);
ERROR 22003: Out of range value for column 'col2' at row 1
SELECT MOD(col1,0) FROM t1 WHERE col1 > 0 LIMIT 1;
MOD(col1,0)
NULL
Warnings:
Error	1365	Division by 0
UPDATE t1 SET col1 = col1 - 50 WHERE col1 < 0;
ERROR 22003: Out of range value for column 'col1' at row 1
UPDATE t1 SET col2=col2 + 50 WHERE col2 > 0;
ERROR 22003: Out of range value for column 'col2' at row 3
UPDATE t1 SET col1=col1 / 0 WHERE col1 > 0;
ERROR 22012: Division by 0
set @@sql_mode='ERROR_FOR_DIVISION_BY_ZERO';
INSERT INTO t1 values (1/0,1/0);
Warnings:
Error	1365	Division by 0
Error	1365	Division by 0
set @@sql_mode='ansi,traditional';
SELECT MOD(col1,0) FROM t1 WHERE col1 > 0 LIMIT 2;
MOD(col1,0)
NULL
NULL
Warnings:
Error	1365	Division by 0
Error	1365	Division by 0
INSERT INTO t1 (col1) VALUES ('');
ERROR HY000: Incorrect integer value: '' for column 'col1' at row 1
INSERT INTO t1 (col1) VALUES ('a59b');
ERROR HY000: Incorrect integer value: 'a59b' for column 'col1' at row 1
INSERT INTO t1 (col1) VALUES ('1a');
ERROR 01000: Data truncated for column 'col1' at row 1
INSERT IGNORE INTO t1 (col1) VALUES ('2a');
Warnings:
Warning	1265	Data truncated for column 'col1' at row 1
INSERT IGNORE INTO t1 values (1/0,1/0);
Warnings:
Error	1365	Division by 0
Error	1365	Division by 0
set @@sql_mode='ansi';
INSERT INTO t1 values (1/0,1/0);
set @@sql_mode='ansi,traditional';
INSERT IGNORE INTO t1 VALUES('-129','-1'),('128','256');
Warnings:
Warning	1264	Out of range value for column 'col1' at row 1
Warning	1264	Out of range value for column 'col2' at row 1
Warning	1264	Out of range value for column 'col1' at row 2
Warning	1264	Out of range value for column 'col2' at row 2
INSERT IGNORE INTO t1 VALUES(-129.0,-1.0),(128.0,256.0);
Warnings:
Warning	1264	Out of range value for column 'col1' at row 1
Warning	1264	Out of range value for column 'col2' at row 1
Warning	1264	Out of range value for column 'col1' at row 2
Warning	1264	Out of range value for column 'col2' at row 2
UPDATE IGNORE t1 SET col2=1/NULL where col1=0;
SELECT * FROM t1;
col1	col2
-128	0
0	NULL
127	255
-128	0
0	NULL
127	255
-128	0
0	NULL
127	255
NULL	NULL
2	NULL
NULL	NULL
NULL	NULL
-128	0
127	255
-128	0
127	255
DROP TABLE t1;
CREATE TABLE t1(col1 SMALLINT, col2 SMALLINT UNSIGNED);
INSERT INTO t1 VALUES(-32768,0),(0,0),(32767,65535),('-32768','0'),('32767','65535'),(-32768.0,0.0),(32767.0,65535.0);
INSERT INTO t1 (col1) VALUES(-32769);
ERROR 22003: Out of range value for column 'col1' at row 1
INSERT INTO t1 (col1) VALUES(32768);
ERROR 22003: Out of range value for column 'col1' at row 1
INSERT INTO t1 (col2) VALUES(-1);
ERROR 22003: Out of range value for column 'col2' at row 1
INSERT INTO t1 (col2) VALUES(65536);
ERROR 22003: Out of range value for column 'col2' at row 1
INSERT INTO t1 (col1) VALUES('-32769');
ERROR 22003: Out of range value for column 'col1' at row 1
INSERT INTO t1 (col1) VALUES('32768');
ERROR 22003: Out of range value for column 'col1' at row 1
INSERT INTO t1 (col2) VALUES('-1');
ERROR 22003: Out of range value for column 'col2' at row 1
INSERT INTO t1 (col2) VALUES('65536');
ERROR 22003: Out of range value for column 'col2' at row 1
INSERT INTO t1 (col1) VALUES(-32769.0);
ERROR 22003: Out of range value for column 'col1' at row 1
INSERT INTO t1 (col1) VALUES(32768.0);
ERROR 22003: Out of range value for column 'col1' at row 1
INSERT INTO t1 (col2) VALUES(-1.0);
ERROR 22003: Out of range value for column 'col2' at row 1
INSERT INTO t1 (col2) VALUES(65536.0);
ERROR 22003: Out of range value for column 'col2' at row 1
UPDATE t1 SET col1 = col1 - 50 WHERE col1 < 0;
ERROR 22003: Out of range value for column 'col1' at row 1
UPDATE t1 SET col2 = col2 + 50 WHERE col2 > 0;
ERROR 22003: Out of range value for column 'col2' at row 3
UPDATE t1 SET col1 = col1 / 0 WHERE col1 > 0;
ERROR 22012: Division by 0
UPDATE t1 SET col1= MOD(col1,0) WHERE col1 > 0;
ERROR 22012: Division by 0
INSERT INTO t1 (col1) VALUES ('');
ERROR HY000: Incorrect integer value: '' for column 'col1' at row 1
INSERT INTO t1 (col1) VALUES ('a59b');
ERROR HY000: Incorrect integer value: 'a59b' for column 'col1' at row 1
INSERT INTO t1 (col1) VALUES ('1a');
ERROR 01000: Data truncated for column 'col1' at row 1
INSERT IGNORE INTO t1 (col1) VALUES ('2a');
Warnings:
Warning	1265	Data truncated for column 'col1' at row 1
INSERT IGNORE INTO t1 values (1/0,1/0);
Warnings:
Error	1365	Division by 0
Error	1365	Division by 0
INSERT IGNORE INTO t1 VALUES(-32769,-1),(32768,65536);
Warnings:
Warning	1264	Out of range value for column 'col1' at row 1
Warning	1264	Out of range value for column 'col2' at row 1
Warning	1264	Out of range value for column 'col1' at row 2
Warning	1264	Out of range value for column 'col2' at row 2
INSERT IGNORE INTO t1 VALUES('-32769','-1'),('32768','65536');
Warnings:
Warning	1264	Out of range value for column 'col1' at row 1
Warning	1264	Out of range value for column 'col2' at row 1
Warning	1264	Out of range value for column 'col1' at row 2
Warning	1264	Out of range value for column 'col2' at row 2
INSERT IGNORE INTO t1 VALUES(-32769,-1.0),(32768.0,65536.0);
Warnings:
Warning	1264	Out of range value for column 'col1' at row 1
Warning	1264	Out of range value for column 'col2' at row 1
Warning	1264	Out of range value for column 'col1' at row 2
Warning	1264	Out of range value for column 'col2' at row 2
UPDATE IGNORE t1 SET col2=1/NULL where col1=0;
SELECT * FROM t1;
col1	col2
-32768	0
0	NULL
32767	65535
-32768	0
32767	65535
-32768	0
32767	65535
2	NULL
NULL	NULL
-32768	0
32767	65535
-32768	0
32767	65535
-32768	0
32767	65535
DROP TABLE t1;
CREATE TABLE t1 (col1 MEDIUMINT, col2 MEDIUMINT UNSIGNED);
INSERT INTO t1 VALUES(-8388608,0),(0,0),(8388607,16777215),('-8388608','0'),('8388607','16777215'),(-8388608.0,0.0),(8388607.0,16777215.0);
INSERT INTO t1 (col1) VALUES(-8388609);
ERROR 22003: Out of range value for column 'col1' at row 1
INSERT INTO t1 (col1) VALUES(8388608);
ERROR 22003: Out of range value for column 'col1' at row 1
INSERT INTO t1 (col2) VALUES(-1);
ERROR 22003: Out of range value for column 'col2' at row 1
INSERT INTO t1 (col2) VALUES(16777216);
ERROR 22003: Out of range value for column 'col2' at row 1
INSERT INTO t1 (col1) VALUES('-8388609');
ERROR 22003: Out of range value for column 'col1' at row 1
INSERT INTO t1 (col1) VALUES('8388608');
ERROR 22003: Out of range value for column 'col1' at row 1
INSERT INTO t1 (col2) VALUES('-1');
ERROR 22003: Out of range value for column 'col2' at row 1
INSERT INTO t1 (col2) VALUES('16777216');
ERROR 22003: Out of range value for column 'col2' at row 1
INSERT INTO t1 (col1) VALUES(-8388609.0);
ERROR 22003: Out of range value for column 'col1' at row 1
INSERT INTO t1 (col1) VALUES(8388608.0);
ERROR 22003: Out of range value for column 'col1' at row 1
INSERT INTO t1 (col2) VALUES(-1.0);
ERROR 22003: Out of range value for column 'col2' at row 1
INSERT INTO t1 (col2) VALUES(16777216.0);
ERROR 22003: Out of range value for column 'col2' at row 1
UPDATE t1 SET col1 = col1 - 50 WHERE col1 < 0;
ERROR 22003: Out of range value for column 'col1' at row 1
UPDATE t1 SET col2 = col2 + 50 WHERE col2 > 0;
ERROR 22003: Out of range value for column 'col2' at row 3
UPDATE t1 SET col1 =col1 / 0 WHERE col1 > 0;
ERROR 22012: Division by 0
UPDATE t1 SET col1= MOD(col1,0) WHERE col1 > 0;
ERROR 22012: Division by 0
INSERT INTO t1 (col1) VALUES ('');
ERROR HY000: Incorrect integer value: '' for column 'col1' at row 1
INSERT INTO t1 (col1) VALUES ('a59b');
ERROR HY000: Incorrect integer value: 'a59b' for column 'col1' at row 1
INSERT INTO t1 (col1) VALUES ('1a');
ERROR 01000: Data truncated for column 'col1' at row 1
INSERT IGNORE INTO t1 (col1) VALUES ('2a');
Warnings:
Warning	1265	Data truncated for column 'col1' at row 1
INSERT IGNORE INTO t1 values (1/0,1/0);
Warnings:
Error	1365	Division by 0
Error	1365	Division by 0
INSERT IGNORE INTO t1 VALUES(-8388609,-1),(8388608,16777216);
Warnings:
Warning	1264	Out of range value for column 'col1' at row 1
Warning	1264	Out of range value for column 'col2' at row 1
Warning	1264	Out of range value for column 'col1' at row 2
Warning	1264	Out of range value for column 'col2' at row 2
INSERT IGNORE INTO t1 VALUES('-8388609','-1'),('8388608','16777216');
Warnings:
Warning	1264	Out of range value for column 'col1' at row 1
Warning	1264	Out of range value for column 'col2' at row 1
Warning	1264	Out of range value for column 'col1' at row 2
Warning	1264	Out of range value for column 'col2' at row 2
INSERT IGNORE INTO t1 VALUES(-8388609.0,-1.0),(8388608.0,16777216.0);
Warnings:
Warning	1264	Out of range value for column 'col1' at row 1
Warning	1264	Out of range value for column 'col2' at row 1
Warning	1264	Out of range value for column 'col1' at row 2
Warning	1264	Out of range value for column 'col2' at row 2
UPDATE IGNORE t1 SET col2=1/NULL where col1=0;
SELECT * FROM t1;
col1	col2
-8388608	0
0	NULL
8388607	16777215
-8388608	0
8388607	16777215
-8388608	0
8388607	16777215
2	NULL
NULL	NULL
-8388608	0
8388607	16777215
-8388608	0
8388607	16777215
-8388608	0
8388607	16777215
DROP TABLE t1;
CREATE TABLE t1 (col1 INT, col2 INT UNSIGNED);
INSERT INTO t1 VALUES(-2147483648,0),(0,0),(2147483647,4294967295),('-2147483648','0'),('2147483647','4294967295'),(-2147483648.0,0.0),(2147483647.0,4294967295.0);
INSERT INTO t1 (col1) VALUES(-2147483649);
ERROR 22003: Out of range value for column 'col1' at row 1
INSERT INTO t1 (col1) VALUES(2147643648);
ERROR 22003: Out of range value for column 'col1' at row 1
INSERT INTO t1 (col2) VALUES(-1);
ERROR 22003: Out of range value for column 'col2' at row 1
INSERT INTO t1 (col2) VALUES(4294967296);
ERROR 22003: Out of range value for column 'col2' at row 1
INSERT INTO t1 (col1) VALUES('-2147483649');
ERROR 22003: Out of range value for column 'col1' at row 1
INSERT INTO t1 (col1) VALUES('2147643648');
ERROR 22003: Out of range value for column 'col1' at row 1
INSERT INTO t1 (col2) VALUES('-1');
ERROR 22003: Out of range value for column 'col2' at row 1
INSERT INTO t1 (col2) VALUES('4294967296');
ERROR 22003: Out of range value for column 'col2' at row 1
INSERT INTO t1 (col1) VALUES(-2147483649.0);
ERROR 22003: Out of range value for column 'col1' at row 1
INSERT INTO t1 (col1) VALUES(2147643648.0);
ERROR 22003: Out of range value for column 'col1' at row 1
INSERT INTO t1 (col2) VALUES(-1.0);
ERROR 22003: Out of range value for column 'col2' at row 1
INSERT INTO t1 (col2) VALUES(4294967296.0);
ERROR 22003: Out of range value for column 'col2' at row 1
UPDATE t1 SET col1 = col1 - 50 WHERE col1 < 0;
ERROR 22003: Out of range value for column 'col1' at row 1
UPDATE t1 SET col2 =col2 + 50 WHERE col2 > 0;
ERROR 22003: Out of range value for column 'col2' at row 3
UPDATE t1 SET col1 =col1 / 0 WHERE col1 > 0;
ERROR 22012: Division by 0
UPDATE t1 SET col1= MOD(col1,0) WHERE col1 > 0;
ERROR 22012: Division by 0
INSERT INTO t1 (col1) VALUES ('');
ERROR HY000: Incorrect integer value: '' for column 'col1' at row 1
INSERT INTO t1 (col1) VALUES ('a59b');
ERROR HY000: Incorrect integer value: 'a59b' for column 'col1' at row 1
INSERT INTO t1 (col1) VALUES ('1a');
ERROR 01000: Data truncated for column 'col1' at row 1
INSERT IGNORE INTO t1 (col1) VALUES ('2a');
Warnings:
Warning	1265	Data truncated for column 'col1' at row 1
INSERT IGNORE INTO t1 values (1/0,1/0);
Warnings:
Error	1365	Division by 0
Error	1365	Division by 0
INSERT IGNORE INTO t1 values (-2147483649, -1),(2147643648,4294967296);
Warnings:
Warning	1264	Out of range value for column 'col1' at row 1
Warning	1264	Out of range value for column 'col2' at row 1
Warning	1264	Out of range value for column 'col1' at row 2
Warning	1264	Out of range value for column 'col2' at row 2
INSERT IGNORE INTO t1 values ('-2147483649', '-1'),('2147643648','4294967296');
Warnings:
Warning	1264	Out of range value for column 'col1' at row 1
Warning	1264	Out of range value for column 'col2' at row 1
Warning	1264	Out of range value for column 'col1' at row 2
Warning	1264	Out of range value for column 'col2' at row 2
INSERT IGNORE INTO t1 values (-2147483649.0, -1.0),(2147643648.0,4294967296.0);
Warnings:
Warning	1264	Out of range value for column 'col1' at row 1
Warning	1264	Out of range value for column 'col2' at row 1
Warning	1264	Out of range value for column 'col1' at row 2
Warning	1264	Out of range value for column 'col2' at row 2
UPDATE IGNORE t1 SET col2=1/NULL where col1=0;
SELECT * FROM t1;
col1	col2
-2147483648	0
0	NULL
2147483647	4294967295
-2147483648	0
2147483647	4294967295
-2147483648	0
2147483647	4294967295
2	NULL
NULL	NULL
-2147483648	0
2147483647	4294967295
-2147483648	0
2147483647	4294967295
-2147483648	0
2147483647	4294967295
DROP TABLE t1;
CREATE TABLE t1 (col1 BIGINT, col2 BIGINT UNSIGNED);
INSERT INTO t1 VALUES(-9223372036854775808,0),(0,0),(9223372036854775807,18446744073709551615);
INSERT INTO t1 VALUES('-9223372036854775808','0'),('9223372036854775807','18446744073709551615');
INSERT INTO t1 VALUES(-9223372036854774000.0,0.0),(9223372036854775700.0,1844674407370954000.0);
INSERT INTO t1 (col1) VALUES(-9223372036854775809);
ERROR 22003: Out of range value for column 'col1' at row 1
INSERT INTO t1 (col1) VALUES(9223372036854775808);
ERROR 22003: Out of range value for column 'col1' at row 1
INSERT INTO t1 (col2) VALUES(-1);
ERROR 22003: Out of range value for column 'col2' at row 1
INSERT INTO t1 (col2) VALUES(18446744073709551616);
ERROR 22003: Out of range value for column 'col2' at row 1
INSERT INTO t1 (col1) VALUES('-9223372036854775809');
ERROR 22003: Out of range value for column 'col1' at row 1
INSERT INTO t1 (col1) VALUES('9223372036854775808');
ERROR 22003: Out of range value for column 'col1' at row 1
INSERT INTO t1 (col2) VALUES('-1');
ERROR 22003: Out of range value for column 'col2' at row 1
INSERT INTO t1 (col2) VALUES('18446744073709551616');
ERROR 22003: Out of range value for column 'col2' at row 1
INSERT INTO t1 (col1) VALUES(-9223372036854785809.0);
ERROR 22003: Out of range value for column 'col1' at row 1
INSERT INTO t1 (col1) VALUES(9223372036854785808.0);
ERROR 22003: Out of range value for column 'col1' at row 1
INSERT INTO t1 (col2) VALUES(-1.0);
ERROR 22003: Out of range value for column 'col2' at row 1
INSERT INTO t1 (col2) VALUES(18446744073709551616.0);
ERROR 22003: Out of range value for column 'col2' at row 1
UPDATE t1 SET col1 =col1 / 0 WHERE col1 > 0;
ERROR 22012: Division by 0
UPDATE t1 SET col1= MOD(col1,0) WHERE col1 > 0;
ERROR 22012: Division by 0
INSERT INTO t1 (col1) VALUES ('');
ERROR HY000: Incorrect integer value: '' for column 'col1' at row 1
INSERT INTO t1 (col1) VALUES ('a59b');
ERROR HY000: Incorrect integer value: 'a59b' for column 'col1' at row 1
INSERT INTO t1 (col1) VALUES ('1a');
ERROR 01000: Data truncated for column 'col1' at row 1
INSERT IGNORE INTO t1 (col1) VALUES ('2a');
Warnings:
Warning	1265	Data truncated for column 'col1' at row 1
INSERT IGNORE INTO t1 values (1/0,1/0);
Warnings:
Error	1365	Division by 0
Error	1365	Division by 0
INSERT IGNORE INTO t1 VALUES(-9223372036854775809,-1),(9223372036854775808,18446744073709551616);
Warnings:
Warning	1264	Out of range value for column 'col1' at row 1
Warning	1264	Out of range value for column 'col2' at row 1
Warning	1264	Out of range value for column 'col1' at row 2
Warning	1264	Out of range value for column 'col2' at row 2
INSERT IGNORE INTO t1 VALUES('-9223372036854775809','-1'),('9223372036854775808','18446744073709551616');
Warnings:
Warning	1264	Out of range value for column 'col1' at row 1
Warning	1264	Out of range value for column 'col2' at row 1
Warning	1264	Out of range value for column 'col1' at row 2
Warning	1264	Out of range value for column 'col2' at row 2
INSERT IGNORE INTO t1 VALUES(-9223372036854785809.0,-1.0),(9223372036854785808.0,18446744073709551616.0);
Warnings:
Warning	1264	Out of range value for column 'col1' at row 1
Warning	1264	Out of range value for column 'col2' at row 1
Warning	1264	Out of range value for column 'col1' at row 2
Warning	1264	Out of range value for column 'col2' at row 2
UPDATE IGNORE t1 SET col2=1/NULL where col1=0;
SELECT * FROM t1;
col1	col2
-9223372036854775808	0
0	NULL
9223372036854775807	18446744073709551615
-9223372036854775808	0
9223372036854775807	18446744073709551615
-9223372036854774000	0
9223372036854775700	1844674407370954000
2	NULL
NULL	NULL
-9223372036854775808	0
9223372036854775807	18446744073709551615
-9223372036854775808	0
9223372036854775807	18446744073709551615
-9223372036854775808	0
9223372036854775807	18446744073709551615
DROP TABLE t1;
CREATE TABLE t1 (col1 NUMERIC(4,2));
INSERT INTO t1 VALUES (10.55),(10.5555),(0),(-10.55),(-10.5555),(11),(1e+01);
Warnings:
Note	1265	Data truncated for column 'col1' at row 2
Note	1265	Data truncated for column 'col1' at row 5
INSERT INTO t1 VALUES ('10.55'),('10.5555'),('-10.55'),('-10.5555'),('11'),('1e+01');
Warnings:
Note	1265	Data truncated for column 'col1' at row 2
Note	1265	Data truncated for column 'col1' at row 4
INSERT INTO t1 VALUES (101.55);
ERROR 22003: Out of range value for column 'col1' at row 1
INSERT INTO t1 VALUES (101);
ERROR 22003: Out of range value for column 'col1' at row 1
INSERT INTO t1 VALUES (-101.55);
ERROR 22003: Out of range value for column 'col1' at row 1
INSERT INTO t1 VALUES (1010.55);
ERROR 22003: Out of range value for column 'col1' at row 1
INSERT INTO t1 VALUES (1010);
ERROR 22003: Out of range value for column 'col1' at row 1
INSERT INTO t1 VALUES ('101.55');
ERROR 22003: Out of range value for column 'col1' at row 1
INSERT INTO t1 VALUES ('101');
ERROR 22003: Out of range value for column 'col1' at row 1
INSERT INTO t1 VALUES ('-101.55');
ERROR 22003: Out of range value for column 'col1' at row 1
INSERT INTO t1 VALUES ('-1010.55');
ERROR 22003: Out of range value for column 'col1' at row 1
INSERT INTO t1 VALUES ('-100E+1');
ERROR 22003: Out of range value for column 'col1' at row 1
INSERT INTO t1 VALUES ('-100E');
ERROR HY000: Incorrect decimal value: '-100E' for column 'col1' at row 1
UPDATE t1 SET col1 =col1 * 50000 WHERE col1 =11;
ERROR 22003: Out of range value for column 'col1' at row 6
UPDATE t1 SET col1 =col1 / 0 WHERE col1 > 0;
ERROR 22012: Division by 0
UPDATE t1 SET col1= MOD(col1,0) WHERE col1 > 0;
ERROR 22012: Division by 0
INSERT INTO t1 (col1) VALUES ('');
ERROR HY000: Incorrect decimal value: '' for column 'col1' at row 1
INSERT INTO t1 (col1) VALUES ('a59b');
ERROR HY000: Incorrect decimal value: 'a59b' for column 'col1' at row 1
INSERT INTO t1 (col1) VALUES ('1a');
ERROR HY000: Incorrect decimal value: '1a' for column 'col1' at row 1
INSERT IGNORE INTO t1 (col1) VALUES ('2a');
Warnings:
Note	1265	Data truncated for column 'col1' at row 1
INSERT IGNORE INTO t1 values (1/0);
Warnings:
Error	1365	Division by 0
INSERT IGNORE INTO t1 VALUES(1000),(-1000);
Warnings:
Warning	1264	Out of range value for column 'col1' at row 1
Warning	1264	Out of range value for column 'col1' at row 2
INSERT IGNORE INTO t1 VALUES('1000'),('-1000');
Warnings:
Warning	1264	Out of range value for column 'col1' at row 1
Warning	1264	Out of range value for column 'col1' at row 2
INSERT IGNORE INTO t1 VALUES(1000.0),(-1000.0);
Warnings:
Warning	1264	Out of range value for column 'col1' at row 1
Warning	1264	Out of range value for column 'col1' at row 2
UPDATE IGNORE t1 SET col1=1/NULL where col1=0;
SELECT * FROM t1;
col1
10.55
10.56
NULL
-10.55
-10.56
11.00
10.00
10.55
10.56
-10.55
-10.56
11.00
10.00
2.00
NULL
99.99
-99.99
99.99
-99.99
99.99
-99.99
DROP TABLE t1;
CREATE TABLE t1 (col1 FLOAT, col2 FLOAT UNSIGNED);
INSERT INTO t1 VALUES (-1.1E-37,0),(+3.4E+38,+3.4E+38);
INSERT INTO t1 VALUES ('-1.1E-37',0),('+3.4E+38','+3.4E+38');
INSERT INTO t1 (col1) VALUES (3E-46);
INSERT INTO t1 (col1) VALUES (+3.4E+39);
ERROR 22003: Out of range value for column 'col1' at row 1
INSERT INTO t1 (col2) VALUES (-1.1E-3);
ERROR 22003: Out of range value for column 'col2' at row 1
INSERT INTO t1 (col1) VALUES ('+3.4E+39');
ERROR 22003: Out of range value for column 'col1' at row 1
INSERT INTO t1 (col2) VALUES ('-1.1E-3');
ERROR 22003: Out of range value for column 'col2' at row 1
UPDATE t1 SET col1 =col1 * 5000 WHERE col1 > 0;
ERROR 22003: Out of range value for column 'col1' at row 2
UPDATE t1 SET col2 =col2 / 0 WHERE col2 > 0;
ERROR 22012: Division by 0
UPDATE t1 SET col2= MOD(col2,0) WHERE col2 > 0;
ERROR 22012: Division by 0
INSERT INTO t1 (col1) VALUES ('');
ERROR 01000: Data truncated for column 'col1' at row 1
INSERT INTO t1 (col1) VALUES ('a59b');
ERROR 01000: Data truncated for column 'col1' at row 1
INSERT INTO t1 (col1) VALUES ('1a');
ERROR 01000: Data truncated for column 'col1' at row 1
INSERT IGNORE INTO t1 (col1) VALUES ('2a');
Warnings:
Warning	1265	Data truncated for column 'col1' at row 1
INSERT IGNORE INTO t1 (col1) VALUES (1/0);
Warnings:
Error	1365	Division by 0
INSERT IGNORE INTO t1 VALUES (+3.4E+39,-3.4E+39);
Warnings:
Warning	1264	Out of range value for column 'col1' at row 1
Warning	1264	Out of range value for column 'col2' at row 1
INSERT IGNORE INTO t1 VALUES ('+3.4E+39','-3.4E+39');
Warnings:
Warning	1264	Out of range value for column 'col1' at row 1
Warning	1264	Out of range value for column 'col2' at row 1
SELECT * FROM t1;
col1	col2
-1.1e-37	0
3.4e38	3.4e38
-1.1e-37	0
3.4e38	3.4e38
0	NULL
2	NULL
NULL	NULL
3.40282e38	0
3.40282e38	0
DROP TABLE t1;
CREATE TABLE t1 (col1 DOUBLE PRECISION, col2 DOUBLE PRECISION UNSIGNED);
INSERT INTO t1 VALUES (-2.2E-307,0),(2E-307,0),(+1.7E+308,+1.7E+308);
INSERT INTO t1 VALUES ('-2.2E-307',0),('-2E-307',0),('+1.7E+308','+1.7E+308');
INSERT INTO t1 (col1) VALUES (-2.2E-330);
INSERT INTO t1 (col1) VALUES (+1.7E+309);
Got one of the listed errors
INSERT INTO t1 (col2) VALUES (-1.1E-3);
ERROR 22003: Out of range value for column 'col2' at row 1
INSERT INTO t1 (col1) VALUES ('+1.8E+309');
ERROR 22003: Out of range value for column 'col1' at row 1
INSERT INTO t1 (col2) VALUES ('-1.2E-3');
ERROR 22003: Out of range value for column 'col2' at row 1
UPDATE t1 SET col1 =col1 * 5000 WHERE col1 > 0;
UPDATE t1 SET col2 =col2 / 0 WHERE col2 > 0;
ERROR 22012: Division by 0
UPDATE t1 SET col2= MOD(col2,0) WHERE col2 > 0;
ERROR 22012: Division by 0
INSERT INTO t1 (col1) VALUES ('');
ERROR 01000: Data truncated for column 'col1' at row 1
INSERT INTO t1 (col1) VALUES ('a59b');
ERROR 01000: Data truncated for column 'col1' at row 1
INSERT INTO t1 (col1) VALUES ('1a');
ERROR 01000: Data truncated for column 'col1' at row 1
INSERT IGNORE INTO t1 (col1) VALUES ('2a');
Warnings:
Warning	1265	Data truncated for column 'col1' at row 1
INSERT IGNORE INTO t1 (col1) values (1/0);
Warnings:
Error	1365	Division by 0
INSERT IGNORE INTO t1 VALUES (+1.9E+309,-1.9E+309);
ERROR 22007: Illegal double '1.9E+309' value found during parsing
INSERT IGNORE INTO t1 VALUES ('+2.0E+309','-2.0E+309');
Warnings:
Warning	1264	Out of range value for column 'col1' at row 1
Warning	1264	Out of range value for column 'col2' at row 1
Warning	1264	Out of range value for column 'col2' at row 1
SELECT * FROM t1;
col1	col2
-2.2e-307	0
1e-303	0
<<<<<<< HEAD
1.7e308	1.7e308
-2.2e-307	0
-2e-307	0
1.7e308	1.7e308
=======
NULL	1.7e+308
-2.2e-307	0
-2e-307	0
NULL	1.7e+308
>>>>>>> 8f682e76
0	NULL
2	NULL
NULL	NULL
1.7976931348623157e308	0
DROP TABLE t1;
CREATE TABLE t1 (col1 CHAR(5), col2 VARCHAR(6));
INSERT INTO t1 VALUES ('hello', 'hello'),('he', 'he'),('hello   ', 'hello ');
Warnings:
Note	1265	Data truncated for column 'col1' at row 3
INSERT INTO t1 (col1) VALUES ('hellobob');
ERROR 22001: Data too long for column 'col1' at row 1
INSERT INTO t1 (col2) VALUES ('hellobob');
ERROR 22001: Data too long for column 'col2' at row 1
INSERT INTO t1 (col2) VALUES ('hello  ');
Warnings:
Note	1265	Data truncated for column 'col2' at row 1
UPDATE t1 SET col1 ='hellobob' WHERE col1 ='he';
ERROR 22001: Data too long for column 'col1' at row 2
UPDATE t1 SET col2 ='hellobob' WHERE col2 ='he';
ERROR 22001: Data too long for column 'col2' at row 2
INSERT IGNORE INTO t1 VALUES ('hellobob', 'hellobob');
Warnings:
Warning	1265	Data truncated for column 'col1' at row 1
Warning	1265	Data truncated for column 'col2' at row 1
UPDATE IGNORE t1 SET col2 ='hellotrudy' WHERE col2 ='he';
Warnings:
Warning	1265	Data truncated for column 'col2' at row 2
SELECT * FROM t1;
col1	col2
hello	hello
he	hellot
hello	hello 
NULL	hello 
hello	hellob
DROP TABLE t1;
CREATE TABLE t1 (col1 enum('red','blue','green'));
INSERT INTO t1 VALUES ('red'),('blue'),('green');
INSERT INTO t1 (col1) VALUES ('yellow');
ERROR 01000: Data truncated for column 'col1' at row 1
INSERT INTO t1 (col1) VALUES ('redd');
ERROR 01000: Data truncated for column 'col1' at row 1
INSERT INTO t1 VALUES ('');
ERROR 01000: Data truncated for column 'col1' at row 1
UPDATE t1 SET col1 ='yellow' WHERE col1 ='green';
ERROR 01000: Data truncated for column 'col1' at row 3
INSERT IGNORE INTO t1 VALUES ('yellow');
Warnings:
Warning	1265	Data truncated for column 'col1' at row 1
UPDATE IGNORE t1 SET col1 ='yellow' WHERE col1 ='blue';
Warnings:
Warning	1265	Data truncated for column 'col1' at row 2
SELECT * FROM t1;
col1
red

green

DROP TABLE t1;
CREATE TABLE t1 (col1 INT NOT NULL, col2 CHAR(5) NOT NULL, col3 DATE NOT NULL);
INSERT INTO t1 VALUES (100, 'hello', '2004-08-20');
INSERT INTO t1 (col1,col2,col3) VALUES (101, 'hell2', '2004-08-21');
INSERT INTO t1 (col1,col2,col3) VALUES (NULL, '', '2004-01-01');
ERROR 23000: Column 'col1' cannot be null
INSERT INTO t1 (col1,col2,col3) VALUES (102, NULL, '2004-01-01');
ERROR 23000: Column 'col2' cannot be null
INSERT INTO t1 VALUES (103,'',NULL);
ERROR 23000: Column 'col3' cannot be null
UPDATE t1 SET col1=NULL WHERE col1 =100;
ERROR 23000: Column 'col1' cannot be null
UPDATE t1 SET col2 =NULL WHERE col2 ='hello';
ERROR 23000: Column 'col2' cannot be null
UPDATE t1 SET col2 =NULL where col3 IS NOT NULL;
ERROR 23000: Column 'col2' cannot be null
INSERT IGNORE INTO t1 values (NULL,NULL,NULL);
Warnings:
Warning	1048	Column 'col1' cannot be null
Warning	1048	Column 'col2' cannot be null
Warning	1048	Column 'col3' cannot be null
SELECT * FROM t1;
col1	col2	col3
100	hello	2004-08-20
101	hell2	2004-08-21
0		0000-00-00
DROP TABLE t1;
CREATE TABLE t1 (col1 INT NOT NULL default 99, col2 CHAR(6) NOT NULL);
SHOW CREATE TABLE t1;
Table	Create Table
t1	CREATE TABLE "t1" (
  "col1" int(11) NOT NULL DEFAULT '99',
  "col2" char(6) NOT NULL
)
INSERT INTO t1 VALUES (1, 'hello');
INSERT INTO t1 (col2) VALUES ('hello2');
INSERT INTO t1 (col2) VALUES (NULL);
ERROR 23000: Column 'col2' cannot be null
INSERT INTO t1 (col1) VALUES (2);
ERROR HY000: Field 'col2' doesn't have a default value
INSERT INTO t1 VALUES(default(col1),default(col2));
ERROR HY000: Field 'col2' doesn't have a default value
INSERT INTO t1 (col1) SELECT 1;
ERROR HY000: Field 'col2' doesn't have a default value
INSERT INTO t1 SELECT 1,NULL;
ERROR 23000: Column 'col2' cannot be null
INSERT IGNORE INTO t1 values (NULL,NULL);
Warnings:
Warning	1048	Column 'col1' cannot be null
Warning	1048	Column 'col2' cannot be null
INSERT IGNORE INTO t1 (col1) values (3);
Warnings:
Warning	1364	Field 'col2' doesn't have a default value
INSERT IGNORE INTO t1 () values ();
Warnings:
Warning	1364	Field 'col2' doesn't have a default value
SELECT * FROM t1;
col1	col2
1	hello
99	hello2
0	
3	
99	
DROP TABLE t1;
set sql_mode='traditional';
create table t1 (charcol char(255), varcharcol varchar(255),
binarycol binary(255), varbinarycol varbinary(255), tinytextcol tinytext,
tinyblobcol tinyblob);
insert into t1 (charcol) values (repeat('x',256));
ERROR 22001: Data too long for column 'charcol' at row 1
insert into t1 (varcharcol) values (repeat('x',256));
ERROR 22001: Data too long for column 'varcharcol' at row 1
insert into t1 (binarycol) values (repeat('x',256));
ERROR 22001: Data too long for column 'binarycol' at row 1
insert into t1 (varbinarycol) values (repeat('x',256));
ERROR 22001: Data too long for column 'varbinarycol' at row 1
insert into t1 (tinytextcol) values (repeat('x',256));
ERROR 22001: Data too long for column 'tinytextcol' at row 1
insert into t1 (tinyblobcol) values (repeat('x',256));
ERROR 22001: Data too long for column 'tinyblobcol' at row 1
select * from t1;
charcol	varcharcol	binarycol	varbinarycol	tinytextcol	tinyblobcol
drop table t1;
set sql_mode='traditional';
create table t1 (col1 datetime);
insert into t1 values(STR_TO_DATE('31.10.2004 15.30 abc','%d.%m.%Y %H.%i'));
ERROR 22007: Truncated incorrect datetime value: '31.10.2004 15.30 abc'
insert into t1 values(STR_TO_DATE('32.10.2004 15.30','%d.%m.%Y %H.%i'));
ERROR HY000: Incorrect datetime value: '32.10.2004 15.30' for function str_to_date
insert into t1 values(STR_TO_DATE('2004.12.12 22:22:33 AM','%Y.%m.%d %r'));
ERROR HY000: Incorrect time value: '22:22:33 AM' for function str_to_date
insert into t1 values(STR_TO_DATE('2004.12.12 abc','%Y.%m.%d %T'));
ERROR HY000: Incorrect time value: 'abc' for function str_to_date
set sql_mode='';
insert into t1 values(STR_TO_DATE('31.10.2004 15.30 abc','%d.%m.%Y %H.%i'));
Warnings:
Warning	1292	Truncated incorrect datetime value: '31.10.2004 15.30 abc'
insert into t1 values(STR_TO_DATE('32.10.2004 15.30','%d.%m.%Y %H.%i'));
Warnings:
Error	1411	Incorrect datetime value: '32.10.2004 15.30' for function str_to_date
insert into t1 values(STR_TO_DATE('2004.12.12 22:22:33 AM','%Y.%m.%d %r'));
Warnings:
Error	1411	Incorrect time value: '22:22:33 AM' for function str_to_date
insert into t1 values(STR_TO_DATE('2004.12.12 abc','%Y.%m.%d %T'));
Warnings:
Error	1411	Incorrect time value: 'abc' for function str_to_date
insert into t1 values(STR_TO_DATE('31.10.2004 15.30','%d.%m.%Y %H.%i'));
insert into t1 values(STR_TO_DATE('2004.12.12 11:22:33 AM','%Y.%m.%d %r'));
insert into t1 values(STR_TO_DATE('2004.12.12 10:22:59','%Y.%m.%d %T'));
select * from t1;
col1
2004-10-31 15:30:00
NULL
NULL
NULL
2004-10-31 15:30:00
2004-12-12 11:22:33
2004-12-12 10:22:59
set sql_mode='traditional';
select count(*) from t1 where STR_TO_DATE('2004.12.12 10:22:61','%Y.%m.%d %T') IS NULL;
count(*)
7
Warnings:
Error	1411	Incorrect datetime value: '2004.12.12 10:22:61' for function str_to_date
Error	1411	Incorrect datetime value: '2004.12.12 10:22:61' for function str_to_date
Error	1411	Incorrect datetime value: '2004.12.12 10:22:61' for function str_to_date
drop table t1;
create table t1 (col1 char(3), col2 integer);
insert into t1 (col1) values (cast(1000 as char(3)));
ERROR 22007: Truncated incorrect CHAR(3) value: '1000'
insert into t1 (col1) values (cast(1000E+0 as char(3)));
ERROR 22007: Truncated incorrect CHAR(3) value: '1000'
insert into t1 (col1) values (cast(1000.0 as char(3)));
ERROR 22007: Truncated incorrect CHAR(3) value: '1000.0'
insert into t1 (col2) values (cast('abc' as signed integer));
ERROR 22007: Truncated incorrect INTEGER value: 'abc'
insert into t1 (col2) values (10E+0 + 'a');
ERROR 22007: Truncated incorrect DOUBLE value: 'a'
insert into t1 (col2) values (cast('10a' as unsigned integer));
ERROR 22007: Truncated incorrect INTEGER value: '10a'
insert into t1 (col2) values (cast('10' as unsigned integer));
insert into t1 (col2) values (cast('10' as signed integer));
insert into t1 (col2) values (10E+0 + '0 ');
select * from t1;
col1	col2
NULL	10
NULL	10
NULL	10
drop table t1;
create table t1 (col1 date, col2 datetime, col3 timestamp);
insert into t1 values (0,0,0);
ERROR 22007: Incorrect date value: '0' for column 'col1' at row 1
insert into t1 values (0.0,0.0,0.0);
ERROR 22007: Incorrect date value: '0' for column 'col1' at row 1
insert into t1 (col1) values (convert('0000-00-00',date));
ERROR 22007: Incorrect datetime value: '0000-00-00'
insert into t1 (col1) values (cast('0000-00-00' as date));
ERROR 22007: Incorrect datetime value: '0000-00-00'
set sql_mode='no_zero_date';
insert into t1 values (0,0,0);
Warnings:
Warning	1264	Out of range value for column 'col1' at row 1
Warning	1264	Out of range value for column 'col2' at row 1
Warning	1265	Data truncated for column 'col3' at row 1
insert into t1 values (0.0,0.0,0.0);
Warnings:
Warning	1264	Out of range value for column 'col1' at row 1
Warning	1264	Out of range value for column 'col2' at row 1
Warning	1265	Data truncated for column 'col3' at row 1
drop table t1;
set sql_mode='traditional';
create table t1 (col1 date);
insert ignore into t1 values ('0000-00-00');
Warnings:
Warning	1265	Data truncated for column 'col1' at row 1
insert into t1 select * from t1;
ERROR 22007: Incorrect date value: '0000-00-00' for column 'col1' at row 1
insert ignore into t1 values ('0000-00-00');
Warnings:
Warning	1265	Data truncated for column 'col1' at row 1
insert ignore into t1 (col1) values (cast('0000-00-00' as date));
Warnings:
Warning	1292	Incorrect datetime value: '0000-00-00'
insert into t1 select * from t1;
ERROR 22007: Incorrect date value: '0000-00-00' for column 'col1' at row 1
alter table t1 modify col1 datetime;
ERROR 22007: Incorrect datetime value: '0000-00-00' for column 'col1' at row 1
alter ignore table t1 modify col1 datetime;
Warnings:
Warning	1264	Out of range value for column 'col1' at row 1
Warning	1264	Out of range value for column 'col1' at row 2
insert into t1 select * from t1;
ERROR 22007: Incorrect datetime value: '0000-00-00 00:00:00' for column 'col1' at row 1
select * from t1;
col1
0000-00-00 00:00:00
0000-00-00 00:00:00
NULL
drop table t1;
create table t1 (col1 tinyint);
drop procedure if exists t1;
Warnings:
Note	1305	PROCEDURE t1 does not exist
create procedure t1 () begin declare exit handler for sqlexception
select'a'; insert into t1 values (200); end;|
call t1();
a
a
select * from t1;
col1
drop procedure t1;
drop table t1;
set sql_mode=@org_mode;
SET @@sql_mode = 'traditional';
CREATE TABLE t1 (i int not null);
INSERT INTO t1 VALUES ();
ERROR HY000: Field 'i' doesn't have a default value
INSERT INTO t1 VALUES (DEFAULT);
ERROR HY000: Field 'i' doesn't have a default value
INSERT INTO t1 VALUES (DEFAULT(i));
ERROR HY000: Field 'i' doesn't have a default value
ALTER TABLE t1 ADD j int;
INSERT INTO t1 SET j = 1;
ERROR HY000: Field 'i' doesn't have a default value
INSERT INTO t1 SET j = 1, i = DEFAULT;
ERROR HY000: Field 'i' doesn't have a default value
INSERT INTO t1 SET j = 1, i = DEFAULT(i);
ERROR HY000: Field 'i' doesn't have a default value
INSERT INTO t1 VALUES (DEFAULT,1);
ERROR HY000: Field 'i' doesn't have a default value
DROP TABLE t1;
SET @@sql_mode = '';
CREATE TABLE t1 (i int not null);
INSERT INTO t1 VALUES ();
Warnings:
Warning	1364	Field 'i' doesn't have a default value
INSERT INTO t1 VALUES (DEFAULT);
Warnings:
Warning	1364	Field 'i' doesn't have a default value
INSERT INTO t1 VALUES (DEFAULT(i));
ERROR HY000: Field 'i' doesn't have a default value
ALTER TABLE t1 ADD j int;
INSERT INTO t1 SET j = 1;
Warnings:
Warning	1364	Field 'i' doesn't have a default value
INSERT INTO t1 SET j = 1, i = DEFAULT;
Warnings:
Warning	1364	Field 'i' doesn't have a default value
INSERT INTO t1 SET j = 1, i = DEFAULT(i);
ERROR HY000: Field 'i' doesn't have a default value
INSERT INTO t1 VALUES (DEFAULT,1);
Warnings:
Warning	1364	Field 'i' doesn't have a default value
DROP TABLE t1;
set @@sql_mode='traditional';
create table t1(a varchar(65537));
ERROR 42000: Column length too big for column 'a' (max = 65535); use BLOB or TEXT instead
create table t1(a varbinary(65537));
ERROR 42000: Column length too big for column 'a' (max = 65535); use BLOB or TEXT instead
set @@sql_mode='traditional';
create table t1(a int, b date not null);
alter table t1 modify a bigint unsigned not null;
show create table t1;
Table	Create Table
t1	CREATE TABLE `t1` (
  `a` bigint(20) unsigned NOT NULL,
  `b` date NOT NULL
) ENGINE=MyISAM DEFAULT CHARSET=latin1
drop table t1;
set @@sql_mode='traditional';
create table t1 (d date);
insert into t1 values ('2000-10-00');
ERROR 22007: Incorrect date value: '2000-10-00' for column 'd' at row 1
insert into t1 values (1000);
ERROR 22007: Incorrect date value: '1000' for column 'd' at row 1
insert into t1 values ('2000-10-01');
update t1 set d = 1100;
ERROR 22007: Incorrect date value: '1100' for column 'd' at row 1
select * from t1;
d
2000-10-01
drop table t1;
set @@sql_mode='traditional';
create table t1(a int, b timestamp);
alter table t1 add primary key(a);
show create table t1;
Table	Create Table
t1	CREATE TABLE `t1` (
  `a` int(11) NOT NULL DEFAULT '0',
  `b` timestamp NOT NULL DEFAULT CURRENT_TIMESTAMP ON UPDATE CURRENT_TIMESTAMP,
  PRIMARY KEY (`a`)
) ENGINE=MyISAM DEFAULT CHARSET=latin1
drop table t1;
create table t1(a int, b timestamp default 20050102030405);
alter table t1 add primary key(a);
show create table t1;
Table	Create Table
t1	CREATE TABLE `t1` (
  `a` int(11) NOT NULL DEFAULT '0',
  `b` timestamp NOT NULL DEFAULT '2005-01-02 03:04:05',
  PRIMARY KEY (`a`)
) ENGINE=MyISAM DEFAULT CHARSET=latin1
drop table t1;
set @@sql_mode='traditional';
create table t1(a bit(2));
insert into t1 values(b'101');
ERROR 22001: Data too long for column 'a' at row 1
select * from t1;
a
drop table t1;
set sql_mode='traditional';
create table t1 (date date not null);
create table t2 select date from t1;
show create table t2;
Table	Create Table
t2	CREATE TABLE `t2` (
  `date` date NOT NULL
) ENGINE=MyISAM DEFAULT CHARSET=latin1
drop table t2,t1;
set @@sql_mode= @org_mode;
set names utf8;
create table t1 (i int)
comment '123456789*123456789*123456789*123456789*123456789*123456789*';
show create table t1;
Table	Create Table
t1	CREATE TABLE `t1` (
  `i` int(11) DEFAULT NULL
) ENGINE=MyISAM DEFAULT CHARSET=latin1 COMMENT='123456789*123456789*123456789*123456789*123456789*123456789*'
drop table t1;
set sql_mode= 'traditional';
create table t1(col1 tinyint, col2 tinyint unsigned, 
col3 smallint, col4 smallint unsigned,
col5 mediumint, col6 mediumint unsigned,
col7 int, col8 int unsigned,
col9 bigint, col10 bigint unsigned);
insert into t1(col1) values('-');
ERROR HY000: Incorrect integer value: '-' for column 'col1' at row 1
insert into t1(col2) values('+');
ERROR HY000: Incorrect integer value: '+' for column 'col2' at row 1
insert into t1(col3) values('-');
ERROR HY000: Incorrect integer value: '-' for column 'col3' at row 1
insert into t1(col4) values('+');
ERROR HY000: Incorrect integer value: '+' for column 'col4' at row 1
insert into t1(col5) values('-');
ERROR HY000: Incorrect integer value: '-' for column 'col5' at row 1
insert into t1(col6) values('+');
ERROR HY000: Incorrect integer value: '+' for column 'col6' at row 1
insert into t1(col7) values('-');
ERROR HY000: Incorrect integer value: '-' for column 'col7' at row 1
insert into t1(col8) values('+');
ERROR HY000: Incorrect integer value: '+' for column 'col8' at row 1
insert into t1(col9) values('-');
ERROR HY000: Incorrect integer value: '-' for column 'col9' at row 1
insert into t1(col10) values('+');
ERROR HY000: Incorrect integer value: '+' for column 'col10' at row 1
drop table t1;
set sql_mode='traditional';
create table t1(a year);
insert into t1 values ('-');
ERROR HY000: Incorrect integer value: '-' for column 'a' at row 1
insert into t1 values ('+');
ERROR HY000: Incorrect integer value: '+' for column 'a' at row 1
insert into t1 values ('');
ERROR HY000: Incorrect integer value: '' for column 'a' at row 1
insert into t1 values ('2000a');
ERROR 01000: Data truncated for column 'a' at row 1
insert into t1 values ('2E3x');
ERROR 01000: Data truncated for column 'a' at row 1
drop table t1;
set sql_mode='traditional';
create table t1 (f1 set('a','a'));
ERROR HY000: Column 'f1' has duplicated value 'a' in SET
create table t1 (f1 enum('a','a'));
ERROR HY000: Column 'f1' has duplicated value 'a' in ENUM
set @@sql_mode='NO_ZERO_DATE';
create table t1(a datetime not null);
select count(*) from t1 where a is null;
count(*)
0
drop table t1;
End of 5.0 tests<|MERGE_RESOLUTION|>--- conflicted
+++ resolved
@@ -922,17 +922,10 @@
 col1	col2
 -2.2e-307	0
 1e-303	0
-<<<<<<< HEAD
-1.7e308	1.7e308
+NULL	1.7e308
 -2.2e-307	0
 -2e-307	0
-1.7e308	1.7e308
-=======
-NULL	1.7e+308
--2.2e-307	0
--2e-307	0
-NULL	1.7e+308
->>>>>>> 8f682e76
+NULL	1.7e308
 0	NULL
 2	NULL
 NULL	NULL
