--- conflicted
+++ resolved
@@ -1764,10 +1764,6 @@
     myisam_single_user= old_myisam_single_user;
     DBUG_PRINT("myisam_backup", ("share data_file: %lu",
                                  (ulong) share->state.state.data_file_length));
-<<<<<<< HEAD
-=======
-
->>>>>>> 00b3d6a6
     /*
       Now follows the most dirty part of the hack.
       We have correct information in the share, but the instance that
@@ -1791,10 +1787,6 @@
       }
       pthread_mutex_unlock(&share->intern_lock);
     }
-<<<<<<< HEAD
-=======
-
->>>>>>> 00b3d6a6
     if (mi_close(mi_info))
       goto err;
     goto end;
