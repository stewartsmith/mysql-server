--- conflicted
+++ resolved
@@ -4600,7 +4600,19 @@
 SELECT * FROM t2 WHERE b NOT IN (SELECT max(t.c) FROM t1, t1 t WHERE t.c>10);
 a	b
 DROP TABLE t1,t2;
-<<<<<<< HEAD
+CREATE TABLE t1(id INT);
+INSERT INTO t1 VALUES (1),(2),(3),(4);
+INSERT INTO t1 SELECT a.id FROM t1 a,t1 b,t1 c,t1 d;
+INSERT INTO t1 SELECT a.id FROM t1 a,t1 b,t1 c;
+SET SESSION debug="d,subselect_exec_fail";
+SELECT SUM(EXISTS(SELECT RAND() FROM t1)) FROM t1;
+SUM(EXISTS(SELECT RAND() FROM t1))
+0
+SELECT REVERSE(EXISTS(SELECT RAND() FROM t1));
+REVERSE(EXISTS(SELECT RAND() FROM t1))
+0
+SET SESSION debug=DEFAULT;
+DROP TABLE t1;
 CREATE TABLE t1( a INT );
 INSERT INTO t1 VALUES (1),(2);
 CREATE TABLE t2( a INT, b INT );
@@ -4861,19 +4873,4 @@
 ERROR 42000: You have an error in your SQL syntax; check the manual that corresponds to your MySQL server version for the right syntax to use near 'INTO @v )' at line 1
 SELECT * FROM t1 WHERE a IN ( SELECT 1 INTO @v );
 ERROR 42000: You have an error in your SQL syntax; check the manual that corresponds to your MySQL server version for the right syntax to use near 'INTO @v )' at line 1
-DROP TABLE t1, t2;
-=======
-CREATE TABLE t1(id INT);
-INSERT INTO t1 VALUES (1),(2),(3),(4);
-INSERT INTO t1 SELECT a.id FROM t1 a,t1 b,t1 c,t1 d;
-INSERT INTO t1 SELECT a.id FROM t1 a,t1 b,t1 c;
-SET SESSION debug="d,subselect_exec_fail";
-SELECT SUM(EXISTS(SELECT RAND() FROM t1)) FROM t1;
-SUM(EXISTS(SELECT RAND() FROM t1))
-0
-SELECT REVERSE(EXISTS(SELECT RAND() FROM t1));
-REVERSE(EXISTS(SELECT RAND() FROM t1))
-0
-SET SESSION debug=DEFAULT;
-DROP TABLE t1;
->>>>>>> 73084789
+DROP TABLE t1, t2;