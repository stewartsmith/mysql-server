##############################################################################
#
#  List the test cases that are to be disabled temporarily.
#
#  Separate the test case name and the comment with ':'.
#
#    <testcasename> : BUG#<xxxx> <date disabled> <disabler> <comment>
#
#  Do not use any TAB characters for whitespace.
#
##############################################################################

<<<<<<< HEAD
rpl_extraColmaster_innodb  : BUG#41097 2008-12-12 sven result files for rpl_extraColmaster_myisam, rpl_extraColmaster_innodb are gone
rpl_extraColmaster_myisam  : BUG#41097 2008-12-12 sven result files for rpl_extraColmaster_myisam, rpl_extraColmaster_innodb are gone
rpl_binlog_corruption      : BUG#41793 2008-12-30 sven rpl_binlog_corruption disabled in main (needs new mtr)
rpl_temp_table_mix_row     : BUG#43440 2009-03-23 joro rpl.rpl_temp_table_mix_row fails sporadicly
rpl_extraCol_falcon        : Bug#40930 2008-11-21 johnemb rpl.rpl_extraCol_falcon fails doing STOP SLAVE (on Windows PB2)
rpl_cross_version	   : Bug#42311 2009-01-23 aelkin
rpl_log_pos                : Bug#42858 2009-02-14 alik rpl.rpl_log_pos fails, thus was disabled
=======
rpl_binlog_corruption : BUG#41793 2008-12-30 sven rpl_binlog_corruption disabled in main (needs new mtr)
>>>>>>> d0cb03b8
<|MERGE_RESOLUTION|>--- conflicted
+++ resolved
@@ -10,14 +10,9 @@
 #
 ##############################################################################
 
-<<<<<<< HEAD
 rpl_extraColmaster_innodb  : BUG#41097 2008-12-12 sven result files for rpl_extraColmaster_myisam, rpl_extraColmaster_innodb are gone
 rpl_extraColmaster_myisam  : BUG#41097 2008-12-12 sven result files for rpl_extraColmaster_myisam, rpl_extraColmaster_innodb are gone
 rpl_binlog_corruption      : BUG#41793 2008-12-30 sven rpl_binlog_corruption disabled in main (needs new mtr)
-rpl_temp_table_mix_row     : BUG#43440 2009-03-23 joro rpl.rpl_temp_table_mix_row fails sporadicly
 rpl_extraCol_falcon        : Bug#40930 2008-11-21 johnemb rpl.rpl_extraCol_falcon fails doing STOP SLAVE (on Windows PB2)
 rpl_cross_version	   : Bug#42311 2009-01-23 aelkin
-rpl_log_pos                : Bug#42858 2009-02-14 alik rpl.rpl_log_pos fails, thus was disabled
-=======
-rpl_binlog_corruption : BUG#41793 2008-12-30 sven rpl_binlog_corruption disabled in main (needs new mtr)
->>>>>>> d0cb03b8
+rpl_log_pos                : Bug#42858 2009-02-14 alik rpl.rpl_log_pos fails, thus was disabled