# suite/funcs_1/t/is_routines.test
#
# Check the layout of information_schema.routines and the impact of
# CREATE/ALTER/DROP PROCEDURE/FUNCTION ... on it.
# Variant for the non embedded server
#    The expected results must equal is_routines_embedded except that
#    that the privilege system works (affects some result sets).
#
# There is detailed information about this test within
#    suite/funcs_1/datadict/is_routines.inc
#
# Author:
# 2008-01-23 mleich WL#4203 Reorganize and fix the data dictionary tests of
#                           testsuite funcs_1
#                   Create this script based on older scripts and new code.
#

<<<<<<< HEAD
# --source suite/funcs_1/datadict/datadict.pre

let $engine_type       = MEMORY;
let $other_engine_type = MyISAM;

let $is_table = ROUTINES;

# The table INFORMATION_SCHEMA.TABLES must exist
eval SHOW TABLES FROM information_schema LIKE '$is_table';

--echo #######################################################################
--echo # Testcase 3.2.1.1: INFORMATION_SCHEMA tables can be queried via SELECT
--echo #######################################################################
# Ensure that every INFORMATION_SCHEMA table can be queried with a SELECT
# statement, just as if it were an ordinary user-defined table.
#
--source suite/funcs_1/datadict/is_table_query.inc


--echo #########################################################################
--echo # Testcase 3.2.8.1: INFORMATION_SCHEMA.ROUTINES layout
--echo #########################################################################
# Ensure that the INFORMATION_SCHEMA.ROUTINES table has the following columns,
# in the following order:
#
# SPECIFIC_NAME (shows the name of an accessible stored procedure, or routine),
# ROUTINE_CATALOG (always shows NULL),
# ROUTINE_SCHEMA (shows the database, or schema, in which the routine resides),
# ROUTINE_NAME (shows the same stored procedure name),
# ROUTINE_TYPE (shows whether the stored procedure is a procedure or a function),
# DTD_IDENTIFIER (shows, for a function, the complete data type definition of
#         the value the function will return; otherwise NULL),
# ROUTINE_BODY (shows the language in which the stored procedure is written;
#         currently always SQL),
# ROUTINE_DEFINITION (shows as much of the routine body as is possible in the
#         allotted space),
# EXTERNAL_NAME (always shows NULL),
# EXTERNAL_LANGUAGE (always shows NULL),
# PARAMETER_STYLE (shows the routine's parameter style; always SQL),
# IS_DETERMINISTIC (shows whether the routine is deterministic),
# SQL_DATA_ACCESS (shows the routine's defined sql-data-access clause value),
# SQL_PATH (always shows NULL),
# SECURITY_TYPE (shows whether the routine's defined security_type is 'definer'
#         or 'invoker'),
# CREATED (shows the timestamp of the time the routine was created),
# LAST_ALTERED (shows the timestamp of the time the routine was last altered),
# SQL_MODE (shows the sql_mode setting at the time the routine was created),
# ROUTINE_COMMENT (shows the comment, if any, defined for the routine;
#         otherwise NULL),
# DEFINER (shows the user who created the routine).
# Starting with MySQL 5.1
# CHARACTER_SET_CLIENT
# COLLATION_CONNECTION
# DATABASE_COLLATION
#
--source suite/funcs_1/datadict/datadict_bug_12777.inc
eval DESCRIBE          information_schema.$is_table;
--source suite/funcs_1/datadict/datadict_bug_12777.inc
eval SHOW CREATE TABLE information_schema.$is_table;
--source suite/funcs_1/datadict/datadict_bug_12777.inc
eval SHOW COLUMNS FROM information_schema.$is_table;

USE test;
--disable_warnings
DROP PROCEDURE IF EXISTS sp_for_routines;
DROP FUNCTION  IF EXISTS function_for_routines;
--enable_warnings
CREATE PROCEDURE sp_for_routines()      SELECT 'db_datadict';
CREATE FUNCTION function_for_routines() RETURNS INT RETURN 0;

# Show that the column values of
#   ROUTINE_CATALOG, EXTERNAL_NAME, EXTERNAL_LANGUAGE, SQL_PATH are always NULL
# and
#   ROUTINE_BODY, PARAMETER_STYLE are 'SQL'
# and
#   SPECIFIC_NAME = ROUTINE_NAME.
SELECT specific_name,routine_catalog,routine_schema,routine_name,routine_type,
       routine_body,external_name,external_language,parameter_style,sql_path
FROM information_schema.routines
WHERE routine_catalog   IS NOT NULL OR external_name   IS NOT NULL
   OR external_language IS NOT NULL OR sql_path        IS NOT NULL
   OR routine_body      <> 'SQL'    OR parameter_style <> 'SQL'
   OR specific_name     <> routine_name;

DROP PROCEDURE sp_for_routines;
DROP FUNCTION  function_for_routines;


--echo ################################################################################
--echo # Testcase 3.2.8.2 + 3.2.8.3: INFORMATION_SCHEMA.ROUTINES accessible information
--echo ################################################################################
# 3.2.8.2:  Ensure that the table shows the relevant information on every SQL-invoked
#           routine (i.e. stored procedure) which is accessible to the current user
#           or to PUBLIC.
# 3.2.8.3:  Ensure that the table does not show any information on any stored procedure
#           that is not accessible to the current user or PUBLIC.
#
--disable_warnings
DROP DATABASE IF EXISTS db_datadict;
DROP DATABASE IF EXISTS db_datadict_2;
--enable_warnings

CREATE DATABASE db_datadict;
USE db_datadict;
--replace_result $other_engine_type <other_engine_type>
eval
CREATE TABLE res_6_408002_1(f1 CHAR(3), f2 TEXT(25), f3 DATE, f4 INT)
ENGINE = $other_engine_type;
INSERT INTO res_6_408002_1(f1, f2, f3, f4)
VALUES('abc', 'xyz', '1989-11-09', 0815);
--disable_warnings
DROP PROCEDURE IF EXISTS sp_6_408002_1;
--enable_warnings
delimiter //;
CREATE PROCEDURE sp_6_408002_1()
BEGIN
   SELECT * FROM db_datadict.res_6_408002_1;
END//
delimiter ;//

CREATE DATABASE db_datadict_2;
USE db_datadict_2;
--replace_result $other_engine_type <other_engine_type>
eval
CREATE TABLE res_6_408002_2(f1 CHAR(3), f2 TEXT(25), f3 DATE, f4 INT)
ENGINE = $other_engine_type;
INSERT INTO res_6_408002_2(f1, f2, f3, f4)
VALUES('abc', 'xyz', '1990-10-03', 4711);
--disable_warnings
DROP PROCEDURE IF EXISTS sp_6_408002_2;
--enable_warnings
delimiter //;
CREATE PROCEDURE sp_6_408002_2()
BEGIN
   SELECT * FROM db_datadict_2.res_6_408002_2;
END//
delimiter ;//

--error 0,ER_CANNOT_USER
DROP   USER 'testuser1'@'localhost';
CREATE USER 'testuser1'@'localhost';
--error 0,ER_CANNOT_USER
DROP   USER 'testuser2'@'localhost';
CREATE USER 'testuser2'@'localhost';
--error 0,ER_CANNOT_USER
DROP   USER 'testuser3'@'localhost';
CREATE USER 'testuser3'@'localhost';


GRANT SELECT  ON db_datadict_2.* TO 'testuser1'@'localhost';
GRANT EXECUTE ON db_datadict_2.* TO 'testuser1'@'localhost';

GRANT EXECUTE ON db_datadict.*   TO 'testuser1'@'localhost';
GRANT SELECT  ON db_datadict.*   TO 'testuser2'@'localhost';

GRANT EXECUTE ON PROCEDURE db_datadict_2.sp_6_408002_2
TO 'testuser2'@'localhost';
GRANT EXECUTE ON db_datadict_2.* TO 'testuser2'@'localhost';
FLUSH PRIVILEGES;

--echo # Establish connection testuser1 (user=testuser1)
--replace_result $MASTER_MYPORT MYSQL_PORT $MASTER_MYSOCK MYSQL_SOCK
connect (testuser1, localhost, testuser1, , db_datadict);
--replace_column 23 <created> 24 <last_altered>
SELECT * FROM information_schema.routines;

--echo # Establish connection testuser2 (user=testuser2)
--replace_result $MASTER_MYPORT MYSQL_PORT $MASTER_MYSOCK MYSQL_SOCK
connect (testuser2, localhost, testuser2, , db_datadict);
--replace_column 23 <created> 24 <last_altered>
SELECT * FROM information_schema.routines;

--echo # Establish connection testuser3 (user=testuser3)
--replace_result $MASTER_MYPORT MYSQL_PORT $MASTER_MYSOCK MYSQL_SOCK
connect (testuser3, localhost, testuser3, , test);
--replace_column 23 <created> 24 <last_altered>
SELECT * FROM information_schema.routines;

# Cleanup
--echo # Switch to connection default and close connections testuser1,testuser2,testuser3
connection default;
disconnect testuser1;
disconnect testuser2;
disconnect testuser3;

DROP USER 'testuser1'@'localhost';
DROP USER 'testuser2'@'localhost';
DROP USER 'testuser3'@'localhost';

USE test;
DROP DATABASE db_datadict;
DROP DATABASE db_datadict_2;


--echo #########################################################################
--echo # 3.2.1.13+3.2.1.14+3.2.1.15: INFORMATION_SCHEMA.ROUTINES modifications
--echo #########################################################################
# 3.2.1.13: Ensure that the creation of any new database object (e.g. table or
#           column) automatically inserts all relevant information on that
#           object into every appropriate INFORMATION_SCHEMA table.
# 3.2.1.14: Ensure that the alteration of any existing database object
#           automatically updates all relevant information on that object in
#           every appropriate INFORMATION_SCHEMA table.
# 3.2.1.15: Ensure that the dropping of any existing database object
#           automatically deletes all relevant information on that object from
#           every appropriate INFORMATION_SCHEMA table.
#
# Some more tests are in t/information_schema_routines.test which exists
# in MySQL 5.1 and up only.
#
--disable_warnings
DROP DATABASE IF EXISTS db_datadict;
--enable_warnings
CREATE DATABASE db_datadict;

SELECT * FROM information_schema.routines WHERE routine_schema = 'db_datadict';
USE db_datadict;
CREATE PROCEDURE sp_for_routines()      SELECT 'db_datadict';
CREATE FUNCTION function_for_routines() RETURNS INT RETURN 0;
--vertical_results
--replace_column 23 <created> 24 <last_altered>
SELECT * FROM information_schema.routines WHERE routine_schema = 'db_datadict'
ORDER BY routine_name;
--horizontal_results

ALTER PROCEDURE sp_for_routines SQL SECURITY INVOKER;
ALTER FUNCTION function_for_routines COMMENT 'updated comments';
--vertical_results
--replace_column 23 <created> 24 <last_altered>
SELECT * FROM information_schema.routines WHERE routine_schema = 'db_datadict'
ORDER BY routine_name;
--horizontal_results

DROP PROCEDURE sp_for_routines;
DROP FUNCTION function_for_routines;
SELECT * FROM information_schema.routines WHERE routine_schema = 'db_datadict';

CREATE PROCEDURE sp_for_routines()      SELECT 'db_datadict';
CREATE FUNCTION function_for_routines() RETURNS INT RETURN 0;
--vertical_results
--replace_column 23 <created> 24 <last_altered>
SELECT * FROM information_schema.routines WHERE routine_schema = 'db_datadict'
ORDER BY routine_name;
--horizontal_results
use test;
DROP DATABASE db_datadict;
SELECT * FROM information_schema.routines WHERE routine_schema = 'db_datadict';


--echo #########################################################################
--echo # 3.2.8.4: INFORMATION_SCHEMA.ROUTINES routine body too big for
--echo #          ROUTINE_DEFINITION column
--echo #########################################################################
# Ensure that a stored procedure with a routine body that is too large to fit
# into the INFORMATION_SCHEMA.ROUTINES.ROUTINE_DEFINITION column correctly shows
# as much of the information as is possible within the allotted size.
#
--disable_warnings
DROP DATABASE IF EXISTS db_datadict;
--enable_warnings
CREATE DATABASE db_datadict;
USE db_datadict;
#
--replace_result $other_engine_type <other_engine_type>
eval
CREATE TABLE db_datadict.res_6_408004_1
       (f1 LONGTEXT , f2 MEDIUMINT , f3 LONGBLOB , f4 REAL , f5 YEAR)
ENGINE = $other_engine_type;
INSERT INTO db_datadict.res_6_408004_1
VALUES ('abc', 98765 , 99999999 , 98765, 10);
#
--replace_result $other_engine_type <other_engine_type>
eval
CREATE TABLE db_datadict.res_6_408004_2
       (f1 LONGTEXT , f2 MEDIUMINT , f3 LONGBLOB , f4 REAL , f5 YEAR)
ENGINE = $other_engine_type;
INSERT INTO db_datadict.res_6_408004_2
VALUES ('abc', 98765 , 99999999 , 98765, 10);

--echo # Checking the max. possible length of (currently) 4 GByte is not
--echo # in this environment here.

delimiter //;
CREATE PROCEDURE sp_6_408004 ()
BEGIN
   DECLARE done INTEGER DEFAULt 0;
   DECLARE variable_number_1 LONGTEXT;
   DECLARE variable_number_2 MEDIUMINT;
   DECLARE variable_number_3 LONGBLOB;
   DECLARE variable_number_4 REAL;
   DECLARE variable_number_5 YEAR;
   DECLARE cursor_number_1 CURSOR FOR SELECT * FROM res_6_408004_1 LIMIT 0, 10;
   DECLARE cursor_number_2 CURSOR FOR SELECT * FROM res_6_408004_1 LIMIT 0, 10;
   DECLARE cursor_number_3 CURSOR FOR SELECT * FROM res_6_408004_1 LIMIT 0, 10;
   DECLARE cursor_number_4 CURSOR FOR SELECT * FROM res_6_408004_1 LIMIT 0, 10;
   DECLARE cursor_number_5 CURSOR FOR SELECT * FROM res_6_408004_1 LIMIT 0, 10;
   DECLARE CONTINUE HANDLER FOR SQLSTATE '02000' SET done = 1;
   BEGIN
      OPEN cursor_number_1;
      WHILE done <> 1 DO
         FETCH cursor_number_1
         INTO variable_number_1, variable_number_2, variable_number_3,
              variable_number_4, variable_number_5;
         IF done <> 0 THEN
            INSERT INTO res_6_408004_2
            VALUES (variable_number_1, variable_number_2, variable_number_3,
                    variable_number_4, variable_number_5);
         END IF;
      END WHILE;
      BEGIN
         BEGIN
            SET done = 0;
            OPEN cursor_number_2;
            WHILE done <> 1 DO
               FETCH cursor_number_2
               INTO variable_number_1, variable_number_2, variable_number_3,
                    variable_number_4, variable_number_5;
               IF done <> 0 THEN
                  INSERT INTO res_6_408004_2
                  VALUES(variable_number_1, variable_number_2, variable_number_3,
                         variable_number_4, variable_number_5);
               END IF;
            END WHILE;
         END;
         SET done = 0;
         OPEN cursor_number_3;
         WHILE done <> 1 DO
            FETCH cursor_number_3
            INTO variable_number_1, variable_number_2, variable_number_3,
                 variable_number_4, variable_number_5;
            IF done <> 0 THEN
               INSERT INTO res_6_408004_2
               VALUES(variable_number_1, variable_number_2, variable_number_3,
                      variable_number_4, variable_number_5);
            END IF;
         END WHILE;
      END;
   END;
   BEGIN
      SET done = 0;
      OPEN cursor_number_4;
      WHILE done <> 1 DO
         FETCH cursor_number_4
         INTO variable_number_1, variable_number_2, variable_number_3,
              variable_number_4, variable_number_5;
         IF done <> 0 THEN
            INSERT INTO res_6_408004_2
            VALUES (variable_number_1, variable_number_2, variable_number_3,
                    variable_number_4, variable_number_5);
         END IF;
      END WHILE;
   END;
   BEGIN
      SET @a='test row';
      SELECT @a;
      SELECT @a;
      SELECT @a;
   END;
   BEGIN
      SET done = 0;
      OPEN cursor_number_5;
      WHILE done <> 1 DO
         FETCH cursor_number_5
         INTO variable_number_1, variable_number_2, variable_number_3,
              variable_number_4, variable_number_5;
         IF done <> 0 THEN
            INSERT INTO res_6_408004_2
            VALUES (variable_number_1, variable_number_2, variable_number_3,
                    variable_number_4, variable_number_5);
         END IF;
      END WHILE;
   END;
   BEGIN
      SET @a='test row';
      SELECT @a;
      SELECT @a;
      SELECT @a;
   END;
END//
delimiter ;//

CALL db_datadict.sp_6_408004 ();
SELECT * FROM db_datadict.res_6_408004_2;

--vertical_results
--replace_column 23 <created> 24 <last_altered>
SELECT *, LENGTH(routine_definition) FROM information_schema.routines
WHERE routine_schema = 'db_datadict';
--horizontal_results

# Cleanup
DROP DATABASE db_datadict;
# ----------------------------------------------------------------------------------------------


--echo ########################################################################
--echo # Testcases 3.2.1.3-3.2.1.5 + 3.2.1.8-3.2.1.12: INSERT/UPDATE/DELETE and
--echo #           DDL on INFORMATION_SCHEMA table are not supported
--echo ########################################################################
# 3.2.1.3:  Ensure that no user may execute an INSERT statement on any
#           INFORMATION_SCHEMA table.
# 3.2.1.4:  Ensure that no user may execute an UPDATE statement on any
#           INFORMATION_SCHEMA table.
# 3.2.1.5:  Ensure that no user may execute a DELETE statement on any
#           INFORMATION_SCHEMA table.
# 3.2.1.8:  Ensure that no user may create an index on an INFORMATION_SCHEMA table.
# 3.2.1.9:  Ensure that no user may alter the definition of an
#           INFORMATION_SCHEMA table.
# 3.2.1.10: Ensure that no user may drop an INFORMATION_SCHEMA table.
# 3.2.1.11: Ensure that no user may move an INFORMATION_SCHEMA table to any
#           other database.
# 3.2.1.12: Ensure that no user may directly add to, alter, or delete any data
#           in an INFORMATION_SCHEMA table.
#
--disable_warnings
DROP DATABASE IF EXISTS db_datadict;
--enable_warnings
CREATE DATABASE db_datadict;
USE db_datadict;
CREATE PROCEDURE sp_for_routines() SELECT 'db_datadict';
USE test;

--error ER_DBACCESS_DENIED_ERROR
INSERT INTO information_schema.routines (routine_name, routine_type )
VALUES ('p2', 'procedure');

--error ER_DBACCESS_DENIED_ERROR
UPDATE information_schema.routines SET routine_name = 'p2'
WHERE routine_body = 'sql';

--error ER_DBACCESS_DENIED_ERROR
DELETE FROM information_schema.routines ;
#
--error ER_DBACCESS_DENIED_ERROR
TRUNCATE information_schema.routines ;

--error ER_DBACCESS_DENIED_ERROR
CREATE INDEX i7 ON information_schema.routines (routine_name);

--error ER_DBACCESS_DENIED_ERROR
ALTER TABLE information_schema.routines  ADD f1 INT;
#
--error ER_DBACCESS_DENIED_ERROR
ALTER TABLE information_schema.routines  DISCARD TABLESPACE;

--error ER_DBACCESS_DENIED_ERROR
DROP TABLE information_schema.routines ;

--error ER_DBACCESS_DENIED_ERROR
ALTER TABLE information_schema.routines RENAME db_datadict.routines;
#
--error ER_DBACCESS_DENIED_ERROR
ALTER TABLE information_schema.routines RENAME information_schema.xroutines;

# Cleanup
DROP DATABASE db_datadict;
=======
--source include/not_embedded.inc
--source suite/funcs_1/datadict/is_routines.inc
>>>>>>> 8b0689f0
<|MERGE_RESOLUTION|>--- conflicted
+++ resolved
@@ -15,464 +15,5 @@
 #                   Create this script based on older scripts and new code.
 #
 
-<<<<<<< HEAD
-# --source suite/funcs_1/datadict/datadict.pre
-
-let $engine_type       = MEMORY;
-let $other_engine_type = MyISAM;
-
-let $is_table = ROUTINES;
-
-# The table INFORMATION_SCHEMA.TABLES must exist
-eval SHOW TABLES FROM information_schema LIKE '$is_table';
-
---echo #######################################################################
---echo # Testcase 3.2.1.1: INFORMATION_SCHEMA tables can be queried via SELECT
---echo #######################################################################
-# Ensure that every INFORMATION_SCHEMA table can be queried with a SELECT
-# statement, just as if it were an ordinary user-defined table.
-#
---source suite/funcs_1/datadict/is_table_query.inc
-
-
---echo #########################################################################
---echo # Testcase 3.2.8.1: INFORMATION_SCHEMA.ROUTINES layout
---echo #########################################################################
-# Ensure that the INFORMATION_SCHEMA.ROUTINES table has the following columns,
-# in the following order:
-#
-# SPECIFIC_NAME (shows the name of an accessible stored procedure, or routine),
-# ROUTINE_CATALOG (always shows NULL),
-# ROUTINE_SCHEMA (shows the database, or schema, in which the routine resides),
-# ROUTINE_NAME (shows the same stored procedure name),
-# ROUTINE_TYPE (shows whether the stored procedure is a procedure or a function),
-# DTD_IDENTIFIER (shows, for a function, the complete data type definition of
-#         the value the function will return; otherwise NULL),
-# ROUTINE_BODY (shows the language in which the stored procedure is written;
-#         currently always SQL),
-# ROUTINE_DEFINITION (shows as much of the routine body as is possible in the
-#         allotted space),
-# EXTERNAL_NAME (always shows NULL),
-# EXTERNAL_LANGUAGE (always shows NULL),
-# PARAMETER_STYLE (shows the routine's parameter style; always SQL),
-# IS_DETERMINISTIC (shows whether the routine is deterministic),
-# SQL_DATA_ACCESS (shows the routine's defined sql-data-access clause value),
-# SQL_PATH (always shows NULL),
-# SECURITY_TYPE (shows whether the routine's defined security_type is 'definer'
-#         or 'invoker'),
-# CREATED (shows the timestamp of the time the routine was created),
-# LAST_ALTERED (shows the timestamp of the time the routine was last altered),
-# SQL_MODE (shows the sql_mode setting at the time the routine was created),
-# ROUTINE_COMMENT (shows the comment, if any, defined for the routine;
-#         otherwise NULL),
-# DEFINER (shows the user who created the routine).
-# Starting with MySQL 5.1
-# CHARACTER_SET_CLIENT
-# COLLATION_CONNECTION
-# DATABASE_COLLATION
-#
---source suite/funcs_1/datadict/datadict_bug_12777.inc
-eval DESCRIBE          information_schema.$is_table;
---source suite/funcs_1/datadict/datadict_bug_12777.inc
-eval SHOW CREATE TABLE information_schema.$is_table;
---source suite/funcs_1/datadict/datadict_bug_12777.inc
-eval SHOW COLUMNS FROM information_schema.$is_table;
-
-USE test;
---disable_warnings
-DROP PROCEDURE IF EXISTS sp_for_routines;
-DROP FUNCTION  IF EXISTS function_for_routines;
---enable_warnings
-CREATE PROCEDURE sp_for_routines()      SELECT 'db_datadict';
-CREATE FUNCTION function_for_routines() RETURNS INT RETURN 0;
-
-# Show that the column values of
-#   ROUTINE_CATALOG, EXTERNAL_NAME, EXTERNAL_LANGUAGE, SQL_PATH are always NULL
-# and
-#   ROUTINE_BODY, PARAMETER_STYLE are 'SQL'
-# and
-#   SPECIFIC_NAME = ROUTINE_NAME.
-SELECT specific_name,routine_catalog,routine_schema,routine_name,routine_type,
-       routine_body,external_name,external_language,parameter_style,sql_path
-FROM information_schema.routines
-WHERE routine_catalog   IS NOT NULL OR external_name   IS NOT NULL
-   OR external_language IS NOT NULL OR sql_path        IS NOT NULL
-   OR routine_body      <> 'SQL'    OR parameter_style <> 'SQL'
-   OR specific_name     <> routine_name;
-
-DROP PROCEDURE sp_for_routines;
-DROP FUNCTION  function_for_routines;
-
-
---echo ################################################################################
---echo # Testcase 3.2.8.2 + 3.2.8.3: INFORMATION_SCHEMA.ROUTINES accessible information
---echo ################################################################################
-# 3.2.8.2:  Ensure that the table shows the relevant information on every SQL-invoked
-#           routine (i.e. stored procedure) which is accessible to the current user
-#           or to PUBLIC.
-# 3.2.8.3:  Ensure that the table does not show any information on any stored procedure
-#           that is not accessible to the current user or PUBLIC.
-#
---disable_warnings
-DROP DATABASE IF EXISTS db_datadict;
-DROP DATABASE IF EXISTS db_datadict_2;
---enable_warnings
-
-CREATE DATABASE db_datadict;
-USE db_datadict;
---replace_result $other_engine_type <other_engine_type>
-eval
-CREATE TABLE res_6_408002_1(f1 CHAR(3), f2 TEXT(25), f3 DATE, f4 INT)
-ENGINE = $other_engine_type;
-INSERT INTO res_6_408002_1(f1, f2, f3, f4)
-VALUES('abc', 'xyz', '1989-11-09', 0815);
---disable_warnings
-DROP PROCEDURE IF EXISTS sp_6_408002_1;
---enable_warnings
-delimiter //;
-CREATE PROCEDURE sp_6_408002_1()
-BEGIN
-   SELECT * FROM db_datadict.res_6_408002_1;
-END//
-delimiter ;//
-
-CREATE DATABASE db_datadict_2;
-USE db_datadict_2;
---replace_result $other_engine_type <other_engine_type>
-eval
-CREATE TABLE res_6_408002_2(f1 CHAR(3), f2 TEXT(25), f3 DATE, f4 INT)
-ENGINE = $other_engine_type;
-INSERT INTO res_6_408002_2(f1, f2, f3, f4)
-VALUES('abc', 'xyz', '1990-10-03', 4711);
---disable_warnings
-DROP PROCEDURE IF EXISTS sp_6_408002_2;
---enable_warnings
-delimiter //;
-CREATE PROCEDURE sp_6_408002_2()
-BEGIN
-   SELECT * FROM db_datadict_2.res_6_408002_2;
-END//
-delimiter ;//
-
---error 0,ER_CANNOT_USER
-DROP   USER 'testuser1'@'localhost';
-CREATE USER 'testuser1'@'localhost';
---error 0,ER_CANNOT_USER
-DROP   USER 'testuser2'@'localhost';
-CREATE USER 'testuser2'@'localhost';
---error 0,ER_CANNOT_USER
-DROP   USER 'testuser3'@'localhost';
-CREATE USER 'testuser3'@'localhost';
-
-
-GRANT SELECT  ON db_datadict_2.* TO 'testuser1'@'localhost';
-GRANT EXECUTE ON db_datadict_2.* TO 'testuser1'@'localhost';
-
-GRANT EXECUTE ON db_datadict.*   TO 'testuser1'@'localhost';
-GRANT SELECT  ON db_datadict.*   TO 'testuser2'@'localhost';
-
-GRANT EXECUTE ON PROCEDURE db_datadict_2.sp_6_408002_2
-TO 'testuser2'@'localhost';
-GRANT EXECUTE ON db_datadict_2.* TO 'testuser2'@'localhost';
-FLUSH PRIVILEGES;
-
---echo # Establish connection testuser1 (user=testuser1)
---replace_result $MASTER_MYPORT MYSQL_PORT $MASTER_MYSOCK MYSQL_SOCK
-connect (testuser1, localhost, testuser1, , db_datadict);
---replace_column 23 <created> 24 <last_altered>
-SELECT * FROM information_schema.routines;
-
---echo # Establish connection testuser2 (user=testuser2)
---replace_result $MASTER_MYPORT MYSQL_PORT $MASTER_MYSOCK MYSQL_SOCK
-connect (testuser2, localhost, testuser2, , db_datadict);
---replace_column 23 <created> 24 <last_altered>
-SELECT * FROM information_schema.routines;
-
---echo # Establish connection testuser3 (user=testuser3)
---replace_result $MASTER_MYPORT MYSQL_PORT $MASTER_MYSOCK MYSQL_SOCK
-connect (testuser3, localhost, testuser3, , test);
---replace_column 23 <created> 24 <last_altered>
-SELECT * FROM information_schema.routines;
-
-# Cleanup
---echo # Switch to connection default and close connections testuser1,testuser2,testuser3
-connection default;
-disconnect testuser1;
-disconnect testuser2;
-disconnect testuser3;
-
-DROP USER 'testuser1'@'localhost';
-DROP USER 'testuser2'@'localhost';
-DROP USER 'testuser3'@'localhost';
-
-USE test;
-DROP DATABASE db_datadict;
-DROP DATABASE db_datadict_2;
-
-
---echo #########################################################################
---echo # 3.2.1.13+3.2.1.14+3.2.1.15: INFORMATION_SCHEMA.ROUTINES modifications
---echo #########################################################################
-# 3.2.1.13: Ensure that the creation of any new database object (e.g. table or
-#           column) automatically inserts all relevant information on that
-#           object into every appropriate INFORMATION_SCHEMA table.
-# 3.2.1.14: Ensure that the alteration of any existing database object
-#           automatically updates all relevant information on that object in
-#           every appropriate INFORMATION_SCHEMA table.
-# 3.2.1.15: Ensure that the dropping of any existing database object
-#           automatically deletes all relevant information on that object from
-#           every appropriate INFORMATION_SCHEMA table.
-#
-# Some more tests are in t/information_schema_routines.test which exists
-# in MySQL 5.1 and up only.
-#
---disable_warnings
-DROP DATABASE IF EXISTS db_datadict;
---enable_warnings
-CREATE DATABASE db_datadict;
-
-SELECT * FROM information_schema.routines WHERE routine_schema = 'db_datadict';
-USE db_datadict;
-CREATE PROCEDURE sp_for_routines()      SELECT 'db_datadict';
-CREATE FUNCTION function_for_routines() RETURNS INT RETURN 0;
---vertical_results
---replace_column 23 <created> 24 <last_altered>
-SELECT * FROM information_schema.routines WHERE routine_schema = 'db_datadict'
-ORDER BY routine_name;
---horizontal_results
-
-ALTER PROCEDURE sp_for_routines SQL SECURITY INVOKER;
-ALTER FUNCTION function_for_routines COMMENT 'updated comments';
---vertical_results
---replace_column 23 <created> 24 <last_altered>
-SELECT * FROM information_schema.routines WHERE routine_schema = 'db_datadict'
-ORDER BY routine_name;
---horizontal_results
-
-DROP PROCEDURE sp_for_routines;
-DROP FUNCTION function_for_routines;
-SELECT * FROM information_schema.routines WHERE routine_schema = 'db_datadict';
-
-CREATE PROCEDURE sp_for_routines()      SELECT 'db_datadict';
-CREATE FUNCTION function_for_routines() RETURNS INT RETURN 0;
---vertical_results
---replace_column 23 <created> 24 <last_altered>
-SELECT * FROM information_schema.routines WHERE routine_schema = 'db_datadict'
-ORDER BY routine_name;
---horizontal_results
-use test;
-DROP DATABASE db_datadict;
-SELECT * FROM information_schema.routines WHERE routine_schema = 'db_datadict';
-
-
---echo #########################################################################
---echo # 3.2.8.4: INFORMATION_SCHEMA.ROUTINES routine body too big for
---echo #          ROUTINE_DEFINITION column
---echo #########################################################################
-# Ensure that a stored procedure with a routine body that is too large to fit
-# into the INFORMATION_SCHEMA.ROUTINES.ROUTINE_DEFINITION column correctly shows
-# as much of the information as is possible within the allotted size.
-#
---disable_warnings
-DROP DATABASE IF EXISTS db_datadict;
---enable_warnings
-CREATE DATABASE db_datadict;
-USE db_datadict;
-#
---replace_result $other_engine_type <other_engine_type>
-eval
-CREATE TABLE db_datadict.res_6_408004_1
-       (f1 LONGTEXT , f2 MEDIUMINT , f3 LONGBLOB , f4 REAL , f5 YEAR)
-ENGINE = $other_engine_type;
-INSERT INTO db_datadict.res_6_408004_1
-VALUES ('abc', 98765 , 99999999 , 98765, 10);
-#
---replace_result $other_engine_type <other_engine_type>
-eval
-CREATE TABLE db_datadict.res_6_408004_2
-       (f1 LONGTEXT , f2 MEDIUMINT , f3 LONGBLOB , f4 REAL , f5 YEAR)
-ENGINE = $other_engine_type;
-INSERT INTO db_datadict.res_6_408004_2
-VALUES ('abc', 98765 , 99999999 , 98765, 10);
-
---echo # Checking the max. possible length of (currently) 4 GByte is not
---echo # in this environment here.
-
-delimiter //;
-CREATE PROCEDURE sp_6_408004 ()
-BEGIN
-   DECLARE done INTEGER DEFAULt 0;
-   DECLARE variable_number_1 LONGTEXT;
-   DECLARE variable_number_2 MEDIUMINT;
-   DECLARE variable_number_3 LONGBLOB;
-   DECLARE variable_number_4 REAL;
-   DECLARE variable_number_5 YEAR;
-   DECLARE cursor_number_1 CURSOR FOR SELECT * FROM res_6_408004_1 LIMIT 0, 10;
-   DECLARE cursor_number_2 CURSOR FOR SELECT * FROM res_6_408004_1 LIMIT 0, 10;
-   DECLARE cursor_number_3 CURSOR FOR SELECT * FROM res_6_408004_1 LIMIT 0, 10;
-   DECLARE cursor_number_4 CURSOR FOR SELECT * FROM res_6_408004_1 LIMIT 0, 10;
-   DECLARE cursor_number_5 CURSOR FOR SELECT * FROM res_6_408004_1 LIMIT 0, 10;
-   DECLARE CONTINUE HANDLER FOR SQLSTATE '02000' SET done = 1;
-   BEGIN
-      OPEN cursor_number_1;
-      WHILE done <> 1 DO
-         FETCH cursor_number_1
-         INTO variable_number_1, variable_number_2, variable_number_3,
-              variable_number_4, variable_number_5;
-         IF done <> 0 THEN
-            INSERT INTO res_6_408004_2
-            VALUES (variable_number_1, variable_number_2, variable_number_3,
-                    variable_number_4, variable_number_5);
-         END IF;
-      END WHILE;
-      BEGIN
-         BEGIN
-            SET done = 0;
-            OPEN cursor_number_2;
-            WHILE done <> 1 DO
-               FETCH cursor_number_2
-               INTO variable_number_1, variable_number_2, variable_number_3,
-                    variable_number_4, variable_number_5;
-               IF done <> 0 THEN
-                  INSERT INTO res_6_408004_2
-                  VALUES(variable_number_1, variable_number_2, variable_number_3,
-                         variable_number_4, variable_number_5);
-               END IF;
-            END WHILE;
-         END;
-         SET done = 0;
-         OPEN cursor_number_3;
-         WHILE done <> 1 DO
-            FETCH cursor_number_3
-            INTO variable_number_1, variable_number_2, variable_number_3,
-                 variable_number_4, variable_number_5;
-            IF done <> 0 THEN
-               INSERT INTO res_6_408004_2
-               VALUES(variable_number_1, variable_number_2, variable_number_3,
-                      variable_number_4, variable_number_5);
-            END IF;
-         END WHILE;
-      END;
-   END;
-   BEGIN
-      SET done = 0;
-      OPEN cursor_number_4;
-      WHILE done <> 1 DO
-         FETCH cursor_number_4
-         INTO variable_number_1, variable_number_2, variable_number_3,
-              variable_number_4, variable_number_5;
-         IF done <> 0 THEN
-            INSERT INTO res_6_408004_2
-            VALUES (variable_number_1, variable_number_2, variable_number_3,
-                    variable_number_4, variable_number_5);
-         END IF;
-      END WHILE;
-   END;
-   BEGIN
-      SET @a='test row';
-      SELECT @a;
-      SELECT @a;
-      SELECT @a;
-   END;
-   BEGIN
-      SET done = 0;
-      OPEN cursor_number_5;
-      WHILE done <> 1 DO
-         FETCH cursor_number_5
-         INTO variable_number_1, variable_number_2, variable_number_3,
-              variable_number_4, variable_number_5;
-         IF done <> 0 THEN
-            INSERT INTO res_6_408004_2
-            VALUES (variable_number_1, variable_number_2, variable_number_3,
-                    variable_number_4, variable_number_5);
-         END IF;
-      END WHILE;
-   END;
-   BEGIN
-      SET @a='test row';
-      SELECT @a;
-      SELECT @a;
-      SELECT @a;
-   END;
-END//
-delimiter ;//
-
-CALL db_datadict.sp_6_408004 ();
-SELECT * FROM db_datadict.res_6_408004_2;
-
---vertical_results
---replace_column 23 <created> 24 <last_altered>
-SELECT *, LENGTH(routine_definition) FROM information_schema.routines
-WHERE routine_schema = 'db_datadict';
---horizontal_results
-
-# Cleanup
-DROP DATABASE db_datadict;
-# ----------------------------------------------------------------------------------------------
-
-
---echo ########################################################################
---echo # Testcases 3.2.1.3-3.2.1.5 + 3.2.1.8-3.2.1.12: INSERT/UPDATE/DELETE and
---echo #           DDL on INFORMATION_SCHEMA table are not supported
---echo ########################################################################
-# 3.2.1.3:  Ensure that no user may execute an INSERT statement on any
-#           INFORMATION_SCHEMA table.
-# 3.2.1.4:  Ensure that no user may execute an UPDATE statement on any
-#           INFORMATION_SCHEMA table.
-# 3.2.1.5:  Ensure that no user may execute a DELETE statement on any
-#           INFORMATION_SCHEMA table.
-# 3.2.1.8:  Ensure that no user may create an index on an INFORMATION_SCHEMA table.
-# 3.2.1.9:  Ensure that no user may alter the definition of an
-#           INFORMATION_SCHEMA table.
-# 3.2.1.10: Ensure that no user may drop an INFORMATION_SCHEMA table.
-# 3.2.1.11: Ensure that no user may move an INFORMATION_SCHEMA table to any
-#           other database.
-# 3.2.1.12: Ensure that no user may directly add to, alter, or delete any data
-#           in an INFORMATION_SCHEMA table.
-#
---disable_warnings
-DROP DATABASE IF EXISTS db_datadict;
---enable_warnings
-CREATE DATABASE db_datadict;
-USE db_datadict;
-CREATE PROCEDURE sp_for_routines() SELECT 'db_datadict';
-USE test;
-
---error ER_DBACCESS_DENIED_ERROR
-INSERT INTO information_schema.routines (routine_name, routine_type )
-VALUES ('p2', 'procedure');
-
---error ER_DBACCESS_DENIED_ERROR
-UPDATE information_schema.routines SET routine_name = 'p2'
-WHERE routine_body = 'sql';
-
---error ER_DBACCESS_DENIED_ERROR
-DELETE FROM information_schema.routines ;
-#
---error ER_DBACCESS_DENIED_ERROR
-TRUNCATE information_schema.routines ;
-
---error ER_DBACCESS_DENIED_ERROR
-CREATE INDEX i7 ON information_schema.routines (routine_name);
-
---error ER_DBACCESS_DENIED_ERROR
-ALTER TABLE information_schema.routines  ADD f1 INT;
-#
---error ER_DBACCESS_DENIED_ERROR
-ALTER TABLE information_schema.routines  DISCARD TABLESPACE;
-
---error ER_DBACCESS_DENIED_ERROR
-DROP TABLE information_schema.routines ;
-
---error ER_DBACCESS_DENIED_ERROR
-ALTER TABLE information_schema.routines RENAME db_datadict.routines;
-#
---error ER_DBACCESS_DENIED_ERROR
-ALTER TABLE information_schema.routines RENAME information_schema.xroutines;
-
-# Cleanup
-DROP DATABASE db_datadict;
-=======
 --source include/not_embedded.inc
---source suite/funcs_1/datadict/is_routines.inc
->>>>>>> 8b0689f0
+--source suite/funcs_1/datadict/is_routines.inc