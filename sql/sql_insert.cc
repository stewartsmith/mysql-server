--- conflicted
+++ resolved
@@ -1921,13 +1921,8 @@
       pthread_mutex_lock(&LOCK_thread_count);
       thread_count++;
       pthread_mutex_unlock(&LOCK_thread_count);
-<<<<<<< HEAD
-      di->thd.set_db(table_list->db, strlen(table_list->db));
+      di->thd.set_db(table_list->db, (uint) strlen(table_list->db));
       di->thd.query= my_strdup(table_list->table_name, MYF(MY_WME | ME_FATALERROR));
-=======
-      di->thd.set_db(table_list->db, (uint) strlen(table_list->db));
-      di->thd.query= my_strdup(table_list->table_name, MYF(MY_WME));
->>>>>>> ea31e7f8
       if (di->thd.db == NULL || di->thd.query == NULL)
       {
         /* The error is reported */
