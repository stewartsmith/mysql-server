--- conflicted
+++ resolved
@@ -678,13 +678,9 @@
 extern void my_error _VARARGS((int nr,myf MyFlags, ...));
 extern void my_printf_error _VARARGS((uint my_err, const char *format,
                                       myf MyFlags, ...))
-<<<<<<< HEAD
-				      ATTRIBUTE_FORMAT(printf, 2, 4);
-=======
 				    ATTRIBUTE_FORMAT(printf, 2, 4);
 extern void my_printv_error(uint error, const char *format, myf MyFlags,
                             va_list ap);
->>>>>>> 770a4e2b
 extern int my_error_register(const char **errmsgs, int first, int last);
 extern const char **my_error_unregister(int first, int last);
 extern void my_message(uint my_err, const char *str,myf MyFlags);
