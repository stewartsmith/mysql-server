#### suite/funcs_1/views/views_master.test
#
# Last Change:
# 2007-10-05 mleich
#    1. Fix for Bug#31237 Test "ndb_views" fails because of differing order ...
#    2. Cleanup of test
# 2007-11-15 hhunger WL#4084: Review and fix all disabled tests ...

let $message= ! Attention: The file with the expected results is not
              |            thoroughly checked.
              !            The server return codes are correct, but
              |            most result sets where the table tb2 is
              !            involved are not checked.;
--source include/show_msg80.inc

# As long as
# Bug#32285: mysqltest, --ps-protocol, strange output, float/double/real with zerofill
# is not fixed, we must switch the ps-protocol for some statements off (formerly bug#11589).
# If this bug is fixed, please
# 1. set the following variable to 0
# 2. check, if the test passes
# 3. remove the workarounds
let $have_bug_32285= 1;
if ($have_bug_32285)
{
   let $message= There are some statements where the ps-protocol is switched off.
                 Bug#32285: mysqltest, --ps-protocol, strange output, float/double/real with zerofill;
   --source include/show_msg80.inc
}

# The sub testcases are nearly independend. That is the reason why
# we do not want to abort after the first error.
--disable_abort_on_error


# 3.3 Views
#     MySQL views are based on a subset of the view requirements described in
#     the following standard SQL document:
#
#     * ISO/IEC 9075-2:2003 Information technology -- Database languages --
#       SQL -- Part 2: Foundation (SQL/Foundation)
#
#     MySQL has also added some vendor-specific enhancements to the standard
#     SQL requirements.

# FIXME (mleich)
#   - Alter all object names so that they follow the v/t/..<number> scheme or
#     apply another method which prevents that customer data might be
#     accidently modified
#   - Remove any reference to the preloaded tables tb1 - tb4, if they could
#     be replaced without loss of value.
#     Example: failing CREATE VIEW statements
#     The goal is to split this script into two, where the first one does
#     not need the possibly huge tables.

# Load records needed within the testcases.
#     We load them here and not within the testcases itself, because the
#     removal of any unneeded testcase during bug analysis should not alter
#     result sets.
#     Testcase 3.3.1.1
insert into test.tb2 (f59,f60) values (76710,226546);
insert into test.tb2 (f59,f60) values(2760,985654);
insert into test.tb2 (f59,f60) values(569300,9114376);
insert into test.tb2 (f59,f60) values(660,876546);
insert into test.tb2 (f59,f60) values(250,87895654);
insert into test.tb2 (f59,f60) values(340,9984376);
insert into test.tb2 (f59,f60) values(3410,996546);
insert into test.tb2 (f59,f60) values(2550,775654);
insert into test.tb2 (f59,f60) values(3330,764376);
insert into test.tb2 (f59,f60) values(441,16546);
insert into test.tb2 (f59,f60) values(24,51654);
insert into test.tb2 (f59,f60) values(323,14376);
#     Testcase 3.3.1.45
insert into test.tb2 (f59,f60) values(34,41);
insert into test.tb2 (f59,f60) values(04,74);
insert into test.tb2 (f59,f60) values(15,87);
insert into test.tb2 (f59,f60) values(22,93);
#     Testcase 3.3.1.46
insert into test.tb2 (f59,f60) values(394,41);
insert into test.tb2 (f59,f60) values(094,74);
insert into test.tb2 (f59,f60) values(195,87);
insert into test.tb2 (f59,f60) values(292,93);
#     Testcase 3.3.1.47
insert into test.tb2 (f59,f60) values(0987,41) ;
insert into test.tb2 (f59,f60) values(7876,74) ;
#     Testcase 3.3.1.52
INSERT INTO tb2 (f59,f61) VALUES(321,765 );
INSERT INTO tb2 (f59,f61) VALUES(9112,8771);
#     Testcase 3.3.1.53
INSERT INTO tb2 (f59,f61) VALUES (500,900 ) ;
INSERT INTO tb2 (f59,f61) VALUES (500,900 ) ;
INSERT INTO tb2 (f59,f61) VALUES (500,900 ) ;
#     Testcase 3.3.1.A1
Insert into tb2 (f59,f60,f61) values (107,105,106) ;
Insert into tb2 (f59,f60,f61) values (109,108,104) ;
#     Testcase 3.3.1.A2
Insert into tb2 (f59,f60,f61) values (207,205,206) ;
Insert into tb2 (f59,f60,f61) values (209,208,204) ;
#     Testcase 3.3.1.A3
Insert into tb2 (f59,f60,f61) values (27,25,26) ;
Insert into tb2 (f59,f60,f61) values (29,28,24) ;
#     Testcase 3.3.1.63
Insert into tb2 (f59,f60,f61) values (17,15,16) ;
Insert into tb2 (f59,f60,f61) values (19,18,14) ;
insert into tb2 (f59,f60,f61) values (107,105,106);
insert into tb2 (f59,f60,f61) values (109,108,104);
#     Testcase 3.3.1.64
INSERT INTO tb2 (f59,f60) VALUES( 299,899 );
INSERT INTO tb2 (f59,f60) VALUES( 242,79  );
INSERT INTO tb2 (f59,f60) VALUES( 424,89  );
if ($have_bug_32285)
{
--disable_ps_protocol
}
SELECT * FROM tb2 ORDER BY f59, f60, f61;
--enable_ps_protocol
#
#
Use test;
#
# End of basic preparations.
#
##############################################################################



#==============================================================================
# 3.3.1 Syntax checks for CREATE VIEW, CREATE OR REPLACE VIEW, ALTER VIEW,
#       and DROP VIEW:
#==============================================================================

let $message= Testcase 3.3.1.1 ;
--source include/show_msg80.inc
###############################################################################
# Testcase 3.3.1.1:  Ensure that all clauses that should be supported
#                    are supported.
###############################################################################
--disable_warnings
Drop table if exists t1;
--enable_warnings
Create table t1 (f59 INT, f60 INT) ;
Insert into t1  values (100,4234);
Insert into t1  values (990,6624);
Insert into t1  values (710,765);
Insert into t1  values (300,433334);
Insert into t1  values (800,9788);
Insert into t1  values (500,9866);

#(01)
    --disable_warnings
    Drop view if exists v1 ;
    --enable_warnings
    CREATE VIEW v1 AS select f59,f60,f61
    FROM test.tb2 where f59=250;
    select * FROM v1 order by f60,f61 limit 0,10;

#(02)
    Drop view if exists v1 ;
    CREATE VIEW v1 AS select f59,f60,f61
    FROM test.tb2 limit 100;
    select * FROM v1 order by f59,f60,f61 limit 0,10;

#(03)
    CREATE or REPLACE VIEW v1 AS select f59,f60,f61
    FROM test.tb2;
    select * FROM v1 order by f59,f60,f61 limit 4,3;

#(04)
    CREATE or REPLACE VIEW v1 AS select distinct f59
    FROM test.tb2;
    select * FROM v1 order by f59 limit 4,3;

#(05)
    ALTER VIEW v1 AS select f59
    FROM test.tb2;
    select * FROM v1 order by f59 limit 6,2;

#(06)
    CREATE or REPLACE VIEW v1 AS select f59
    from tb2 order by f59;
    select * FROM v1 order by f59 limit 0,10;

#(07)
    CREATE or REPLACE VIEW v1 AS select f59
    from tb2 order by f59 asc;
    select * FROM v1 limit 0,10;

#(08)
    CREATE or REPLACE VIEW v1 AS select f59
    from tb2 order by f59 desc;
    select * FROM v1 limit 0,10;

#(09)
    CREATE or REPLACE VIEW v1 AS select f59
    from tb2 group by f59;
    select * FROM v1 order by f59 limit 0,10;

#(10)
    CREATE or REPLACE VIEW v1 AS select f59
    from tb2 group by f59 asc;
    select * FROM v1 order by f59 limit 0,10;

#(11)
    CREATE or REPLACE VIEW v1 AS select f59
    from tb2 group by f59 desc;
    select * FROM v1 order by f59 limit 0,10;

#(12)
    CREATE or REPLACE VIEW v1 AS (select f59 from tb2)
    union (select f59 from t1);
    select * FROM v1 order by f59 limit 0,10;

#(13)
    CREATE or REPLACE VIEW v1 AS (select f59 FROM tb2)
    UNION DISTINCT(select f59 FROM t1) ;
    select * FROM v1 order by f59 limit 0,10;

#(14)
    CREATE or REPLACE VIEW v1 AS (select f59 FROM tb2)
    UNION ALL(select f59 FROM t1) ;
    select * FROM v1 order by f59 limit 0,10;

#(15)
if ($have_bug_32285)
{
--disable_ps_protocol
}
--vertical_results
    CREATE or REPLACE VIEW v1 AS select *
    FROM test.tb2 WITH LOCAL CHECK OPTION ;
    select * FROM v1 order by f59,f60,f61,f62,f63,f64 limit 0,50;

    #(16)
CREATE or REPLACE VIEW v1 AS select *
    FROM test.tb2 WITH CASCADED CHECK OPTION ;
    select * FROM v1 order by f59,f60,f61,f62,f63,f64 limit 0,10;
--horizontal_results
--enable_ps_protocol

#(17)
    CREATE OR REPLACE VIEW v1 AS SELECT F59, F60
    FROM test.tb2 WITH CASCADED CHECK OPTION;
    SELECT * FROM v1 order by f59,f60 limit 0,10;


#(18)
    CREATE or REPLACE VIEW v1 AS select f59, f60
    from test.tb2 where f59=3330 ;
    select * FROM v1 order by f60 limit 0,10;

    DROP VIEW  v1 ;
    DROP TABLE t1 ;


let $message= Testcase 3.3.1.2 ;
--source include/show_msg80.inc
###############################################################################
# Testcase 3.3.1.2:  Ensure that all clauses that should not be supported are
#                    disallowed with an appropriate error message.
###############################################################################
--disable_warnings
DROP TABLE IF EXISTS t1 ;
DROP VIEW  IF EXISTS v1 ;
DROP VIEW  IF EXISTS v2 ;
--enable_warnings
CREATE TABLE t1 (f1 BIGINT) ;

# User variables and parameters are not supported in VIEWs -> 3.3.1.40

# SELECT INTO is illegal
SET @x=0;
--error ER_VIEW_SELECT_CLAUSE
CREATE or REPLACE VIEW v1 AS Select 1 INTO @x;
Select @x;

# Subquery in the FROM clause is illegal
--error ER_VIEW_SELECT_DERIVED
CREATE or REPLACE VIEW v1 AS Select 1
FROM (SELECT 1 FROM t1) my_table;

# Triggers cannot be associated with VIEWs
CREATE VIEW v1 AS SELECT f1 FROM t1;
# Show that 1. The trigger code basically works and the VIEW is updatable
#           2. The VIEW is updatable
#           3. Insert into view causes that the trigger is executed
CREATE TRIGGER tr1 BEFORE INSERT ON t1 FOR EACH ROW SET @a:=1 ;
SET @a:=0 ;
SELECT @a ;
INSERT INTO v1 VALUES (1) ;
SELECT @a ;
SELECT * FROM t1;
DROP TRIGGER tr1 ;
SET @a:=0 ;
--error ER_WRONG_OBJECT
CREATE TRIGGER tr1 BEFORE INSERT ON v1 FOR EACH ROW SET @a:=1 ;

RENAME TABLE v1 TO v2;
# RENAME VIEW is not available even when we try it via rename table.
--error ER_PARSE_ERROR
RENAME VIEW  v2 TO v1;
#--error ER_WRONG_OBJECT
ALTER TABLE v2 RENAME AS v1;
--error ER_PARSE_ERROR
ALTER VIEW  v1 RENAME AS v2;

# VIEWs cannot contain a PRIMARY KEY or have an Index.
--disable_warnings
DROP TABLE IF EXISTS t1, t2 ;
DROP VIEW  IF EXISTS v1 ;
DROP VIEW  IF EXISTS v2 ;
--enable_warnings
CREATE TABLE t1 ( f1 DATE, f2 BLOB, f3 DOUBLE );
CREATE VIEW  v1 AS SELECT f1, f2, f3 FROM t1;
ALTER  TABLE t1 ADD PRIMARY KEY(f1);
--error ER_WRONG_OBJECT
ALTER  TABLE v1 ADD PRIMARY KEY(f1);
--error ER_PARSE_ERROR
ALTER  VIEW  v1 ADD PRIMARY KEY(f1);
CREATE INDEX t1_idx ON t1(f3);
--error ER_WRONG_OBJECT
CREATE INDEX v1_idx ON v1(f3);
DROP TABLE t1;
DROP VIEW  v1;


let $message= Testcase 3.3.1.3 + 3.1.1.4 ;
--source include/show_msg80.inc
###############################################################################
# Testcase 3.1.1.3:  Ensure that all supported clauses are supported only in
#                    the correct order.
# Testcase 3.1.1.4:  Ensure that an appropriate error message is returned if
#                    a clause is out-of-order in an SQL statement.
###############################################################################
--disable_warnings
DROP VIEW  IF EXISTS v1 ;
--enable_warnings
# REPLACE after VIEW name
--error ER_PARSE_ERROR
CREATE VIEW v1 or REPLACE AS Select * from tb2 my_table;
# CHECK OPTION before AS SELECT
--error ER_PARSE_ERROR
CREATE VIEW v1 WITH CASCADED CHECK OPTION AS Select *
from tb2 my_table limit 50;
# CHECK OPTION before AS SELECT
--error ER_PARSE_ERROR
CREATE VIEW v1 WITH LOCAL CHECK OPTION AS Select *
from tb2 my_table limit 50;
# CREATE after SELECT
--error ER_PARSE_ERROR
SELECT * FROM tb2 my_table CREATE VIEW As v1;
# AS forgotten
--error ER_PARSE_ERROR
CREATE or REPLACE VIEW v1 Select f59, f60
from test.tb2 my_table where f59 = 250 ;
# positive case
CREATE OR REPLACE VIEW v1 AS SELECT F59, F60
FROM test.tb2 my_table WITH CASCADED CHECK OPTION;
DROP VIEW v1;
# REPLACE OR CREATE instead of CREATE OR REPLACE
--error ER_PARSE_ERROR
REPLACE OR CREATE VIEW v1 AS SELECT F59, F60
FROM test.tb2 my_table WITH CASCADED CHECK OPTION;
# AS after SELECT
--error ER_PARSE_ERROR
CREATE OR REPLACE VIEW v1 SELECT AS F59, F60
FROM test.tb2 my_table WITH CASCADED CHECK OPTION;
--error ER_PARSE_ERROR
CREATE OR REPLACE VIEW v1 AS SELECT F59, F60
FROM test.tb2 my_table CASCADED WITH CHECK OPTION;
# OPTION CHECK instead of CHECK OPTION
--error ER_PARSE_ERROR
CREATE OR REPLACE VIEW v1 AS SELECT F59, F60
FROM test.tb2 my_table WITH CASCADED OPTION CHECK;
# CHECK OPTION before WITH
--error ER_PARSE_ERROR
CREATE OR REPLACE VIEW v1 AS SELECT F59, F60
FROM test.tb2 my_table CHECK OPTION WITH CASCADED;
# CHECK OPTION before AS SELECT
--error ER_PARSE_ERROR
CREATE OR REPLACE VIEW v1 WITH CASCADED CHECK OPTION
AS SELECT F59, F60 FROM test.tb2 my_table;
# VIEW <viewname> after AS SELECT
--error ER_PARSE_ERROR
CREATE OR REPLACE AS SELECT F59, F60
FROM test.tb2 my_table VIEW v1 WITH CASCADED CHECK OPTION;
# VIEW <viewname> after CHECK OPTION
--error ER_PARSE_ERROR
CREATE OR REPLACE AS SELECT F59, F60
FROM test.tb2 my_table WITH CASCADED CHECK OPTION VIEW v1;

# Variants with LOCAL CHECK OPTION
--error ER_PARSE_ERROR
REPLACE OR CREATE VIEW v1 AS SELECT F59, F60
FROM test.tb2 my_table WITH LOCAL CHECK OPTION;
--error ER_PARSE_ERROR
CREATE OR REPLACE VIEW v1 SELECT AS F59, F60
FROM test.tb2 my_table WITH LOCAL CHECK OPTION;
--error ER_PARSE_ERROR
CREATE OR REPLACE VIEW v1 AS SELECT F59, F60
FROM test.tb2 my_table LOCAL WITH CHECK OPTION;
--error ER_PARSE_ERROR
CREATE OR REPLACE VIEW v1 AS SELECT F59, F60
FROM test.tb2 my_table WITH LOCAL OPTION CHECK;
--error ER_PARSE_ERROR
CREATE OR REPLACE VIEW v1 AS SELECT F59, F60
FROM test.tb2 my_table CHECK OPTION WITH LOCAL;
--error ER_PARSE_ERROR
CREATE OR REPLACE VIEW v1 WITH CASCADED CHECK OPTION
AS SELECT F59, F60 FROM test.tb2 my_table;
--error ER_PARSE_ERROR
CREATE OR REPLACE AS SELECT F59, F60
FROM test.tb2 my_table VIEW v1 WITH LOCAL CHECK OPTION;
--error ER_PARSE_ERROR
CREATE OR REPLACE AS SELECT F59, F60
FROM test.tb2 my_table WITH LOCAL CHECK OPTION VIEW v1;

--disable_warnings
Drop table if exists t1 ;
--enable_warnings
CREATE table t1 (f1 int ,f2 int)  ;
INSERT INTO t1 values (235, 22);
INSERT INTO t1 values (554, 11);
# SELECTs of UNION in braces
--error ER_PARSE_ERROR
CREATE or REPLACE view v1 as (Select from f59 tb2)
Union ALL (Select from f1 t1);
# by before order
--error ER_PARSE_ERROR
CREATE or REPLACE view v1 as Select f59, f60
from tb2 by order f59;
# by before group
--error ER_PARSE_ERROR
CREATE or REPLACE view v1 as Select f59, f60
from tb2 by group f59  ;


let $message= Testcase 3.3.1.5 ;
--source include/show_msg80.inc
###############################################################################
# Testcase 3.3.1.5:  Ensure that all clauses that are defined to be mandatory
#                    are indeed required to be mandatory by the MySQL server
#                    and tools.
###############################################################################
--disable_warnings
DROP VIEW  IF EXISTS v1 ;
--enable_warnings
--error ER_PARSE_ERROR
CREATE VIEW v1 SELECT * FROM tb2;
--error ER_PARSE_ERROR
CREATE v1 AS SELECT * FROM tb2;
--error ER_PARSE_ERROR
VIEW v1 AS SELECT * FROM tb2;
# positive case
CREATE VIEW v1 AS SELECT 1;
DROP VIEW v1;
--error ER_PARSE_ERROR
       VIEW v1 AS SELECT 1;
--error ER_PARSE_ERROR
CREATE      v1 AS SELECT 1;
--error ER_PARSE_ERROR
CREATE VIEW    AS SELECT 1;
--error ER_PARSE_ERROR
CREATE VIEW v1    SELECT 1;
--error ER_PARSE_ERROR
CREATE VIEW v1 AS         ;


let $message= Testcase 3.3.1.6 ;
--source include/show_msg80.inc
###############################################################################
# Testcase 3.3.1.6: Ensure that any clauses that are defined to be optional
#                   are indeed treated as optional by the MySQL server
#                   and tools.
###############################################################################
# Note: The positive test in 3.3.1.5 shows, that ALGORITHM ..., CHECK OPTION
#       and any column_list after the VIEW name are optional.
#       Therefore check here:
#       - ALGORITHM = <all possible algorithms>
#       - all possible CHECK OPTIONs
#       - some incomplete or wrong stuff
--disable_warnings
DROP VIEW  IF EXISTS v1 ;
--enable_warnings
CREATE or REPLACE                       VIEW v1
as SELECT * from tb2;
CREATE or REPLACE ALGORITHM = UNDEFINED VIEW v1
as SELECT * from tb2;
CREATE or REPLACE ALGORITHM = MERGE     VIEW v1
as SELECT * from tb2;
CREATE or REPLACE ALGORITHM = TEMPTABLE VIEW v1
as SELECT * from tb2;
CREATE or REPLACE ALGORITHM = TEMPTABLE VIEW v1
as SELECT * from tb2;
# negative test cases
--error ER_PARSE_ERROR
CREATE or REPLACE           = TEMPTABLE VIEW v1
as SELECT * from tb2;
--error ER_PARSE_ERROR
CREATE or REPLACE ALGORITHM   TEMPTABLE VIEW v1
as SELECT * from tb2;
--error ER_PARSE_ERROR
CREATE or REPLACE ALGORITHM =           VIEW v1
as SELECT * from tb2;
--error ER_PARSE_ERROR
CREATE or REPLACE TEMPTABLE = ALGORITHM VIEW v1
as SELECT * from tb2;
--error ER_PARSE_ERROR
CREATE or REPLACE TEMPTABLE - ALGORITHM VIEW v1
as SELECT * from tb2;
--error ER_PARSE_ERROR
CREATE or REPLACE GARBAGE   = TEMPTABLE VIEW v1
as SELECT * from tb2;
--error ER_PARSE_ERROR
CREATE or REPLACE ALGORITHM = GARBAGE VIEW v1
as SELECT * from tb2;
Drop view if exists v1 ;

CREATE or REPLACE VIEW v1
AS SELECT * from tb2 where f59 < 1;
CREATE or REPLACE VIEW v1
AS SELECT * from tb2 where f59 < 1 WITH          CHECK OPTION;
CREATE or REPLACE VIEW v1
AS SELECT * from tb2 where f59 < 1 WITH CASCADED CHECK OPTION;
CREATE or REPLACE VIEW v1
AS SELECT * from tb2 where f59 < 1 WITH LOCAL    CHECK OPTION;
# negative test cases
--error ER_PARSE_ERROR
CREATE or REPLACE VIEW v1
AS SELECT * from tb2 where f59 < 1 WITH NO       CHECK OPTION;
--error ER_PARSE_ERROR
CREATE or REPLACE VIEW v1
AS SELECT * from tb2 where f59 < 1      CASCADED CHECK OPTION;
--error ER_PARSE_ERROR
CREATE or REPLACE VIEW v1
AS SELECT * from tb2 where f59 < 1 WITH CASCADED       OPTION;
--error ER_PARSE_ERROR
CREATE or REPLACE VIEW v1
AS SELECT * from tb2 where f59 < 1 WITH CASCADED CHECK       ;


let $message= Testcase 3.3.1.7 ;
--source include/show_msg80.inc
###############################################################################
# Testcase 3.3.1.7: Ensure that all valid, fully-qualified, and non-qualified,
#                   view names are accepted, at creation time, alteration time,
#                   and drop time.
###############################################################################
# Note(mleich): non-qualified view name means a view name without preceeding
#               database name
--disable_warnings
DROP VIEW  IF EXISTS v1 ;
--enable_warnings
Create view test.v1 AS Select * from test.tb2;
Alter view test.v1 AS Select F59 from test. tb2 limit 100 ;
Drop view test.v1 ;
Create view v1 AS Select * from test.tb2 limit 100 ;
Alter view v1 AS Select F59 from test.tb2 limit 100 ;
Drop view v1 ;


let $message= Testcase 3.3.1.A0 ;
--source include/show_msg80.inc
###############################################################################
# Testcase 3.3.1.A0: Ensure that view names are treated case sensitive.
###############################################################################
# Note(mleich): Maybe this test produces portability problems on Windows.
#               FIXME There should be a test outside this one checking the
#                     creation of objects with cases sensitive names.
#                     If we have this test the following sub testcase should
#                     be deleted.
--disable_warnings
DROP TABLE IF EXISTS t1 ;
DROP VIEW  IF EXISTS v1 ;
DROP VIEW  IF EXISTS V1 ;
--enable_warnings
eval CREATE TABLE t1 (f1 NUMERIC(4)) ENGINE = $engine_type;
INSERT INTO t1 VALUES(1111), (2222);
CREATE VIEW v1 AS SELECT * FROM t1 WHERE f1 = 1111;
# We get here the sql code
# - 0    on OS with    cases sensitive view names (Example: UNIX)
# - ER_TABLE_EXISTS_ERROR on OS without cases sensitive view names (Example: WINDOWS)
--error 0,ER_TABLE_EXISTS_ERROR
CREATE VIEW V1 AS SELECT * FROM t1 WHERE f1 = 2222;
SELECT * FROM v1;
# SELECT * FROM V1;
--disable_warnings
DROP TABLE IF EXISTS t1 ;
DROP VIEW  IF EXISTS v1 ;
DROP VIEW  IF EXISTS V1 ;
--enable_warnings


let $message= Testcase 3.3.1.8 ;
--source include/show_msg80.inc
###############################################################################
# Testcase 3.3.1.8: Ensure that any invalid view name is never accepted, and
#                   that an appropriate error message is returned when the name
#                   is rejected.
###############################################################################
# Note(mleich): There could be more negative tests here, but I assume that the
#               server routines checking if a table or view name is acceptable
#               are heavily tested in tests checking the creation of tables.
--error ER_PARSE_ERROR
Create view select AS Select * from test.tb2 limit 100;
--error ER_PARSE_ERROR
Create view as AS Select * from test.tb2 limit 100;
--error ER_PARSE_ERROR
Create view where AS Select * from test.tb2 limit 100;
--error ER_PARSE_ERROR
Create view from AS Select * from test.tb2 limit 100;
--error ER_PARSE_ERROR
Create view while AS Select * from test.tb2 limit 100;
--error ER_PARSE_ERROR
Create view asdkj*(&*&&^ as Select * from test.tb2 limit 100 ;
--disable_warnings
Drop view if exists test.procedure ;
--enable_warnings
Create view test.procedure as Select * from test.tb2 limit 100 ;
Drop view if exists test.procedure ;


let $message= Testcase 3.3.1.9 ;
--source include/show_msg80.inc
###############################################################################
# Testcase 3.3.1.9: Ensure that a reference to a non-existent view is rejected
#                   with an appropriate error message
###############################################################################
# Note(mleich): The SELECT statement syntax does not contain any functionality
#               to claim, that the object after FROM must be a VIEW. SHOW's will
#               be checked in
#                  3.3.11 Checks on SHOW, EXPLAIN, and DESCRIBE statements.
#               Let's check here a view based on a dropped view or table.
--disable_warnings
Drop TABLE IF EXISTS t1 ;
Drop VIEW  IF EXISTS v1;
Drop VIEW  IF EXISTS v2;
Drop VIEW  IF EXISTS v3;
--enable_warnings
CREATE TABLE t1 ( f1 char(5));
INSERT INTO t1 SET f1 = 'abcde';
CREATE VIEW v1 AS SELECT f1 FROM t1;
CREATE VIEW v2 AS SELECT *  FROM v1;

# Only negative cases, positive cases will be checked later:
DROP TABLE t1;
--error ER_VIEW_INVALID
SELECT * FROM v1;
--error ER_VIEW_INVALID
DELETE FROM v1;
--error ER_VIEW_INVALID
UPDATE v1 SET f1 = 'aaaaa';
--error ER_VIEW_INVALID
INSERT INTO v1 SET f1 = "fffff";
# v2 is based on v1, which is now invalid
--error ER_VIEW_INVALID
SELECT * FROM v2;
--error ER_VIEW_INVALID
DELETE FROM v2;
--error ER_VIEW_INVALID
UPDATE v2 SET f1 = 'aaaaa';
--error ER_VIEW_INVALID
INSERT INTO v2 SET f1 = "fffff";
DROP VIEW v1;
# v2 is based on v1, which is now dropped
--error ER_VIEW_INVALID
SELECT * FROM v2;
--error ER_VIEW_INVALID
DELETE FROM v2;
--error ER_VIEW_INVALID
UPDATE v2 SET f1 = 'aaaaa';
--error ER_VIEW_INVALID
INSERT INTO v2 SET f1 = "fffff";

DROP VIEW v2;

# A VIEW based on itself is non sense.
--disable_warnings
DROP TABLE IF EXISTS t1 ;
DROP VIEW  IF EXISTS v1 ;
--enable_warnings
CREATE TABLE t1 (f1 FLOAT);
# Create a new VIEW based on itself
--error ER_NO_SUCH_TABLE
CREATE VIEW v1 AS SELECT * FROM v1;
# Replace a valid VIEW with one new based on itself
CREATE VIEW  v1 AS SELECT * FROM t1;
--error ER_NO_SUCH_TABLE
CREATE or REPLACE VIEW  v1 AS SELECT * FROM v1;

DROP VIEW  v1;
DROP TABLE t1;

let $message= Testcase 3.3.1.10 ;
--source include/show_msg80.inc
###############################################################################
# Testcase 3.3.1.10: Ensure that it is not possible to create two views with
#                    the same name in the same database.
###############################################################################
--disable_warnings
Drop view if exists test.v1 ;
--enable_warnings
Create view test.v1 AS Select * from test.tb2 ;
--error ER_TABLE_EXISTS_ERROR
Create view test.v1 AS Select F59 from test.tb2 ;
--error ER_TABLE_EXISTS_ERROR
Create view      v1 AS Select F59 from test.tb2 ;


let $message= Testcase 3.3.1.11 ;
--source include/show_msg80.inc
###############################################################################
# Testcase 3.3.1.11: Ensure that it is not possible to create a view and a base
#                    table with the same name in the same database.
###############################################################################
# The VIEW should get the same name like an already existing TABLE.
--error ER_TABLE_EXISTS_ERROR
Create view test.tb2 AS Select f59,f60 from test.tb2 limit 100 ;
--error ER_TABLE_EXISTS_ERROR
Create view      tb2 AS Select f59,f60 from test.tb2 limit 100 ;
# The TABLE should get the same name like an already existing VIEW.
--disable_warnings
Drop view if exists test.v111 ;
--enable_warnings
Create view test.v111 as select * from tb2 limit 50;
--error ER_TABLE_EXISTS_ERROR
Create table test.v111(f1 int );
--error ER_TABLE_EXISTS_ERROR
Create table      v111(f1 int );
DROP VIEW test.v111;


let $message= Testcase 3.3.1.12 ;
--source include/show_msg80.inc
###############################################################################
# Testcase 3.3.1.12: Ensure that it is possible to create two or more views and
#                    base tables with the same name, providing each resides in
#                    a different database.
###############################################################################
USE test;
--disable_warnings
Drop database if exists test2 ;
--enable_warnings
Create database test2 ;
# Plan of sub tests
# Object name  object type in  object type in
#              database test   database test2
# t1           TABLE           TABLE
# t2           TABLE           VIEW
# v1           VIEW            TABLE
# v2           VIEW            VIEW
--disable_warnings
DROP TABLE IF EXISTS test.t0, test.t1, test.t2;
DROP VIEW  IF EXISTS test.v1;
DROP VIEW  IF EXISTS test.v2;
--enable_warnings
CREATE TABLE  test.t1 ( f1 VARCHAR(20));
CREATE TABLE test2.t1 ( f1 VARCHAR(20));
CREATE TABLE  test.t2 ( f1 VARCHAR(20));
CREATE TABLE test2.v1 ( f1 VARCHAR(20));
# t0 is an auxiliary table needed for the VIEWs
CREATE TABLE  test.t0 ( f1 VARCHAR(20));
CREATE TABLE test2.t0 ( f1 VARCHAR(20));

CREATE VIEW  test2.t2 AS SELECT * FROM test2.t0;
CREATE VIEW   test.v1 AS SELECT * FROM  test.t0;
CREATE VIEW   test.v2 AS SELECT * FROM  test.t0;
CREATE VIEW  test2.v2 AS SELECT * FROM test2.t0;

# Some additional tests on the just created objects to show that they are
# accessable and do have the expected content.
# INSERTs with full qualified table
INSERT INTO  test.t1 VALUES('test.t1  - 1');
INSERT INTO test2.t1 VALUES('test2.t1 - 1');
INSERT INTO  test.t2 VALUES('test.t2  - 1');
INSERT INTO test2.v1 VALUES('test2.v1 - 1');
INSERT INTO  test.t0 VALUES('test.t0  - 1');
INSERT INTO test2.t0 VALUES('test2.t0 - 1');
# INSERTs with not full qualified table name.
USE test;
INSERT INTO  t1 VALUES('test.t1  - 2');
INSERT INTO  t2 VALUES('test.t2  - 2');
INSERT INTO  t0 VALUES('test.t0  - 2');
USE test2;
INSERT INTO  t1 VALUES('test2.t1 - 2');
INSERT INTO  v1 VALUES('test2.v1 - 2');
INSERT INTO  t0 VALUES('test2.t0 - 2');
# SELECTs with full qualified table
SELECT * FROM t1;
SELECT * FROM t2;
SELECT * FROM v1;
SELECT * FROM v2;
USE test;
SELECT * FROM t1;
SELECT * FROM t2;
SELECT * FROM v1;
SELECT * FROM v2;


let $message= Testcase 3.3.1.13 ;
--source include/show_msg80.inc
###############################################################################
# Testcase 3.3.1.13: Ensure that, if the CREATE OR REPLACE VIEW statement is
#                    used to create a view using the name of an existing view,
#                    it first cleanly drops the existing view and then creates
#                    the new view.
###############################################################################
--disable_warnings
DROP TABLE IF EXISTS t1;
DROP VIEW  IF EXISTS v1;
--enable_warnings
CREATE TABLE t1 (f1 BIGINT);
INSERT INTO t1 VALUES(1);
CREATE VIEW test.v1 AS SELECT * FROM t1 limit 2;
SHOW CREATE VIEW test.v1;
--sorted_result
SELECT * FROM test.v1;
# Switch the algorithm
CREATE OR REPLACE ALGORITHM = TEMPTABLE VIEW test.v1
AS SELECT * FROM t1 limit 2;
SHOW CREATE VIEW test.v1;
--sorted_result
SELECT * FROM test.v1;
# Switch the base table
CREATE OR REPLACE VIEW test.v1 AS SELECT * FROM tb2 order by f59 limit 2;
SHOW CREATE VIEW test.v1;
if ($have_bug_11589)
{
--disable_ps_protocol
}
--vertical_results
SELECT * FROM test.v1 order by f59,f60,f61,f62,f63,f64,f65;
--horizontal_results
--enable_ps_protocol
# Switch the SELECT but not the base table
CREATE OR REPLACE VIEW test.v1 AS SELECT F59 FROM tb2;
SHOW CREATE VIEW test.v1;
SELECT * FROM test.v1 order by F59 limit 10,100;
Drop table test.t1 ;
Drop view  test.v1 ;


let $message= Testcase 3.3.1.14 ;
--source include/show_msg80.inc
###############################################################################
# Testcase 3.3.1.14: Ensure that, if the CREATE OR REPLACE VIEW statement is
#                    used to create a view using the name of an existing base
#                    table, it fails with an appropriate error message.
###############################################################################
--error ER_WRONG_OBJECT
CREATE OR REPLACE VIEW test.tb2 AS SELECT * From tb2 LIMIT 2;
--error ER_WRONG_OBJECT
CREATE OR REPLACE VIEW tb2 AS SELECT * From tb2 LIMIT 2;


let $message= Testcase 3.3.1.15 ;
--source include/show_msg80.inc
###############################################################################
# Testcase 3.3.1.15: Ensure that, if the CREATE OR REPLACE VIEW statement is
#                    used to create a view using a name that does not already
#                    belong to an existing view or base table, it cleanly
#                    creates the view.
###############################################################################
--disable_warnings
Drop table if exists test.v1 ;
--enable_warnings
CREATE OR REPLACE view test.v1 as select * from tb2;
if ($have_bug_32285)
{
--disable_ps_protocol
}
--sorted_result
SELECT * FROM test.v1;
--enable_ps_protocol
Drop view test.v1 ;


let $message= Testcase 3.3.1.16 + 3.3.1.17 ;
--source include/show_msg80.inc
###############################################################################
# Testcase 3.3.1.16: Ensure that a view with a definition that does not include
#                    an explicit column-name list takes its column names from
#                    the underlying base table(s).
# Testcase 3.3.1.17: Ensure that a view with a definition that does include an
#                    explicit column-name list uses the explicit names and not
#                    the name of the columns from the underlying base tables(s)
###############################################################################
--disable_warnings
Drop table if exists test.v1 ;
--enable_warnings
CREATE OR REPLACE VIEW v1 AS SELECT * From tb2;
# Note(mleich): The empty result is intended, because I want to compare
#               column names only.
SELECT * FROM tb2 WHERE 1 = 2;
SELECT * FROM v1  WHERE 1 = 2;
Drop view v1;

--disable_warnings
DROP TABLE IF EXISTS t1;
DROP VIEW  IF EXISTS v1;
--enable_warnings
CREATE TABLE t1 (f1 NUMERIC(15,3));
INSERT INTO t1 VALUES(8.8);
# 1. no explicit column in VIEW definition or SELECT
CREATE VIEW v1 AS SELECT * FROM t1;
SHOW CREATE VIEW v1;
SELECT * FROM v1;
# 2. no explicit column in VIEW definition, but in SELECT column_list
CREATE OR REPLACE VIEW v1 AS SELECT f1 FROM t1;
SHOW CREATE VIEW v1;
SELECT * FROM v1;
# 3. no explicit column in VIEW definition, but alias from SELECT column_list
CREATE OR REPLACE VIEW v1 AS SELECT f1 As my_column FROM t1;
SHOW CREATE VIEW v1;
SELECT * FROM v1;
# 4. Finally the requirement: explicit column_list in VIEW definition
CREATE OR REPLACE VIEW v1(column1,column2)
AS SELECT f1 As my_column, f1 FROM t1;
SHOW CREATE VIEW v1;
SELECT * FROM v1;
CREATE OR REPLACE VIEW test.v1(column1,column2)
AS SELECT f1 As my_column, f1 FROM test.t1;
SHOW CREATE VIEW v1;
SELECT * FROM v1;


let $message= Testcase 3.3.1.18 ;
--source include/show_msg80.inc
###############################################################################
# Testcase 3.3.1.18: Ensure that a reference to a view with a definition that
#                    includes an explicit column-name fails, with an appropriate
#                    error message, if the reference includes columns names
#                    from the underlying base table(s) rather than the view
#                    column names.
###############################################################################
# Note(mleich): The goal is to check the merge algorithm.
--disable_warnings
Drop view if exists v1 ;
Drop view if exists v1_1 ;
--enable_warnings
Create view v1
as Select test.tb2.f59 as NewNameF1, test.tb2.f60
from test.tb2 limit 0,100 ;
Create view v1_1
as Select test.tb2.f59 as NewNameF1, test.tb2.f60 as NewNameF2
from tb2 limit 0,100 ;
--error ER_BAD_FIELD_ERROR
SELECT NewNameF1,f60             FROM test.v1_1 ;
--error ER_BAD_FIELD_ERROR
SELECT NewNameF1, v1_1.f60 FROM test.v1_1 ;
--error ER_BAD_FIELD_ERROR
SELECT f59, f60 FROM test.v1 ;
Use test ;
--error ER_BAD_FIELD_ERROR
SELECT F59 FROM v1 ;


let $message= Testcase 3.3.1.19 ;
--source include/show_msg80.inc
###############################################################################
# Testcase 3.3.1.19: Ensure that every column of a view must have a
#                    distinct name
###############################################################################
--disable_warnings
DROP TABLE IF EXISTS t1, t2;
DROP VIEW  IF EXISTS v1;
--enable_warnings
CREATE TABLE t1( f1 BIGINT, f2 DECIMAL(5,2));
INSERT INTO t1 VALUES(7, 7.7);
CREATE TABLE t2( f1 BIGINT, f2 DECIMAL(5,2));
INSERT INTO t2 VALUES(6, 6.6);
# positive testcases
CREATE VIEW v1 AS SELECT * FROM t1;
SELECT * FROM v1;
CREATE OR REPLACE VIEW v1 AS SELECT f1, f2 FROM t1;
SELECT * FROM v1;
CREATE OR REPLACE VIEW v1 AS SELECT f1 AS my_f1, f2 AS my_f2 FROM t1;
SELECT * FROM v1;
CREATE OR REPLACE VIEW v1 (my_f1, my_f2) AS SELECT f1, f2 FROM t1;
SELECT * FROM v1;
CREATE OR REPLACE VIEW v1 (my_f1, my_f2) AS SELECT t1.f1, t2.f2 FROM t1, t2;
SELECT * FROM v1;
# negative testcases (sometimes including the underlying SELECT)
# duplicate via alias in SELECT
SELECT f1, f2 AS f1 FROM t1;
--error ER_DUP_FIELDNAME
CREATE OR REPLACE VIEW v1 AS SELECT f1, f2 AS f1 FROM t1;
# duplicate via JOIN SELECT
SELECT t1.f1, t2.f1 AS f1 FROM t1, t2;
--error ER_DUP_FIELDNAME
CREATE OR REPLACE VIEW v1 AS SELECT t1.f1, t2.f1 AS f1 FROM t1, t2;
# duplicate via VIEW definition
--error ER_DUP_FIELDNAME
CREATE OR REPLACE VIEW v1 (my_col, my_col) AS SELECT * FROM t1;


let $message= Testcase 3.3.1.20 ;
--source include/show_msg80.inc
###############################################################################
# Testcase 3.3.1.20: Ensure that, if a column-name list is provided for a
#                    view definition, the list contains a name for every column
#                    in the view
###############################################################################
--disable_warnings
DROP TABLE IF EXISTS t1;
--enable_warnings
CREATE TABLE t1( f1 BIGINT, f2 DECIMAL(5,2));
# positive case
CREATE OR REPLACE VIEW v1 (my_f1, my_f2) AS SELECT *      FROM t1;
CREATE OR REPLACE VIEW v1 (my_f1, my_f2) AS SELECT f1, f2 FROM t1;
# negative cases, where we assign a wrong number of column names
--error ER_VIEW_WRONG_LIST
CREATE OR REPLACE VIEW v1 (my_f1       ) AS SELECT *      FROM t1;
--error ER_VIEW_WRONG_LIST
CREATE OR REPLACE VIEW v1 (my_f1       ) AS SELECT f1, f2 FROM t1;
--error ER_VIEW_WRONG_LIST
CREATE OR REPLACE VIEW v1 (my_f1, my_f2, my_f3) AS SELECT *      FROM t1;
--error ER_VIEW_WRONG_LIST
CREATE OR REPLACE VIEW v1 (my_f1, my_f2, my_f3) AS SELECT f1, f2 FROM t1;


let $message= Testcase 3.3.1.21 ;
--source include/show_msg80.inc
###############################################################################
# Testcase 3.3.1.21:  Ensure that a view column can be a direct copy of a
#                     column from an underlying table.
###############################################################################
--disable_warnings
DROP VIEW  IF EXISTS v1;
--enable_warnings
CREATE VIEW test.v1( F59, F60 ) AS SELECT F59, F60 From tb2;
SELECT * FROM test.v1 order by F59, F60 desc LIMIT 2;
Drop view if exists test.v1 ;


let $message= Testcase 3.3.1.22 ;
--source include/show_msg80.inc
###############################################################################
# Testcase 3.3.1.22: Ensure that a view column can be based on any valid
#                    expression, whether or not the expression includes a
#                    reference of the column of an underlying table.
###############################################################################
--disable_warnings
DROP VIEW  IF EXISTS v1;
--enable_warnings
CREATE VIEW test.v1( product ) AS SELECT f59*f60 From tb2 WHERE f59 < 3;
--sorted_result
SELECT * FROM test.v1;
CREATE OR REPLACE VIEW test.v1( product ) AS SELECT 1*2;
--sorted_result
SELECT * FROM test.v1;
CREATE OR REPLACE VIEW test.v1( product ) AS SELECT USER();
--sorted_result
SELECT * FROM test.v1;
Drop view if exists test.v1 ;


let $message= Testcase 3.3.1.23 + 3.3.1.24 ;
--source include/show_msg80.inc
###############################################################################
# Testcase 3.3.1.23: Ensure that a view definition that includes a reference to
#                    a non-existent table fails, with an appropriate error
#                    message, at creation time.
# Testcase 3.3.1.24: Ensure that a view definition that includes a reference to
#                    a non-existent view fails, with an appropriate error
#                    message, at creation time.
###############################################################################
# Note(mleich): The SELECT statement syntax does not contain any functionality
#               to claim, that the object after FROM must be a VIEW.
#               Testcase 3.3.1.24 should be deleted.
USE test;
--disable_warnings
DROP TABLE IF EXISTS t1;
DROP VIEW  IF EXISTS v1;
DROP VIEW  IF EXISTS v2;
--enable_warnings
--error ER_NO_SUCH_TABLE
CREATE VIEW test.v2 AS SELECT * FROM test.t1;
--error ER_NO_SUCH_TABLE
CREATE VIEW      v2 AS Select * from test.v1;
DROP VIEW IF EXISTS v2;


let $message= Testcase 3.3.1.25 ;
--source include/show_msg80.inc
###############################################################################
# Testcase 3.3.1.25: Ensure that a view cannot be based on one or more
#                    temporary tables.
###############################################################################
# Note(mleich): A temporary table hides permanent tables which have the same
#               name. So do not forget to drop the temporary table.
--disable_warnings
DROP TABLE IF EXISTS t1_temp;
DROP TABLE IF EXISTS t2_temp;
DROP VIEW  IF EXISTS v1;
--enable_warnings
Create table t1_temp(f59 char(10),f60 int) ;
Create temporary table t1_temp(f59 char(10),f60 int) ;
Insert into t1_temp values('FER',90);
Insert into t1_temp values('CAR',27);
--error ER_VIEW_SELECT_TMPTABLE
Create view v1 as select * from t1_temp ;

Create temporary table t2_temp(f59 char(10),f60 int) ;
Insert into t2_temp values('AAA',11);
Insert into t2_temp values('BBB',22);
--error ER_VIEW_SELECT_TMPTABLE
Create or replace view v1
as select t1_temp.f59,t2_temp.f59 from t1_temp,t2_temp ;
DROP temporary table t1_temp;
DROP table t1_temp;
DROP temporary table t2_temp;

--disable_warnings
DROP TABLE IF EXISTS t1;
DROP VIEW  IF EXISTS v1;
--enable_warnings
CREATE           TABLE t1 (f1 char(10));
CREATE TEMPORARY TABLE t2 (f2 char(10));
INSERT INTO t1 VALUES('t1');
INSERT INTO t1 VALUES('A');
INSERT INTO t2 VALUES('t2');
INSERT INTO t2 VALUES('B');
# simple SELECT
--error ER_VIEW_SELECT_TMPTABLE
CREATE OR REPLACE VIEW v1 AS SELECT f2 FROM t2;
# JOIN - temporary table first
--error ER_VIEW_SELECT_TMPTABLE
CREATE OR REPLACE VIEW v1 AS SELECT *      FROM t2, t1;
--error ER_VIEW_SELECT_TMPTABLE
CREATE OR REPLACE VIEW v1 AS SELECT f2, f1 FROM t2, t1;
# JOIN - temporary table last
--error ER_VIEW_SELECT_TMPTABLE
CREATE OR REPLACE VIEW v1 AS SELECT *      FROM t1, t2;
--error ER_VIEW_SELECT_TMPTABLE
CREATE OR REPLACE VIEW v1 AS SELECT f1, f2 FROM t1, t2;
# UNION - temporary table first
--error ER_VIEW_SELECT_TMPTABLE
CREATE OR REPLACE VIEW v1 AS SELECT *  FROM t2 UNION SELECT *  FROM t1;
--error ER_VIEW_SELECT_TMPTABLE
CREATE OR REPLACE VIEW v1 AS SELECT f2 FROM t2 UNION SELECT f1 FROM t1;
# UNION - temporary table last
--error ER_VIEW_SELECT_TMPTABLE
CREATE OR REPLACE VIEW v1 AS SELECT *  FROM t1 UNION SELECT *  FROM t2;
--error ER_VIEW_SELECT_TMPTABLE
CREATE OR REPLACE VIEW v1 AS SELECT f1 FROM t1 UNION SELECT f2 FROM t2;
# SUBQUERY - temporary table first
--error ER_VIEW_SELECT_TMPTABLE
CREATE OR REPLACE VIEW v1 AS SELECT 1 FROM t2
WHERE f2 = ( SELECT f1 FROM t1 );
# SUBQUERY - temporary table last
--error ER_VIEW_SELECT_TMPTABLE
CREATE OR REPLACE VIEW v1 AS SELECT 1 FROM t1
WHERE f1 = ( SELECT f2 FROM t2 );
DROP TABLE t1;
DROP TEMPORARY TABLE t2;


let $message= Testcase 3.3.1.26 ;
--source include/show_msg80.inc
###############################################################################
# Testcase 3.3.1.26: Ensure that a view can be based on an underlying table
#                    within the same database
###############################################################################
--disable_warnings
DROP VIEW  IF EXISTS v1;
--enable_warnings
Create view test.v1 AS Select * from test.tb2;
if ($have_bug_11589)
{
--disable_ps_protocol
}
--sorted_result
Select * from test.v1;
--enable_ps_protocol
Drop view test.v1 ;


let $message= Testcase 3.3.1.27 ;
--source include/show_msg80.inc
###############################################################################
# Testcase 3.3.1.27: Ensure that a view can be based on an underlying view
#                    within the same database.
###############################################################################
--disable_warnings
DROP VIEW  IF EXISTS test.v1;
Drop VIEW  IF EXISTS test.v1_1 ;
--enable_warnings
Create view test.v1 AS Select * from test.tb2;
Create view test.v1_1 AS Select F59 from test.v1 ;
Select * from test.v1_1 order by F59 limit 2;
Drop view test.v1 ;
Drop view test.v1_1 ;


let $message= Testcase 3.3.1.28 ;
--source include/show_msg80.inc
###############################################################################
# Testcase 3.3.1.28:  Ensure that a view can be based on an underlying table
#                     from another database.
###############################################################################
--disable_warnings
Drop database if exists test2 ;
--enable_warnings
create database test2 ;
Create view test2.v2 AS Select * from test.tb2 limit 50,50;
use test2 ;
Create view v1 AS Select * from test.tb2 limit 50 ;
if ($have_bug_32285)
{
--disable_ps_protocol
}
--vertical_results
Select * from v1 order by f59,f60,f61,f62,f63,f64,f65;
--horizontal_results
--enable_ps_protocol
--sorted_result
Select * from test2.v2 ;
Drop view if exists test2.v1 ;
Drop view if exists test2.v2 ;
Drop database test2 ;


let $message= Testcase 3.3.1.29 ;
--source include/show_msg80.inc
###############################################################################
# Testcase 3.3.1.29: Ensure that a view can be based on an underlying view from
#                    another database.
###############################################################################
--disable_warnings
Drop database if exists test2 ;
Drop view if exists test.v1 ;
--enable_warnings
create database test2 ;

use test2;
Create view test.v1 AS Select * from test.tb2 limit 50 ;
Create view test2.v2 AS Select F59 from test.v1 ;
Drop view if exists test.v1 ;
Drop view if exists test2.v2 ;

# Note(mleich): Testcase 3.3.1.30 (identical requirements like 3.3.1.26)
#               --> omitted

let $message= Testcase 3.3.1.31 ;
--source include/show_msg80.inc
###############################################################################
# Testcase 3.3.1.31: Ensure that a view can be based on a join of multiple
#                    tables within the same database.
###############################################################################
--disable_warnings
Drop table if exists test.t1 ;
--enable_warnings
CREATE TABLE test.t1 ( f59 int, f60 int );
INSERT INTO test.t1 VALUES( 34, 654 );
INSERT INTO test.t1 VALUES( 906, 434 );
INSERT INTO test.t1 VALUES( 445, 765 );
Create or replace view test.v1
AS SELECT test.t1.F59, test.tb2.F60
FROM test.tb2 JOIN test.t1 ON test.tb2.F59 = test.t1.F59     ;
--sorted_result
Select * from test.v1;
Drop view test.v1 ;


let $message= Testcase 3.3.1.32 ;
--source include/show_msg80.inc
###############################################################################
# Testcase 3.3.1.32: Ensure that a view can be based on a join of multiple
#                    tables from another database.
###############################################################################
--disable_warnings
Drop table    if exists test.t1 ;
Drop database if exists test2 ;
Drop view     if exists test.v1 ;
--enable_warnings
create database test2 ;
use test2 ;
CREATE TABLE t1 ( f59 int, f60 int );
INSERT INTO t1 VALUES( 34, 654 );
INSERT INTO t1 VALUES( 906, 434 );
INSERT INTO t1 VALUES( 445, 765 );
CREATE VIEW test2.v1
AS SELECT test.tb2.F59, test.tb2.F60
FROM test.tb2 INNER JOIN test2.t1 ON tb2.f59 = t1.f59;
--sorted_result
Select * from test2.v1;

Use test;


let $message= Testcase 3.3.1.33 ;
--source include/show_msg80.inc
###############################################################################
# Testcase 3.3.1.33: Ensure that a view can be based on a join of multiple
#                    views within the same database.
###############################################################################
--disable_warnings
Drop view if exists test.v1_firstview  ;
Drop view if exists test.v1_secondview ;
Drop view if exists test.v1 ;
--enable_warnings
CREATE VIEW test.v1_firstview AS SELECT * FROM test.tb2;
CREATE VIEW test.v1_secondview AS SELECT * FROM test.tb2;
CREATE VIEW test.v1
AS SELECT test.v1_firstview.f59, test.v1_firstview.f60
FROM test.v1_firstview INNER JOIN test.v1_secondview
ON test.v1_firstview.f59 = test.v1_secondview.f59 ;
SELECT * FROM test.v1 order by f59,f60 limit 0,10;
Drop view if exists test.v1_firstview  ;
Drop view if exists test.v1_secondview ;
Drop view if exists test.v1 ;


let $message= Testcase 3.3.1.34 ;
--source include/show_msg80.inc
###############################################################################
# Testcase 3.3.1.34: Ensure that a view can be based on a join of multiple
#                    views from another database.
###############################################################################
--disable_warnings
Drop database if exists test2 ;
Drop view if exists test.v1_firstview  ;
Drop view if exists test.v1_secondview ;
--enable_warnings

create database test2 ;
use test2 ;
CREATE VIEW test.v1_firstview AS SELECT * FROM test.tb2 ;
CREATE VIEW test.v1_secondview AS SELECT * FROM test.tb2 ;

CREATE VIEW v1
AS SELECT test.v1_firstview.F59, test.v1_firstview.F60
FROM test.v1_firstview INNER JOIN test.v1_secondview
ON test.v1_firstview.f59 = test.v1_secondview.f59 ;
SELECT * FROM v1 order by f59,f60 limit 0,10;
Drop view v1 ;
Drop view test.v1_firstview ;
Drop view test.v1_secondview ;


let $message= Testcase 3.3.1.35 ;
--source include/show_msg80.inc
###############################################################################
# Testcase 3.3.1.35: Ensure that a view can be based on a join of multiple
#                    tables and/or views within the same database.
###############################################################################
use test;

--disable_warnings
Drop view if exists test.v1;
Drop view if exists test.v1_firstview;
--enable_warnings

CREATE VIEW test.v1_firstview AS SELECT * FROM test.tb2;

CREATE VIEW test.v1
AS SELECT test.v1_firstview.f59, test.v1_firstview.f60
FROM test.v1_firstview INNER JOIN test.tb2
ON test.v1_firstview.f59 = test.tb2.f59;
SELECT * FROM test.v1 order by f59,f60 limit 0,10;
Drop view test.v1 ;
Drop view test.v1_firstview;


let $message= Testcase 3.3.1.36 ;
--source include/show_msg80.inc
###############################################################################
# Testcase 3.3.1.36: Ensure that a view can be based on a join of multiple
#                    tables and/or views from another database.
###############################################################################
--disable_warnings
Drop database if exists test2 ;
--enable_warnings
create database test2 ;
use test2 ;

CREATE VIEW v1_firstview AS SELECT * FROM test.tb2 ;
CREATE VIEW v1
AS SELECT v1_firstview.f59, v1_firstview.f60
FROM v1_firstview INNER JOIN test.tb2 ON v1_firstview.f59 = test.tb2.f59 ;
SELECT * FROM v1 order by f59,f60 limit 0,10;

Drop database test2 ;


let $message= Testcase 3.3.1.37 ;
--source include/show_msg80.inc
###############################################################################
# Testcase 3.3.1.37: Ensure that a view can be based on a join of multiple
#                    tables and/or views, some of which reside in the same
#                    database and some of which reside in one other database.
###############################################################################
use test;
--disable_warnings
Drop table if exists t1;
Drop view  if exists test.v1 ;
Drop view  if exists test.v1_1 ;
Drop view  if exists test.v1_1 ;
Drop view  if exists test.v1_main ;
--enable_warnings
Create view test.v1 as Select f59, f60 FROM test.tb2;
Select * from test.v1 order by f59,f60 limit 0,10;

Create table t1(f59 int, f60 int);
Insert into t1 values (90,507) ;

Create view v1_1 as Select f59,f60 from t1 ;
Select * from v1_1 ;

Create view v1_main
as SELECT test.tb2.f59 FROM test.tb2 JOIN test.v1
ON test.tb2.f59 = test.v1.f59;
Select * from v1_main order by f59 limit 0,10;

Drop table t1;
Drop view  test.v1 ;
Drop view  test.v1_1 ;
Drop view  test.v1_main ;


let $message= Testcase 3.3.1.31 - 3.3.1.37 New Implementation ;
--source include/show_msg80.inc
###############################################################################
# mleich: The testcases 3.3.1.31 - 3.3.1.37 should be tested more systematic.
#                       Ensure that a view can be based on a join of multiple
# Testcase 3.3.1.31:        tables              within the same database
# Testcase 3.3.1.32:        tables              from another    database.
# Testcase 3.3.1.33:        views               within the same database
# Testcase 3.3.1.34:        views               from another    database
# Testcase 3.3.1.35:        tables and/or views within the same database
# Testcase 3.3.1.36:        tables and/or views from another database
# Testcase 3.3.1.37:        tables and/or views, some of which reside in
#                             the same database and some of which reside in
#                             one other database.
###############################################################################
USE test;
--disable_warnings
DROP DATABASE IF EXISTS test2;
DROP TABLE IF EXISTS t0,t1;
DROP VIEW  IF EXISTS t3,t4;
--enable_warnings
CREATE DATABASE test2;

--disable_warnings
CREATE TABLE test1.t0 (f1 VARCHAR(20));
CREATE TABLE test1.t1 (f1 VARCHAR(20));
--enable_warnings
CREATE TABLE test2.t0 (f1 VARCHAR(20));
CREATE TABLE test2.t1 (f1 VARCHAR(20));
--disable_warnings
CREATE VIEW  test1.t2 AS SELECT * FROM test1.t0;
CREATE VIEW  test1.t3 AS SELECT * FROM test2.t0;
--enable_warnings
CREATE VIEW  test2.t2 AS SELECT * FROM test2.t0;
CREATE VIEW  test2.t3 AS SELECT * FROM test1.t0;
INSERT INTO  test1.t0 VALUES('test1.t0');
INSERT INTO  test1.t1 VALUES('test1.t1');
INSERT INTO  test2.t0 VALUES('test2.t0');
INSERT INTO  test2.t1 VALUES('test2.t1');

# The extreme simple standard JOIN VIEW is:
# CREATE OR REPLACE VIEW <database>.v1
# AS SELECT * FROM <table or view 1>,<table or view 2>
let $view= test.v1;
let $tab1= test.t0;
let $tab2= test.t1;
# eval CREATE OR REPLACE VIEW $view AS SELECT * FROM $tab1, $tab2;
# Produce at least all testcases via simple combinatorics, because it is better
# to check some useless combinations than to forget an important one.
let $view= test.v1;
let $num_tab1= 3;
while ($num_tab1)
{
   let $num_tab2= 3;
   while ($num_tab2)
   {
      let $num_db1= 2;
      while ($num_db1)
      {
         let $num_db2= 2;
         while ($num_db2)
         {
            # Maybe somebody needs to check the generated values
            # --disable_query_log
            # eval SELECT '$num_db1.$num_tab1,$num_db2.$num_tab2';
            # --enable_query_log
            eval CREATE OR REPLACE VIEW $view AS
                 SELECT ta.f1 AS col1,
                        tb.f1 AS col2
                 FROM test$num_db1.t$num_tab1 ta, test$num_db2.t$num_tab2 tb;
            eval SELECT * FROM $view;

            dec $num_db2;
         }

         dec $num_db1;
      }

      dec $num_tab2;
   }

   dec $num_tab1;
}


let $message= Testcase 3.3.1.38 ;
--source include/show_msg80.inc
###############################################################################
# Testcase 3.3.1.38: Ensure that a view can be based on a join of multiple
#                    tables and/or views, some of which reside in the same
#                    database and some of which reside two or more other
#                    databases.
###############################################################################
--disable_warnings
Drop table if exists test1.t1 ;
Drop view  if exists test.v1 ;
Drop view  if exists test.v1_main;
Drop view  if exists test1.v1_1 ;
Drop database if exists test3 ;
--enable_warnings
Create view test.v1 as Select f59, f60 FROM test.tb2;
Select * from test.v1 order by f59,f60 limit 20;

Create table test1.t1 (f59 int,f60 int)  ;
Insert into test1.t1 values (199,507) ;
Create view test1.v1_1 as Select f59,f60 from test1.t1 ;
Select * from test1.v1_1 ;

--disable_warnings
--enable_warnings
Create database test3 ;

Create table test3.t1(f59 int,f60 int) ;
Insert into test3.t1 values (1023,7670) ;
Create view test3.v1_2 as Select f59,f60 from test3.t1 ;
Select * from test3.v1_2 ;
use test ;

# mleich: FIXME The SELECT should deliver at least one row.
Create view v1_main
as SELECT test.tb2.f59 as f1, test1.v1_1.f59 as f2,
          test3.v1_2.f59 as f3
FROM (test.tb2,test1.v1_1,test.v1) JOIN test3.v1_2
ON (test.v1.f59 = test1.v1_1.f59) ;
Select * from v1_main ;

DROP VIEW test.v1 ;
DROP VIEW test1.v1_1 ;
DROP VIEW test.v1_main ;
DROP DATABASE test3;


let $message= Testcase 3.3.1.39 ;
--source include/show_msg80.inc
###############################################################################
# Testcase 3.3.1.39: Ensure that a view definition that includes a subquery in
#                    a FROM clause is rejected with an appropriate error
#                    message at create time.
###############################################################################
--disable_warnings
Drop view if exists test.v1 ;
--enable_warnings
--error ER_VIEW_SELECT_DERIVED
CREATE VIEW test.v1
AS Select f59 from (Select * FROM tb2 limit 20) tx ;
--error ER_NO_SUCH_TABLE
SELECT * FROM test.v1 order by f59 ;
--disable_warnings
Drop view if exists test.v1 ;
--enable_warnings


let $message= Testcase 3.3.1.40 ;
--source include/show_msg80.inc
###############################################################################
# Testcase 3.3.1.40: Ensure that a view definition that includes references to
#                    one or more user variables is rejected with an appropriate
#                    error message at create time.
###############################################################################
--disable_warnings
Drop view if exists test.v1 ;
--enable_warnings
Set @var1 = 'ABC' ;
Set @var2 = 'XYZ' ;
--error ER_VIEW_SELECT_VARIABLE
CREATE VIEW test.v1 AS SELECT @var1, @var2 ;
# System variables (name starts with '@@') are also not allowed
--error ER_VIEW_SELECT_VARIABLE
CREATE VIEW test.v1 AS SELECT @@global.sort_buffer_size;
--disable_warnings
Drop view if exists test.v1 ;
--enable_warnings


let $message= Testcase 3.3.1.41 ;
--source include/show_msg80.inc
###############################################################################
# Testcase 3.3.1.41: Ensure that a view definition within a stored procedure
#                    definition cannot include references to any of the stored
#                    procedures parameters.
###############################################################################
--disable_warnings
Drop view if exists test.v1 ;
Drop procedure if exists sp1 ;
--enable_warnings

delimiter //;
Create procedure sp1() DETERMINISTIC
      Begin
              DECLARE x char;
              Set x = 200 ;
              Create view test.v1  as SELECT * FROM tb2 WHERE f59 = x ;
      End   //
delimiter ;//
--error ER_SP_DOES_NOT_EXIST
Call sp1() ;
Drop view if exists test.v1 ;
Drop procedure sp1 ;


let $message= Testcase 3.3.1.42 ;
--source include/show_msg80.inc
###############################################################################
# Testcase 3.3.1.42: Ensure that a view definition that attempts to create a
#                    temporary view (e.g. CREATE TEMPORARY VIEW or CREATE OR
#                    REPLACE TEMPORARY VIEW) fails, with an appropriate
#                    error message.
###############################################################################
#(01)
--disable_warnings
Drop VIEW if exists test.v1 ;
--enable_warnings
--error ER_PARSE_ERROR
CREATE TEMPORARY VIEW test.v1 AS
SELECT * FROM test.tb2 limit 2 ;
#(02)
--error ER_PARSE_ERROR
CREATE OR REPLACE TEMPORARY VIEW test.v1 AS
SELECT * FROM test.tb2 limit 2 ;

--disable_warnings
Drop view if exists test.v1 ;
--enable_warnings

Use test;


let $message= Testcase 3.3.1.43 ;
--source include/show_msg80.inc
###############################################################################
# Testcase 3.3.1.43: Ensure that all valid changes (i.e. INSERT, UPDATE, DELETE
#                    statements) to a view are shown in the view and are
#                    accepted as changes by the underlying table(s).
###############################################################################
--disable_warnings
Drop view if exists test.v1 ;
--enable_warnings

CREATE VIEW test.v1 AS SELECT f59,f60 FROM test.tb2;

INSERT INTO test.v1 values(122,432);

if ($have_bug_32285)
{
--disable_ps_protocol
}
--vertical_results
SELECT * FROM test.tb2 where f59 = 122 and f60 = 432 limit 0,20;
--horizontal_results
--enable_ps_protocol

UPDATE test.v1 SET f59 = 3000 WHERE test.v1.f59 = 122 ;

if ($have_bug_32285)
{
--disable_ps_protocol
}
--vertical_results
SELECT * FROM test.tb2  where f59 = 3000 limit 0,20;
--horizontal_results
--enable_ps_protocol

DELETE FROM test.v1
where test.v1.f59 = 3000 and test.v1.f60 = 432;

SELECT * FROM test.tb2 where f59 = 3000 and f60 = 432;

drop view test.v1 ;


let $message= Testcase 3.3.1.44 ;
--source include/show_msg80.inc
###############################################################################
# Testcase 3.3.1.44: Ensure that all invalid changes to a view are rejected
#                    with an appropriate error message and do not affect the
#                    data in the underlying tables(s).
###############################################################################
# mleich: Maybe we need some more tests here.
--disable_warnings
Drop view if exists test.v1 ;
--enable_warnings

# Note(mleich): The modification will fail, because the VIEW contains 'limit'
CREATE VIEW test.v1 AS SELECT f59,f60 FROM test.tb2 limit 100;

--error ER_NON_INSERTABLE_TABLE
INSERT INTO test.v1 values(31, 32, 33) ;

Drop view test.v1 ;


let $message= Testcase 3.3.1.45 ;
--source include/show_msg80.inc
###############################################################################
# Testcase 3.3.1.45: Ensure that, for a view with a definition that does not
#                    include WITH CHECK OPTION, all changes to the view which
#                    violate the view definition do not show in the view but
#                    are accepted as changes by the underlying table(s) unless
#                    a constraint on an underlying table also makes the change
#                    invalid.
###############################################################################
--disable_warnings
Drop view if exists test.v1 ;
--enable_warnings
CREATE VIEW test.v1 AS SELECT * FROM test.tb2 where f59 = 04;

--enable_info
UPDATE test.v1 SET f59 = 30 where F59 = 04 ;
--disable_info
SELECT * FROM test.v1   where f59 = 30 order by f59;
if ($have_bug_32285)
{
--disable_ps_protocol
}
--vertical_results
SELECT * FROM test.tb2        where f59 = 30 ;
--horizontal_results
--enable_ps_protocol

--enable_info
UPDATE tb2 SET f59 = 100 where f59 = 30 ;
--disable_info
if ($have_bug_32285)
{
--disable_ps_protocol
}
--vertical_results
SELECT * FROM tb2 where f59 = 100 ;
--horizontal_results
--enable_ps_protocol
SELECT * FROM test.v1 order by f59 ;

drop view if exists test.v1 ;

--disable_warnings
Drop TABLE IF EXISTS test.t1 ;
Drop VIEW  IF EXISTS test.v1 ;
--enable_warnings
eval CREATE TABLE t1 (f1 BIGINT, f2 VARCHAR(20), PRIMARY KEY(f1))
     ENGINE = $engine_type;
INSERT INTO t1 VALUES(1,'one');
INSERT INTO t1 VALUES(2,'two');
INSERT INTO t1 VALUES(3,'three');
INSERT INTO t1 VALUES(5,'five');
CREATE VIEW v1 AS SELECT * FROM t1 WHERE f1 BETWEEN 2 AND 4;

### SELECTs
# 1.   Searched record is within the scope of the view
# 1.1  + exists within the base table
SELECT COUNT(*) FROM v1 WHERE f1 = 2;
# 1.2  + does not exists within the base table
SELECT COUNT(*) FROM v1 WHERE f1 = 4;
# 2.   Searched record is outside of the scope of the view
# 2.1  + exists within the base table
SELECT COUNT(*) FROM v1 WHERE f1 = 5;
# 2.2  + does not exists within the base table
SELECT COUNT(*) FROM v1 WHERE f1 = 10;

INSERT INTO t1 VALUES(4,'four');

### DELETEs
--enable_info
# 1.   Searched record is within the scope of the view
#      + exists within the base table
DELETE FROM v1 WHERE f1 = 3;
# 2.   Searched record is outside of the scope of the view
#      + exists within the base table
DELETE FROM v1 WHERE f1 = 5;
--disable_info
SELECT * FROM t1 ORDER BY f1;
SELECT * FROM v1 ORDER BY f1;

### INSERTs
--enable_info
# 1.   The record to be inserted will be within the scope of the view.
#      But there is already a record with the PRIMARY KEY f1 = 2 .
# OBN change for 5.1.21 --error ER_DUP_ENTRY_WITH_KEY_NAME
--error ER_DUP_ENTRY
INSERT INTO v1 VALUES(2,'two');
# 2.   The record to be inserted will be within the scope of the view.
#      There is no already existing record with the PRIMARY KEY f1 = 3 .
INSERT INTO v1 VALUES(3,'three');
# 3.   The record to be inserted will be outside of the scope of the view.
#      There is no already existing record with the PRIMARY KEY f1 = 6 .
INSERT INTO v1 VALUES(6,'six');
--disable_info
SELECT * FROM t1 ORDER BY f1;
SELECT * FROM v1 ORDER BY f1;

### UPDATEs
--enable_info
# 1.   The record to be updated is within the scope of the view
#      and will stay inside the scope.
#      But there is already a record with the PRIMARY KEY f1 = 2 .
# OBN change for 5.1.21 --error ER_DUP_ENTRY_WITH_KEY_NAME
--error ER_DUP_ENTRY
UPDATE v1 SET f1 = 2 WHERE f1 = 3;
# 2.   The record to be updated is within the scope of the view
#      and will stay inside the scope.
UPDATE v1 SET f2 = 'number' WHERE f1 = 3;
# 3.   The record to be updated is within the scope of the view
#      and will leave the scope.
UPDATE v1 SET f1 = 10 WHERE f1 = 3;
# 4.   The record to be updated is outside of the scope of the view.
UPDATE v1 SET f2 = 'number' WHERE f1 = 1;
--disable_info


let $message= Testcase 3.3.1.46 ;
--source include/show_msg80.inc
###############################################################################
# Testcase 3.3.1.46: Ensure that, for a view with a definition that does
#                    include WITH CHECK OPTION, all changes to the view which
#                    violate the view definition are rejected with an
#                    appropriate error message and are not accepted as changes
#                    by the underlying table(s).
###############################################################################
--disable_warnings
Drop view if exists test.v1 ;
--enable_warnings
CREATE VIEW test.v1 AS SELECT f59,f60
FROM test.tb2 where f59 = 195 WITH CHECK OPTION ;

--error ER_VIEW_CHECK_FAILED
UPDATE test.v1 SET f59 = 198 where f59=195 ;
SELECT * FROM test.v1 order by f59 ;

drop view if exists test.v1 ;


let $message= Testcase 3.3.1.47 ;
--source include/show_msg80.inc
###############################################################################
# Testcase 3.3.1.47: Ensure that, for a view with a definition that does
#                    include WITH LOCAL CHECK OPTION, all changes to the view
#                    which violate the view definition are rejected with an
#                    appropriate error message and are not accepted as changes
#                    by the underlying table(s).
###############################################################################
--disable_warnings
Drop view if exists test.v1 ;
Drop view if exists test.v2 ;
--enable_warnings
CREATE VIEW test.v1 AS SELECT f59,f60
FROM test.tb2 where F59 = 0987 WITH LOCAL CHECK OPTION ;
CREATE VIEW test.v2 as SELECT * FROM test.v1 ;

# This UPDATE violates the definition of VIEW test.v1.
--error ER_VIEW_CHECK_FAILED
UPDATE test.v1 SET F59 = 919 where f59 = 0987 ;
SELECT * FROM test.v1 order by f59 ;

# mleich: This UPDATE violates the definition of VIEW test.v1, but this
#         does not count, because the UPDATE runs on test.v2, which
#         is defined without any CHECK OPTION.
#         FIXME Does this testcase fit to 3.3.1.47 ?
UPDATE test.v2 SET F59 = 9879 where f59 = 919 ;
SELECT * FROM tb2 where f59 = 9879 ;

drop view if exists v1 ;
drop view if exists v2 ;


let $message= Testcase 3.3.1.48 ;
--source include/show_msg80.inc
###############################################################################
# Testcase 3.3.1.48: Ensure that, for a view with a definition that does
#                    include WITH CASCADED CHECK OPTION, all changes to the
#                    view which violate the view definition are rejected with
#                    an appropriate error message and are not accepted as
#                    changes by the underlying table(s).
###############################################################################
--disable_warnings
DROP TABLE IF EXISTS test.t1;
DROP VIEW  IF EXISTS test.v1;
--enable_warnings
eval CREATE TABLE t1 (f1 ENUM('A', 'B', 'C') NOT NULL, f2 INTEGER)
     ENGINE = $engine_type;
INSERT INTO t1 VALUES ('A', 1);
SELECT * FROM t1 order by f1, f2;

CREATE VIEW  v1 AS SELECT * FROM t1 WHERE f2 BETWEEN 1 AND 2
WITH CASCADED CHECK OPTION ;
SELECT * FROM v1 order by f1, f2;
--enable_info
# positive cases
UPDATE v1 SET f2 = 2 WHERE f2 = 1;
INSERT INTO v1 VALUES('B',2);
--disable_info
# Bug#11771: View over InnoDB table, wrong result SELECT on VIEW,
#            field->query_id wrong
SELECT * FROM v1 order by f1, f2;
# negative cases
--enable_info
--error ER_VIEW_CHECK_FAILED
UPDATE v1 SET f2 = 4;
--error ER_VIEW_CHECK_FAILED
INSERT INTO v1 VALUES('B',3);
--disable_info
# Bug#11771: View over InnoDB table, wrong result SELECT on VIEW,
#            field->query_id wrong
SELECT * FROM v1 order by f1, f2;


let $message= Testcase 3.3.1.49 ;
--source include/show_msg80.inc
###############################################################################
# Testcase 3.3.1.49: Ensure that the WITH [LOCAL | CASCADED] CHECK OPTION
#                    constraint is always correctly performed within the
#                    correct scope, including in cases where a view is based
#                    upon multiple other views whose definitions include every
#                    possible combination of the WITH CHECK OPTION variants.
###############################################################################
--disable_warnings
Drop table if exists test.t1 ;
Drop view  if exists test.v1 ;
Drop view  if exists test.v2 ;
Drop view  if exists test.v3 ;
--enable_warnings
Create table test.t1 (f59 INT, f60 INT) ;

Insert into test.t1  values (100,4234);
Insert into test.t1  values (290,6624);
Insert into test.t1  values (410,765);
Insert into test.t1  values (300,433334);
Insert into test.t1  values (800,9788);
Insert into test.t1  values (501,9866);

Create view test.v1 as select f59
FROM test.t1 where f59<500 with check option ;

Create view test.v2 as select *
from test.v1 where f59>0 with local check option ;

--disable_warnings
--enable_warnings

Create view test.v3 as select *
from test.v1 where f59>0 with cascaded check option ;

Insert into test.v2 values(23) ;
Insert into test.v3 values(24) ;

drop view if exists test.v1 ;
drop view if exists test.v2 ;
drop view if exists test.v3 ;

let $message= Testcase 3.3.1.49A ;
--source include/show_msg80.inc
# Testplan:
# -----------------------------------------------------------
# VIEW v1 is based on table t1 (*)
# VIEW v2 is based on view  v1 (*)
# VIEW v3 is based on view  v2 (*)
#
# (*) All variants like
# - without check option
# - WITH CASCADED CHECK OPTION
# - WITH          CHECK OPTION (default = CASCADED)
# - WITH LOCAL    CHECK OPTION
#
# The rules for updating and inserting column values:
# 1. Top VIEW   WITH CASCADED CHECK OPTION
#    --> The WHERE qualifications of all nested VIEWs have to be fulfilled.
#        The CHECK OPTIONS of underlying VIEWs have no effect.
# 2. Top VIEW   WITH LOCAL CHECK OPTION
#    --> Only the WHERE qualification of this VIEW has to be fulfilled.
#        The CHECK OPTIONS of underlying VIEWs have no effect.
# 3. Top VIEW   without any CHECK OPTION
#    --> The WHERE qualifications of all nested VIEWs need not to be fulfilled.
#        The CHECK OPTIONS of underlying VIEWs have no effect.
#
# v3        | v2        | v1        | Qualifications to be checked
# ------------------------------------------------------------------------
# CASCADED  | <any>     | <any>     | qual_v3 + qual_v2 + qual_v3
# <default> | <any>     | <any>     | qual_v3 + qual_v2 + qual_v3
# LOCAL     | <any>     | <any>     | qual_v3
# <without> | <any>     | <any>     |
#
# Note: The CHECK OPTION does not influence the retrieval of rows
#       (SELECT/DELETE/UPDATE). All WHERE qualifications will be applied
#       for the retrieval of rows.
#
#       The annoying redundant
#       eval INSERT INTO t1_results VALUES (@v3_to_v1_options,@statement,
#                                           @v3_to_v1_violation,$mysql_errno);
#       could not be put into a file to be sourced because of the closed
#       Bug#10267 mysqltest, wrong number of loops when a script is sourced
#                 within a loop
# To be implemented later.

USE test;
--disable_warnings
DROP TABLE IF EXISTS test.t1 ;
DROP TABLE IF EXISTS test.t1_results ;
DROP VIEW  IF EXISTS test.v1;
DROP VIEW  IF EXISTS test.v2;
DROP VIEW  IF EXISTS test.v3;
--enable_warnings
CREATE TABLE t1 (f1 INTEGER, f2 CHAR(20));
CREATE TABLE t1_results (v3_to_v1_options VARCHAR(100), statement VARCHAR(10),
                         v3_to_v1_violation VARCHAR(20), errno CHAR(10));
--disable_query_log
SET @part1= '';
SET @part2= 'WITH          CHECK OPTION';
SET @part3= 'WITH CASCADED CHECK OPTION';
SET @part4= 'WITH LOCAL    CHECK OPTION';
--enable_query_log

let $num1= 4;
while ($num1)
{
  --disable_query_log
  eval SET @v1_part= @part$num1;
  let $aux= `SELECT CONCAT('CREATE VIEW v1 AS SELECT f1, f2
  FROM t1 WHERE f1 BETWEEN 0 AND 10 ', @v1_part)` ;
  --enable_query_log
  eval $aux ;

  let $num2= 4;
  while ($num2)
  {
    --disable_query_log
    eval SET @v2_part= @part$num2;
    let $aux= `SELECT CONCAT('CREATE VIEW v2 AS SELECT f1 AS col1, f2 AS col2
    FROM v1 WHERE f1 BETWEEN 6 AND 16 ', @v2_part)` ;
    --enable_query_log
    eval $aux ;

    let $num3= 4;
    while ($num3)
    {
      --disable_query_log
      eval SET @v3_part= @part$num3;
      let $aux= `SELECT CONCAT('CREATE VIEW v3 (my_col1,my_col2) AS SELECT *
      FROM v2 WHERE col1 MOD 2 = 0 ', @v3_part)` ;
      eval $aux ;
      --vertical_results
      SELECT CONCAT(IF(@v3_part = '','        <nothing>         ',
                                     @v3_part), ' - ',
                    IF(@v2_part = '','        <nothing>         ',
                                     @v2_part), ' - ',
                    IF(@v1_part = '','        <nothing>         ',
                                     @v1_part))
             AS "option_variant"
      UNION SELECT RPAD('', 80, '-');
      SET @v3_to_v1_options = CONCAT(IF(@v3_part = '','        <nothing>         ',
                                     @v3_part), ' - ',
                    IF(@v2_part = '','        <nothing>         ',
                                     @v2_part), ' - ',
                    IF(@v1_part = '','        <nothing>         ',
                                     @v1_part));
      --horizontal_results
      --enable_query_log
    # 1. Visibility of records of t1 via SELECT on the VIEWs
      # Outside v1 (0 to 10)
      INSERT INTO t1 VALUES(16, 'sixteen');
      # Inside v1 (0 to 10), Outside v2 ((0 to 10) AND (6 to 16) -> (6 to 10))
      INSERT INTO t1 VALUES(0, 'zero');
      # Inside v1 (0 to 10), Inside v2 ((0 to 10) AND (6 to 16) -> (6 to 10))
      # Outside v3 ( value MOD 2 = 0 )
      INSERT INTO t1 VALUES(7, 'seven');
      # Inside v1 (0 to 10), Inside v2 ((0 to 10) AND (6 to 16) -> (6 to 10))
      # Inside v3 ( value MOD 2 = 0 )
      INSERT INTO t1 VALUES(8, 'eight');
      SELECT * FROM v1;
      SELECT * FROM v2;
      SELECT * FROM v3;
      SELECT * FROM t1;
      DELETE FROM t1;
    # 2. DELETEs within v3
      # Outside v1 (0 to 10)
      INSERT INTO t1 VALUES(16, 'sixteen');
      # Inside v1 (0 to 10), Outside v2 ((0 to 10) AND (6 to 16) -> (6 to 10))
      INSERT INTO t1 VALUES(0, 'zero');
      # Inside v1 (0 to 10), Inside v2 ((0 to 10) AND (6 to 16) -> (6 to 10))
      # Outside v3 ( value MOD 2 = 0 )
      INSERT INTO t1 VALUES(7, 'seven');
      # Inside v1 (0 to 10), Inside v2 ((0 to 10) AND (6 to 16) -> (6 to 10))
      # Inside v3 ( value MOD 2 = 0 )
      INSERT INTO t1 VALUES(8, 'eight');
      --enable_info
      # Outside v1 (0 to 10)
      DELETE FROM v3 WHERE my_col1 = 16;
      # Inside v1 (0 to 10), Outside v2 ((0 to 10) AND (6 to 16) -> (6 to 10))
      DELETE FROM v3 WHERE my_col1 = 0;
      # Inside v1 (0 to 10), Inside v2 ((0 to 10) AND (6 to 16) -> (6 to 10))
      # Outside v3 ( value MOD 2 = 0 )
      DELETE FROM v3 WHERE my_col1 = 7;
      # Inside v1 (0 to 10), Inside v2 ((0 to 10) AND (6 to 16) -> (6 to 10))
      # Inside v3 ( value MOD 2 = 0 )
      DELETE FROM v3 WHERE my_col1 = 8;
      --disable_info
      SELECT * FROM t1;
      DELETE FROM t1;
    # 3. UPDATEs within v3 (modify my_col2, which is not part of any
    #    WHERE qualification)
    #    The behaviour should be similar to 3. DELETE.
      # Outside v1 (0 to 10)
      INSERT INTO t1 VALUES(16, 'sixteen');
      # Inside v1 (0 to 10), Outside v2 ((0 to 10) AND (6 to 16) -> (6 to 10))
      INSERT INTO t1 VALUES(0, 'zero');
      # Inside v1 (0 to 10), Inside v2 ((0 to 10) AND (6 to 16) -> (6 to 10))
      # Outside v3 ( value MOD 2 = 0 )
      INSERT INTO t1 VALUES(7, 'seven');
      # Inside v1 (0 to 10), Inside v2 ((0 to 10) AND (6 to 16) -> (6 to 10))
      # Inside v3 ( value MOD 2 = 0 )
      INSERT INTO t1 VALUES(8, 'eight');
      --enable_info
      # Outside v1 (0 to 10)
      UPDATE v3 SET my_col2 = 'whatever' WHERE my_col1 = 16;
      # Inside v1 (0 to 10), Outside v2 ((0 to 10) AND (6 to 16) -> (6 to 10))
      UPDATE v3 SET my_col2 = 'whatever' WHERE my_col1 = 0;
      # Inside v1 (0 to 10), Inside v2 ((0 to 10) AND (6 to 16) -> (6 to 10))
      # Outside v3 ( value MOD 2 = 0 )
      UPDATE v3 SET my_col2 = 'whatever' WHERE my_col1 = 7;
      # Inside v1 (0 to 10), Inside v2 ((0 to 10) AND (6 to 16) -> (6 to 10))
      # Inside v3 ( value MOD 2 = 0 )
      UPDATE v3 SET my_col2 = 'whatever' WHERE my_col1 = 8;
      --disable_info
      SELECT * FROM t1;
      DELETE FROM t1;
    # 4. UPDATEs within v3 (modify my_col1 to values inside and outside
    #    of the WHERE qualifications)
      --disable_query_log
      SET @statement = 'UPDATE';
      --enable_query_log
      INSERT INTO t1 VALUES(8, 'eight');
      # Alter to value outside of v3
      --disable_query_log
      SET @v3_to_v1_violation = 'v3_  _  ';
      --enable_query_log
      --enable_info
      UPDATE v3 SET my_col1 = 7 WHERE my_col1 = 8;
      --disable_info
      --disable_query_log
      eval INSERT INTO t1_results VALUES (@v3_to_v1_options,@statement,
                                          @v3_to_v1_violation,$mysql_errno);
      --enable_query_log
      SELECT * FROM t1;
      DELETE FROM t1;
      INSERT INTO t1 VALUES(8, 'eight');
      # Alter to value outside of v2
      --disable_query_log
      SET @v3_to_v1_violation = '  _v2_  ';
      --enable_query_log
      --enable_info
      UPDATE v3 SET my_col1 = 0 WHERE my_col1 = 8;
      --disable_info
      --disable_query_log
      eval INSERT INTO t1_results VALUES (@v3_to_v1_options,@statement,
                                          @v3_to_v1_violation,$mysql_errno);
      --enable_query_log
      SELECT * FROM t1;
      DELETE FROM t1;
      INSERT INTO t1 VALUES(8, 'eight');
      # Alter to value outside of v1
      --disable_query_log
      SET @v3_to_v1_violation = '  _  _v1';
      --enable_query_log
      --enable_info
      UPDATE v3 SET my_col1 = 16 WHERE my_col1 = 8;
      --disable_info
      --disable_query_log
      eval INSERT INTO t1_results VALUES (@v3_to_v1_options,@statement,
                                          @v3_to_v1_violation,$mysql_errno);
      --enable_query_log
      SELECT * FROM t1;
      DELETE FROM t1;
      INSERT INTO t1 VALUES(8, 'eight');
      # Alter to value inside of v1
      --disable_query_log
      SET @v3_to_v1_violation = '  _  _  ';
      --enable_query_log
      --enable_info
      UPDATE v3 SET my_col1 = 10 WHERE my_col1 = 8;
      --disable_info
      --disable_query_log
      eval INSERT INTO t1_results VALUES (@v3_to_v1_options,@statement,
                                          @v3_to_v1_violation,$mysql_errno);
      --enable_query_log
      SELECT * FROM t1;
      DELETE FROM t1;
    # 5. INSERTs into v3
      --disable_query_log
      SET @statement = 'INSERT';
      --enable_query_log
      # Outside v1 (0 to 10)
      --disable_query_log
      SET @v3_to_v1_violation = '  _  _v1';
      --enable_query_log
      --enable_info
      INSERT INTO v3 VALUES(16, 'sixteen');
      --disable_info
      --disable_query_log
      eval INSERT INTO t1_results VALUES (@v3_to_v1_options,@statement,
                                          @v3_to_v1_violation,$mysql_errno);
      --enable_query_log
      # Inside v1 (0 to 10), Outside v2 ((0 to 10) AND (6 to 16) -> (6 to 10))
      --disable_query_log
      SET @v3_to_v1_violation = '  _v2_  ';
      --enable_query_log
      --enable_info
      INSERT INTO v3 VALUES(0, 'zero');
      --disable_info
      --disable_query_log
      eval INSERT INTO t1_results VALUES (@v3_to_v1_options,@statement,
                                          @v3_to_v1_violation,$mysql_errno);
      --enable_query_log
      # Inside v1 (0 to 10), Inside v2 ((0 to 10) AND (6 to 16) -> (6 to 10))
      # Outside v3 ( value MOD 2 = 0 )
      --disable_query_log
      SET @v3_to_v1_violation = 'v3_  _  ';
      --enable_query_log
      --enable_info
      INSERT INTO v3 VALUES(7, 'seven');
      --disable_info
      # Inside v1 (0 to 10), Inside v2 ((0 to 10) AND (6 to 16) -> (6 to 10))
      # Inside v3 ( value MOD 2 = 0 )
      --disable_query_log
      SET @v3_to_v1_violation = '  _  _  ';
      --enable_query_log
      --enable_info
      INSERT INTO v3 VALUES(8, 'eight');
      --disable_info
      --disable_query_log
      eval INSERT INTO t1_results VALUES (@v3_to_v1_options,@statement,
                                          @v3_to_v1_violation,$mysql_errno);
      --enable_query_log
      SELECT * FROM t1;
      DELETE FROM t1;

      DROP VIEW v3;
      dec $num3;
    }

    DROP VIEW v2;
    dec $num2;
  }

  DROP VIEW v1;
  dec $num1;
}

SELECT * FROM t1_results ORDER BY v3_to_v1_options;

let $message=
Plausibility checks for INSERTs and UPDATEs ( 4. and 5. above).
All following SELECTs must give ROW NOT FOUND ;
--source include/show_msg80.inc

# Plausibility checks for INSERTs and UPDATEs ( 4. and 5. above):
# 1. There must be NO denied INSERT/UPDATE, when no WHERE qualification
#    is violated. Expect ROW NOT FUND
SELECT * FROM t1_results
WHERE v3_to_v1_violation = '  _  _  ' AND errno <> 0
ORDER BY v3_to_v1_options;
# 2. There must be NO denied INSERT/UPDATE, when the toplevel VIEW v3 is
#    defined without any CHECK OPTION. Expect ROW NOT FUND
SELECT * FROM t1_results
WHERE v3_to_v1_options LIKE '  %' AND errno <> 0
ORDER BY v3_to_v1_options;
# 3. There must be NO successful INSERT/UPDATE, when the toplevel VIEW v3 is
#    defined with any CHECK OPTION and the WHERE qualification of this VIEW is
#    violated. Expect ROW NOT FUND
SELECT * FROM t1_results
WHERE v3_to_v1_options LIKE 'WITH %'
  AND v3_to_v1_violation LIKE 'v3_%' AND errno = 0
ORDER BY v3_to_v1_options;
# 4. There must be NO successful INSERT/UPDATE, when the toplevel VIEW v3 is
#    defined with any CHECK OPTION and the CHECK OPTION does not contain LOCAL
#    and the WHERE qualification of any VIEW is violated. Expect ROW NOT FUND
SELECT * FROM t1_results
WHERE v3_to_v1_options LIKE 'WITH %' AND v3_to_v1_options NOT LIKE 'WITH LOCAL %'
  AND v3_to_v1_violation NOT LIKE '  _  _  ' AND errno = 0
ORDER BY v3_to_v1_options;
# 5. There must be NO failing INSERT/UPDATE getting a
#    sql_errno <> 1369 (ER_VIEW_CHECK_FAILED).
SELECT * FROM t1_results
WHERE errno <> 0 AND errno <> 1369
ORDER BY v3_to_v1_options;
let $message= End of plausibility checks;
--source include/show_msg80.inc

DROP TABLE t1_results;


let $message= Testcase 3.3.1.50 - 3.3.1.53;
--source include/show_msg80.inc
--disable_warnings
DROP VIEW  IF EXISTS test.v1;
--enable_warnings
###############################################################################
# Testcase 3.3.1.50: Ensure that a view that is a subset of every column and
#                    every row of a single underlying table, contains the
#                    correct row-and-column data; such a view has a definition
#                    that is semantically equivalent to CREATE VIEW <view name>
#                    AS SELECT * FROM <table name>.
###############################################################################
CREATE VIEW test.v1 AS SELECT * FROM test.tb2;
if ($have_bug_32285)
{
--disable_ps_protocol
}
--vertical_results
SELECT * FROM test.v1 order by f59,f60,f61 ;
--horizontal_results
--enable_ps_protocol
drop view test.v1 ;
###############################################################################
# Testcase 3.3.1.51: Ensure that a view that is a subset of only some columns
#                    and every row of a single underlying table, contains the
#                    correct row-and-column data; such a view has a definition
#                    that is semantically equivalent to CREATE VIEW <view name>
#                    AS SELECT col1, col3 FROM <table name>.
###############################################################################
CREATE VIEW test.v1 AS SELECT F59,F61 FROM test.tb2;
SELECT * FROM test.v1 order by F59, F61 limit 50;
drop view test.v1 ;
###############################################################################
# Testcase 3.3.1.52: Ensure that a view that is a subset of every column and
#                    some rows of a single underlying table, contains the
#                    correct row-and-column data; such a view has a definition
#                    that is semantically equivalent to CREATE VIEW <view name>
#                    AS SELECT * FROM <table name> WHERE ....
###############################################################################
CREATE VIEW test.v1 AS SELECT * FROM test.tb2 order by f59, f60, f61;
if ($have_bug_11589)
{
--disable_ps_protocol
}
--vertical_results
SELECT * FROM test.v1 order by f59,f60,f61 ;
--horizontal_results
--enable_ps_protocol
drop view test.v1 ;
###############################################################################
# Testcase 3.3.1.53: Ensure that a view that is a subset of only some columns
#                    and some rows of a single underlying table, contains
#                    the correct row-and-column data; such a view has a
#                    definition that is semantically equivalent to CREATE VIEW
#                    <view name> AS SELECT col1, col3 FROM <table name> WHERE ..
###############################################################################
CREATE VIEW test.v1 AS SELECT F59,f61 FROM test.tb2;
SELECT * FROM test.v1 order by f59,f61 desc limit 20;
drop view test.v1 ;


let $message= Testcase 3.3.1.54 ;
--source include/show_msg80.inc
###############################################################################
# Testcase 3.3.1.54: Ensure that a view that is a subset of some or all columns
#                    and/or column expressions and some or all rows of a single
#                    underlying table contains the correct row-and-column data.
###############################################################################
USE test;
--disable_warnings
drop table if exists  test.t1 ;
drop table if exists  test.t2 ;
drop view  if exists  test.v1 ;
--enable_warnings
Create table t1 (f59 int, f60 int) ;
Create table t2 (f59 int, f60 int) ;

Insert into t1 values (1,10)   ;
Insert into t1 values (2,20)   ;
Insert into t1 values (47,80)  ;
Insert into t2 values (1,1000) ;
Insert into t2 values (2,2000) ;
Insert into t2 values (31,97)  ;
Create view test.v1 as select t1.f59, t1.f60
from t1,t2 where t1.f59=t2.f59 ;
Select * from test.v1 order by f59 limit 50 ;

drop table test.t1 ;
drop table test.t2 ;
drop view  test.v1 ;


# FIXME(mleich): Implement an automatic check for 3.3.1.50 - 3.3.1.54
#                CREATE VIEW ... AS <SELECT ... FROM tb2 ...>
#                CREATE TEMPORARY TABLE ... AS <SELECT ... FROM tb2 ...>
#                Comparison of the VIEW with the temporary table

let $message= Testcase 3.3.1.50 - 3.3.1.54 additional implementation;
--source include/show_msg80.inc
--disable_warnings
DROP TABLE IF EXISTS t1 ;
DROP VIEW  IF EXISTS v1 ;
--enable_warnings
#
#
# Testplan
# ------------------------
#
#  Testcase  |  all columns  |  all rows  |  column expressions
#  ---------------------------------------------------
#  3.3.1.50  |  yes          |  yes       |  no
#  3.3.1.51  |  no           |  yes       |  no
#  3.3.1.52  |  yes          |  no        |  no
#  3.3.1.53  |  no           |  no        |  no
#  3.3.1.54  |  no           |  no        |  yes
CREATE TABLE t1 ( f1 BIGINT, f2 char(10), f3 DECIMAL(10,5) );
INSERT INTO t1 VALUES(1, 'one',   1.1);
INSERT INTO t1 VALUES(2, 'two',   2.2);
INSERT INTO t1 VALUES(3, 'three', 3.3);
# 3.3.1.50
CREATE OR REPLACE VIEW v1 AS SELECT * FROM t1;
SELECT * FROM v1;
# 3.3.1.51
CREATE OR REPLACE VIEW v1 AS SELECT f2 FROM t1;
SELECT * FROM v1;
# 3.3.1.52
CREATE OR REPLACE VIEW v1 AS SELECT * FROM t1 WHERE f3 = 2.2;
SELECT * FROM v1;
# 3.3.1.53
CREATE OR REPLACE VIEW v1 AS SELECT f2 FROM t1 WHERE f3 = 2.2;
SELECT * FROM v1;
# 3.3.1.54
--vertical_results
SET sql_mode = 'traditional,ansi';
# due to bug#32496 "no trailing blanks in identifier".
CREATE OR REPLACE VIEW v1 AS
SELECT f3 AS "pure column f3:", f1 + f3 AS "sum of columns f1 + f3 =",
       3 * (- 0.11111E+1) AS "product of constants 3 * (- 0.11111E+1):",
       '->' || CAST(f3 AS CHAR) || '<-'
         AS "expression with '||'=CONCAT and CAST(DECIMAL column AS CHAR):"
FROM t1 WHERE f1 = 2;
# This error is not conformant with ansi (see bug#32496). hhunger
--error ER_WRONG_COLUMN_NAME
CREATE OR REPLACE VIEW v1 AS
SELECT f3 AS "pure column f3: ", f1 + f3 AS "sum of columns f1 + f3 = ",
       3 * (- 0.11111E+1) AS "product of constants 3 * (- 0.11111E+1): ",
       '->' || CAST(f3 AS CHAR) || '<-'
         AS "expression with '||'=CONCAT and CAST(DECIMAL column AS CHAR): "
FROM t1 WHERE f1 = 2;
SELECT * FROM v1;
SET sql_mode = '';
--horizontal_results


let $message= Testcases 3.3.1.55 - 3.3.1.62 ;
--source include/show_msg80.inc
###############################################################################
# Testcase: Ensure that a view that is a subset of some or all columns and
#           some or all rows of multiple tables joined with an
# 3.3.1.55  INNER JOIN
# 3.3.1.56  CROSS JOIN
# 3.3.1.57  STRAIGHT JOIN
# 3.3.1.58  NATURAL JOIN
# 3.3.1.59  LEFT OUTER JOIN
# 3.3.1.60  NATURAL LEFT OUTER JOIN
# 3.3.1.61  RIGHT OUTER
# 3.3.1.62  NATURAL RIGHT OUTER
#           condition contains the correct row-and-column data.
###############################################################################
--disable_warnings
Drop table if exists t1, t2 ;
Drop view  if exists v1 ;
--enable_warnings
Create table t1 (f59 int, f60 char(10), f61 int, a char(1)) ;
Insert into t1 values (1, 'single',    3, '1')  ;
Insert into t1 values (2, 'double',    6, '2')  ;
Insert into t1 values (3, 'single-f3', 4, '3')  ;

Create table t2 (f59 int, f60 char(10), f61 int, b char(1)) ;
Insert into t2 values (2, 'double',    6, '2')  ;
Insert into t2 values (3, 'single-f3', 6, '3')  ;
Insert into t2 values (4, 'single',    4, '4')  ;

# Testcase 3.3.1.55 ;
create or replace view test.v1 as
Select t1.f59 t1_f59, t2.f59 t2_f59, t1.f60 t1_f60, t2.f60 t2_f60,
       t1.f61 t1_f61, t2.f61 t2_f61
from t1 inner join t2 where t1.f59 = t2.f59 ;
select * from test.v1 order by t1_f59 ;
Select t1.f59 t1_f59, t2.f59 t2_f59, t1.f60 t1_f60, t2.f60 t2_f60,
       t1.f61 t1_f61, t2.f61 t2_f61
from t1 inner join t2 where t1.f59 = t2.f59;

# Testcase 3.3.1.56 ;
Create or replace view test.v1 as
Select t1.f59 AS t1_f59, t2.f59 AS t2_f59
FROM t2 cross join t1;
Select * from v1 order by t1_f59,t2_f59;
Select t1.f59 AS t1_f59, t2.f59 AS t2_f59
FROM t2 cross join t1;

# Testcase 3.3.1.57 ;
Create or replace view test.v1 as
Select straight_join t1.f59 AS t1_f59, t2.f59 AS t2_f59
FROM t2,t1;
Select * from v1 order by t1_f59,t2_f59;
Select straight_join t1.f59 AS t1_f59, t2.f59 AS t2_f59
FROM t2,t1;

# Testcase 3.3.1.58 ;
Create or replace view test.v1 as
Select f59, f60, f61, a, b
FROM t2 natural join t1;
Select * from v1 order by f59;
Select f59, f60, f61, a, b
FROM t2 natural join t1;

# Testcase 3.3.1.59 ;
Create or replace view test.v1 as
Select t1.f59 t1_f59, t2.f59 t2_f59, t1.f60 t1_f60, t2.f60 t2_f60,
       t1.f61 t1_f61, t2.f61 t2_f61
FROM t2 left outer join t1 on t2.f59=t1.f59;
Select * from v1 order by t1_f59;
Select t1.f59 t1_f59, t2.f59 t2_f59, t1.f60 t1_f60, t2.f60 t2_f60,
       t1.f61 t1_f61, t2.f61 t2_f61
FROM t2 left outer join t1 on t2.f59=t1.f59;

# Testcase 3.3.1.60 ;
Create or replace view test.v1 as
Select f59, f60, f61, t1.a, t2.b
FROM t2 natural left outer join t1;
Select * from v1 order by f59;
Select f59, f60, f61, t1.a, t2.b
FROM t2 natural left outer join t1;

# Testcase 3.3.1.61 ;
Create or replace view test.v1 as
Select t1.f59 t1_f59, t2.f59 t2_f59, t1.f60 t1_f60, t2.f60 t2_f60,
       t1.f61 t1_f61, t2.f61 t2_f61
FROM t2 right outer join t1 on t2.f59=t1.f59;
Select * from v1 order by t1_f59;
Select t1.f59 t1_f59, t2.f59 t2_f59, t1.f60 t1_f60, t2.f60 t2_f60,
       t1.f61 t1_f61, t2.f61 t2_f61
FROM t2 right outer join t1 on t2.f59=t1.f59;

# Testcase 3.3.1.62 ;
Create or replace view test.v1 as
Select f59, f60, a, b
FROM t2 natural right outer join t1;
Select * from v1 order by f59 desc;
Select f59, f60, a, b
FROM t2 natural right outer join t1;

drop table t1, t2;
drop view  v1 ;

Use test;


let $message= Testcase 3.3.1.A1 - 3.3.1.A3 ;
--source include/show_msg80.inc
###############################################################################
# Testcase: Ensure that a view that is a subset of some or all columns and/or
#           column expressions and some or all rows of multiple tables joined
#           with the combination of
# 3.3.1.A1  LEFT  JOIN
# 3.3.1.A2  INNER JOIN
# 3.3.1.A3  CROSS JOIN
#           condition contains the correct row-and-column data
###############################################################################
# Testcase 3.3.1.A1 ;
--disable_warnings
Drop table if exists t1 ;
Drop view  if exists v1;
--enable_warnings
Create table t1 (f59 int, f60 int, f61 int) ;
Insert into t1 values (101,201,301)  ;
Insert into t1 values (107,501,601)  ;
Insert into t1 values (901,801,401)  ;

Create or replace view test.v1 as
Select tb2.f59 FROM tb2 LEFT JOIN t1 on tb2.f59 = t1.f59 ;
Select * from test.v1 order by f59 limit 0,10;
Drop view if exists test.v1 ;

# Testcase 3.3.1.A2 ;
--disable_warnings
Drop table if exists t1 ;
Drop view  if exists v1;
--enable_warnings
Create table t1 (f59 int, f60 int, f61 int) ;
Insert into t1 values (201,201,201)  ;
Insert into t1 values (207,201,201)  ;
Insert into t1 values (201,201,201)  ;

Create or replace view test.v1
as Select tb2.f59 FROM tb2 INNER JOIN t1 on tb2.f59 = t1.f59 ;
Select * from test.v1 order by f59 limit 0,10;
Drop view if exists test.v1 ;

# Testcase 3.3.1.A3 ;
--disable_warnings
Drop table if exists t1 ;
Drop view  if exists v1;
--enable_warnings
Create table t1 (f59 int, f60 int, f61 int) ;
Insert into t1 values (21,21,21)  ;
Insert into t1 values (27,21,21)  ;
Insert into t1 values (21,21,21)  ;

Create or replace view test.v1
as Select tb2.f59 FROM tb2 CROSS JOIN t1 on tb2.f59 = t1.f59 ;
Select * from test.v1 order by f59 limit 0,10;

Drop view test.v1 ;


let $message= Testcase 3.3.1.63 ;
--source include/show_msg80.inc
###############################################################################
# Testcase 3.3.1.63: Ensure that a view that is a subset of some or all columns
#                    and/or column expressions and some or all rows of multiple
#                    tables joined with every possible combination of JOIN
#                    conditions, UNION, UNION ALL and UNION DISTINCT, nested at
#                    multiple levels, contains the correct row-and-column data.
###############################################################################
--disable_warnings
Drop table if exists t1 ;
Drop view if exists test.v1 ;
--enable_warnings

Create table t1 (f59 int, f60 int, f61 int) ;
Insert into t1 values (11,21,31)  ;
Insert into t1 values (17,51,61)  ;
Insert into t1 values (91,81,41)  ;

Create or replace view test.v1 as  (Select f59 FROM tb2 where f59=17 )
Union  ALL (Select f59 from t1 where f59=17 );
Select * from test.v1 order by f59 limit 0,10;

Create or replace view test.v1 as  (Select f59 FROM tb2 where f59=17 )
Union  (Select f59 from t1 where f59=17 );
Select * from test.v1 order by f59 limit 0,10;

Create or replace view test.v1 as  (Select f59 FROM tb2 where f59=17 )
Union Distinct (Select f59 from t1 where f60=17 );
Select * from test.v1 order by f59 limit 0,10;

Drop view test.v1 ;

--disable_warnings
drop table if exists t1;
drop view  if exists test.v1;
--enable_warnings
create table t1 (f59 int, f60 int, f61 int);

insert into t1 values (101,201,301);
insert into t1 values (107,501,601);
insert into t1 values (901,801,401);

create or replace view test.v1 as
select tb2.f59 from tb2  join t1 on tb2.f59 = t1.f59;
select * from test.v1 order by f59 limit 0,10;

create or replace view test.v1 as
(select f59 from tb2 where f59=107 )
union all
(select f59 from t1 where f59=107 );
select * from test.v1 order by f59 limit 0,10;

create or replace view test.v1 as
(select f59 from tb2 where f59=107 )
union
(select f59 from t1 where f59=107 );
select * from test.v1 order by f59 limit 0,10;

create or replace view test.v1 as
(select f59 from tb2 where f59=107 )
union distinct
(select f59 from t1 where f59=107 );
select * from test.v1 order by f59 limit 0,10;

drop view if exists test.v1 ;
drop table t1;


let $message= Testcase 3.3.1.64 ;
--source include/show_msg80.inc
###############################################################################
# Testcase 3.3.1.64: Ensure that all changes to a view definition, executed by
#                    the ALTER VIEW statement, are correctly recorded and have
#                    the correct effect on the data shown by the view.
###############################################################################
--disable_warnings
Drop view if exists test.v1 ;
--enable_warnings
CREATE VIEW test.v1 AS SELECT F59
FROM test.tb2 where test.tb2.F59 = 109;

SELECT * FROM test.v1 order by f59 limit 0,10;

ALTER VIEW test.v1 AS  SELECT *
FROM test.tb2 WHERE test.tb2.f59 = 242 ;
if ($have_bug_32285)
{
--disable_ps_protocol
}
--vertical_results
SELECT * FROM test.v1 order by f59 limit 0,10;
--horizontal_results
--enable_ps_protocol

Drop view test.v1 ;


let $message= Testcase 3.3.1.65, 3.3.1.A4, 3.3.1.66, 3.3.1.67 ;
--source include/show_msg80.inc
###############################################################################
# Testcase 3.3.1.65: Ensure that the DROP VIEW statement cleanly drops its
#                    target view.
# Testcase 3.3.1.A4: Ensure that the DROP VIEW IF EXISTS statement cleanly
#                    drops its target view.
# Testcase 3.3.1.66: Ensure that DROP VIEW <view name> fails, with an appro-
#                    priate error message, if the view named does not exist.
# Testcase 3.3.1.67: Ensure that DROP VIEW IF EXISTS <view name> does not fail,
#                    but merely returns an appropriate warning, if the view
#                    named does not exist.
###############################################################################
--disable_warnings
DROP TABLE IF EXISTS t1;
DROP VIEW  IF EXISTS test.v1 ;
--enable_warnings
eval CREATE TABLE t1 ( f1 VARCHAR(1000) ) ENGINE = $engine_type ;
CREATE VIEW  v1 AS SELECT f1 FROM t1;

# DROP VIEW
DROP VIEW v1;
--error ER_BAD_TABLE_ERROR
DROP VIEW v1;

CREATE VIEW  v1 AS SELECT f1 FROM t1;
# DROP VIEW IF EXISTS
DROP VIEW IF EXISTS v1;
DROP VIEW IF EXISTS v1;


let $message= Testcase 3.3.1.68 ;
--source include/show_msg80.inc
###############################################################################
# Testcase 3.3.1.68: Ensure that DROP VIEW <view name>, DROP VIEW <view name>
#                    RESTRICT, and DROP VIEW <view name> CASCADE all take
#                    exactly the same action, until such time as the RESTRICT
#                    and CASCADE keyword actions are implemented by MySQL.
###############################################################################
--disable_warnings
DROP TABLE IF EXISTS t1;
DROP VIEW  IF EXISTS v1_base ;
DROP VIEW  IF EXISTS v1_top ;
--enable_warnings
CREATE TABLE t1 ( f1 DOUBLE);

--disable_query_log
SET @part1= '';
SET @part2= 'RESTRICT';
SET @part3= 'CASCADE';
--enable_query_log

let $num1= 3;
while ($num1)
{

  CREATE VIEW  v1_base AS SELECT * FROM t1;
  CREATE VIEW  v1_top AS SELECT * FROM v1_base;
  --disable_query_log
  let $aux1= `SELECT CONCAT('DROP VIEW v1_top ', @v1_part)` ;
  let $aux2= `SELECT CONCAT('DROP VIEW v1_base ', @v1_part)` ;
  eval SET @v1_part= @part$num1;
  --enable_query_log

  # 1. more non important sub testcase, where the view (v1_top) is not the base of
  #    another object
  # DROP VIEW v1_top < |RESTRICD|CASCADE> must be successful.
  eval $aux1 ;
  # Check, that v1_top really no more exists + cleanup for the second sub test
  --error ER_BAD_TABLE_ERROR
  DROP VIEW v1_top;

  CREATE VIEW  v1_top AS SELECT * FROM v1_base;
  # 2. more important sub testcase, where the view (v1_base) is the base of
  #    another object (v1_top)
  # DROP VIEW v1_base < |RESTRICT|CASCADE>
  # If the RESTRICT and CASCADE keyword actions are implemented by MySQL,
  # CASCADE  will remove v1_base and the dependend view v1_top and
  # RESTRICT will fail, because there exists the dependend view v1_top
  eval $aux2 ;
  # Check, if v1_base and v1_top exist + cleanup for next loop
  DROP VIEW v1_base;
  DROP VIEW v1_top;

  dec $num1;
}


let $message= Testcase 3.3.1.69, 3.3.1.70, 3.3.1.A5 ;
--source include/show_msg80.inc
###############################################################################
# Testcases : Ensure that, when a view is dropped, its definition no longer
#             appears when a
# 3.3.1.69    SHOW CREATE VIEW, SHOW CREATE TABLE, SHOW TABLE STATUS,
#             SHOW TABLE
# 3.3.1.70    CHECK TABLE statement is executed
# 3.3.1.A5    SHOW COLUMNS, SHOW FIELDS, DESCRIBE, EXPLAIN
#             statement is executed
###############################################################################
# Note(mleich): There will be no non failing sub testcases with SHOW here.
#               They will be done in 3.3.11 ff.
--disable_warnings
DROP TABLE IF EXISTS t1 ;
DROP VIEW  IF EXISTS v1 ;
--enable_warnings
eval CREATE TABLE t1 (f59 INT, f60 INT, f61 INT) ENGINE = $engine_type;
CREATE VIEW v1 AS SELECT * FROM t1;
DROP VIEW v1 ;

# The negative tests:
#     SELECT
--error ER_NO_SUCH_TABLE
SELECT * FROM v1 ;
#
--error ER_NO_SUCH_TABLE
SHOW CREATE VIEW v1 ;
--error ER_NO_SUCH_TABLE
SHOW CREATE TABLE v1 ;
# Attention: Like is a filter. So we will get an empty result set here.
SHOW TABLE STATUS like 'v1' ;
SHOW TABLES LIKE 'v1';
--error ER_NO_SUCH_TABLE
SHOW COLUMNS FROM v1;
--error ER_NO_SUCH_TABLE
SHOW FIELDS  FROM v1;
CHECK TABLE v1;
--error ER_NO_SUCH_TABLE
DESCRIBE v1;
--error ER_NO_SUCH_TABLE
EXPLAIN SELECT * FROM v1;

Use test;

let $message= Testcase 3.3.1.A6 ;
--source include/show_msg80.inc
###############################################################################
# Testcases 3.3.1.A6 : Ensure that nested views up to level @max_level work.
###############################################################################
# 1. Simple nested VIEWs
#       Configurable parameter @max_level = nesting level
#       128 must be good enough, it is already a pathologic value.
#       We currently set it to 32, because of performance issues.
--disable_query_log
SET @max_level= 32;
--enable_query_log
--disable_warnings
DROP DATABASE IF EXISTS test3;
--enable_warnings
CREATE DATABASE test3;
eval CREATE TABLE test3.t1 (f1 DECIMAL(5,3)) ENGINE = $engine_type;
INSERT INTO test3.t1 SET f1 = 1.0;
CREATE VIEW test3.v0 AS SELECT * FROM test3.t1;

let $level= 1;
let $run= 1;
while ($run)
{
   --disable_query_log
   eval SET @aux = $level - 1;
   --enable_query_log
   let $sublevel= `SELECT @aux`;

   eval CREATE VIEW test3.v$level AS SELECT * FROM test3.v$sublevel;

   # DEBUG Please set $debug to 1, if the statements on the toplevel VIEW
   #       (direct after the while loop) show suspicious results.
   let $debug= 0;
   if ($debug)
   {
      eval SHOW CREATE VIEW test3.v$level;
      eval SELECT * FROM test3.v$level;
      eval EXPLAIN SELECT * FROM test3.v$level;
   }

   --disable_query_log
   eval SET @aux = @max_level > $level;
   --enable_query_log
   inc $level;
   # DEBUG
   # eval SELECT @aux AS "@aux", $level AS "next level";

   let $run= `SELECT @aux`;
}
#--------------------------------------------------------------------------
# Attention: If the following statements get suspicious/unexpected results
#           and you assume that something with the non toplevel VIEWs might
#           be wrong, please edit the while loop above and set $debug to 1.
#--------------------------------------------------------------------------
# 1.1 Check of top level VIEW
let $toplevel= `SELECT @max_level`;
eval SHOW CREATE VIEW test3.v$toplevel;
eval SELECT * FROM test3.v$toplevel;
eval EXPLAIN SELECT * FROM test3.v$toplevel;

# 1.2 Check the top level view when a base VIEW is dropped
DROP VIEW test3.v0;
eval SHOW CREATE VIEW test3.v$toplevel;
--error ER_VIEW_INVALID
eval SELECT * FROM test3.v$toplevel;
--error ER_VIEW_INVALID
eval EXPLAIN SELECT * FROM test3.v$toplevel;


# 2. Complicated nested VIEWs
#       parameter @max_level = nesting level
#       There is a limit(@join_limit = 61) for the number of tables which
#       could be joined. This limit will be reached, when we set
#            @max_level = @join_limit - 1  .
--disable_query_log
#++++++++++++++++++++++++++++++++++++++++++++++
# OBN - Reduced the value of join limit to 30
#       Above seems to hang - FIXME
# mleich  - Reason unclear why it hangs for OBN on innodb and memory.
#           Hypothesis: Maybe the consumption of virtual memory is high
#                       and OBN's box performs excessive paging.
#                       (RAM: OBN ~384MB RAM, mleich 1 GB)
#++++++++++++++++++++++++++++++++++++++++++++++
let $message= FIXME - Setting join_limit to 28 - hangs for higher values;
--source include/show_msg.inc
# OBN - Reduced from 30 in 5.1.21 to avoid hitting the ndbcluster limit
#       of "ERROR HY000: Got temporary error 4006 'Connect failure
#           - out of connection objects (increase MaxNoOfConcurrentTransactions)'
#           from NDBCLUSTER " to early;
#SET @join_limit = 61;
SET @join_limit = 28; # OBN - see above
SET @max_level = @join_limit - 1;
--enable_query_log

--disable_warnings
DROP DATABASE IF EXISTS test3;
DROP TABLE IF EXISTS test1.t1;
DROP TABLE IF EXISTS test2.t1;
let $level= `SELECT @max_level + 1`;
while ($level)
{
   dec $level;

   eval DROP VIEW IF EXISTS test1.v$level;
}
--enable_warnings
CREATE DATABASE test3;

# Testplan for the content of the tables:
# ---------------------------------------------------------
# Records                        test1.t1 test2.t1 test3.t1
# NULL, 'numeric column is NULL'      yes      yes      yes
# 0   , NULL                          yes      yes      yes
# 5   , 'five'                        yes      yes      yes
# 1   , 'one'                         yes      yes       no
# 2   , 'two'                         yes       no      yes
# 3   , 'three'                        no      yes      yes

USE test1;
eval CREATE TABLE t1 (f1 BIGINT, f2 CHAR(50)) ENGINE = $engine_type ;
INSERT INTO t1 VALUES (NULL, 'numeric column is NULL');
INSERT INTO t1 VALUES (0, NULL);
INSERT INTO t1 VALUES (5, 'five');

INSERT INTO t1 VALUES (1, 'one');
INSERT INTO t1 VALUES (2, 'two');

USE test2;
eval CREATE TABLE t1 (f1 DECIMAL(64,30), f2 VARCHAR(50)) ENGINE = $engine_type;
INSERT INTO  t1 VALUES (NULL, 'numeric column is NULL');
INSERT INTO t1 VALUES (0.000000000000000000000000000000, NULL);
INSERT INTO t1 VALUES (5.000000000000000000000000000000, 'five');

INSERT INTO t1 VALUES (+1.000000000000000000000000000000, 'one');
INSERT INTO t1 VALUES (3.000000000000000, 'three');

USE test3;
eval CREATE TABLE t1 (f1 DOUBLE, f2 VARBINARY(50)) ENGINE = $engine_type;
INSERT INTO t1 VALUES (NULL, 'numeric column is NULL');
INSERT INTO t1 VALUES (+0.0E-35, NULL);
INSERT INTO t1 VALUES (+0.5E+1, 'five');

INSERT INTO t1 VALUES (20.0E-1, 'two');
INSERT INTO t1 VALUES (0.0300E2, 'three');

USE test;

CREATE OR REPLACE VIEW test1.v0 AS SELECT * FROM test2.t1;

--disable_query_log
SET @max_level = IFNULL(@limit1,@max_level);
--enable_query_log
let $level= 1;
let $run= 1;
while ($run)
{
   --disable_query_log
   eval SET @aux = $level - 1;
   let $sublevel= `SELECT @aux`;
   eval SET @AUX = $level MOD 3 + 1;
   let $dbnum= `SELECT @AUX`;
   --enable_query_log

   eval CREATE OR REPLACE VIEW test1.v$level AS SELECT f1, f2
               FROM test$dbnum.t1 tab1 NATURAL JOIN test1.v$sublevel tab2;

   # DEBUG Please set $debug to 1, if the statements on the toplevel VIEW
   #       (direct after the while loop) show suspicious results.
   let $debug= 0;
   if ($debug)
   {
      eval SHOW CREATE VIEW test1.v$level;
      eval SELECT * FROM test1.v$level;
      eval SELECT f1, f2
           FROM test$dbnum.t1 tab1 NATURAL JOIN test1.v$sublevel tab2;
      eval SELECT CAST(f1 AS SIGNED INTEGER) AS f1,
                  CAST(f2 AS CHAR) AS f2 FROM test1.v$level;
      eval EXPLAIN SELECT CAST(f1 AS SIGNED INTEGER) AS f1,
                 CAST(f2 AS CHAR) AS f2 FROM test1.v$level;
   }

   --disable_query_log
   eval SET @aux = @max_level > $level;
   --enable_query_log
   inc $level;
   # DEBUG
   # eval SELECT @aux AS "@aux", $level AS "next level";

   let $run= `SELECT @aux`;
}

#--------------------------------------------------------------------------
# Atention: If the following statements get suspicious/unexpected results
#           and you assume that something with the non toplevel VIEWs might
#           be wrong, please edit the while loop above and set $debug to 1.
#--------------------------------------------------------------------------
# 2.1 Check of top level VIEW
let $toplevel= `SELECT @max_level`;
# Show should be easy
eval SHOW CREATE VIEW test1.v$toplevel;
# SELECT is much more complicated
eval SELECT CAST(f1 AS SIGNED INTEGER) AS f1,
            CAST(f2 AS CHAR) AS f2 FROM test1.v$toplevel;
let $message= The output of following EXPLAIN is deactivated, because the result
              differs on some platforms
              FIXME Is this a bug ? ;
--source include/show_msg80.inc
if (1)
{
--disable_result_log
}
# EXPLAIN might be the hell
eval EXPLAIN SELECT CAST(f1 AS SIGNED INTEGER) AS f1,
            CAST(f2 AS CHAR) AS f2 FROM test1.v$toplevel;
if (1)
{
--enable_result_log
}

# 2.2 Check of top level VIEW when join limit is exceeded
# Exceed the limit for the number of tables which could be joined.
let $level= `SELECT @max_level + 1`;
let $sublevel= `SELECT @max_level`;
eval CREATE VIEW test1.v$level AS SELECT f1, f2
            FROM test3.t1 tab1 NATURAL JOIN test1.v$sublevel tab2;
eval SHOW CREATE VIEW test1.v$level;
# the following line as written as '--eror ER_TOO_MANY_TABLES' and the command
# is successful so assuming no expected error was intended
# --error ER_TOO_MANY_TABLES
eval SELECT CAST(f1 AS SIGNED INTEGER) AS f1,
            CAST(f2 AS CHAR) AS f2 FROM test1.v$level;
let $message= The output of following EXPLAIN is deactivated, because the result
              differs on some platforms
              FIXME Is this a bug ? ;
--source include/show_msg80.inc
if (1)
{
--disable_result_log
}
# the following line as written as '--eror ER_TOO_MANY_TABLES' and the command
# is successful so assuming no expected error was intended
# --error ER_TOO_MANY_TABLES
eval EXPLAIN SELECT CAST(f1 AS SIGNED INTEGER) AS f1,
                CAST(f2 AS CHAR) AS f2 FROM test1.v$level;
if (1)
{
--enable_result_log
}
eval DROP VIEW IF EXISTS test1.v$level;

# 2.3 Create a logical wrong (data type "garbage") base for the upper views
#     and check the behaviour of the top level view.
# 2.3.1 Exchange numeric and string column
--disable_result_log
CREATE OR REPLACE VIEW test1.v0 AS
SELECT f1 as f2, f2 as f1 FROM test2.t1;
# 2.3.2 DATE instead of numeric
CREATE OR REPLACE VIEW test2.v0 AS
SELECT CAST('0001-01-01' AS DATE) as f1, f2 FROM test3.t1;
eval SHOW CREATE VIEW test1.v$toplevel;
eval SELECT CAST(f1 AS SIGNED INTEGER) AS f1,
            CAST(f2 AS CHAR) AS f2 FROM test1.v$toplevel;
eval EXPLAIN SELECT CAST(f1 AS SIGNED INTEGER) AS f1,
                   CAST(f2 AS CHAR) AS f2 FROM test1.v$toplevel;
# 2.3.3 UCS2 string instead of common string
CREATE OR REPLACE VIEW test3.v0 AS
SELECT f1 , CONVERT('ßÄäÖöÜü§' USING UCS2) as f2 FROM test1.t1;
eval SHOW CREATE VIEW test1.v$toplevel;
eval SELECT CAST(f1 AS SIGNED INTEGER) AS f1,
            CAST(f2 AS CHAR) AS f2 FROM test1.v$toplevel;
eval EXPLAIN SELECT CAST(f1 AS SIGNED INTEGER) AS f1,
                   CAST(f2 AS CHAR) AS f2 FROM test1.v$toplevel;

# 2.3.4 UCS2 string instead of numeric
CREATE OR REPLACE VIEW test3.v0 AS
SELECT CONVERT('ßÄäÖöÜü§' USING UCS2) as f1, f2 FROM test1.t1;
eval SHOW CREATE VIEW test1.v$toplevel;
eval SELECT CAST(f1 AS SIGNED INTEGER) AS f1,
            CAST(f2 AS CHAR) AS f2 FROM test1.v$toplevel;
eval EXPLAIN SELECT CAST(f1 AS SIGNED INTEGER) AS f1,
                   CAST(f2 AS CHAR) AS f2 FROM test1.v$toplevel;
--enable_result_log

# Cleanup
let $level= `SELECT @max_level + 1`;
while ($level)
{
   dec $level;

eval DROP VIEW IF EXISTS test1.v$level;

}
DROP DATABASE test3;
DROP TABLE test1.t1;
DROP TABLE test2.t1;

#==============================================================================
# 3.3.2 Updatable and Insertable-into views:
#==============================================================================
Use test;

let $message= Testcase 3.3.2.1;
--source include/show_msg80.inc
###############################################################################
# Testcase 3.3.2.1: Ensure that every view which may theoretically accept new
#                   rows via the INSERT statement does, in fact, do so.
###############################################################################
--disable_warnings
Drop view if exists test.v1 ;
--enable_warnings

Create View test.v1 AS SELECT f59,f60 FROM tb2 where f59 = 1995 ;
--enable_info
INSERT INTO test.v1 (f59,f60) values (879,700) ;
--disable_info
SELECT f59,f60 FROM test.v1 where f59 = 879 and f60 = 700 ;
DELETE FROM tb2 where f59 = 879 and f60 = 700 ;

Drop view test.v1 ;


let $message= Testcase 3.3.2.2;
--source include/show_msg80.inc
###############################################################################
# Testcase 3.3.2.2:  Ensure that, for every row inserted into a view,
#                    the correct new data also appears in every relevant
#                    underlying table.
###############################################################################
--disable_warnings
Drop view if exists test.v1 ;
--enable_warnings

Create view test.v1 AS SELECT f59,f60,f61 FROM tb2  ;
--enable_info
INSERT INTO test.v1 ( f59 , f60 ) values (2005,0101) ;
--disable_info

if ($have_bug_32285)
{
--disable_ps_protocol
}
--vertical_results
SELECT * FROM tb2 where f59 = 2005 and f60 = 0101 ;
--horizontal_results
--enable_ps_protocol
SELECT f59,f60 FROM test.v1 where f59 = 2005 and f60 = 0101 ;
DELETE FROM tb2 where f59 = 2005 and f60 = 0101 ;

Drop view test.v1 ;


let $message= Testcase 3.3.2.3;
--source include/show_msg80.inc
###############################################################################
# Testcase 3.3.2.3: Ensure that every view which may theoretically accept data
#                   changes via the UPDATE statement does, in fact, do so.
###############################################################################
Insert into tb2 (f59,f60,f61) values (780,105,106) ;

--disable_warnings
Drop view if exists test.v1 ;
--enable_warnings

CREATE VIEW test.v1 AS SELECT f59,f60,f61 FROM tb2  ;
--enable_info
UPDATE test.v1 SET f59 = 8 WHERE f59 = 780 and f60 = 105;
--disable_info

if ($have_bug_32285)
{
--disable_ps_protocol
}
--vertical_results
SELECT * FROM tb2 where f59 = 8 and f60 = 105;
--horizontal_results
--enable_ps_protocol
SELECT f59,f60 FROM test.v1 where f59 = 8 and f60 = 105 ;

Drop view test.v1 ;


let $message= Testcase 3.3.2.4;
--source include/show_msg80.inc
###############################################################################
# Testcase 3.3.2.4:  Ensure that, for data values updated within a view, the
#                    correct new data also appears in every relevant
#                    underlying table.
###############################################################################
Insert into tb2 (f59,f60,f61) values (781,105,106) ;

--disable_warnings
Drop view if exists test.v1 ;
--enable_warnings
CREATE VIEW test.v1 AS SELECT f59,f60,f61 FROM tb2 ;
--enable_info
UPDATE test.v1 SET f59 = 891 WHERE f60 = 105 ;
--disable_info

if ($have_bug_32285)
{
--disable_ps_protocol
}
--vertical_results
SELECT * FROM tb2 where f59 = 891 and f60 = 105;
--horizontal_results
--enable_ps_protocol
SELECT f59,f60 FROM test.v1 where f59 = 891 and f60 = 105 ;

Drop view test.v1 ;


let $message= Testcase 3.3.2.5;
--source include/show_msg80.inc
###############################################################################
# Testcase 3.3.2.5:  Ensure that every view which may theoretically accept data
#                    deletions via the DELETE statement does, in fact, do so.
###############################################################################
Insert into tb2 (f59,f60,f61) values (789,105,106) ;

--disable_warnings
Drop view if exists test.v1 ;
--enable_warnings
CREATE VIEW test.v1 AS SELECT f59,f60,f61 FROM tb2 where f59 = 789 ;
--enable_info
DELETE FROM test.v1 where f59 = 789 ;
--disable_info
SELECT * FROM tb2 where f59 = 789 ;
SELECT f59,f60 FROM test.v1 where f59 = 789 order by f60 ;

Drop view test.v1 ;


let $message= Testcase 3.3.2.6;
--source include/show_msg80.inc
###############################################################################
# Testcase 3.3.2.6: Ensure that, for data rows deleted from a view, the correct
#                   rows have also been deleted from every relevant
#                   underlying table.
###############################################################################
Insert into tb2 (f59,f60,f61) values (711,105,106) ;

--disable_warnings
Drop view if exists test.v1 ;
--enable_warnings
CREATE VIEW test.v1 AS SELECT f59,f60,f61 FROM tb2 where f59 = 711  ;
--enable_info
DELETE FROM test.v1 where f59 = 711 ;
--disable_info

SELECT * FROM tb2 where f59 = 711 ;
SELECT f59,f60 FROM test.v1 where f59 = 711 order by f60 ;

Drop view test.v1 ;

let $message= Testcase 3.3.2.1 - 3.3.2.6 alternative implementation;
--source include/show_msg80.inc

--disable_warnings
DROP TABLE IF EXISTS t1;
DROP VIEW  IF EXISTS v1;
--enable_warnings

CREATE TABLE t1 ( f1 BIGINT, f2 CHAR(20), f3 NUMERIC(7,4),
                  f4 CHAR, PRIMARY KEY(f1));

# VIEW including the base table PRIMARY KEY, but not all base table columns (f4)
#      no additional columns
CREATE VIEW v1 AS SELECT f1, f2, f3 FROM t1;

# Incomplete INSERT 1
# - f2 missing
# - PRIMARY KEY f1 included
#           f2 gets the default NULL
INSERT INTO v1 SET f1 = 1;
SELECT * from t1;
DELETE FROM t1;

# Incomplete INSERT 2
# - f2 included
# - PRIMARY KEY f1 missing
#           f1 gets the default 0, because we are in the native sql_mode
INSERT INTO v1 SET f2 = 'ABC';
#           f1 gets the default 0, but this value is already exists
# OBN change for 5.1.21 --error ER_DUP_ENTRY_WITH_KEY_NAME
--error ER_DUP_ENTRY
INSERT INTO v1 SET f2 = 'ABC';
SELECT * from t1;
DELETE FROM t1;

# Testplan for DELETE:
#
# Column within WHERE qualification
# f1 (PK)
# f2 (non PK)
# none
#
INSERT INTO t1 VALUES(1, 'ABC', -1.2E-3, 'X');
# DELETE f1
DELETE FROM v1 WHERE f1 = 1;
SELECT * from t1;
INSERT INTO t1 VALUES(1, 'ABC', -1.2E-3, 'X');
# DELETE f2
DELETE FROM v1 WHERE f2 = 'ABC';
SELECT * from t1;
INSERT INTO t1 VALUES(1, 'ABC', -1.2E-3, 'X');
# DELETE none
DELETE FROM v1;
SELECT * from t1;

# Testplan for UPDATE:
# Column to modify         Column within WHERE qualification
# f1 (PK)                  f1(PK + same column to modify)
# f1 (PK)                  f2
# f1 (PK)                  none
# f2 (non PK)              f1(PK)
# f2 (non PK)              f2(non PK + same column to modify)
# f2 (non PK)              f3(non PK)
# f2 (non PK)              none
# f1,f2                    f1,f2
#
INSERT INTO t1 VALUES(1, 'ABC', -1.2E-3, 'X');
# UPDATE f1 - f1
UPDATE v1 SET f1 = 2 WHERE f1 = 1;
SELECT * from t1;
DELETE FROM t1;
INSERT INTO t1 VALUES(1, 'ABC', -1.2E-3, 'X');
# UPDATE f1 - f2
UPDATE v1 SET f1 = 2 WHERE f2 = 'ABC';
SELECT * from t1;
DELETE FROM t1;
INSERT INTO t1 VALUES(1, 'ABC', -1.2E-3, 'X');
# UPDATE f1 - none
UPDATE v1 SET f1 = 2;
SELECT * from t1;
DELETE FROM t1;
INSERT INTO t1 VALUES(1, 'ABC', -1.2E-3, 'X');
# UPDATE f2 - f1
UPDATE v1 SET f2 = 'NNN' WHERE f1 = 1;
SELECT * from t1;
DELETE FROM t1;
INSERT INTO t1 VALUES(1, 'ABC', -1.2E-3, 'X');
# UPDATE f2 - f2
UPDATE v1 SET f2 = 'NNN' WHERE f2 = 'ABC';
SELECT * from t1;
DELETE FROM t1;
INSERT INTO t1 VALUES(1, 'ABC', -1.2E-3, 'X');
# UPDATE f2 - f3
UPDATE v1 SET f2 = 'NNN' WHERE f3 = -1.2E-3;
SELECT * from t1;
DELETE FROM t1;
INSERT INTO t1 VALUES(1, 'ABC', -1.2E-3, 'X');
# UPDATE f2 - none
UPDATE v1 SET f2 = 'NNN';
SELECT * from t1;
DELETE FROM t1;
INSERT INTO t1 VALUES(1, 'ABC', -1.2E-3, 'X');
# UPDATE f1,f2 - f1,f2
UPDATE v1 SET f1 = 2, f2 = 'NNN' WHERE f1 = 1 AND f2 = 'ABC';
SELECT * from t1;
DELETE FROM t1;


DROP VIEW v1;
# VIEW without the PRIMARY KEY f1 of the base table
#      no additional columns
CREATE VIEW v1 AS SELECT f2, f3 FROM t1;

# INSERT
# - PRIMARY KEY f1 missing in VIEW definition
#           f1 gets the default 0, because we are in the native sql_mode
INSERT INTO v1 SET f2 = 'ABC';
#           f1 gets the default 0 and this value is already exists
# OBN change for 5.1.21 --error ER_DUP_ENTRY_WITH_KEY_NAME
--error ER_DUP_ENTRY
INSERT INTO v1 SET f2 = 'ABC';
SELECT * from t1;
DELETE FROM t1;

# Testplan for DELETE:
#
# Column within WHERE qualification
# f2 (non PK)
# none
#
INSERT INTO t1 VALUES(1, 'ABC', -1.2E-3, 'X');
# DELETE f2
DELETE FROM v1 WHERE f2 = 'ABC';
SELECT * from t1;
INSERT INTO t1 VALUES(1, 'ABC', -1.2E-3, 'X');
# DELETE none
DELETE FROM v1;
SELECT * from t1;

# Testplan for UPDATE:
#
# Column to modify         Column within WHERE qualification
# f2 (non PK)              f2(non PK + same column to modify)
# f2 (non PK)              f3(non PK)
# f2 (non PK)              none
INSERT INTO t1 VALUES(1, 'ABC', -1.2E-3, 'X');
# UPDATE f2 - f2
UPDATE v1 SET f2 = 'NNN' WHERE f2 = 'ABC';
SELECT * from t1;
DELETE FROM t1;
INSERT INTO t1 VALUES(1, 'ABC', -1.2E-3, 'X');
# UPDATE f2 - f3
UPDATE v1 SET f2 = 'NNN' WHERE f3 = -1.2E-3;
SELECT * from t1;
DELETE FROM t1;
INSERT INTO t1 VALUES(1, 'ABC', -1.2E-3, 'X');
# UPDATE f2 - none
UPDATE v1 SET f2 = 'NNN';
SELECT * from t1;
DELETE FROM t1;


DROP VIEW v1;
# VIEW with the PRIMARY KEY f1 of the base table
#      but additional constant column
CREATE VIEW v1 AS SELECT f1, f2, f3, 'HELLO' AS my_greeting FROM t1;

# Maybe the SQL standard allows the following INSERT.
# But it would be a very sophisticated DBMS.
--error ER_NON_INSERTABLE_TABLE
INSERT INTO v1 SET f1 = 1;
SELECT * from t1;
DELETE FROM t1;
# The next INSERTs should never work, because my_greeting is a constant.
--error ER_NON_INSERTABLE_TABLE
INSERT INTO v1 SET f1 = 1, my_greeting = 'HELLO';
SELECT * from t1;
DELETE FROM t1;

# Testplan for DELETE:
#
# Column within WHERE qualification
# f1 (PK)
# f2 (non PK)
# my_greeting(non base table column)
# none
#
INSERT INTO t1 VALUES(1, 'ABC', -1.2E-3, 'X');
# DELETE f1
DELETE FROM v1 WHERE f1 = 1;
SELECT * from t1;
INSERT INTO t1 VALUES(1, 'ABC', -1.2E-3, 'X');
# DELETE f2
DELETE FROM v1 WHERE f2 = 'ABC';
SELECT * from t1;
INSERT INTO t1 VALUES(1, 'ABC', -1.2E-3, 'X');
# DELETE my_greeting
DELETE FROM v1 WHERE my_greeting = 'HELLO';
SELECT * from t1;
INSERT INTO t1 VALUES(1, 'ABC', -1.2E-3, 'X');
# DELETE none
DELETE FROM v1;
SELECT * from t1;


# Testplan for UPDATE:
#
# Column to modify                    Column within WHERE qualification
# f1 (PK)                             f1(PK + same column to modify)
# f1 (PK)                             f2
# f1 (PK)                             my_greeting(non base table column)
# f1 (PK)                             none
# f2 (non PK)                         f1(PK)
# f2 (non PK)                         f2(non PK + same column to modify)
# f2 (non PK)                         f3(non PK)
# f2 (non PK)                         my_greeting(non base table column)
# f2 (non PK)                         none
# my_greeting(non base table column)  f1(PK)
# my_greeting(non base table column)  f2(non PK)
# my_greeting(non base table column)  my_greeting(same non base table column)
# my_greeting(non base table column)  none
# f1,f2                               f1,f2
#
INSERT INTO t1 VALUES(1, 'ABC', -1.2E-3, 'X');
# UPDATE f1 - f1
UPDATE v1 SET f1 = 2 WHERE f1 = 1;
SELECT * from t1;
DELETE FROM t1;
INSERT INTO t1 VALUES(1, 'ABC', -1.2E-3, 'X');
# UPDATE f1 - f2
UPDATE v1 SET f1 = 2 WHERE f2 = 'ABC';
SELECT * from t1;
DELETE FROM t1;
INSERT INTO t1 VALUES(1, 'ABC', -1.2E-3, 'X');
# UPDATE f1 - my_greeting
UPDATE v1 SET f1 = 2 WHERE my_greeting = 'HELLO';
SELECT * from t1;
DELETE FROM t1;
INSERT INTO t1 VALUES(1, 'ABC', -1.2E-3, 'X');
# UPDATE f1 - none
UPDATE v1 SET f1 = 2;
SELECT * from t1;
DELETE FROM t1;
#------------------------------------------------
INSERT INTO t1 VALUES(1, 'ABC', -1.2E-3, 'X');
# UPDATE f2 - f1
UPDATE v1 SET f2 = 'NNN' WHERE f1 = 1;
SELECT * from t1;
DELETE FROM t1;
INSERT INTO t1 VALUES(1, 'ABC', -1.2E-3, 'X');
# UPDATE f2 - f2
UPDATE v1 SET f2 = 'NNN' WHERE f2 = 'ABC';
SELECT * from t1;
DELETE FROM t1;
INSERT INTO t1 VALUES(1, 'ABC', -1.2E-3, 'X');
# UPDATE f2 - f3
UPDATE v1 SET f2 = 'NNN' WHERE f3 = -1.2E-3;
SELECT * from t1;
DELETE FROM t1;
INSERT INTO t1 VALUES(1, 'ABC', -1.2E-3, 'X');
# UPDATE f2 - my_greeting
UPDATE v1 SET f2 = 'NNN' WHERE my_greeting = 'HELLO';
SELECT * from t1;
DELETE FROM t1;
INSERT INTO t1 VALUES(1, 'ABC', -1.2E-3, 'X');
# UPDATE f2 - none
UPDATE v1 SET f2 = 'NNN';
SELECT * from t1;
DELETE FROM t1;
#------------------------------------------------
INSERT INTO t1 VALUES(1, 'ABC', -1.2E-3, 'X');
# UPDATE my_greeting - f1
--error ER_NONUPDATEABLE_COLUMN
UPDATE v1 SET my_greeting = 'Hej' WHERE f1 = 1;
SELECT * from t1;
DELETE FROM t1;
INSERT INTO t1 VALUES(1, 'ABC', -1.2E-3, 'X');
# UPDATE my_greeting - f2
--error ER_NONUPDATEABLE_COLUMN
UPDATE v1 SET my_greeting = 'Hej' WHERE f2 = 'ABC';
SELECT * from t1;
DELETE FROM t1;
INSERT INTO t1 VALUES(1, 'ABC', -1.2E-3, 'X');
# UPDATE my_greeting - my_greeting
--error ER_NONUPDATEABLE_COLUMN
UPDATE v1 SET my_greeting = 'Hej' WHERE my_greeting = 'HELLO';
SELECT * from t1;
DELETE FROM t1;
INSERT INTO t1 VALUES(1, 'ABC', -1.2E-3, 'X');
# UPDATE my_greeting - none
--error ER_NONUPDATEABLE_COLUMN
UPDATE v1 SET my_greeting = 'Hej';
SELECT * from t1;
DELETE FROM t1;
#------------------------------------------------
INSERT INTO t1 VALUES(1, 'ABC', -1.2E-3, 'X');
# UPDATE f1, f2 - f1, f2
UPDATE v1 SET f1 = 2, f2 = 'NNN' WHERE f1 = 1 AND f2 = 'ABC';
SELECT * from t1;
DELETE FROM t1;


DROP TABLE t1;
SET sql_mode = 'traditional';
CREATE TABLE t1 ( f1 BIGINT, f2 CHAR(20), f3 NUMERIC(7,4) NOT NULL,
                  f4 CHAR, PRIMARY KEY(f1));
# VIEW including the base table PRIMARY KEY, but not the NOT NULL
#      base table column (f3)
#      no additional columns
DROP VIEW v1;
CREATE VIEW v1 AS SELECT f1, f2, f4 FROM t1;

# This INSERT must fail
--error ER_NO_DEFAULT_FOR_VIEW_FIELD
INSERT INTO v1 SET f1 = 1;
SELECT * from t1;
DELETE FROM t1;

INSERT INTO t1 VALUES(1, 'ABC', -1.2E-3, 'X');
# DELETE f1
DELETE FROM v1 WHERE f1 = 1;

INSERT INTO t1 VALUES(1, 'ABC', -1.2E-3, 'X');
# UPDATE f1 - f2
UPDATE v1 SET f4 = 'Y' WHERE f2 = 'ABC';
SELECT * from t1;
DELETE FROM t1;

# Switch back to the native SQL mode
SET sql_mode = '';



let $message= Testcases 3.3.2.7 - 3.3.2.9,
              3.3.2.10 - 3.3.2.11 omitted because of missing
              features EXCEPT and INTERSECT ;
--source include/show_msg80.inc
###############################################################################
# Testcase 3.3.2.7: Ensure that a view with a definition that includes
#                               UNION
#                   rejects all INSERT, UPDATE, or DELETE attempts
#                   with an appropriate error message.
# Testcase 3.3.2.8: Ensure that a view with a definition that includes
#                               UNION DISTINCT
#                   rejects all INSERT, UPDATE, or DELETE attempts
#                   with an appropriate error message.
# Testcase 3.3.2.9: Ensure that a view with a definition that includes
#                               UNION ALL
#                   rejects all INSERT, UPDATE, or DELETE attempts
#                   with an appropriate error message.
# Testcase 3.3.2.10: Ensure that a view with a definition that includes
#                               EXCEPT
#                    rejects all INSERT, UPDATE, or DELETE attempts
#                    with an appropriate error message.
#                    (Note: MySQL does not support EXCEPT at this time;
#                    this test is for the future.)
# Testcase 3.3.2.11: Ensure that a view with a definition that includes
#                               INTERSECT
#                     rejects all INSERT, UPDATE, or DELETE attempts
#                     with an appropriate error message.
#                     (Note: MySQL does not support INTERSECT at this time;
#                     this test is for the future.)
#
# Summary of 3.3.2.7 - 3.3.2.11
#        Ensure that a view with a definition that includes
#        UNION or UNION DISTINCT or UNION ALL or EXCEPT or INTERSECT
#        rejects any INSERT or UPDATE or DELETE statement with an
#        appropriate error message
#
# mleich: I assume the type of the storage engine does not play any role.
###############################################################################
INSERT INTO tb2 (f59,f60,f61) VALUES (77,185,126) ;
INSERT INTO tb2 (f59,f60,f61) VALUES (59,58,54) ;

--disable_warnings
DROP TABLE IF EXISTS t1 ;
DROP VIEW  IF EXISTS v1 ;
--enable_warnings
CREATE TABLE t1 (f59 INT, f60 INT, f61 INT) ;
INSERT INTO t1 VALUES (19,41,32)  ;
INSERT INTO t1 VALUES (59,54,71)  ;
INSERT INTO t1 VALUES (21,91,99)  ;

SET @variant1 = 'UNION ';
SET @variant2 = 'UNION ALL ';
SET @variant3 = 'UNION DISTINCT ';
SET @variant4 = 'EXCEPT ';
SET @variant5 = 'INTERSECT ';

# Attention: Set $num to 5, when EXCEPT and INTERSECT is supported
let $num= 3;
while ($num)
{
   --disable_query_log
   eval SET @variant= @variant$num;
   let $aux= `SELECT CONCAT('CREATE VIEW v1 AS ',
                     'SELECT f61 FROM tb2 WHERE f59=59 ',
                     @variant,
                     'SELECT f61 FROM t1 WHERE f59=19')`;
   --enable_query_log
   # $aux contains the CREATE VIEW statement
   eval $aux;
   --error ER_NON_INSERTABLE_TABLE
   INSERT INTO v1 VALUES (3000);
   --error ER_NON_UPDATABLE_TABLE
   UPDATE v1 SET f61 = 100 WHERE f61 = 32;
   --error ER_NON_UPDATABLE_TABLE
   DELETE FROM v1;
   DROP VIEW v1 ;

   dec $num;
}


let $message= Testcases 3.3.2.12 - 3.3.2.20;
--source include/show_msg80.inc
###############################################################################
# Testcase 3.3.2.12: Ensure that a view with a definition that includes
#                    DISTINCT
#                    rejects all INSERT, UPDATE, or DELETE attempts
#                    with an appropriate error message.
# Testcase 3.3.2.13: Ensure that a view with a definition that includes
#                    DISTINCTROW
#                    rejects all INSERT, UPDATE, or DELETE attempts
#                    with an appropriate error message.
# Testcase 3.3.2.14: Ensure that a view with a definition that includes
#                    a set function
#                    rejects all INSERT, UPDATE, or DELETE attempts
#                    with an appropriate error message.
# Testcase 3.3.2.15: Ensure that a view with a definition that includes
#                    GROUP BY
#                    rejects all INSERT, UPDATE, or DELETE attempts
#                    with an appropriate error message.
# Testcase 3.3.2.16: Ensure that a view with a definition that includes
#                    HAVING
#                    rejects all INSERT, UPDATE, or DELETE attempts
#                    with an appropriate error message.
# Testcase 3.3.2.17: Ensure that a view with a definition that includes
#                    a subquery in the select list
#                    rejects all INSERT, UPDATE, or DELETE attempts
#                    with an appropriate error message.
# Testcase 3.3.2.18: Ensure that a view with a definition that includes
#                    a reference to a non-updatable view
#                    rejects all INSERT, UPDATE, or DELETE attempts
#                    with an appropriate error message.
# Testcase 3.3.2.19: Ensure that a view with a definition that includes
#                    a WHERE clause subquery that refers to a table also
#                    referenced in a FROM clause
#                    rejects all INSERT, UPDATE, or DELETE attempts
#                    with an appropriate error message.
# Testcase 3.3.2.20: Ensure that a view with a definition that includes
#                    ALGORITHM = TEMPTABLE
#                    rejects all INSERT, UPDATE, or DELETE attempts
#                    with an appropriate error message.
#
# Summary of 3.3.2.12 - 3.3.2.20:
# Ensure that a view with a definition that includes
#        DISTINCT                       3.3.2.12
#        DISTINCTROW                    3.3.2.13
#        SET                            3.3.2.14
#        GROUP BY                       3.3.2.15
#        HAVING                         3.3.2.16
#        a sub query in the select list 3.3.2.17
#        a reference to a non-updateable view 3.3.2.18
#        a WHERE clause sub query that refers to a table also referenced in a
#                FROM clause            3.3.2.19
#        ALGORITHM = TEMPTABLE          3.3.2.20
# rejects
#        any INSERT or UPDATE or DELETE statement
# with an appropriate error message.
#
###############################################################################
--disable_warnings
DROP TABLE IF EXISTS t1, t2 ;
DROP VIEW  IF EXISTS test.v1 ;
Drop view if exists v2 ;
--enable_warnings

CREATE TABLE t1 (f59 int, f60 int, f61 int) ;
INSERT INTO t1 VALUES (19,41,32)  ;
INSERT INTO t1 VALUES (59,54,71)  ;
INSERT INTO t1 VALUES (21,91,99)  ;
CREATE TABLE t2 (f59 int, f60 int, f61 int) ;
INSERT INTO t2 VALUES (19,41,32)  ;
INSERT INTO t2 VALUES (59,54,71)  ;
INSERT INTO t2 VALUES (21,91,99)  ;
CREATE VIEW v2 AS SELECT f59, f60, f61 FROM t2 LIMIT 5;

# For DISTINCT                       3.3.2.12
SET @variant1= 'CREATE VIEW v1 AS SELECT DISTINCT(f61)   FROM t1';
# For DISTINCTROW                    3.3.2.13
SET @variant2= 'CREATE VIEW v1 AS SELECT DISTINCTROW(f61) FROM t1';
# For SET                            3.3.2.14
SET @variant3= 'CREATE VIEW v1 AS SELECT SUM(f59) AS f61 FROM t1';
# For GROUP BY                       3.3.2.15
SET @variant4= 'CREATE VIEW v1 AS SELECT f61 FROM t1 GROUP BY f61';
# For HAVING                         3.3.2.16
SET @variant5= 'CREATE VIEW v1 AS SELECT f61 FROM t1 HAVING f61 > 0';
# For a sub query in the select list 3.3.2.17
SET @variant6= 'CREATE VIEW v1 AS SELECT (SELECT f60 FROM t2 WHERE f59=19) AS f61 FROM t1';
# For a WHERE clause sub query that refers to a table also referenced in a
# FROM clause 3.3.2.18
SET @variant7= 'CREATE VIEW v1 AS SELECT f61 FROM v2';
SET @variant8= 'CREATE VIEW v1 AS SELECT f59 AS f61 FROM t1 WHERE f60 IN (SELECT f59 FROM t1)';
# For ALGORITHM = TEMPTABLE          3.3.2.20
SET @variant9= 'CREATE ALGORITHM = TEMPTABLE VIEW v1 (f61) AS select f60 from t1';

let $num= 9;
while ($num)
{
   --disable_abort_on_error
   --disable_query_log
   eval SET @variant= @variant$num;
   let $aux= `SELECT @variant`;
   --enable_query_log

   # CREATE VIEW v1 ...
   eval $aux;

   --error ER_NON_INSERTABLE_TABLE
   INSERT INTO v1 VALUES (1002);
   # --error ER_NON_UPDATABLE_TABLE, ER_UPDATE_TABLE_USED
   --error ER_NON_UPDATABLE_TABLE
   UPDATE v1 SET f61=1007;
   --error ER_NON_UPDATABLE_TABLE
   DELETE FROM v1;
   DROP VIEW v1;
   dec $num;
}

Drop TABLE t1, t2 ;
Drop VIEW  v2 ;


let $message= Testcases 3.3.A1;
--source include/show_msg80.inc
###############################################################################
# Testcase 3.3.A1: Check the effects of base table modifications on an already
#                  existing VIEW
#
# Attention: Many modifications are logical non sense.
#            The consequence is in many cases a "garbage in garbage out" effect.
#
#            There is no specification of the intended behaviour within
#            the MySQL manual. That means I assume the observed effects are
#            no bug as long we do not get a crash or obviously non
#            reasonable results.
###############################################################################
--disable_warnings
DROP TABLE IF EXISTS t1;
DROP TABLE IF EXISTS t2;
DROP VIEW  IF EXISTS v1;
DROP VIEW  IF EXISTS v2;
--enable_warnings

eval CREATE TABLE t1 (f1 BIGINT, f2 DATE DEFAULT NULL, f4 CHAR(5),
                      report char(10)) ENGINE = $engine_type;
CREATE VIEW v1 AS SELECT * FROM t1;
INSERT INTO t1 SET f1 = -1, f4 = 'ABC', report = 't1 0';
INSERT INTO v1 SET f1 = -1, f4 = 'ABC', report = 'v1 0';

# 0. Initial state
DESCRIBE t1;
DESCRIBE v1;
SELECT * FROM t1 order by f1, report;
SELECT * FROM v1 order by f1, report;
#
# 1. Name of one base table column is altered
ALTER TABLE t1 CHANGE COLUMN f4 f4x CHAR(5);
INSERT INTO t1 SET f1 = 0, f4x = 'ABC', report = 't1 1';
--error ER_VIEW_INVALID
INSERT INTO v1 SET f1 = 0, f4  = 'ABC', report = 'v1 1';
--error ER_BAD_FIELD_ERROR
INSERT INTO v1 SET f1 = 0, f4x = 'ABC', report = 'v1 1a';
--error ER_VIEW_INVALID
INSERT INTO v1 SET f1 = 0, report = 'v1 1b';
DESCRIBE t1;
# Bug#12533 crash on DESCRIBE <view> after renaming base table column;
--error ER_VIEW_INVALID
DESCRIBE v1;
SELECT * FROM t1 order by f1, report;
--error ER_VIEW_INVALID
SELECT * FROM v1 order by f1, report;
ALTER TABLE t1 CHANGE COLUMN f4x f4 CHAR(5);
#
# 2. Length of one base table column is increased
ALTER TABLE t1 CHANGE COLUMN f4 f4 CHAR(10);
INSERT INTO t1 SET f1 = 2, f4 = '<-- 10 -->', report = 't1 2';
INSERT INTO v1 SET f1 = 2, f4 = '<-- 10 -->', report = 'v1 2';
DESCRIBE t1;
DESCRIBE v1;
SELECT * FROM t1 order by f1, report;
SELECT * FROM v1 order by f1, report;
#
# 3. Length of one base table column is reduced
<<<<<<< HEAD
# As the order of warnings is not deterministic:
--disable_warnings
=======
# We have to mangle within warnings the row numbers, because they are not
# deterministic in case of NDB.
--replace_regex /at row [0-9]/at row <some number>/
>>>>>>> 4fbcb69e
ALTER TABLE t1 CHANGE COLUMN f4 f4 CHAR(8);
--enable_warnings
INSERT INTO t1 SET f1 = 3, f4 = '<-- 10 -->', report = 't1 3';
INSERT INTO v1 SET f1 = 3, f4 = '<-- 10 -->', report = 'v1 3';
DESCRIBE t1;
DESCRIBE v1;
SELECT * FROM t1 order by f1, report;
SELECT * FROM v1 order by f1, report;
#
# 4. Type of one base table column is altered   string -> string
ALTER TABLE t1 CHANGE COLUMN f4 f4 VARCHAR(20);
INSERT INTO t1 SET f1 = 4, f4 = '<------ 20 -------->', report = 't1 4';
INSERT INTO v1 SET f1 = 4, f4 = '<------ 20 -------->', report = 'v1 4';
DESCRIBE t1;
DESCRIBE v1;
SELECT * FROM t1 order by f1, report;
SELECT * FROM v1 order by f1, report;
#
# 5. Type of one base table column altered   numeric -> string
ALTER TABLE t1 CHANGE COLUMN f1 f1 VARCHAR(30);
INSERT INTO t1 SET f1 = '<------------- 30 ----------->',
                   f4 = '<------ 20 -------->', report = 't1 5';
INSERT INTO v1 SET f1 = '<------------- 30 ----------->',
                   f4 = '<------ 20 -------->', report = 'v1 5';
DESCRIBE t1;
DESCRIBE v1;
SELECT * FROM t1 order by f1, report;
SELECT * FROM v1 order by f1, report;
#
# 6. DROP of one base table column
ALTER TABLE t1 DROP COLUMN f2;
INSERT INTO t1 SET f1 = 'ABC', f4 = '<------ 20 -------->', report = 't1 6';
--error ER_VIEW_INVALID
INSERT INTO v1 SET f1 = 'ABC', f4 = '<------ 20 -------->', report = 'v1 6';
DESCRIBE t1;
--error ER_VIEW_INVALID
DESCRIBE v1;
SELECT * FROM t1 order by f1, report;
--error ER_VIEW_INVALID
SELECT * FROM v1 order by f1, report;
#
# 7. Recreation of dropped base table column with the same data type like before
ALTER TABLE t1 ADD COLUMN f2 DATE DEFAULT NULL;
INSERT INTO t1 SET f1 = 'ABC', f2 = '1500-12-04',
                   f4 = '<------ 20 -------->', report = 't1 7';
INSERT INTO v1 SET f1 = 'ABC', f2 = '1500-12-04',
                   f4 = '<------ 20 -------->', report = 'v1 7';
DESCRIBE t1;
DESCRIBE v1;
SELECT * FROM t1 order by f1, report;
SELECT * FROM v1 order by f1, report;
#
# 8. Recreation of dropped base table column with a different data type
#    like before
ALTER TABLE t1 DROP COLUMN f2;
ALTER TABLE t1 ADD COLUMN f2 FLOAT;
INSERT INTO t1 SET f1 = 'ABC', f2 = -3.3E-4,
                   f4 = '<------ 20 -------->', report = 't1 8';
INSERT INTO v1 SET f1 = 'ABC', f2 = -3.3E-4,
                   f4 = '<------ 20 -------->', report = 'v1 8';
DESCRIBE t1;
DESCRIBE v1;
SELECT * FROM t1 order by f1, report;
SELECT * FROM v1 order by f1, report;
#
# 9. Add a column to the base table
ALTER TABLE t1 ADD COLUMN f3 NUMERIC(7,2);
INSERT INTO t1 SET f1 = 'ABC', f2 = -3.3E-4,
                   f3 = -2.2, f4 = '<------ 20 -------->', report = 't1 9';
--error ER_BAD_FIELD_ERROR
INSERT INTO v1 SET f1 = 'ABC', f2 = -3.3E-4,
                   f3 = -2.2, f4 = '<------ 20 -------->', report = 'v1 9';
INSERT INTO v1 SET f1 = 'ABC', f2 = -3.3E-4,
                   f4 = '<------ 20 -------->', report = 'v1 9a';
DESCRIBE t1;
DESCRIBE v1;
SELECT * FROM t1 order by f1, report;
SELECT * FROM v1 order by f1, report;
#
# 10. VIEW with numeric function is "victim" of data type change
DROP TABLE t1;
DROP VIEW  v1;
eval CREATE TABLE t1 (f1 CHAR(10), f2 BIGINT) ENGINE = $engine_type;
INSERT INTO t1   SET f1 = 'ABC', f2 = 3;
CREATE VIEW v1 AS SELECT f1, SQRT(f2) my_sqrt FROM t1;
DESCRIBE t1;
DESCRIBE v1;
SELECT * FROM t1 order by f1, f2;
SELECT * FROM v1 order by 2;
ALTER TABLE t1 CHANGE COLUMN f2 f2 VARCHAR(30);
INSERT INTO t1   SET f1 = 'ABC', f2 = 'DEF';
DESCRIBE t1;
DESCRIBE v1;
SELECT * FROM t1 order by f1, f2;
SELECT * FROM v1 order by 2;
# Some statements for comparison
# - the ugly SQRT('DEF) as constant
SELECT SQRT('DEF');
# - Will a VIEW based on the same definition show the same result ?
CREATE VIEW v2 AS SELECT SQRT('DEF');
SELECT * FROM v2 order by 1;
# - Will a VIEW v2 created after the base table column recreation show the same
#   result set like v1 ?
CREATE OR REPLACE VIEW v2 AS SELECT f1, SQRT(f2) my_sqrt FROM t1;
DESCRIBE v2;
SELECT * FROM v2 order by 2;
# - What will be the content of base table created with AS SELECT ?
CREATE TABLE t2 AS SELECT f1, SQRT(f2) my_sqrt FROM t1;
if ($have_bug_32285)
{
--disable_ps_protocol
}
--vertical_results
SELECT * FROM t2 order by 2;
--horizontal_results
--enable_ps_protocol
DROP TABLE t2;
CREATE TABLE t2 AS SELECT * FROM v1;
if ($have_bug_32285)
{
--disable_ps_protocol
}
--vertical_results
SELECT * FROM t2 order by 2;
--horizontal_results
--enable_ps_protocol
DROP TABLE t2;
CREATE TABLE t2 AS SELECT * FROM v2;
if ($have_bug_32285)
{
--disable_ps_protocol
}
--vertical_results
SELECT * FROM t2 order by 2;
--horizontal_results
--enable_ps_protocol
#
DROP TABLE t1;
DROP TABLE t2;
DROP VIEW  v1;
DROP VIEW  v2;



# Clean up
--disable_warnings
DROP TABLE IF EXISTS t1;
DROP TABLE IF EXISTS t2;
DROP VIEW  IF EXISTS v1;
DROP VIEW  IF EXISTS v1_1;
DROP VIEW  IF EXISTS v1_2;
DROP VIEW  IF EXISTS v1_firstview;
DROP VIEW  IF EXISTS v1_secondview;
DROP VIEW  IF EXISTS v2;
DROP DATABASE IF EXISTS test2;
DROP DATABASE IF EXISTS test3;
--enable_warnings

# FIXME sub testcases, which might be included, if they fit good into
#       the requirements and the completeness of the tests is increased
# Bug#10970     Views: dependence on temporary table allowed
# Bug#4663      constant function in WHERE clause evaluated in view definition
# Bug#6808      Views: CREATE VIEW v ... FROM t AS v fails
# Bug#10977     Views: no warning if column name is truncated
# Bug#9505: Views: privilege needed on underlying function

#  --source suite/funcs_1/Views/Views_403x406.test
# --source suite/funcs_1/Views/Views_407.test
# --source suite/funcs_1/Views/Views_408x411.test


<|MERGE_RESOLUTION|>--- conflicted
+++ resolved
@@ -3903,16 +3903,10 @@
 SELECT * FROM v1 order by f1, report;
 #
 # 3. Length of one base table column is reduced
-<<<<<<< HEAD
-# As the order of warnings is not deterministic:
---disable_warnings
-=======
 # We have to mangle within warnings the row numbers, because they are not
 # deterministic in case of NDB.
 --replace_regex /at row [0-9]/at row <some number>/
->>>>>>> 4fbcb69e
 ALTER TABLE t1 CHANGE COLUMN f4 f4 CHAR(8);
---enable_warnings
 INSERT INTO t1 SET f1 = 3, f4 = '<-- 10 -->', report = 't1 3';
 INSERT INTO v1 SET f1 = 3, f4 = '<-- 10 -->', report = 'v1 3';
 DESCRIBE t1;
