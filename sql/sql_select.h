--- conflicted
+++ resolved
@@ -94,7 +94,6 @@
   table_map	depend_map;		  ///< Table depends on these tables.
   /* null byte position in the key_buf. Used for REF_OR_NULL optimization */
   uchar          *null_ref_key;
-<<<<<<< HEAD
 
   /*
     TRUE <=> disable the "cache" as doing lookup with the same key value may
@@ -103,60 +102,6 @@
   bool          disable_cache;
 } TABLE_REF;
 
-
-/**
-  CACHE_FIELD and JOIN_CACHE is used on full join to cache records in outer
-  table
-*/
-
-typedef struct st_cache_field {
-  /* 
-    Where source data is located (i.e. this points to somewhere in 
-    tableX->record[0])
-  */
-  uchar *str;
-  uint length; /* Length of data at *str, in bytes */
-  uint blob_length; /* Valid IFF blob_field != 0 */
-  Field_blob *blob_field;
-  bool strip; /* TRUE <=> Strip endspaces ?? */
-
-  TABLE *get_rowid; /* _ != NULL <=> */
-} CACHE_FIELD;
-=======
->>>>>>> c64c492d
-
-  /*
-    TRUE <=> disable the "cache" as doing lookup with the same key value may
-    produce different results (because of Index Condition Pushdown)
-  */
-  bool          disable_cache;
-} TABLE_REF;
-
-<<<<<<< HEAD
-typedef struct st_join_cache 
-{
-  uchar *buff;
-  uchar *pos;    /* Start of free space in the buffer */
-  uchar *end;
-  uint records;  /* # of row cominations currently stored in the cache */
-  uint record_nr;
-  uint ptr_record; 
-  /* 
-    Number of fields (i.e. cache_field objects). Those correspond to table
-    columns, and there are also special fields for
-     - table's column null bits
-     - table's null-complementation byte
-     - [new] table's rowid.
-  */
-  uint fields; 
-  uint length; 
-  uint blobs;
-  CACHE_FIELD *field;
-  CACHE_FIELD **blob_ptr;
-  SQL_SELECT *select;
-} JOIN_CACHE;
-=======
->>>>>>> c64c492d
 
 
 /*
@@ -182,10 +127,7 @@
 #define TAB_INFO_USING_WHERE 4
 #define TAB_INFO_FULL_SCAN_ON_NULL 8
 
-<<<<<<< HEAD
-=======
 class JOIN_CACHE;
->>>>>>> c64c492d
 class SJ_TMP_TABLE;
 
 typedef enum_nested_loop_state
@@ -276,11 +218,6 @@
   JOIN_CACHE	*cache;
   SQL_SELECT    *cache_select;
   JOIN		*join;
-<<<<<<< HEAD
-  /** Bitmap of nested joins this table is part of */
-
-=======
->>>>>>> c64c492d
   /* SemiJoinDuplicateElimination variables: */
   /*
     Embedding SJ-nest (may be not the direct parent), or NULL if none.
@@ -288,12 +225,9 @@
   */
   TABLE_LIST    *emb_sj_nest;
 
-<<<<<<< HEAD
-=======
   struct st_join_table *first_sj_inner_tab;
   struct st_join_table *last_sj_inner_tab;
 
->>>>>>> c64c492d
   /* Variables for semi-join duplicate elimination */
   SJ_TMP_TABLE  *flush_weedout_table;
   SJ_TMP_TABLE  *check_weed_out_table;
@@ -1795,11 +1729,7 @@
 int report_error(TABLE *table, int error);
 int safe_index_read(JOIN_TAB *tab);
 COND *remove_eq_conds(THD *thd, COND *cond, Item::cond_result *cond_value);
-<<<<<<< HEAD
-int test_if_item_cache_changed(List<Cached_item> &list);
-=======
 int test_if_item_cache_changed(List<Cached_item> &list);
 void calc_used_field_length(THD *thd, JOIN_TAB *join_tab);
 int join_init_read_record(JOIN_TAB *tab);
-int do_sj_dups_weedout(THD *thd, SJ_TMP_TABLE *sjtbl); 
->>>>>>> c64c492d
+int do_sj_dups_weedout(THD *thd, SJ_TMP_TABLE *sjtbl); 