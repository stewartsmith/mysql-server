--- conflicted
+++ resolved
@@ -81,8 +81,6 @@
   NET *net= &mysql->net;
   my_bool stmt_skip= stmt ? stmt->state != MYSQL_STMT_INIT_DONE : FALSE;
 
-<<<<<<< HEAD
-=======
   if (!thd)
   {
     /* Do "reconnect" if possible */
@@ -91,7 +89,6 @@
     thd= (THD *) mysql->thd;
   }
 
->>>>>>> 770a4e2b
 #if defined(ENABLED_PROFILING)
   thd->profiling.start_new_query();
 #endif
