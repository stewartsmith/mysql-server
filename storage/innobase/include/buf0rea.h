/*****************************************************************************

Copyright (c) 1995, 2013, Oracle and/or its affiliates. All Rights Reserved.

This program is free software; you can redistribute it and/or modify it under
the terms of the GNU General Public License as published by the Free Software
Foundation; version 2 of the License.

This program is distributed in the hope that it will be useful, but WITHOUT
ANY WARRANTY; without even the implied warranty of MERCHANTABILITY or FITNESS
FOR A PARTICULAR PURPOSE. See the GNU General Public License for more details.

You should have received a copy of the GNU General Public License along with
this program; if not, write to the Free Software Foundation, Inc.,
51 Franklin Street, Suite 500, Boston, MA 02110-1335 USA

*****************************************************************************/

/**************************************************//**
@file include/buf0rea.h
The database buffer read

Created 11/5/1995 Heikki Tuuri
*******************************************************/

#ifndef buf0rea_h
#define buf0rea_h

#include "univ.i"
#include "buf0buf.h"
#include "buf0types.h"

/** High-level function which reads a page asynchronously from a file to the
buffer buf_pool if it is not already there. Sets the io_fix flag and sets
an exclusive lock on the buffer frame. The flag is cleared and the x-lock
released by the i/o-handler thread.
@param[in] page_id page id
@return TRUE if page has been read in, FALSE in case of failure */
ibool
buf_read_page(
	const page_id_t&	page_id,
	const page_size_t&	page_size);

/** High-level function which reads a page asynchronously from a file to the
buffer buf_pool if it is not already there. Sets the io_fix flag and sets
an exclusive lock on the buffer frame. The flag is cleared and the x-lock
released by the i/o-handler thread.
@param[in] page_id page id
@return TRUE if page has been read in, FALSE in case of failure */
ibool
<<<<<<< HEAD
buf_read_page_async(
	const page_id_t&	page_id,
	const page_size_t&	page_size);

/** Applies a random read-ahead in buf_pool if there are at least a threshold
=======
buf_read_page_background(
/*=====================*/
	ulint	space,	/*!< in: space id */
	ulint	offset, /*!< in: page number */
	bool	sync);	/*!< in: true if synchronous aio is desired */
/********************************************************************//**
Applies a random read-ahead in buf_pool if there are at least a threshold
>>>>>>> b2c29af2
value of accessed pages from the random read-ahead area. Does not read any
page, not even the one at the position (space, offset), if the read-ahead
mechanism is not activated. NOTE 1: the calling thread may own latches on
pages: to avoid deadlocks this function must be written such that it cannot
end up waiting for these latches! NOTE 2: the calling thread must want
access to the page given: this rule is set to prevent unintended read-aheads
performed by ibuf routines, a situation which could result in a deadlock if
the OS does not support asynchronous i/o.
@param[in] page_id page id of a page which the current thread wants to access
@param[in] inside_ibuf TRUE if we are inside ibuf routine
@return number of page read requests issued; NOTE that if we read ibuf
pages, it may happen that the page at the given page number does not
get read even if we return a positive value! */
ulint
buf_read_ahead_random(
	const page_id_t&	page_id,
	const page_size_t&	page_size,
	ibool			inside_ibuf);

/** Applies linear read-ahead if in the buf_pool the page is a border page of
a linear read-ahead area and all the pages in the area have been accessed.
Does not read any page if the read-ahead mechanism is not activated. Note
that the algorithm looks at the 'natural' adjacent successor and
predecessor of the page, which on the leaf level of a B-tree are the next
and previous page in the chain of leaves. To know these, the page specified
in (space, offset) must already be present in the buf_pool. Thus, the
natural way to use this function is to call it when a page in the buf_pool
is accessed the first time, calling this function just after it has been
bufferfixed.
NOTE 1: as this function looks at the natural predecessor and successor
fields on the page, what happens, if these are not initialized to any
sensible value? No problem, before applying read-ahead we check that the
area to read is within the span of the space, if not, read-ahead is not
applied. An uninitialized value may result in a useless read operation, but
only very improbably.
NOTE 2: the calling thread may own latches on pages: to avoid deadlocks this
function must be written such that it cannot end up waiting for these
latches!
NOTE 3: the calling thread must want access to the page given: this rule is
set to prevent unintended read-aheads performed by ibuf routines, a situation
which could result in a deadlock if the OS does not support asynchronous io.
@param[in] page_id page id; see NOTE 3 above
@param[in] inside_ibuf TRUE if we are inside ibuf routine
@return number of page read requests issued */
ulint
buf_read_ahead_linear(
	const page_id_t&	page_id,
	const page_size_t&	page_size,
	ibool			inside_ibuf);

/********************************************************************//**
Issues read requests for pages which the ibuf module wants to read in, in
order to contract the insert buffer tree. Technically, this function is like
a read-ahead function. */

void
buf_read_ibuf_merge_pages(
/*======================*/
	bool		sync,		/*!< in: true if the caller
					wants this function to wait
					for the highest address page
					to get read in, before this
					function returns */
	const ulint*	space_ids,	/*!< in: array of space ids */
	const ib_int64_t* space_versions,/*!< in: the spaces must have
					this version number
					(timestamp), otherwise we
					discard the read; we use this
					to cancel reads if DISCARD +
					IMPORT may have changed the
					tablespace size */
	const ulint*	page_nos,	/*!< in: array of page numbers
					to read, with the highest page
					number the last in the
					array */
	ulint		n_stored);	/*!< in: number of elements
					in the arrays */
/********************************************************************//**
Issues read requests for pages which recovery wants to read in. */

void
buf_read_recv_pages(
/*================*/
	ibool		sync,		/*!< in: TRUE if the caller
					wants this function to wait
					for the highest address page
					to get read in, before this
					function returns */
	ulint		space,		/*!< in: space id */
	const ulint*	page_nos,	/*!< in: array of page numbers
					to read, with the highest page
					number the last in the
					array */
	ulint		n_stored);	/*!< in: number of page numbers
					in the array */

/** The size in pages of the area which the read-ahead algorithms read if
invoked */
#define	BUF_READ_AHEAD_AREA(b)					\
	ut_min(64, ut_2_power_up((b)->curr_size / 32))

/** @name Modes used in read-ahead @{ */
/** read only pages belonging to the insert buffer tree */
#define BUF_READ_IBUF_PAGES_ONLY	131
/** read any page */
#define BUF_READ_ANY_PAGE		132
/** read any page, but ignore (return an error) if a page does not exist
instead of crashing like BUF_READ_ANY_PAGE does */
#define BUF_READ_IGNORE_NONEXISTENT_PAGES 1024
/* @} */

#endif<|MERGE_RESOLUTION|>--- conflicted
+++ resolved
@@ -46,23 +46,15 @@
 an exclusive lock on the buffer frame. The flag is cleared and the x-lock
 released by the i/o-handler thread.
 @param[in] page_id page id
+@param[in] sync true if synchronous aio is desired
 @return TRUE if page has been read in, FALSE in case of failure */
 ibool
-<<<<<<< HEAD
-buf_read_page_async(
+buf_read_page_background(
 	const page_id_t&	page_id,
-	const page_size_t&	page_size);
+	const page_size_t&	page_size,
+	bool			sync);
 
 /** Applies a random read-ahead in buf_pool if there are at least a threshold
-=======
-buf_read_page_background(
-/*=====================*/
-	ulint	space,	/*!< in: space id */
-	ulint	offset, /*!< in: page number */
-	bool	sync);	/*!< in: true if synchronous aio is desired */
-/********************************************************************//**
-Applies a random read-ahead in buf_pool if there are at least a threshold
->>>>>>> b2c29af2
 value of accessed pages from the random read-ahead area. Does not read any
 page, not even the one at the position (space, offset), if the read-ahead
 mechanism is not activated. NOTE 1: the calling thread may own latches on
