--- conflicted
+++ resolved
@@ -2163,7 +2163,41 @@
 int
 Ndb::pollEvents2(int aMillisecondNumber, Uint64 *highestQueuedEpoch)
 {
-  return theEventBuffer->pollEvents2(aMillisecondNumber, highestQueuedEpoch);
+  Uint32 elapsed = 0;
+  const NDB_TICKS start = NdbTick_getCurrentTicks();
+
+  if (unlikely(aMillisecondNumber < 0))
+  {
+    g_eventLogger->error("Ndb::pollEvents2: negative aMillisecondNumber %d 0x%x %s",
+                         aMillisecondNumber,
+                         getReference(),
+                         getNdbObjectName());
+    return -1;
+  }
+
+  /**
+   * We need to poll the receiver to make sure that arrived events
+   * are delivered to their clients as soon as possible.
+   * ::trp_deliver_signal() will wakeup the client as soon as
+   * some event arrives, possible before its epoch is complete such
+   * that move_data() can make the events available.
+   * Thus we need to recheck the pollEvent condition, and possibly
+   * continue polling if there is wait time left.
+   */
+  int found = theEventBuffer->pollEvents(highestQueuedEpoch);
+  while (!found)
+  {
+    theImpl->start_poll();
+    theImpl->do_poll((unsigned)aMillisecondNumber-elapsed);
+    theImpl->complete_poll();
+    found = theEventBuffer->pollEvents(highestQueuedEpoch);
+
+    const NDB_TICKS now = NdbTick_getCurrentTicks();
+    elapsed = Uint32(NdbTick_Elapsed(start,now).milliSec());
+    if (elapsed >= (unsigned)aMillisecondNumber)
+      break;
+  }
+  return found;
 }
 
 bool
@@ -2192,7 +2226,6 @@
 int
 Ndb::pollEvents(int aMillisecondNumber, Uint64 *latestGCI)
 {
-<<<<<<< HEAD
   /**
    * aMillisecondNumber = 0 : one poll call
    * else divide aMillisecondNumber into a 1-hour time slot
@@ -2261,43 +2294,6 @@
   } while (totalWaitTime > waited);
 
   return 0;
-=======
-  Uint32 elapsed = 0;
-  const NDB_TICKS start = NdbTick_getCurrentTicks();
-
-  if (unlikely(aMillisecondNumber < 0))
-  {
-    g_eventLogger->error("Ndb::pollEvents: negative aMillisecondNumber %d 0x%x %s",
-                         aMillisecondNumber,
-                         getReference(),
-                         getNdbObjectName());
-    return -1;
-  }
-
-  /**
-   * We need to poll the receiver to make sure that arrived events
-   * are delivered to their clients as soon as possible.
-   * ::trp_deliver_signal() will wakeup the client as soon as
-   * some event arrives, possible before its epoch is complete such
-   * that move_data() can make the events available.
-   * Thus we need to recheck the pollEvent condition, and possibly
-   * continue polling if there is wait time left.
-   */
-  int found = theEventBuffer->pollEvents(latestGCI);
-  while (!found)
-  {
-    theImpl->start_poll();
-    theImpl->do_poll((unsigned)aMillisecondNumber-elapsed);
-    theImpl->complete_poll();
-    found = theEventBuffer->pollEvents(latestGCI);
-
-    const NDB_TICKS now = NdbTick_getCurrentTicks();
-    elapsed = Uint32(NdbTick_Elapsed(start,now).milliSec());
-    if (elapsed >= (unsigned)aMillisecondNumber)
-      break;
-  }
-  return found;
->>>>>>> 5ea8a953
 }
 
 int
