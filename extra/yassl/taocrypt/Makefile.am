SUBDIRS = src test benchmark
<<<<<<< HEAD
EXTRA_DIST = CMakeLists.txt $(wildcard mySTL/*.hpp)

# Don't update the files from bitkeeper
%::SCCS/s.%
=======
EXTRA_DIST = CMakeLists.txt $(wildcard mySTL/*.hpp)
>>>>>>> b0218b63
<|MERGE_RESOLUTION|>--- conflicted
+++ resolved
@@ -1,9 +1,2 @@
 SUBDIRS = src test benchmark
-<<<<<<< HEAD
-EXTRA_DIST = CMakeLists.txt $(wildcard mySTL/*.hpp)
-
-# Don't update the files from bitkeeper
-%::SCCS/s.%
-=======
-EXTRA_DIST = CMakeLists.txt $(wildcard mySTL/*.hpp)
->>>>>>> b0218b63
+EXTRA_DIST = CMakeLists.txt $(wildcard mySTL/*.hpp)