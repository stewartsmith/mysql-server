--- conflicted
+++ resolved
@@ -161,13 +161,9 @@
 
 #define MAX_NONMAPPED_INSERTS 1000
 
-<<<<<<< HEAD
 /** Information shared by all open instances of the same table */
-typedef struct st_mi_isam_share {	/* Shared between opens */
-=======
 typedef struct st_mi_isam_share
 {                                       /* Shared between opens */
->>>>>>> 6fdb88b8
   MI_STATE_INFO state;
   MI_BASE_INFO base;
   MI_KEYDEF  ft2_keyinfo;		/* Second-level ft-key definition */
@@ -262,21 +258,13 @@
 
 typedef my_bool (*index_cond_func_t)(void *param);
 
-<<<<<<< HEAD
 /** Information local to the table's instance */
-struct st_myisam_info {
-  MYISAM_SHARE *s;			/* Shared between open:s */
-  MI_STATUS_INFO *state,save_state;
-  MI_BLOB     *blobs;			/* Pointer to blobs */
-  MI_BIT_BUFF  bit_buff;
-=======
 struct st_myisam_info
 {
   MYISAM_SHARE *s;                      /* Shared between open:s */
   MI_STATUS_INFO *state, save_state;
   MI_BLOB *blobs;                       /* Pointer to blobs */
   MI_BIT_BUFF bit_buff;
->>>>>>> 6fdb88b8
   /* accumulate indexfile changes between write's */
   TREE *bulk_insert;
   DYNAMIC_ARRAY *ft1_to_ft2;            /* used only in ft1->ft2 conversion */
@@ -368,16 +356,12 @@
 #define STATE_CRASHED_ON_REPAIR 4
 #define STATE_NOT_ANALYZED      8
 #define STATE_NOT_OPTIMIZED_KEYS 16
-<<<<<<< HEAD
-#define STATE_NOT_SORTED_PAGES	32
+#define STATE_NOT_SORTED_PAGES  32
 /**
    If open_count>0 the first time we opened this table; cleared after
    successful check or repair
 */
 #define STATE_BAD_OPEN_COUNT    64
-=======
-#define STATE_NOT_SORTED_PAGES  32
->>>>>>> 6fdb88b8
 
 /* options to mi_read_cache */
 #define READING_NEXT    1
@@ -658,33 +642,32 @@
   uint offset;
 } MI_BLOCK_INFO;
 
-<<<<<<< HEAD
-	/* bits in return from _mi_get_block_info */
-
-#define BLOCK_FIRST	1
-#define BLOCK_LAST	2
-#define BLOCK_DELETED	4
-#define BLOCK_ERROR	8	/* Wrong data */
-#define BLOCK_SYNC_ERROR 16	/* Right data at wrong place */
-#define BLOCK_FATAL_ERROR 32	/* hardware-error */
-
-#define NEED_MEM	((uint) 10*4*(IO_SIZE+32)+32) /* Nead for recursion */
-#define MAXERR			20
-#define BUFFERS_WHEN_SORTING	16		/* Alloc for sort-key-tree */
-#define WRITE_COUNT		MY_HOW_OFTEN_TO_WRITE
-#define INDEX_TMP_EXT		".TMM"
-#define DATA_TMP_EXT		".TMD"
-
-#define UPDATE_TIME		1
-#define UPDATE_STAT		2
-#define UPDATE_SORT		4
-#define UPDATE_AUTO_INC		8
-#define UPDATE_OPEN_COUNT	16
-
-#define USE_BUFFER_INIT		(((1024L*512L-MALLOC_OVERHEAD)/IO_SIZE)*IO_SIZE)
-#define READ_BUFFER_INIT	(1024L*256L-MALLOC_OVERHEAD)
-#define SORT_BUFFER_INIT	(2048L*1024L-MALLOC_OVERHEAD)
-#define MIN_SORT_BUFFER		(4096-MALLOC_OVERHEAD)
+        /* bits in return from _mi_get_block_info */
+
+#define BLOCK_FIRST     1
+#define BLOCK_LAST      2
+#define BLOCK_DELETED   4
+#define BLOCK_ERROR     8               /* Wrong data */
+#define BLOCK_SYNC_ERROR 16             /* Right data at wrong place */
+#define BLOCK_FATAL_ERROR 32            /* hardware-error */
+
+#define NEED_MEM        ((uint) 10*4*(IO_SIZE+32)+32) /* Nead for recursion */
+#define MAXERR                  20
+#define BUFFERS_WHEN_SORTING    16      /* Alloc for sort-key-tree */
+#define WRITE_COUNT             MY_HOW_OFTEN_TO_WRITE
+#define INDEX_TMP_EXT           ".TMM"
+#define DATA_TMP_EXT            ".TMD"
+
+#define UPDATE_TIME             1
+#define UPDATE_STAT             2
+#define UPDATE_SORT             4
+#define UPDATE_AUTO_INC         8
+#define UPDATE_OPEN_COUNT       16
+
+#define USE_BUFFER_INIT         (((1024L*512L-MALLOC_OVERHEAD)/IO_SIZE)*IO_SIZE)
+#define READ_BUFFER_INIT        (1024L*256L-MALLOC_OVERHEAD)
+#define SORT_BUFFER_INIT        (2048L*1024L-MALLOC_OVERHEAD)
+#define MIN_SORT_BUFFER         (4096-MALLOC_OVERHEAD)
 
 /** Commands storable in MyISAM logs (L/P= in logical/physical log) */
 enum myisam_log_commands {
@@ -700,39 +683,6 @@
   MI_LOG_WRITE_BYTES_MYI, /**< when MyISAM writes to the index file P */
   MI_LOG_CHSIZE_MYI,      /**< when MyISAM changes size of index file P */
   MI_LOG_END_SENTINEL /**< keep this one unused and last */
-=======
-        /* bits in return from _mi_get_block_info */
-
-#define BLOCK_FIRST     1
-#define BLOCK_LAST      2
-#define BLOCK_DELETED   4
-#define BLOCK_ERROR     8               /* Wrong data */
-#define BLOCK_SYNC_ERROR 16             /* Right data at wrong place */
-#define BLOCK_FATAL_ERROR 32            /* hardware-error */
-
-#define NEED_MEM        ((uint) 10*4*(IO_SIZE+32)+32) /* Nead for recursion */
-#define MAXERR                  20
-#define BUFFERS_WHEN_SORTING    16      /* Alloc for sort-key-tree */
-#define WRITE_COUNT             MY_HOW_OFTEN_TO_WRITE
-#define INDEX_TMP_EXT           ".TMM"
-#define DATA_TMP_EXT            ".TMD"
-
-#define UPDATE_TIME             1
-#define UPDATE_STAT             2
-#define UPDATE_SORT             4
-#define UPDATE_AUTO_INC         8
-#define UPDATE_OPEN_COUNT       16
-
-#define USE_BUFFER_INIT         (((1024L*512L-MALLOC_OVERHEAD)/IO_SIZE)*IO_SIZE)
-#define READ_BUFFER_INIT        (1024L*256L-MALLOC_OVERHEAD)
-#define SORT_BUFFER_INIT        (2048L*1024L-MALLOC_OVERHEAD)
-#define MIN_SORT_BUFFER         (4096-MALLOC_OVERHEAD)
-
-enum myisam_log_commands
-{
-  MI_LOG_OPEN, MI_LOG_WRITE, MI_LOG_UPDATE, MI_LOG_DELETE, MI_LOG_CLOSE,
-    MI_LOG_EXTRA, MI_LOG_LOCK, MI_LOG_DELETE_ALL
->>>>>>> 6fdb88b8
 };
 extern const char *mi_log_command_name[];
 /** Logs a command if this log is open */
@@ -772,15 +722,19 @@
 extern uint _mi_pack_get_block_info(MI_INFO *myisam, MI_BIT_BUFF *bit_buff,
                                     MI_BLOCK_INFO *info, uchar **rec_buff_p,
                                     File file, my_off_t filepos);
-<<<<<<< HEAD
-extern void _my_store_blob_length(uchar *pos,uint pack_length,uint length);
+extern void _mi_store_blob_length(uchar *pos, uint pack_length, uint length);
+extern void _myisam_log(enum myisam_log_commands command, MI_INFO *info,
+                        const uchar *buffert, uint length);
 extern void _myisam_log_command(IO_CACHE *log,
                                 enum myisam_log_commands command,
-                                void *info_or_share, const uchar *buffert,
+                                void *info, const uchar *buffert,
                                 uint length, int result);
 extern void _myisam_log_record_logical(enum myisam_log_commands command,
                                        MI_INFO *info, const uchar *record,
                                        my_off_t filepos, int result);
+extern void _myisam_log_record(enum myisam_log_commands command, MI_INFO *info,
+                               const uchar *record, my_off_t filepos,
+                               int result);
 extern void myisam_log_pwrite_physical(enum myisam_log_commands command,
                                        MYISAM_SHARE *share,
                                        const uchar *buffert, uint length,
@@ -825,17 +779,6 @@
 extern void mi_examine_log_param_init(MI_EXAMINE_LOG_PARAM *param);
 extern int mi_examine_log(MI_EXAMINE_LOG_PARAM *param);
 
-=======
-extern void _mi_store_blob_length(uchar *pos, uint pack_length, uint length);
-extern void _myisam_log(enum myisam_log_commands command, MI_INFO *info,
-                        const uchar *buffert, uint length);
-extern void _myisam_log_command(enum myisam_log_commands command,
-                                MI_INFO *info, const uchar *buffert,
-                                uint length, int result);
-extern void _myisam_log_record(enum myisam_log_commands command, MI_INFO *info,
-                               const uchar *record, my_off_t filepos,
-                               int result);
->>>>>>> 6fdb88b8
 extern void mi_report_error(int errcode, const char *file_name);
 extern my_bool _mi_memmap_file(MI_INFO *info);
 extern void _mi_unmap_file(MI_INFO *info);
@@ -913,16 +856,12 @@
 
 extern void mi_set_index_cond_func(MI_INFO *info, index_cond_func_t func,
                                    void *func_arg);
-<<<<<<< HEAD
-
+int flush_blocks(HA_CHECK *param, KEY_CACHE *key_cache, File file);
 extern const char *myisam_error_messages[];
 extern my_bool mi_log_index_pages_physical;
 extern IO_CACHE myisam_logical_log, myisam_physical_log;
 extern pthread_mutex_t THR_LOCK_myisam;
 
-=======
-int flush_blocks(HA_CHECK *param, KEY_CACHE *key_cache, File file);
->>>>>>> 6fdb88b8
 #ifdef __cplusplus
 }
 #endif