--- conflicted
+++ resolved
@@ -514,11 +514,7 @@
 def	test	tb1	f7	7	NULL	YES	longtext	4294967295	4294967295	NULL	NULL	latin1	latin1_swedish_ci	longtext			select,insert,update,references		Default	Default
 def	test	tb1	f8	8	NULL	YES	tinyblob	255	255	NULL	NULL	NULL	NULL	tinyblob			select,insert,update,references		Default	Default
 def	test	tb1	f9	9	NULL	YES	blob	65535	65535	NULL	NULL	NULL	NULL	blob			select,insert,update,references		Default	Default
-<<<<<<< HEAD
-def	test	tb2	f100	42	00000000000000000008.8	NO	double unsigned zerofill	NULL	NULL	22	NULL	NULL	NULL	double unsigned zerofill			select,insert,update,references		Default	Default
-=======
 def	test	tb2	f100	42	00000000000000000008.8	NO	double	NULL	NULL	22	NULL	NULL	NULL	double unsigned zerofill			select,insert,update,references		Default	Default
->>>>>>> d2d52a83
 def	test	tb2	f101	43	2000-01-01	NO	date	NULL	NULL	NULL	NULL	NULL	NULL	date			select,insert,update,references		Default	Default
 def	test	tb2	f102	44	00:00:20	NO	time	NULL	NULL	NULL	NULL	NULL	NULL	time			select,insert,update,references		Default	Default
 def	test	tb2	f103	45	0002-02-02 00:00:00	NO	datetime	NULL	NULL	NULL	NULL	NULL	NULL	datetime			select,insert,update,references		Default	Default
@@ -551,34 +547,6 @@
 def	test	tb2	f71	13	NULL	YES	decimal	NULL	NULL	10	0	NULL	NULL	decimal(10,0) unsigned zerofill			select,insert,update,references		Default	Default
 def	test	tb2	f72	14	NULL	YES	decimal	NULL	NULL	63	30	NULL	NULL	decimal(63,30) unsigned zerofill			select,insert,update,references		Default	Default
 def	test	tb2	f73	15	NULL	YES	double	NULL	NULL	22	NULL	NULL	NULL	double			select,insert,update,references		Default	Default
-<<<<<<< HEAD
-def	test	tb2	f74	16	NULL	YES	double unsigned	NULL	NULL	22	NULL	NULL	NULL	double unsigned			select,insert,update,references		Default	Default
-def	test	tb2	f75	17	NULL	YES	double unsigned zerofill	NULL	NULL	22	NULL	NULL	NULL	double unsigned zerofill			select,insert,update,references		Default	Default
-def	test	tb2	f76	18	NULL	YES	double unsigned zerofill	NULL	NULL	22	NULL	NULL	NULL	double unsigned zerofill			select,insert,update,references		Default	Default
-def	test	tb2	f77	19	7.7	YES	double	NULL	NULL	22	NULL	NULL	NULL	double			select,insert,update,references		Default	Default
-def	test	tb2	f78	20	7.7	YES	double unsigned	NULL	NULL	22	NULL	NULL	NULL	double unsigned			select,insert,update,references		Default	Default
-def	test	tb2	f79	21	00000000000000000007.7	YES	double unsigned zerofill	NULL	NULL	22	NULL	NULL	NULL	double unsigned zerofill			select,insert,update,references		Default	Default
-def	test	tb2	f80	22	00000000000000000008.8	YES	double unsigned zerofill	NULL	NULL	22	NULL	NULL	NULL	double unsigned zerofill			select,insert,update,references		Default	Default
-def	test	tb2	f81	23	8.8	NO	float	NULL	NULL	12	NULL	NULL	NULL	float			select,insert,update,references		Default	Default
-def	test	tb2	f82	24	8.8	NO	float unsigned	NULL	NULL	12	NULL	NULL	NULL	float unsigned			select,insert,update,references		Default	Default
-def	test	tb2	f83	25	0000000008.8	NO	float unsigned zerofill	NULL	NULL	12	NULL	NULL	NULL	float unsigned zerofill			select,insert,update,references		Default	Default
-def	test	tb2	f84	26	0000000008.8	NO	float unsigned zerofill	NULL	NULL	12	NULL	NULL	NULL	float unsigned zerofill			select,insert,update,references		Default	Default
-def	test	tb2	f85	27	8.8	NO	float	NULL	NULL	12	NULL	NULL	NULL	float			select,insert,update,references		Default	Default
-def	test	tb2	f86	28	8.8	NO	float	NULL	NULL	12	NULL	NULL	NULL	float			select,insert,update,references		Default	Default
-def	test	tb2	f87	29	8.8	NO	float unsigned	NULL	NULL	12	NULL	NULL	NULL	float unsigned			select,insert,update,references		Default	Default
-def	test	tb2	f88	30	8.8	NO	float unsigned	NULL	NULL	12	NULL	NULL	NULL	float unsigned			select,insert,update,references		Default	Default
-def	test	tb2	f89	31	0000000008.8	NO	float unsigned zerofill	NULL	NULL	12	NULL	NULL	NULL	float unsigned zerofill			select,insert,update,references		Default	Default
-def	test	tb2	f90	32	0000000008.8	NO	float unsigned zerofill	NULL	NULL	12	NULL	NULL	NULL	float unsigned zerofill			select,insert,update,references		Default	Default
-def	test	tb2	f91	33	0000000008.8	NO	float unsigned zerofill	NULL	NULL	12	NULL	NULL	NULL	float unsigned zerofill			select,insert,update,references		Default	Default
-def	test	tb2	f92	34	0000000008.8	NO	float unsigned zerofill	NULL	NULL	12	NULL	NULL	NULL	float unsigned zerofill			select,insert,update,references		Default	Default
-def	test	tb2	f93	35	8.8	NO	float	NULL	NULL	12	NULL	NULL	NULL	float			select,insert,update,references		Default	Default
-def	test	tb2	f94	36	8.8	NO	double	NULL	NULL	22	NULL	NULL	NULL	double			select,insert,update,references		Default	Default
-def	test	tb2	f95	37	8.8	NO	float unsigned	NULL	NULL	12	NULL	NULL	NULL	float unsigned			select,insert,update,references		Default	Default
-def	test	tb2	f96	38	8.8	NO	double unsigned	NULL	NULL	22	NULL	NULL	NULL	double unsigned			select,insert,update,references		Default	Default
-def	test	tb2	f97	39	0000000008.8	NO	float unsigned zerofill	NULL	NULL	12	NULL	NULL	NULL	float unsigned zerofill			select,insert,update,references		Default	Default
-def	test	tb2	f98	40	00000000000000000008.8	NO	double unsigned zerofill	NULL	NULL	22	NULL	NULL	NULL	double unsigned zerofill			select,insert,update,references		Default	Default
-def	test	tb2	f99	41	0000000008.8	NO	float unsigned zerofill	NULL	NULL	12	NULL	NULL	NULL	float unsigned zerofill			select,insert,update,references		Default	Default
-=======
 def	test	tb2	f74	16	NULL	YES	double	NULL	NULL	22	NULL	NULL	NULL	double unsigned			select,insert,update,references		Default	Default
 def	test	tb2	f75	17	NULL	YES	double	NULL	NULL	22	NULL	NULL	NULL	double unsigned zerofill			select,insert,update,references		Default	Default
 def	test	tb2	f76	18	NULL	YES	double	NULL	NULL	22	NULL	NULL	NULL	double unsigned zerofill			select,insert,update,references		Default	Default
@@ -605,7 +573,6 @@
 def	test	tb2	f97	39	0000000008.8	NO	float	NULL	NULL	12	NULL	NULL	NULL	float unsigned zerofill			select,insert,update,references		Default	Default
 def	test	tb2	f98	40	00000000000000000008.8	NO	double	NULL	NULL	22	NULL	NULL	NULL	double unsigned zerofill			select,insert,update,references		Default	Default
 def	test	tb2	f99	41	0000000008.8	NO	float	NULL	NULL	12	NULL	NULL	NULL	float unsigned zerofill			select,insert,update,references		Default	Default
->>>>>>> d2d52a83
 def	test	tb3	f118	1	a	NO	char	1	1	NULL	NULL	latin1	latin1_swedish_ci	char(1)			select,insert,update,references		Default	Default
 def	test	tb3	f119	2		NO	char	1	1	NULL	NULL	latin1	latin1_bin	char(1)			select,insert,update,references		Default	Default
 def	test	tb3	f120	3		NO	char	1	1	NULL	NULL	latin1	latin1_swedish_ci	char(1)			select,insert,update,references		Default	Default
@@ -679,35 +646,6 @@
 def	test	tb4	f188	13	0000000009	NO	decimal	NULL	NULL	10	0	NULL	NULL	decimal(10,0) unsigned zerofill			select,insert,update,references		Default	Default
 def	test	tb4	f189	14	000000000000000000000000000000009.000000000000000000000000000000	NO	decimal	NULL	NULL	63	30	NULL	NULL	decimal(63,30) unsigned zerofill			select,insert,update,references		Default	Default
 def	test	tb4	f190	15	88.8	NO	double	NULL	NULL	22	NULL	NULL	NULL	double			select,insert,update,references		Default	Default
-<<<<<<< HEAD
-def	test	tb4	f191	16	88.8	NO	double unsigned	NULL	NULL	22	NULL	NULL	NULL	double unsigned			select,insert,update,references		Default	Default
-def	test	tb4	f192	17	00000000000000000088.8	NO	double unsigned zerofill	NULL	NULL	22	NULL	NULL	NULL	double unsigned zerofill			select,insert,update,references		Default	Default
-def	test	tb4	f193	18	00000000000000000088.8	NO	double unsigned zerofill	NULL	NULL	22	NULL	NULL	NULL	double unsigned zerofill			select,insert,update,references		Default	Default
-def	test	tb4	f194	19	55.5	NO	double	NULL	NULL	22	NULL	NULL	NULL	double			select,insert,update,references		Default	Default
-def	test	tb4	f195	20	55.5	NO	double unsigned	NULL	NULL	22	NULL	NULL	NULL	double unsigned			select,insert,update,references		Default	Default
-def	test	tb4	f196	21	00000000000000000055.5	NO	double unsigned zerofill	NULL	NULL	22	NULL	NULL	NULL	double unsigned zerofill			select,insert,update,references		Default	Default
-def	test	tb4	f197	22	00000000000000000055.5	NO	double unsigned zerofill	NULL	NULL	22	NULL	NULL	NULL	double unsigned zerofill			select,insert,update,references		Default	Default
-def	test	tb4	f198	23	NULL	YES	float	NULL	NULL	12	NULL	NULL	NULL	float			select,insert,update,references		Default	Default
-def	test	tb4	f199	24	NULL	YES	float unsigned	NULL	NULL	12	NULL	NULL	NULL	float unsigned			select,insert,update,references		Default	Default
-def	test	tb4	f200	25	NULL	YES	float unsigned zerofill	NULL	NULL	12	NULL	NULL	NULL	float unsigned zerofill			select,insert,update,references		Default	Default
-def	test	tb4	f201	26	NULL	YES	float unsigned zerofill	NULL	NULL	12	NULL	NULL	NULL	float unsigned zerofill			select,insert,update,references		Default	Default
-def	test	tb4	f202	27	NULL	YES	float	NULL	NULL	12	NULL	NULL	NULL	float			select,insert,update,references		Default	Default
-def	test	tb4	f203	28	NULL	YES	float	NULL	NULL	12	NULL	NULL	NULL	float			select,insert,update,references		Default	Default
-def	test	tb4	f204	29	NULL	YES	float unsigned	NULL	NULL	12	NULL	NULL	NULL	float unsigned			select,insert,update,references		Default	Default
-def	test	tb4	f205	30	NULL	YES	float unsigned	NULL	NULL	12	NULL	NULL	NULL	float unsigned			select,insert,update,references		Default	Default
-def	test	tb4	f206	31	NULL	YES	float unsigned zerofill	NULL	NULL	12	NULL	NULL	NULL	float unsigned zerofill			select,insert,update,references		Default	Default
-def	test	tb4	f207	32	NULL	YES	float unsigned zerofill	NULL	NULL	12	NULL	NULL	NULL	float unsigned zerofill			select,insert,update,references		Default	Default
-def	test	tb4	f208	33	NULL	YES	float unsigned zerofill	NULL	NULL	12	NULL	NULL	NULL	float unsigned zerofill			select,insert,update,references		Default	Default
-def	test	tb4	f209	34	NULL	YES	float unsigned zerofill	NULL	NULL	12	NULL	NULL	NULL	float unsigned zerofill			select,insert,update,references		Default	Default
-def	test	tb4	f210	35	NULL	YES	float	NULL	NULL	12	NULL	NULL	NULL	float			select,insert,update,references		Default	Default
-def	test	tb4	f211	36	NULL	YES	double	NULL	NULL	22	NULL	NULL	NULL	double			select,insert,update,references		Default	Default
-def	test	tb4	f212	37	NULL	YES	float unsigned	NULL	NULL	12	NULL	NULL	NULL	float unsigned			select,insert,update,references		Default	Default
-def	test	tb4	f213	38	NULL	YES	double unsigned	NULL	NULL	22	NULL	NULL	NULL	double unsigned			select,insert,update,references		Default	Default
-def	test	tb4	f214	39	NULL	YES	float unsigned zerofill	NULL	NULL	12	NULL	NULL	NULL	float unsigned zerofill			select,insert,update,references		Default	Default
-def	test	tb4	f215	40	NULL	YES	double unsigned zerofill	NULL	NULL	22	NULL	NULL	NULL	double unsigned zerofill			select,insert,update,references		Default	Default
-def	test	tb4	f216	41	NULL	YES	float unsigned zerofill	NULL	NULL	12	NULL	NULL	NULL	float unsigned zerofill			select,insert,update,references		Default	Default
-def	test	tb4	f217	42	NULL	YES	double unsigned zerofill	NULL	NULL	22	NULL	NULL	NULL	double unsigned zerofill			select,insert,update,references		Default	Default
-=======
 def	test	tb4	f191	16	88.8	NO	double	NULL	NULL	22	NULL	NULL	NULL	double unsigned			select,insert,update,references		Default	Default
 def	test	tb4	f192	17	00000000000000000088.8	NO	double	NULL	NULL	22	NULL	NULL	NULL	double unsigned zerofill			select,insert,update,references		Default	Default
 def	test	tb4	f193	18	00000000000000000088.8	NO	double	NULL	NULL	22	NULL	NULL	NULL	double unsigned zerofill			select,insert,update,references		Default	Default
@@ -735,7 +673,6 @@
 def	test	tb4	f215	40	NULL	YES	double	NULL	NULL	22	NULL	NULL	NULL	double unsigned zerofill			select,insert,update,references		Default	Default
 def	test	tb4	f216	41	NULL	YES	float	NULL	NULL	12	NULL	NULL	NULL	float unsigned zerofill			select,insert,update,references		Default	Default
 def	test	tb4	f217	42	NULL	YES	double	NULL	NULL	22	NULL	NULL	NULL	double unsigned zerofill			select,insert,update,references		Default	Default
->>>>>>> d2d52a83
 def	test	tb4	f218	43	NULL	YES	date	NULL	NULL	NULL	NULL	NULL	NULL	date			select,insert,update,references		Default	Default
 def	test	tb4	f219	44	NULL	YES	time	NULL	NULL	NULL	NULL	NULL	NULL	time			select,insert,update,references		Default	Default
 def	test	tb4	f220	45	NULL	YES	datetime	NULL	NULL	NULL	NULL	NULL	NULL	datetime			select,insert,update,references		Default	Default
@@ -761,11 +698,7 @@
 def	test	tb4	f240	65	NULL	YES	varchar	120	120	NULL	NULL	latin1	latin1_swedish_ci	varchar(120)			select,insert,update,references		Default	Default
 def	test	tb4	f241	66	NULL	YES	char	100	100	NULL	NULL	latin1	latin1_swedish_ci	char(100)			select,insert,update,references		Default	Default
 def	test	tb4	f242	67	NULL	YES	bit	NULL	NULL	30	NULL	NULL	NULL	bit(30)			select,insert,update,references		Default	Default
-<<<<<<< HEAD
-def	test1	tb2	f100	42	00000000000000000008.8	NO	double unsigned zerofill	NULL	NULL	22	NULL	NULL	NULL	double unsigned zerofill			select,insert,update,references		Default	Default
-=======
 def	test1	tb2	f100	42	00000000000000000008.8	NO	double	NULL	NULL	22	NULL	NULL	NULL	double unsigned zerofill			select,insert,update,references		Default	Default
->>>>>>> d2d52a83
 def	test1	tb2	f101	43	2000-01-01	NO	date	NULL	NULL	NULL	NULL	NULL	NULL	date			select,insert,update,references		Default	Default
 def	test1	tb2	f102	44	00:00:20	NO	time	NULL	NULL	NULL	NULL	NULL	NULL	time			select,insert,update,references		Default	Default
 def	test1	tb2	f103	45	0002-02-02 00:00:00	NO	datetime	NULL	NULL	NULL	NULL	NULL	NULL	datetime			select,insert,update,references		Default	Default
@@ -798,34 +731,6 @@
 def	test1	tb2	f71	13	NULL	YES	decimal	NULL	NULL	10	0	NULL	NULL	decimal(10,0) unsigned zerofill			select,insert,update,references		Default	Default
 def	test1	tb2	f72	14	NULL	YES	decimal	NULL	NULL	63	30	NULL	NULL	decimal(63,30) unsigned zerofill			select,insert,update,references		Default	Default
 def	test1	tb2	f73	15	NULL	YES	double	NULL	NULL	22	NULL	NULL	NULL	double			select,insert,update,references		Default	Default
-<<<<<<< HEAD
-def	test1	tb2	f74	16	NULL	YES	double unsigned	NULL	NULL	22	NULL	NULL	NULL	double unsigned			select,insert,update,references		Default	Default
-def	test1	tb2	f75	17	NULL	YES	double unsigned zerofill	NULL	NULL	22	NULL	NULL	NULL	double unsigned zerofill			select,insert,update,references		Default	Default
-def	test1	tb2	f76	18	NULL	YES	double unsigned zerofill	NULL	NULL	22	NULL	NULL	NULL	double unsigned zerofill			select,insert,update,references		Default	Default
-def	test1	tb2	f77	19	7.7	YES	double	NULL	NULL	22	NULL	NULL	NULL	double			select,insert,update,references		Default	Default
-def	test1	tb2	f78	20	7.7	YES	double unsigned	NULL	NULL	22	NULL	NULL	NULL	double unsigned			select,insert,update,references		Default	Default
-def	test1	tb2	f79	21	00000000000000000007.7	YES	double unsigned zerofill	NULL	NULL	22	NULL	NULL	NULL	double unsigned zerofill			select,insert,update,references		Default	Default
-def	test1	tb2	f80	22	00000000000000000008.8	YES	double unsigned zerofill	NULL	NULL	22	NULL	NULL	NULL	double unsigned zerofill			select,insert,update,references		Default	Default
-def	test1	tb2	f81	23	8.8	NO	float	NULL	NULL	12	NULL	NULL	NULL	float			select,insert,update,references		Default	Default
-def	test1	tb2	f82	24	8.8	NO	float unsigned	NULL	NULL	12	NULL	NULL	NULL	float unsigned			select,insert,update,references		Default	Default
-def	test1	tb2	f83	25	0000000008.8	NO	float unsigned zerofill	NULL	NULL	12	NULL	NULL	NULL	float unsigned zerofill			select,insert,update,references		Default	Default
-def	test1	tb2	f84	26	0000000008.8	NO	float unsigned zerofill	NULL	NULL	12	NULL	NULL	NULL	float unsigned zerofill			select,insert,update,references		Default	Default
-def	test1	tb2	f85	27	8.8	NO	float	NULL	NULL	12	NULL	NULL	NULL	float			select,insert,update,references		Default	Default
-def	test1	tb2	f86	28	8.8	NO	float	NULL	NULL	12	NULL	NULL	NULL	float			select,insert,update,references		Default	Default
-def	test1	tb2	f87	29	8.8	NO	float unsigned	NULL	NULL	12	NULL	NULL	NULL	float unsigned			select,insert,update,references		Default	Default
-def	test1	tb2	f88	30	8.8	NO	float unsigned	NULL	NULL	12	NULL	NULL	NULL	float unsigned			select,insert,update,references		Default	Default
-def	test1	tb2	f89	31	0000000008.8	NO	float unsigned zerofill	NULL	NULL	12	NULL	NULL	NULL	float unsigned zerofill			select,insert,update,references		Default	Default
-def	test1	tb2	f90	32	0000000008.8	NO	float unsigned zerofill	NULL	NULL	12	NULL	NULL	NULL	float unsigned zerofill			select,insert,update,references		Default	Default
-def	test1	tb2	f91	33	0000000008.8	NO	float unsigned zerofill	NULL	NULL	12	NULL	NULL	NULL	float unsigned zerofill			select,insert,update,references		Default	Default
-def	test1	tb2	f92	34	0000000008.8	NO	float unsigned zerofill	NULL	NULL	12	NULL	NULL	NULL	float unsigned zerofill			select,insert,update,references		Default	Default
-def	test1	tb2	f93	35	8.8	NO	float	NULL	NULL	12	NULL	NULL	NULL	float			select,insert,update,references		Default	Default
-def	test1	tb2	f94	36	8.8	NO	double	NULL	NULL	22	NULL	NULL	NULL	double			select,insert,update,references		Default	Default
-def	test1	tb2	f95	37	8.8	NO	float unsigned	NULL	NULL	12	NULL	NULL	NULL	float unsigned			select,insert,update,references		Default	Default
-def	test1	tb2	f96	38	8.8	NO	double unsigned	NULL	NULL	22	NULL	NULL	NULL	double unsigned			select,insert,update,references		Default	Default
-def	test1	tb2	f97	39	0000000008.8	NO	float unsigned zerofill	NULL	NULL	12	NULL	NULL	NULL	float unsigned zerofill			select,insert,update,references		Default	Default
-def	test1	tb2	f98	40	00000000000000000008.8	NO	double unsigned zerofill	NULL	NULL	22	NULL	NULL	NULL	double unsigned zerofill			select,insert,update,references		Default	Default
-def	test1	tb2	f99	41	0000000008.8	NO	float unsigned zerofill	NULL	NULL	12	NULL	NULL	NULL	float unsigned zerofill			select,insert,update,references		Default	Default
-=======
 def	test1	tb2	f74	16	NULL	YES	double	NULL	NULL	22	NULL	NULL	NULL	double unsigned			select,insert,update,references		Default	Default
 def	test1	tb2	f75	17	NULL	YES	double	NULL	NULL	22	NULL	NULL	NULL	double unsigned zerofill			select,insert,update,references		Default	Default
 def	test1	tb2	f76	18	NULL	YES	double	NULL	NULL	22	NULL	NULL	NULL	double unsigned zerofill			select,insert,update,references		Default	Default
@@ -852,7 +757,6 @@
 def	test1	tb2	f97	39	0000000008.8	NO	float	NULL	NULL	12	NULL	NULL	NULL	float unsigned zerofill			select,insert,update,references		Default	Default
 def	test1	tb2	f98	40	00000000000000000008.8	NO	double	NULL	NULL	22	NULL	NULL	NULL	double unsigned zerofill			select,insert,update,references		Default	Default
 def	test1	tb2	f99	41	0000000008.8	NO	float	NULL	NULL	12	NULL	NULL	NULL	float unsigned zerofill			select,insert,update,references		Default	Default
->>>>>>> d2d52a83
 def	test4	t6	f1	1	NULL	YES	char	20	20	NULL	NULL	latin1	latin1_swedish_ci	char(20)			select,insert,update,references		Default	Default
 def	test4	t6	f2	2	NULL	YES	char	25	25	NULL	NULL	latin1	latin1_swedish_ci	char(25)			select,insert,update,references		Default	Default
 def	test4	t6	f3	3	NULL	YES	date	NULL	NULL	NULL	NULL	NULL	NULL	date			select,insert,update,references		Default	Default
