--- conflicted
+++ resolved
@@ -478,13 +478,9 @@
   uint extra_rec_buf_length;
   uint i,j;
   bool use_hash;
-<<<<<<< HEAD
+  uchar forminfo[288];
   char *keynames, *names, *comment_pos;
   uchar *record;
-=======
-  char *keynames, *record, *names, *comment_pos;
-  uchar forminfo[288];
->>>>>>> b5e48233
   uchar *disk_buff, *strpos, *null_flags, *null_pos;
   ulong pos, record_offset, *rec_per_key, rec_buff_length;
   handler *handler_file= 0;
@@ -818,14 +814,9 @@
           my_free(buff, MYF(0));
           goto err;
         }
-<<<<<<< HEAD
         parser_name.str= (char*) next_chunk;
         parser_name.length= strlen((char*) next_chunk);
-=======
-        parser_name.str= next_chunk;
-        parser_name.length= strlen(next_chunk);
         next_chunk += parser_name.length + 1;
->>>>>>> b5e48233
         keyinfo->parser= my_plugin_lock_by_name(NULL, &parser_name,
                                                 MYSQL_FTPARSER_PLUGIN);
         if (! keyinfo->parser)
@@ -870,13 +861,7 @@
                record_offset, MYF(MY_NABP)))
     goto err;                                   /* purecov: inspected */
 
-<<<<<<< HEAD
-  VOID(my_seek(file,pos,MY_SEEK_SET,MYF(0)));
-  if (my_read(file, head,288,MYF(MY_NABP)))
-    goto err;
-=======
   VOID(my_seek(file,pos+288,MY_SEEK_SET,MYF(0)));
->>>>>>> b5e48233
 #ifdef HAVE_CRYPTED_FRM
   if (crypted)
   {
