--- conflicted
+++ resolved
@@ -670,16 +670,13 @@
 %changelog 
 * Thu Aug 04 2005 Lenz Grimmer <lenz@mysql.com>
 
-<<<<<<< HEAD
-- Fixed enabling the Archive storage engine in the Max binary
-
-* Tue Aug 02 2005 Lenz Grimmer <lenz@mysql.com>
-
-- Fixed the Requires: tag for the server RPM (BUG 12233)
-=======
 - Fixed the creation of the mysql user group account in the postinstall
   section (BUG 12348)
->>>>>>> 307c9203
+- Fixed enabling the Archive storage engine in the Max binary
+
+* Tue Aug 02 2005 Lenz Grimmer <lenz@mysql.com>
+
+- Fixed the Requires: tag for the server RPM (BUG 12233)
 
 * Fri Jul 15 2005 Lenz Grimmer <lenz@mysql.com>
 
