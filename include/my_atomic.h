--- conflicted
+++ resolved
@@ -83,12 +83,8 @@
 #endif
 #endif
 
-<<<<<<< HEAD
-#ifdef __GNUC__
-=======
 #if defined(__GNUC__) && !defined(__cplusplus) && \
       ! (defined(__APPLE__) && defined(_ARCH_PPC64))
->>>>>>> 3e1ae92f
 /*
   we want to be able to use my_atomic_xxx functions with
   both signed and unsigned integers. But gcc will issue a warning
