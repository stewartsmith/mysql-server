--- conflicted
+++ resolved
@@ -131,17 +131,9 @@
       if ((errno == ENOSPC || errno == EDQUOT) &&
           (MyFlags & MY_WAIT_IF_FULL))
       {
-<<<<<<< HEAD
-        if (!(errors++ % MY_WAIT_GIVE_USER_A_MESSAGE))
-          my_error(EE_DISK_FULL,MYF(ME_BELL | ME_NOREFRESH),
-                   "[stream]",my_errno,MY_WAIT_FOR_USER_TO_FIX_PANIC);
-        (void) sleep(MY_WAIT_FOR_USER_TO_FIX_PANIC);
-        (void) my_fseek(stream,seekptr,MY_SEEK_SET,MYF(0));
-=======
         wait_for_free_space("[stream]", errors);
         errors++;
-        VOID(my_fseek(stream,seekptr,MY_SEEK_SET,MYF(0)));
->>>>>>> 4cef9cc0
+        (void) my_fseek(stream,seekptr,MY_SEEK_SET,MYF(0));
         continue;
       }
 #endif
