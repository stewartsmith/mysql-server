# Copyright (C) 2004-2006 MySQL AB
# 
# This program is free software; you can redistribute it and/or modify
# it under the terms of the GNU General Public License as published by
# the Free Software Foundation; version 2 of the License.
# 
# This program is distributed in the hope that it will be useful,
# but WITHOUT ANY WARRANTY; without even the implied warranty of
# MERCHANTABILITY or FITNESS FOR A PARTICULAR PURPOSE.  See the
# GNU General Public License for more details.
# 
# You should have received a copy of the GNU General Public License
# along with this program; if not, write to the Free Software
# Foundation, Inc., 51 Franklin St, Fifth Floor, Boston, MA  02110-1301  USA

SUBDIRS = bank

ndbtest_PROGRAMS = \
flexBench \
drop_all_tabs \
create_all_tabs \
create_tab \
flexAsynch \
flexBench \
flexHammer \
flexTT \
testBackup \
testBasic \
testBasicAsynch \
testBlobs \
testDataBuffers \
testDict \
testIndex \
testMgm \
testNdbApi \
testNodeRestart \
testOIBasic \
testOperations \
testRestartGci \
testScan \
testInterpreter \
testScanFilter \
testScanInterpreter \
testScanPerf \
testSystemRestart \
testTimeout \
testTransactions \
testDeadlock \
test_event ndbapi_slow_select testReadPerf testLcp \
testPartitioning \
testBitfield \
DbCreate DbAsyncGenerator \
testSRBank \
test_event_merge \
testIndexStat \
ndbapi_50compat0 \
<<<<<<< HEAD
ndbapi_50compat1
=======
ndbapi_50compat1 \
testNDBT \
NdbRepStress
>>>>>>> b0594c50

EXTRA_PROGRAMS = \
 test_event \
 test_event_merge \
 test_event_multi_table
#flexTimedAsynch
#testBlobs
#flex_bench_mysql

create_all_tabs_SOURCES = create_all_tabs.cpp
create_tab_SOURCES = create_tab.cpp
drop_all_tabs_SOURCES = drop_all_tabs.cpp
flexAsynch_SOURCES = flexAsynch.cpp
flexBench_SOURCES = flexBench.cpp
flexHammer_SOURCES = flexHammer.cpp
flexTT_SOURCES = flexTT.cpp
#flexTimedAsynch_SOURCES = flexTimedAsynch.cpp
#flex_bench_mysql_SOURCES = flex_bench_mysql.cpp
testBackup_SOURCES = testBackup.cpp
testBasic_SOURCES = testBasic.cpp
testBasicAsynch_SOURCES = testBasicAsynch.cpp
testBlobs_SOURCES = testBlobs.cpp
testDataBuffers_SOURCES = testDataBuffers.cpp
testDict_SOURCES = testDict.cpp
testIndex_SOURCES = testIndex.cpp
testMgm_SOURCES = testMgm.cpp
testNdbApi_SOURCES = testNdbApi.cpp
testNodeRestart_SOURCES = testNodeRestart.cpp
testOIBasic_SOURCES = testOIBasic.cpp
testOperations_SOURCES = testOperations.cpp
testRestartGci_SOURCES = testRestartGci.cpp
testScan_SOURCES = testScan.cpp ScanFunctions.hpp
testInterpreter_SOURCES = testInterpreter.cpp
testScanFilter_SOURCES = testScanFilter.cpp
testScanInterpreter_SOURCES = testScanInterpreter.cpp ScanFilter.hpp ScanInterpretTest.hpp 
testScanPerf_SOURCES = testScanPerf.cpp
testSystemRestart_SOURCES = testSystemRestart.cpp
testTimeout_SOURCES = testTimeout.cpp
testTransactions_SOURCES = testTransactions.cpp
testDeadlock_SOURCES = testDeadlock.cpp
test_event_SOURCES = test_event.cpp
ndbapi_slow_select_SOURCES = slow_select.cpp
testReadPerf_SOURCES = testReadPerf.cpp
testLcp_SOURCES = testLcp.cpp
testPartitioning_SOURCES = testPartitioning.cpp
testNDBT_SOURCES = testNDBT.cpp
testNDBT_LDADD = $(LDADD) $(top_srcdir)/libmysql_r/libmysqlclient_r.la
testBitfield_SOURCES = testBitfield.cpp
NdbRepStress_SOURCES = acrt/NdbRepStress.cpp
DbCreate_SOURCES = bench/mainPopulate.cpp bench/dbPopulate.cpp bench/userInterface.cpp bench/dbPopulate.h bench/userInterface.h bench/testData.h bench/testDefinitions.h bench/ndb_schema.hpp bench/ndb_error.hpp
DbAsyncGenerator_SOURCES = bench/mainAsyncGenerator.cpp bench/asyncGenerator.cpp bench/ndb_async2.cpp bench/dbGenerator.h bench/macros.h bench/userInterface.h bench/testData.h bench/testDefinitions.h bench/ndb_schema.hpp bench/ndb_error.hpp
testSRBank_SOURCES = testSRBank.cpp
test_event_merge_SOURCES = test_event_merge.cpp
test_event_multi_table_SOURCES = test_event_multi_table.cpp
testIndexStat_SOURCES = testIndexStat.cpp

ndbapi_50compat0_CPPFLAGS = -DNDBAPI_50_COMPAT
ndbapi_50compat0_SOURCES = ndbapi_50compat0.cpp
ndbapi_50compat0_LDADD = $(LDADD) $(top_srcdir)/libmysql/libmysqlclient.la

ndbapi_50compat1_CPPFLAGS = -DNDBAPI_50_COMPAT
ndbapi_50compat1_SOURCES = ndbapi_50compat1.cpp
ndbapi_50compat1_LDADD = $(LDADD) $(top_srcdir)/libmysql/libmysqlclient.la

INCLUDES_LOC = -I$(top_srcdir)/storage/ndb/include/kernel

include $(top_srcdir)/storage/ndb/config/common.mk.am
include $(top_srcdir)/storage/ndb/config/type_ndbapitest.mk.am

##testDict_INCLUDES = $(INCLUDES) -I$(top_srcdir)/ndb/include/kernel
##testIndex_INCLUDES = $(INCLUDES) -I$(top_srcdir)/ndb/include/kernel
##testSystemRestart_INCLUDES = $(INCLUDES) -I$(top_srcdir)/ndb/include/kernel
##testTransactions_INCLUDES = $(INCLUDES) -I$(top_srcdir)/ndb/include/kernel
NdbRepStress_INCLUDES = $(INCLUDES) -I$(top_srcdir)/ndb/test/include -I$(top_srcdir)/include
testBackup_LDADD = $(LDADD) bank/libbank.a
testSRBank_LDADD = bank/libbank.a $(LDADD) 
NdbRepStress_LDADD = $(LDADD) $(top_builddir)/libmysql_r/libmysqlclient_r.la

# Don't update the files from bitkeeper
%::SCCS/s.%



windoze-dsp: flexBench.dsp testBasic.dsp testBlobs.dsp \
             testScan.dsp

flexBench.dsp: Makefile \
               $(top_srcdir)/storage/ndb/config/win-prg.am \
               $(top_srcdir)/storage/ndb/config/win-name \
               $(top_srcdir)/storage/ndb/config/win-includes \
               $(top_srcdir)/storage/ndb/config/win-sources \
               $(top_srcdir)/storage/ndb/config/win-libraries
	cat $(top_srcdir)/storage/ndb/config/win-prg.am > $@
	@$(top_srcdir)/storage/ndb/config/win-name $@ flexBench
	@$(top_srcdir)/storage/ndb/config/win-includes $@ $(INCLUDES)
	@$(top_srcdir)/storage/ndb/config/win-sources $@ $(flexBench_SOURCES)
	@$(top_srcdir)/storage/ndb/config/win-libraries $@ LINK $(LDADD)

testBasic.dsp: Makefile \
               $(top_srcdir)/storage/ndb/config/win-prg.am \
               $(top_srcdir)/storage/ndb/config/win-name \
               $(top_srcdir)/storage/ndb/config/win-includes \
               $(top_srcdir)/storage/ndb/config/win-sources \
               $(top_srcdir)/storage/ndb/config/win-libraries
	cat $(top_srcdir)/storage/ndb/config/win-prg.am > $@
	@$(top_srcdir)/storage/ndb/config/win-name $@ testBasic
	@$(top_srcdir)/storage/ndb/config/win-includes $@ $(INCLUDES)
	@$(top_srcdir)/storage/ndb/config/win-sources $@ $(testBasic_SOURCES)
	@$(top_srcdir)/storage/ndb/config/win-libraries $@ LINK $(LDADD)

testOIBasic.dsp: Makefile \
               $(top_srcdir)/storage/ndb/config/win-prg.am \
               $(top_srcdir)/storage/ndb/config/win-name \
               $(top_srcdir)/storage/ndb/config/win-includes \
               $(top_srcdir)/storage/ndb/config/win-sources \
               $(top_srcdir)/storage/ndb/config/win-libraries
	cat $(top_srcdir)/storage/ndb/config/win-prg.am > $@
	@$(top_srcdir)/storage/ndb/config/win-name $@ testOIBasic
	@$(top_srcdir)/storage/ndb/config/win-includes $@ $(INCLUDES)
	@$(top_srcdir)/storage/ndb/config/win-sources $@ $(testOIBasic_SOURCES)
	@$(top_srcdir)/storage/ndb/config/win-libraries $@ LINK $(LDADD)

testBlobs.dsp: Makefile \
               $(top_srcdir)/storage/ndb/config/win-prg.am \
               $(top_srcdir)/storage/ndb/config/win-name \
               $(top_srcdir)/storage/ndb/config/win-includes \
               $(top_srcdir)/storage/ndb/config/win-sources \
               $(top_srcdir)/storage/ndb/config/win-libraries
	cat $(top_srcdir)/storage/ndb/config/win-prg.am > $@
	@$(top_srcdir)/storage/ndb/config/win-name $@ testBlobs
	@$(top_srcdir)/storage/ndb/config/win-includes $@ $(INCLUDES)
	@$(top_srcdir)/storage/ndb/config/win-sources $@ $(testBlobs_SOURCES)
	@$(top_srcdir)/storage/ndb/config/win-libraries $@ LINK $(LDADD)

testScan.dsp: Makefile \
               $(top_srcdir)/storage/ndb/config/win-prg.am \
               $(top_srcdir)/storage/ndb/config/win-name \
               $(top_srcdir)/storage/ndb/config/win-includes \
               $(top_srcdir)/storage/ndb/config/win-sources \
               $(top_srcdir)/storage/ndb/config/win-libraries
	cat $(top_srcdir)/storage/ndb/config/win-prg.am > $@
	@$(top_srcdir)/storage/ndb/config/win-name $@ testScan
	@$(top_srcdir)/storage/ndb/config/win-includes $@ $(INCLUDES)
	@$(top_srcdir)/storage/ndb/config/win-sources $@ $(testScan_SOURCES)
	@$(top_srcdir)/storage/ndb/config/win-libraries $@ LINK $(LDADD)

<|MERGE_RESOLUTION|>--- conflicted
+++ resolved
@@ -54,13 +54,9 @@
 test_event_merge \
 testIndexStat \
 ndbapi_50compat0 \
-<<<<<<< HEAD
-ndbapi_50compat1
-=======
 ndbapi_50compat1 \
 testNDBT \
 NdbRepStress
->>>>>>> b0594c50
 
 EXTRA_PROGRAMS = \
  test_event \
