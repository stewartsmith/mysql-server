/* Copyright (C) 2000-2006 MySQL AB

   This program is free software; you can redistribute it and/or modify
   it under the terms of the GNU General Public License as published by
   the Free Software Foundation; version 2 of the License.

   This program is distributed in the hope that it will be useful,
   but WITHOUT ANY WARRANTY; without even the implied warranty of
   MERCHANTABILITY or FITNESS FOR A PARTICULAR PURPOSE.  See the
   GNU General Public License for more details.

   You should have received a copy of the GNU General Public License
   along with this program; if not, write to the Free Software
   Foundation, Inc., 59 Temple Place, Suite 330, Boston, MA  02111-1307  USA */


/*****************************************************************************
**
** This file implements classes defined in sql_class.h
** Especially the classes to handle a result from a select
**
*****************************************************************************/

#ifdef USE_PRAGMA_IMPLEMENTATION
#pragma implementation				// gcc: Class implementation
#endif

#include "mysql_priv.h"
#include "rpl_rli.h"
#include "rpl_record.h"
#include "slave.h"
#include <my_bitmap.h>
#include "log_event.h"
#include "sql_audit.h"
#include <m_ctype.h>
#include <sys/stat.h>
#include <thr_alarm.h>
#ifdef	__WIN__
#include <io.h>
#endif
#include <mysys_err.h>

#include "sp_rcontext.h"
#include "sp_cache.h"
#include "transaction.h"

/*
  The following is used to initialise Table_ident with a internal
  table name
*/
char internal_table_name[2]= "*";
char empty_c_string[1]= {0};    /* used for not defined db */

const char * const THD::DEFAULT_WHERE= "field list";


/*****************************************************************************
** Instansiate templates
*****************************************************************************/

#ifdef HAVE_EXPLICIT_TEMPLATE_INSTANTIATION
/* Used templates */
template class List<Key>;
template class List_iterator<Key>;
template class List<Key_part_spec>;
template class List_iterator<Key_part_spec>;
template class List<Alter_drop>;
template class List_iterator<Alter_drop>;
template class List<Alter_column>;
template class List_iterator<Alter_column>;
#endif

/****************************************************************************
** User variables
****************************************************************************/

extern "C" uchar *get_var_key(user_var_entry *entry, size_t *length,
                              my_bool not_used __attribute__((unused)))
{
  *length= entry->name.length;
  return (uchar*) entry->name.str;
}

extern "C" void free_user_var(user_var_entry *entry)
{
  char *pos= (char*) entry+ALIGN_SIZE(sizeof(*entry));
  if (entry->value && entry->value != pos)
    my_free(entry->value, MYF(0));
  my_free((char*) entry,MYF(0));
}

bool Key_part_spec::operator==(const Key_part_spec& other) const
{
  return length == other.length &&
         field_name.length == other.field_name.length &&
         !strcmp(field_name.str, other.field_name.str);
}

/**
  Construct an (almost) deep copy of this key. Only those
  elements that are known to never change are not copied.
  If out of memory, a partial copy is returned and an error is set
  in THD.
*/

Key::Key(const Key &rhs, MEM_ROOT *mem_root)
  :type(rhs.type),
  key_create_info(rhs.key_create_info),
  columns(rhs.columns, mem_root),
  name(rhs.name),
  generated(rhs.generated)
{
  list_copy_and_replace_each_value(columns, mem_root);
}

/**
  Construct an (almost) deep copy of this foreign key. Only those
  elements that are known to never change are not copied.
  If out of memory, a partial copy is returned and an error is set
  in THD.
*/

Foreign_key::Foreign_key(const Foreign_key &rhs, MEM_ROOT *mem_root)
  :Key(rhs),
  ref_table(rhs.ref_table),
  ref_columns(rhs.ref_columns),
  delete_opt(rhs.delete_opt),
  update_opt(rhs.update_opt),
  match_opt(rhs.match_opt)
{
  list_copy_and_replace_each_value(ref_columns, mem_root);
}

/*
  Test if a foreign key (= generated key) is a prefix of the given key
  (ignoring key name, key type and order of columns)

  NOTES:
    This is only used to test if an index for a FOREIGN KEY exists

  IMPLEMENTATION
    We only compare field names

  RETURN
    0	Generated key is a prefix of other key
    1	Not equal
*/

bool foreign_key_prefix(Key *a, Key *b)
{
  /* Ensure that 'a' is the generated key */
  if (a->generated)
  {
    if (b->generated && a->columns.elements > b->columns.elements)
      swap_variables(Key*, a, b);               // Put shorter key in 'a'
  }
  else
  {
    if (!b->generated)
      return TRUE;                              // No foreign key
    swap_variables(Key*, a, b);                 // Put generated key in 'a'
  }

  /* Test if 'a' is a prefix of 'b' */
  if (a->columns.elements > b->columns.elements)
    return TRUE;                                // Can't be prefix

  List_iterator<Key_part_spec> col_it1(a->columns);
  List_iterator<Key_part_spec> col_it2(b->columns);
  const Key_part_spec *col1, *col2;

#ifdef ENABLE_WHEN_INNODB_CAN_HANDLE_SWAPED_FOREIGN_KEY_COLUMNS
  while ((col1= col_it1++))
  {
    bool found= 0;
    col_it2.rewind();
    while ((col2= col_it2++))
    {
      if (*col1 == *col2)
      {
        found= TRUE;
	break;
      }
    }
    if (!found)
      return TRUE;                              // Error
  }
  return FALSE;                                 // Is prefix
#else
  while ((col1= col_it1++))
  {
    col2= col_it2++;
    if (!(*col1 == *col2))
      return TRUE;
  }
  return FALSE;                                 // Is prefix
#endif
}


/****************************************************************************
** Thread specific functions
****************************************************************************/

/** Push an error to the error stack and return TRUE for now. */

bool
Reprepare_observer::report_error(THD *thd)
{
  my_error(ER_NEED_REPREPARE, MYF(ME_NO_WARNING_FOR_ERROR|ME_NO_SP_HANDLER));

  m_invalidated= TRUE;

  return TRUE;
}


/*
  The following functions form part of the C plugin API
*/

extern "C" int mysql_tmpfile(const char *prefix)
{
  char filename[FN_REFLEN];
  File fd = create_temp_file(filename, mysql_tmpdir, prefix,
#ifdef __WIN__
                             O_BINARY | O_TRUNC | O_SEQUENTIAL |
                             O_SHORT_LIVED |
#endif /* __WIN__ */
                             O_CREAT | O_EXCL | O_RDWR | O_TEMPORARY,
                             MYF(MY_WME));
  if (fd >= 0) {
#ifndef __WIN__
    /*
      This can be removed once the following bug is fixed:
      Bug #28903  create_temp_file() doesn't honor O_TEMPORARY option
                  (file not removed) (Unix)
    */
    unlink(filename);
#endif /* !__WIN__ */
  }

  return fd;
}


extern "C"
int thd_in_lock_tables(const THD *thd)
{
  return test(thd->in_lock_tables);
}


extern "C"
int thd_tablespace_op(const THD *thd)
{
  return test(thd->tablespace_op);
}


extern "C"
const char *set_thd_proc_info(THD *thd, const char *info,
                              const char *calling_function,
                              const char *calling_file,
                              const unsigned int calling_line)
{
  if (!thd)
    thd= current_thd;

  const char *old_info= thd->proc_info;
  DBUG_PRINT("proc_info", ("%s:%d  %s", calling_file, calling_line,
                           (info != NULL) ? info : "(null)"));
#if defined(ENABLED_PROFILING)
  thd->profiling.status_change(info, calling_function, calling_file, calling_line);
#endif
  thd->proc_info= info;
  return old_info;
}

extern "C"
void **thd_ha_data(const THD *thd, const struct handlerton *hton)
{
  return (void **) &thd->ha_data[hton->slot].ha_ptr;
}

extern "C"
long long thd_test_options(const THD *thd, long long test_options)
{
  return thd->options & test_options;
}

extern "C"
int thd_sql_command(const THD *thd)
{
  return (int) thd->lex->sql_command;
}

extern "C"
int thd_tx_isolation(const THD *thd)
{
  return (int) thd->variables.tx_isolation;
}

extern "C"
void thd_inc_row_count(THD *thd)
{
  thd->row_count++;
}


/**
  Dumps a text description of a thread, its security context
  (user, host) and the current query.

  @param thd current thread context
  @param buffer pointer to preferred result buffer
  @param length length of buffer
  @param max_query_len how many chars of query to copy (0 for all)

  @req LOCK_thread_count
  
  @note LOCK_thread_count mutex is not necessary when the function is invoked on
   the currently running thread (current_thd) or if the caller in some other
   way guarantees that access to thd->query is serialized.
 
  @return Pointer to string
*/

extern "C"
char *thd_security_context(THD *thd, char *buffer, unsigned int length,
                           unsigned int max_query_len)
{
  String str(buffer, length, &my_charset_latin1);
  const Security_context *sctx= &thd->main_security_ctx;
  char header[64];
  int len;
  /*
    The pointers thd->query and thd->proc_info might change since they are
    being modified concurrently. This is acceptable for proc_info since its
    values doesn't have to very accurate and the memory it points to is static,
    but we need to attempt a snapshot on the pointer values to avoid using NULL
    values. The pointer to thd->query however, doesn't point to static memory
    and has to be protected by LOCK_thread_count or risk pointing to
    uninitialized memory.
  */
  const char *proc_info= thd->proc_info;

  len= my_snprintf(header, sizeof(header),
                   "MySQL thread id %lu, query id %lu",
                   thd->thread_id, (ulong) thd->query_id);
  str.length(0);
  str.append(header, len);

  if (sctx->host)
  {
    str.append(' ');
    str.append(sctx->host);
  }

  if (sctx->ip)
  {
    str.append(' ');
    str.append(sctx->ip);
  }

  if (sctx->user)
  {
    str.append(' ');
    str.append(sctx->user);
  }

  if (proc_info)
  {
    str.append(' ');
    str.append(proc_info);
  }

  if (thd->query)
  {
    if (max_query_len < 1)
      len= thd->query_length;
    else
      len= min(thd->query_length, max_query_len);
    str.append('\n');
    str.append(thd->query, len);
  }
  if (str.c_ptr_safe() == buffer)
    return buffer;
  return thd->strmake(str.ptr(), str.length());
}

/**
  Clear this diagnostics area. 

  Normally called at the end of a statement.
*/

void
Diagnostics_area::reset_diagnostics_area()
{
  DBUG_ENTER("reset_diagnostics_area");
#ifdef DBUG_OFF
  can_overwrite_status= FALSE;
  /** Don't take chances in production */
  m_message[0]= '\0';
  m_sql_errno= 0;
  m_server_status= 0;
  m_affected_rows= 0;
  m_last_insert_id= 0;
  m_total_warn_count= 0;
#endif
  is_sent= FALSE;
  /** Tiny reset in debug mode to see garbage right away */
  m_status= DA_EMPTY;
  DBUG_VOID_RETURN;
}


/**
  Set OK status -- ends commands that do not return a
  result set, e.g. INSERT/UPDATE/DELETE.
*/

void
Diagnostics_area::set_ok_status(THD *thd, ha_rows affected_rows_arg,
                                ulonglong last_insert_id_arg,
                                const char *message_arg)
{
  DBUG_ENTER("set_ok_status");
  DBUG_ASSERT(! is_set());
  /*
    In production, refuse to overwrite an error or a custom response
    with an OK packet.
  */
  if (is_error() || is_disabled())
    return;

  m_server_status= thd->server_status;
  m_total_warn_count= thd->total_warn_count;
  m_affected_rows= affected_rows_arg;
  m_last_insert_id= last_insert_id_arg;
  if (message_arg)
    strmake(m_message, message_arg, sizeof(m_message) - 1);
  else
    m_message[0]= '\0';
  m_status= DA_OK;
  DBUG_VOID_RETURN;
}


/**
  Set EOF status.
*/

void
Diagnostics_area::set_eof_status(THD *thd)
{
  DBUG_ENTER("set_eof_status");
  /* Only allowed to report eof if has not yet reported an error */
  DBUG_ASSERT(! is_set());
  /*
    In production, refuse to overwrite an error or a custom response
    with an EOF packet.
  */
  if (is_error() || is_disabled())
    return;

  m_server_status= thd->server_status;
  /*
    If inside a stored procedure, do not return the total
    number of warnings, since they are not available to the client
    anyway.
  */
  m_total_warn_count= thd->spcont ? 0 : thd->total_warn_count;

  m_status= DA_EOF;
  DBUG_VOID_RETURN;
}

/**
  Set ERROR status.
*/

void
Diagnostics_area::set_error_status(THD *thd, uint sql_errno_arg,
                                   const char *message_arg)
{
  DBUG_ENTER("set_error_status");
  /*
    Only allowed to report error if has not yet reported a success
    The only exception is when we flush the message to the client,
    an error can happen during the flush.
  */
  DBUG_ASSERT(! is_set() || can_overwrite_status);
#ifdef DBUG_OFF
  /*
    In production, refuse to overwrite a custom response with an
    ERROR packet.
  */
  if (is_disabled())
    return;
#endif

  m_sql_errno= sql_errno_arg;
  strmake(m_message, message_arg, sizeof(m_message)-1);

  m_status= DA_ERROR;
  DBUG_VOID_RETURN;
}


/**
  Mark the diagnostics area as 'DISABLED'.

  This is used in rare cases when the COM_ command at hand sends a response
  in a custom format. One example is the query cache, another is
  COM_STMT_PREPARE.
*/

void
Diagnostics_area::disable_status()
{
  DBUG_ASSERT(! is_set());
  m_status= DA_DISABLED;
}


THD::THD()
   :Statement(&main_lex, &main_mem_root, CONVENTIONAL_EXECUTION,
              /* statement id */ 0),
   rli_fake(0),
   lock_id(&main_lock_id),
   user_time(0), in_sub_stmt(0),
   binlog_table_maps(0), binlog_flags(0UL),
   table_map_for_update(0),
   arg_of_last_insert_id_function(FALSE),
   first_successful_insert_id_in_prev_stmt(0),
   first_successful_insert_id_in_prev_stmt_for_binlog(0),
   first_successful_insert_id_in_cur_stmt(0),
   stmt_depends_on_first_successful_insert_id_in_prev_stmt(FALSE),
   global_read_lock(0),
   is_fatal_error(0),
   transaction_rollback_request(0),
   is_fatal_sub_stmt_error(0),
   rand_used(0),
   time_zone_used(0),
   in_lock_tables(0),
   bootstrap(0),
   derived_tables_processing(FALSE),
   spcont(NULL),
   m_parser_state(NULL),
  /*
    @todo The following is a work around for online backup and the DDL blocker.
          It should be removed when the generalized solution is in place.
          This is needed to ensure the restore (which uses DDL) is not blocked
          when the DDL blocker is engaged.
  */
   DDL_exception(FALSE),
   backup_wait_timeout(50),
#if defined(ENABLED_DEBUG_SYNC)
   debug_sync_control(0),
#endif /* defined(ENABLED_DEBUG_SYNC) */
   locked_tables_root(NULL)
{
  ulong tmp;

  /*
    Pass nominal parameters to init_alloc_root only to ensure that
    the destructor works OK in case of an error. The main_mem_root
    will be re-initialized in init_for_queries().
  */
  init_sql_alloc(&main_mem_root, ALLOC_ROOT_MIN_BLOCK_SIZE, 0);
  stmt_arena= this;
  thread_stack= 0;
  catalog= (char*)"std"; // the only catalog we have for now
  main_security_ctx.init();
  security_ctx= &main_security_ctx;
  some_tables_deleted=no_errors=password= 0;
  query_start_used= 0;
  count_cuted_fields= CHECK_FIELD_IGNORE;
  killed= NOT_KILLED;
  col_access=0;
  is_slave_error= thread_specific_used= FALSE;
  hash_clear(&handler_tables_hash);
  tmp_table=0;
  used_tables=0;
  cuted_fields= sent_row_count= row_count= 0L;
  limit_found_rows= 0;
  row_count_func= -1;
  statement_id_counter= 0UL;
#ifdef ERROR_INJECT_SUPPORT
  error_inject_value= 0UL;
#endif
  // Must be reset to handle error with THD's created for init of mysqld
  lex->current_select= 0;
  start_time=(time_t) 0;
  start_utime= 0L;
  utime_after_lock= 0L;
  current_linfo =  0;
  slave_thread = 0;
  bzero(&variables, sizeof(variables));
  thread_id= 0;
  one_shot_set= 0;
  file_id = 0;
  query_id= 0;
  warn_id= 0;
  db_charset= global_system_variables.collation_database;
  bzero(ha_data, sizeof(ha_data));
  mysys_var=0;
  binlog_evt_union.do_union= FALSE;
  enable_slow_log= 0;
#ifndef DBUG_OFF
  dbug_sentry=THD_SENTRY_MAGIC;
#endif
#ifndef EMBEDDED_LIBRARY
  mysql_audit_init_thd(this);
  net.vio=0;
#endif
  client_capabilities= 0;                       // minimalistic client
  ull=0;
  system_thread= NON_SYSTEM_THREAD;
  cleanup_done= abort_on_warning= no_warnings_for_error= 0;
  peer_port= 0;					// For SHOW PROCESSLIST
  transaction.m_pending_rows_event= 0;
  transaction.on= 1;
  wt_thd_lazy_init(&transaction.wt, &variables.wt_deadlock_search_depth_short,
                                    &variables.wt_timeout_short,
                                    &variables.wt_deadlock_search_depth_long,
                                    &variables.wt_timeout_long);
#ifdef SIGNAL_WITH_VIO_CLOSE
  active_vio = 0;
#endif
  pthread_mutex_init(&LOCK_delete, MY_MUTEX_INIT_FAST);

  /* Variables with default values */
  proc_info="login";
  where= THD::DEFAULT_WHERE;
  server_id = ::server_id;
  slave_net = 0;
  command=COM_CONNECT;
  *scramble= '\0';

  /* Call to init() below requires fully initialized Open_tables_state. */
  init_open_tables_state(this, refresh_version);

  init();
  /* Initialize sub structures */
  init_sql_alloc(&warn_root, WARN_ALLOC_BLOCK_SIZE, WARN_ALLOC_PREALLOC_SIZE);
#if defined(ENABLED_PROFILING)
  profiling.set_thd(this);
#endif
  user_connect=(USER_CONN *)0;
  hash_init(&user_vars, system_charset_info, USER_VARS_HASH_SIZE, 0, 0,
	    (hash_get_key) get_var_key,
	    (hash_free_key) free_user_var, 0);

  sp_proc_cache= NULL;
  sp_func_cache= NULL;

  /* For user vars replication*/
  if (opt_bin_log)
    my_init_dynamic_array(&user_var_events,
			  sizeof(BINLOG_USER_VAR_EVENT *), 16, 16);
  else
    bzero((char*) &user_var_events, sizeof(user_var_events));

  /* Protocol */
  protocol= &protocol_text;			// Default protocol
  protocol_text.init(this);
  protocol_binary.init(this);

  tablespace_op=FALSE;
  tmp= sql_rnd_with_mutex();
  my_rnd_init(&rand, tmp + (ulong) &rand, tmp + (ulong) ::global_query_id);
  substitute_null_with_insert_id = FALSE;
  thr_lock_info_init(&lock_info); /* safety: will be reset after start */
  thr_lock_owner_init(&main_lock_id, &lock_info);

  m_internal_handler= NULL;
}


void THD::push_internal_handler(Internal_error_handler *handler)
{
  /*
    TODO: The current implementation is limited to 1 handler at a time only.
    THD and sp_rcontext need to be modified to use a common handler stack.
  */
  DBUG_ASSERT(m_internal_handler == NULL);
  m_internal_handler= handler;
}


bool THD::handle_error(uint sql_errno, const char *message,
                       MYSQL_ERROR::enum_warning_level level)
{
  if (m_internal_handler)
  {
    return m_internal_handler->handle_error(sql_errno, message, level, this);
  }

  return FALSE;                                 // 'FALSE', as per coding style
}


void THD::pop_internal_handler()
{
  DBUG_ASSERT(m_internal_handler != NULL);
  m_internal_handler= NULL;
}

extern "C"
void *thd_alloc(MYSQL_THD thd, unsigned int size)
{
  return thd->alloc(size);
}

extern "C"
void *thd_calloc(MYSQL_THD thd, unsigned int size)
{
  return thd->calloc(size);
}

extern "C"
char *thd_strdup(MYSQL_THD thd, const char *str)
{
  return thd->strdup(str);
}

extern "C"
char *thd_strmake(MYSQL_THD thd, const char *str, unsigned int size)
{
  return thd->strmake(str, size);
}

extern "C"
LEX_STRING *thd_make_lex_string(THD *thd, LEX_STRING *lex_str,
                                const char *str, unsigned int size,
                                int allocate_lex_string)
{
  return thd->make_lex_string(lex_str, str, size,
                              (bool) allocate_lex_string);
}

extern "C"
void *thd_memdup(MYSQL_THD thd, const void* str, unsigned int size)
{
  return thd->memdup(str, size);
}

extern "C"
void thd_get_xid(const MYSQL_THD thd, MYSQL_XID *xid)
{
  *xid = *(MYSQL_XID *) &thd->transaction.xid_state.xid;
}

/*
  Init common variables that has to be reset on start and on change_user
*/

void THD::init(void)
{
  pthread_mutex_lock(&LOCK_global_system_variables);
  plugin_thdvar_init(this);
  variables.time_format= date_time_format_copy((THD*) 0,
					       variables.time_format);
  variables.date_format= date_time_format_copy((THD*) 0,
					       variables.date_format);
  variables.datetime_format= date_time_format_copy((THD*) 0,
						   variables.datetime_format);
  /*
    variables= global_system_variables above has reset
    variables.pseudo_thread_id to 0. We need to correct it here to
    avoid temporary tables replication failure.
  */
  variables.pseudo_thread_id= thread_id;
  pthread_mutex_unlock(&LOCK_global_system_variables);
  server_status= SERVER_STATUS_AUTOCOMMIT;
  if (variables.sql_mode & MODE_NO_BACKSLASH_ESCAPES)
    server_status|= SERVER_STATUS_NO_BACKSLASH_ESCAPES;
  options= thd_startup_options;

  if (variables.max_join_size == HA_POS_ERROR)
    options |= OPTION_BIG_SELECTS;
  else
    options &= ~OPTION_BIG_SELECTS;

  transaction.all.modified_non_trans_table= transaction.stmt.modified_non_trans_table= FALSE;
  open_options=ha_open_options;
  update_lock_default= (variables.low_priority_updates ?
			TL_WRITE_LOW_PRIORITY :
			TL_WRITE);
  session_tx_isolation= (enum_tx_isolation) variables.tx_isolation;
  warn_list.empty();
  bzero((char*) warn_count, sizeof(warn_count));
  total_warn_count= 0;
  update_charset();
  reset_current_stmt_binlog_row_based();
  bzero((char *) &status_var, sizeof(status_var));

#if defined(ENABLED_DEBUG_SYNC)
  /* Initialize the Debug Sync Facility. See debug_sync.cc. */
  debug_sync_init_thread(this);
#endif /* defined(ENABLED_DEBUG_SYNC) */
}


/*
  Init THD for query processing.
  This has to be called once before we call mysql_parse.
  See also comments in sql_class.h.
*/

void THD::init_for_queries()
{
  set_time(); 
  ha_enable_transaction(this,TRUE);

  reset_root_defaults(mem_root, variables.query_alloc_block_size,
                      variables.query_prealloc_size);
  reset_root_defaults(&transaction.mem_root,
                      variables.trans_alloc_block_size,
                      variables.trans_prealloc_size);
  transaction.xid_state.xid.null();
  transaction.xid_state.in_thd=1;
}


/*
  Do what's needed when one invokes change user

  SYNOPSIS
    change_user()

  IMPLEMENTATION
    Reset all resources that are connection specific
*/


void THD::change_user(void)
{
  pthread_mutex_lock(&LOCK_status);
  add_to_status(&global_status_var, &status_var);
  pthread_mutex_unlock(&LOCK_status);

  cleanup();
  killed= NOT_KILLED;
  cleanup_done= 0;
  init();
  stmt_map.reset();
  hash_init(&user_vars, system_charset_info, USER_VARS_HASH_SIZE, 0, 0,
	    (hash_get_key) get_var_key,
	    (hash_free_key) free_user_var, 0);
  sp_cache_clear(&sp_proc_cache);
  sp_cache_clear(&sp_func_cache);
}


/* Do operations that may take a long time */

void THD::cleanup(void)
{
  DBUG_ENTER("THD::cleanup");
  DBUG_ASSERT(cleanup_done == 0);

  killed= KILL_CONNECTION;
#ifdef ENABLE_WHEN_BINLOG_WILL_BE_ABLE_TO_PREPARE
  if (transaction.xid_state.xa_state == XA_PREPARED)
  {
#error xid_state in the cache should be replaced by the allocated value
  }
#endif
  {
    transaction.xid_state.xa_state= XA_NOTR;
    trans_rollback(this);
    xid_cache_delete(&transaction.xid_state);
  }
  locked_tables_list.unlock_locked_tables(this);

#if defined(ENABLED_DEBUG_SYNC)
  /* End the Debug Sync Facility. See debug_sync.cc. */
  debug_sync_end_thread(this);
#endif /* defined(ENABLED_DEBUG_SYNC) */

  wt_thd_destroy(&transaction.wt);
  mysql_ha_cleanup(this);
  delete_dynamic(&user_var_events);
  hash_free(&user_vars);
  close_temporary_tables(this);
  my_free((char*) variables.time_format, MYF(MY_ALLOW_ZERO_PTR));
  my_free((char*) variables.date_format, MYF(MY_ALLOW_ZERO_PTR));
  my_free((char*) variables.datetime_format, MYF(MY_ALLOW_ZERO_PTR));

  sp_cache_clear(&sp_proc_cache);
  sp_cache_clear(&sp_func_cache);

  if (global_read_lock)
    unlock_global_read_lock(this);
  if (ull)
  {
    pthread_mutex_lock(&LOCK_user_locks);
    item_user_lock_release(ull);
    pthread_mutex_unlock(&LOCK_user_locks);
    ull= NULL;
  }

  cleanup_done=1;
  DBUG_VOID_RETURN;
}


/*
   Set the proc_info field.
   Do not use this method directly, use THD_SET_PROC_INFO instead.
 */
#ifndef DBUG_OFF
void THD::set_proc_info(const char* file, int line, const char* info)
{
  /*
     Implementation note:
     file and line correspond to the __FILE__ and __LINE__ where
     THD_SET_PROC_INFO was called.
     These two parameters are provided to help instrumenting the code.
   */

  DBUG_PRINT("info", ("THD::set_proc_info(%s, %d, %s)",
                      file, line, (info ? info : NullS)));

  proc_info= info;
}
#endif


THD::~THD()
{
  THD_CHECK_SENTRY(this);
  DBUG_ENTER("~THD()");
  /* Ensure that no one is using THD */
  pthread_mutex_lock(&LOCK_delete);
  pthread_mutex_unlock(&LOCK_delete);
  add_to_status(&global_status_var, &status_var);

  /* Close connection */
#ifndef EMBEDDED_LIBRARY
  if (net.vio)
  {
    vio_delete(net.vio);
    net_end(&net);
  }
#endif
  stmt_map.reset();                     /* close all prepared statements */
  DBUG_ASSERT(lock_info.n_cursors == 0);
  if (!cleanup_done)
    cleanup();

  mdl_context_destroy(&mdl_context);
  mdl_context_destroy(&handler_mdl_context);
  ha_close_connection(this);
  mysql_audit_release(this);
  plugin_thdvar_cleanup(this);

  DBUG_PRINT("info", ("freeing security context"));
  main_security_ctx.destroy();
  safeFree(db);
  free_root(&warn_root,MYF(0));
  free_root(&transaction.mem_root,MYF(0));
  mysys_var=0;					// Safety (shouldn't be needed)
  pthread_mutex_destroy(&LOCK_delete);
#ifndef DBUG_OFF
  dbug_sentry= THD_SENTRY_GONE;
#endif  
#ifndef EMBEDDED_LIBRARY
  if (rli_fake)
  {
    delete rli_fake;
    rli_fake= NULL;
  }
  
  mysql_audit_free_thd(this);
#endif

  free_root(&main_mem_root, MYF(0));
  DBUG_VOID_RETURN;
}


/*
  Add all status variables to another status variable array

  SYNOPSIS
   add_to_status()
   to_var       add to this array
   from_var     from this array

  NOTES
    This function assumes that all variables are long/ulong.
    If this assumption will change, then we have to explictely add
    the other variables after the while loop
*/

void add_to_status(STATUS_VAR *to_var, STATUS_VAR *from_var)
{
  ulong *end= (ulong*) ((uchar*) to_var +
                        offsetof(STATUS_VAR, last_system_status_var) +
			sizeof(ulong));
  ulong *to= (ulong*) to_var, *from= (ulong*) from_var;

  while (to != end)
    *(to++)+= *(from++);
}

/*
  Add the difference between two status variable arrays to another one.

  SYNOPSIS
    add_diff_to_status
    to_var       add to this array
    from_var     from this array
    dec_var      minus this array
  
  NOTE
    This function assumes that all variables are long/ulong.
*/

void add_diff_to_status(STATUS_VAR *to_var, STATUS_VAR *from_var,
                        STATUS_VAR *dec_var)
{
  ulong *end= (ulong*) ((uchar*) to_var + offsetof(STATUS_VAR,
						  last_system_status_var) +
			sizeof(ulong));
  ulong *to= (ulong*) to_var, *from= (ulong*) from_var, *dec= (ulong*) dec_var;

  while (to != end)
    *(to++)+= *(from++) - *(dec++);
}

#define SECONDS_TO_WAIT_FOR_KILL 2
#if !defined(__WIN__) && defined(HAVE_SELECT)
/* my_sleep() can wait for sub second times */
#define WAIT_FOR_KILL_TRY_TIMES 20
#else
#define WAIT_FOR_KILL_TRY_TIMES 2
#endif


void THD::awake(THD::killed_state state_to_set)
{
  DBUG_ENTER("THD::awake");
  DBUG_PRINT("enter", ("this: %p", this));
  THD_CHECK_SENTRY(this);
  safe_mutex_assert_owner(&LOCK_delete); 

  killed= state_to_set;
  if (state_to_set != THD::KILL_QUERY)
  {
    thr_alarm_kill(thread_id);
    if (!slave_thread)
      thread_scheduler.post_kill_notification(this);
#ifdef SIGNAL_WITH_VIO_CLOSE
    if (this != current_thd)
    {
      /*
        In addition to a signal, let's close the socket of the thread that
        is being killed. This is to make sure it does not block if the
        signal is lost. This needs to be done only on platforms where
        signals are not a reliable interruption mechanism.

        If we're killing ourselves, we know that we're not blocked, so this
        hack is not used.
      */

      close_active_vio();
    }
#endif    
  }
  if (mysys_var)
  {
    pthread_mutex_lock(&mysys_var->mutex);
    if (system_thread == NON_SYSTEM_THREAD ||
        system_thread == SYSTEM_THREAD_BACKUP)
      mysys_var->abort= 1; // abort locks
    /*
      This broadcast could be up in the air if the victim thread
      exits the cond in the time between read and broadcast, but that is
      ok since all we want to do is to make the victim thread get out
      of waiting on current_cond.
      If we see a non-zero current_cond: it cannot be an old value (because
      then exit_cond() should have run and it can't because we have mutex); so
      it is the true value but maybe current_mutex is not yet non-zero (we're
      in the middle of enter_cond() and there is a "memory order
      inversion"). So we test the mutex too to not lock 0.

      Note that there is a small chance we fail to kill. If victim has locked
      current_mutex, but hasn't yet entered enter_cond() (which means that
      current_cond and current_mutex are 0), then the victim will not get
      a signal and it may wait "forever" on the cond (until
      we issue a second KILL or the status it's waiting for happens).
      It's true that we have set its thd->killed but it may not
      see it immediately and so may have time to reach the cond_wait().

      We have to do the loop with trylock, because if we would use
      pthread_mutex_lock(), we can cause a deadlock as we are here locking
      the mysys_var->mutex and mysys_var->current_mutex in a different order
      than in the thread we are trying to kill.
      We only sleep for 2 seconds as we don't want to have LOCK_delete
      locked too long time.

      There is a small change we may not succeed in aborting a thread that
      is not yet waiting for a mutex, but as this happens only for a
      thread that was doing something else when the kill was issued and
      which should detect the kill flag before it starts to wait, this
      should be good enough.
    */
    if (mysys_var->current_cond && mysys_var->current_mutex)
    {
      uint i;
      for (i= 0; i < WAIT_FOR_KILL_TRY_TIMES * SECONDS_TO_WAIT_FOR_KILL; i++)
      {
        int ret= pthread_mutex_trylock(mysys_var->current_mutex);
        pthread_cond_broadcast(mysys_var->current_cond);
        if (!ret)
        {
          /* Signal is sure to get through */
          pthread_mutex_unlock(mysys_var->current_mutex);
          break;
        }
      }
      my_sleep(1000000L / WAIT_FOR_KILL_TRY_TIMES);
    }
    pthread_mutex_unlock(&mysys_var->mutex);
  }
  DBUG_VOID_RETURN;
}

/*
  Remember the location of thread info, the structure needed for
  sql_alloc() and the structure for the net buffer
*/

bool THD::store_globals()
{
  /*
    Assert that thread_stack is initialized: it's necessary to be able
    to track stack overrun.
  */
  DBUG_ASSERT(thread_stack);

  if (my_pthread_setspecific_ptr(THR_THD,  this) ||
      my_pthread_setspecific_ptr(THR_MALLOC, &mem_root))
    return 1;
  mysys_var=my_thread_var;
  /*
    Let mysqld define the thread id (not mysys)
    This allows us to move THD to different threads if needed.
  */
  mysys_var->id= thread_id;
  real_id= pthread_self();                      // For debugging

  /*
    We have to call thr_lock_info_init() again here as THD may have been
    created in another thread
  */
  thr_lock_info_init(&lock_info);

#ifdef SAFE_MUTEX
  /* Register order of mutex for wrong mutex deadlock detector */
  pthread_mutex_lock(&LOCK_delete);
  pthread_mutex_lock(&mysys_var->mutex);

  pthread_mutex_unlock(&mysys_var->mutex);
  pthread_mutex_unlock(&LOCK_delete);
#endif
  return 0;
}


/*
  Cleanup after query.

  SYNOPSIS
    THD::cleanup_after_query()

  DESCRIPTION
    This function is used to reset thread data to its default state.

  NOTE
    This function is not suitable for setting thread data to some
    non-default values, as there is only one replication thread, so
    different master threads may overwrite data of each other on
    slave.
*/

void THD::cleanup_after_query()
{
  /*
    Reset rand_used so that detection of calls to rand() will save random 
    seeds if needed by the slave.

    Do not reset rand_used if inside a stored function or trigger because 
    only the call to these operations is logged. Thus only the calling 
    statement needs to detect rand() calls made by its substatements. These
    substatements must not set rand_used to 0 because it would remove the
    detection of rand() by the calling statement. 
  */
  if (!in_sub_stmt) /* stored functions and triggers are a special case */
  {
    /* Forget those values, for next binlogger: */
    stmt_depends_on_first_successful_insert_id_in_prev_stmt= 0;
    auto_inc_intervals_in_cur_stmt_for_binlog.empty();
    rand_used= 0;
  }
  if (first_successful_insert_id_in_cur_stmt > 0)
  {
    /* set what LAST_INSERT_ID() will return */
    first_successful_insert_id_in_prev_stmt= 
      first_successful_insert_id_in_cur_stmt;
    first_successful_insert_id_in_cur_stmt= 0;
    substitute_null_with_insert_id= TRUE;
  }
  arg_of_last_insert_id_function= 0;
  /* Free Items that were created during this execution */
  free_items();
  /* Reset where. */
  where= THD::DEFAULT_WHERE;
  /* reset table map for multi-table update */
  table_map_for_update= 0;
}


/**
  Create a LEX_STRING in this connection.

  @param lex_str  pointer to LEX_STRING object to be initialized
  @param str      initializer to be copied into lex_str
  @param length   length of str, in bytes
  @param allocate_lex_string  if TRUE, allocate new LEX_STRING object,
                              instead of using lex_str value
  @return  NULL on failure, or pointer to the LEX_STRING object
*/
LEX_STRING *THD::make_lex_string(LEX_STRING *lex_str,
                                 const char* str, uint length,
                                 bool allocate_lex_string)
{
  if (allocate_lex_string)
    if (!(lex_str= (LEX_STRING *)alloc(sizeof(LEX_STRING))))
      return 0;
  if (!(lex_str->str= strmake_root(mem_root, str, length)))
    return 0;
  lex_str->length= length;
  return lex_str;
}


/*
  Convert a string to another character set

  SYNOPSIS
    convert_string()
    to				Store new allocated string here
    to_cs			New character set for allocated string
    from			String to convert
    from_length			Length of string to convert
    from_cs			Original character set

  NOTES
    to will be 0-terminated to make it easy to pass to system funcs

  RETURN
    0	ok
    1	End of memory.
        In this case to->str will point to 0 and to->length will be 0.
*/

bool THD::convert_string(LEX_STRING *to, CHARSET_INFO *to_cs,
			 const char *from, uint from_length,
			 CHARSET_INFO *from_cs)
{
  DBUG_ENTER("convert_string");
  size_t new_length= to_cs->mbmaxlen * from_length;
  uint dummy_errors;
  if (!(to->str= (char*) alloc(new_length+1)))
  {
    to->length= 0;				// Safety fix
    DBUG_RETURN(1);				// EOM
  }
  to->length= copy_and_convert((char*) to->str, new_length, to_cs,
			       from, from_length, from_cs, &dummy_errors);
  to->str[to->length]=0;			// Safety
  DBUG_RETURN(0);
}


/*
  Convert string from source character set to target character set inplace.

  SYNOPSIS
    THD::convert_string

  DESCRIPTION
    Convert string using convert_buffer - buffer for character set 
    conversion shared between all protocols.

  RETURN
    0   ok
   !0   out of memory
*/

bool THD::convert_string(String *s, CHARSET_INFO *from_cs, CHARSET_INFO *to_cs)
{
  uint dummy_errors;
  if (convert_buffer.copy(s->ptr(), s->length(), from_cs, to_cs, &dummy_errors))
    return TRUE;
  /* If convert_buffer >> s copying is more efficient long term */
  if (convert_buffer.alloced_length() >= convert_buffer.length() * 2 ||
      !s->is_alloced())
  {
    return s->copy(convert_buffer);
  }
  s->swap(convert_buffer);
  return FALSE;
}


/*
  Update some cache variables when character set changes
*/

void THD::update_charset()
{
  uint32 not_used;
  charset_is_system_charset= !String::needs_conversion(0,charset(),
                                                       system_charset_info,
                                                       &not_used);
  charset_is_collation_connection= 
    !String::needs_conversion(0,charset(),variables.collation_connection,
                              &not_used);
  charset_is_character_set_filesystem= 
    !String::needs_conversion(0, charset(),
                              variables.character_set_filesystem, &not_used);
}


/* routings to adding tables to list of changed in transaction tables */

inline static void list_include(CHANGED_TABLE_LIST** prev,
				CHANGED_TABLE_LIST* curr,
				CHANGED_TABLE_LIST* new_table)
{
  if (new_table)
  {
    *prev = new_table;
    (*prev)->next = curr;
  }
}

/* add table to list of changed in transaction tables */

void THD::add_changed_table(TABLE *table)
{
  DBUG_ENTER("THD::add_changed_table(table)");

  DBUG_ASSERT((options & (OPTION_NOT_AUTOCOMMIT | OPTION_BEGIN)) &&
	      table->file->has_transactions());
  add_changed_table(table->s->table_cache_key.str,
                    (long) table->s->table_cache_key.length);
  DBUG_VOID_RETURN;
}


void THD::add_changed_table(const char *key, long key_length)
{
  DBUG_ENTER("THD::add_changed_table(key)");
  CHANGED_TABLE_LIST **prev_changed = &transaction.changed_tables;
  CHANGED_TABLE_LIST *curr = transaction.changed_tables;

  for (; curr; prev_changed = &(curr->next), curr = curr->next)
  {
    int cmp =  (long)curr->key_length - (long)key_length;
    if (cmp < 0)
    {
      list_include(prev_changed, curr, changed_table_dup(key, key_length));
      DBUG_PRINT("info", 
		 ("key_length: %ld  %u", key_length,
                  (*prev_changed)->key_length));
      DBUG_VOID_RETURN;
    }
    else if (cmp == 0)
    {
      cmp = memcmp(curr->key, key, curr->key_length);
      if (cmp < 0)
      {
	list_include(prev_changed, curr, changed_table_dup(key, key_length));
	DBUG_PRINT("info", 
		   ("key_length:  %ld  %u", key_length,
		    (*prev_changed)->key_length));
	DBUG_VOID_RETURN;
      }
      else if (cmp == 0)
      {
	DBUG_PRINT("info", ("already in list"));
	DBUG_VOID_RETURN;
      }
    }
  }
  *prev_changed = changed_table_dup(key, key_length);
  DBUG_PRINT("info", ("key_length: %ld  %u", key_length,
		      (*prev_changed)->key_length));
  DBUG_VOID_RETURN;
}


CHANGED_TABLE_LIST* THD::changed_table_dup(const char *key, long key_length)
{
  CHANGED_TABLE_LIST* new_table = 
    (CHANGED_TABLE_LIST*) trans_alloc(ALIGN_SIZE(sizeof(CHANGED_TABLE_LIST))+
				      key_length + 1);
  if (!new_table)
  {
    my_error(EE_OUTOFMEMORY, MYF(ME_BELL),
             ALIGN_SIZE(sizeof(TABLE_LIST)) + key_length + 1);
    killed= KILL_CONNECTION;
    return 0;
  }

  new_table->key= ((char*)new_table)+ ALIGN_SIZE(sizeof(CHANGED_TABLE_LIST));
  new_table->next = 0;
  new_table->key_length = key_length;
  ::memcpy(new_table->key, key, key_length);
  return new_table;
}


int THD::send_explain_fields(select_result *result)
{
  List<Item> field_list;
  Item *item;
  CHARSET_INFO *cs= system_charset_info;
  field_list.push_back(new Item_return_int("id",3, MYSQL_TYPE_LONGLONG));
  field_list.push_back(new Item_empty_string("select_type", 19, cs));
  field_list.push_back(item= new Item_empty_string("table", NAME_CHAR_LEN, cs));
  item->maybe_null= 1;
  if (lex->describe & DESCRIBE_PARTITIONS)
  {
    /* Maximum length of string that make_used_partitions_str() can produce */
    item= new Item_empty_string("partitions", MAX_PARTITIONS * (1 + FN_LEN),
                                cs);
    field_list.push_back(item);
    item->maybe_null= 1;
  }
  field_list.push_back(item= new Item_empty_string("type", 10, cs));
  item->maybe_null= 1;
  field_list.push_back(item=new Item_empty_string("possible_keys",
						  NAME_CHAR_LEN*MAX_KEY, cs));
  item->maybe_null=1;
  field_list.push_back(item=new Item_empty_string("key", NAME_CHAR_LEN, cs));
  item->maybe_null=1;
  field_list.push_back(item=
    new Item_empty_string("key_len",
                          MAX_KEY *
                          (MAX_KEY_LENGTH_DECIMAL_WIDTH + 1 /* for comma */),
                          cs));
  item->maybe_null=1;
  field_list.push_back(item=new Item_empty_string("ref",
                                                  NAME_CHAR_LEN*MAX_REF_PARTS,
                                                  cs));
  item->maybe_null=1;
  field_list.push_back(item= new Item_return_int("rows", 10,
                                                 MYSQL_TYPE_LONGLONG));
  if (lex->describe & DESCRIBE_EXTENDED)
  {
    field_list.push_back(item= new Item_float("filtered", 0.1234, 2, 4));
    item->maybe_null=1;
  }
  item->maybe_null= 1;
  field_list.push_back(new Item_empty_string("Extra", 255, cs));
  return (result->send_result_set_metadata(field_list,
                              Protocol::SEND_NUM_ROWS | Protocol::SEND_EOF));
}

#ifdef SIGNAL_WITH_VIO_CLOSE
void THD::close_active_vio()
{
  DBUG_ENTER("close_active_vio");
  safe_mutex_assert_owner(&LOCK_delete); 
#ifndef EMBEDDED_LIBRARY
  if (active_vio)
  {
    vio_close(active_vio);
    active_vio = 0;
  }
#endif
  DBUG_VOID_RETURN;
}
#endif


struct Item_change_record: public ilink
{
  Item **place;
  Item *old_value;
  /* Placement new was hidden by `new' in ilink (TODO: check): */
  static void *operator new(size_t size, void *mem) { return mem; }
  static void operator delete(void *ptr, size_t size) {}
  static void operator delete(void *ptr, void *mem) { /* never called */ }
};


/*
  Register an item tree tree transformation, performed by the query
  optimizer. We need a pointer to runtime_memroot because it may be !=
  thd->mem_root (due to possible set_n_backup_active_arena called for thd).
*/

void THD::nocheck_register_item_tree_change(Item **place, Item *old_value,
                                            MEM_ROOT *runtime_memroot)
{
  Item_change_record *change;
  /*
    Now we use one node per change, which adds some memory overhead,
    but still is rather fast as we use alloc_root for allocations.
    A list of item tree changes of an average query should be short.
  */
  void *change_mem= alloc_root(runtime_memroot, sizeof(*change));
  if (change_mem == 0)
  {
    /*
      OOM, thd->fatal_error() is called by the error handler of the
      memroot. Just return.
    */
    return;
  }
  change= new (change_mem) Item_change_record;
  change->place= place;
  change->old_value= old_value;
  change_list.append(change);
}


void THD::rollback_item_tree_changes()
{
  I_List_iterator<Item_change_record> it(change_list);
  Item_change_record *change;
  DBUG_ENTER("rollback_item_tree_changes");

  while ((change= it++))
    *change->place= change->old_value;
  /* We can forget about changes memory: it's allocated in runtime memroot */
  change_list.empty();
  DBUG_VOID_RETURN;
}


#ifndef EMBEDDED_LIBRARY

/**
  Check that the endpoint is still available.
*/

bool THD::vio_is_connected()
{
  uint bytes= 0;

  /* End of input is signaled by poll if the socket is aborted. */
  if (vio_poll_read(net.vio, 0))
    return TRUE;

  /* Socket is aborted if signaled but no data is available. */
  if (vio_peek_read(net.vio, &bytes))
    return TRUE;

  return bytes ? TRUE : FALSE;
}

#endif


/*****************************************************************************
** Functions to provide a interface to select results
*****************************************************************************/

select_result::select_result()
{
  thd=current_thd;
<<<<<<< HEAD
=======
  nest_level= (uint) -1;
>>>>>>> 58ad3b0b
}

void select_result::send_error(uint errcode,const char *err)
{
  my_message(errcode, err, MYF(0));
}


void select_result::cleanup()
{
  /* do nothing */
}

bool select_result::check_simple_select() const
{
  my_error(ER_SP_BAD_CURSOR_QUERY, MYF(0));
  return TRUE;
}


static String default_line_term("\n",default_charset_info);
static String default_escaped("\\",default_charset_info);
static String default_field_term("\t",default_charset_info);
static String default_xml_row_term("<row>", default_charset_info);

sql_exchange::sql_exchange(char *name, bool flag,
                           enum enum_filetype filetype_arg)
  :file_name(name), opt_enclosed(0), dumpfile(flag), skip_lines(0)
{
  filetype= filetype_arg;
  field_term= &default_field_term;
  enclosed=   line_start= &my_empty_string;
  line_term=  filetype == FILETYPE_CSV ?
              &default_line_term : &default_xml_row_term;
  escaped=    &default_escaped;
  cs= NULL;
}

bool sql_exchange::escaped_given(void)
{
  return escaped != &default_escaped;
}


bool select_send::send_result_set_metadata(List<Item> &list, uint flags)
{
  bool res;
  if (!(res= thd->protocol->send_result_set_metadata(&list, flags)))
    is_result_set_started= 1;
  return res;
}

void select_send::abort()
{
  DBUG_ENTER("select_send::abort");
  if (is_result_set_started && thd->spcont &&
      thd->spcont->find_handler(thd, thd->main_da.sql_errno(),
                                MYSQL_ERROR::WARN_LEVEL_ERROR))
  {
    /*
      We're executing a stored procedure, have an open result
      set, an SQL exception condition and a handler for it.
      In this situation we must abort the current statement,
      silence the error and start executing the continue/exit
      handler.
      Before aborting the statement, let's end the open result set, as
      otherwise the client will hang due to the violation of the
      client/server protocol.
    */
    thd->protocol->end_partial_result_set(thd);
  }
  DBUG_VOID_RETURN;
}


/** 
  Cleanup an instance of this class for re-use
  at next execution of a prepared statement/
  stored procedure statement.
*/

void select_send::cleanup()
{
  is_result_set_started= FALSE;
}

/* Send data to client. Returns 0 if ok */

bool select_send::send_data(List<Item> &items)
{
  Protocol *protocol= thd->protocol;
  DBUG_ENTER("select_send::send_data");

  if (unit->offset_limit_cnt)
  {						// using limit offset,count
    unit->offset_limit_cnt--;
    DBUG_RETURN(FALSE);
  }

  /*
    We may be passing the control from mysqld to the client: release the
    InnoDB adaptive hash S-latch to avoid thread deadlocks if it was reserved
    by thd
  */
  ha_release_temporary_latches(thd);

  protocol->prepare_for_resend();
  if (protocol->send_result_set_row(&items))
  {
    protocol->remove_last_row();
    DBUG_RETURN(TRUE);
  }

  thd->sent_row_count++;

  if (thd->vio_ok())
    DBUG_RETURN(protocol->write());

  DBUG_RETURN(0);
}

bool select_send::send_eof()
{
  /* 
    We may be passing the control from mysqld to the client: release the
    InnoDB adaptive hash S-latch to avoid thread deadlocks if it was reserved
    by thd 
  */
  ha_release_temporary_latches(thd);

  /* Unlock tables before sending packet to gain some speed */
  if (thd->lock && ! thd->locked_tables_mode)
  {
    mysql_unlock_tables(thd, thd->lock);
    thd->lock=0;
  }
  /* 
    Don't send EOF if we're in error condition (which implies we've already
    sent or are sending an error)
  */
  if (thd->is_error())
    return TRUE;
  ::my_eof(thd);
  is_result_set_started= 0;
  return FALSE;
}


/************************************************************************
  Handling writing to file
************************************************************************/

void select_to_file::send_error(uint errcode,const char *err)
{
  my_message(errcode, err, MYF(0));
  if (file > 0)
  {
    (void) end_io_cache(&cache);
    (void) my_close(file,MYF(0));
    (void) my_delete(path,MYF(0));		// Delete file on error
    file= -1;
  }
}


bool select_to_file::send_eof()
{
  int error= test(end_io_cache(&cache));
  if (my_close(file,MYF(MY_WME)))
    error= 1;
  if (!error)
  {
    /*
      In order to remember the value of affected rows for ROW_COUNT()
      function, SELECT INTO has to have an own SQLCOM.
      TODO: split from SQLCOM_SELECT
    */
    ::my_ok(thd,row_count);
  }
  file= -1;
  return error;
}


void select_to_file::cleanup()
{
  /* In case of error send_eof() may be not called: close the file here. */
  if (file >= 0)
  {
    (void) end_io_cache(&cache);
    (void) my_close(file,MYF(0));
    file= -1;
  }
  path[0]= '\0';
  row_count= 0;
}


select_to_file::~select_to_file()
{
  if (file >= 0)
  {					// This only happens in case of error
    (void) end_io_cache(&cache);
    (void) my_close(file,MYF(0));
    file= -1;
  }
}

/***************************************************************************
** Export of select to textfile
***************************************************************************/

select_export::~select_export()
{
  thd->sent_row_count=row_count;
}


/*
  Create file with IO cache

  SYNOPSIS
    create_file()
    thd			Thread handle
    path		File name
    exchange		Excange class
    cache		IO cache

  RETURN
    >= 0 	File handle
   -1		Error
*/


static File create_file(THD *thd, char *path, sql_exchange *exchange,
			IO_CACHE *cache)
{
  File file;
  uint option= MY_UNPACK_FILENAME | MY_RELATIVE_PATH;

#ifdef DONT_ALLOW_FULL_LOAD_DATA_PATHS
  option|= MY_REPLACE_DIR;			// Force use of db directory
#endif

  if (!dirname_length(exchange->file_name))
  {
    strxnmov(path, FN_REFLEN-1, mysql_real_data_home, thd->db ? thd->db : "",
             NullS);
    (void) fn_format(path, exchange->file_name, path, "", option);
  }
  else
    (void) fn_format(path, exchange->file_name, mysql_real_data_home, "", option);

  if (opt_secure_file_priv &&
      strncmp(opt_secure_file_priv, path, strlen(opt_secure_file_priv)))
  {
    /* Write only allowed to dir or subdir specified by secure_file_priv */
    my_error(ER_OPTION_PREVENTS_STATEMENT, MYF(0), "--secure-file-priv");
    return -1;
  }

  if (!access(path, F_OK))
  {
    my_error(ER_FILE_EXISTS_ERROR, MYF(0), exchange->file_name);
    return -1;
  }
  /* Create the file world readable */
  if ((file= my_create(path, 0666, O_WRONLY|O_EXCL, MYF(MY_WME))) < 0)
    return file;
#ifdef HAVE_FCHMOD
  (void) fchmod(file, 0666);			// Because of umask()
#else
  (void) chmod(path, 0666);
#endif
  if (init_io_cache(cache, file, 0L, WRITE_CACHE, 0L, 1, MYF(MY_WME)))
  {
    my_close(file, MYF(0));
    my_delete(path, MYF(0));  // Delete file on error, it was just created 
    return -1;
  }
  return file;
}


int
select_export::prepare(List<Item> &list, SELECT_LEX_UNIT *u)
{
  bool blob_flag=0;
  bool string_results= FALSE, non_string_results= FALSE;
  unit= u;
  if ((uint) strlen(exchange->file_name) + NAME_LEN >= FN_REFLEN)
    strmake(path,exchange->file_name,FN_REFLEN-1);

  if ((file= create_file(thd, path, exchange, &cache)) < 0)
    return 1;
  /* Check if there is any blobs in data */
  {
    List_iterator_fast<Item> li(list);
    Item *item;
    while ((item=li++))
    {
      if (item->max_length >= MAX_BLOB_WIDTH)
      {
	blob_flag=1;
	break;
      }
      if (item->result_type() == STRING_RESULT)
        string_results= TRUE;
      else
        non_string_results= TRUE;
    }
  }
  field_term_length=exchange->field_term->length();
  field_term_char= field_term_length ?
                   (int) (uchar) (*exchange->field_term)[0] : INT_MAX;
  if (!exchange->line_term->length())
    exchange->line_term=exchange->field_term;	// Use this if it exists
  field_sep_char= (exchange->enclosed->length() ?
                  (int) (uchar) (*exchange->enclosed)[0] : field_term_char);
  if (exchange->escaped->length() && (exchange->escaped_given() ||
      !(thd->variables.sql_mode & MODE_NO_BACKSLASH_ESCAPES)))
    escape_char= (int) (uchar) (*exchange->escaped)[0];
  else
    escape_char= -1;
  is_ambiguous_field_sep= test(strchr(ESCAPE_CHARS, field_sep_char));
  is_unsafe_field_sep= test(strchr(NUMERIC_CHARS, field_sep_char));
  line_sep_char= (exchange->line_term->length() ?
                 (int) (uchar) (*exchange->line_term)[0] : INT_MAX);
  if (!field_term_length)
    exchange->opt_enclosed=0;
  if (!exchange->enclosed->length())
    exchange->opt_enclosed=1;			// A little quicker loop
  fixed_row_size= (!field_term_length && !exchange->enclosed->length() &&
		   !blob_flag);
  if ((is_ambiguous_field_sep && exchange->enclosed->is_empty() &&
       (string_results || is_unsafe_field_sep)) ||
      (exchange->opt_enclosed && non_string_results &&
       field_term_length && strchr(NUMERIC_CHARS, field_term_char)))
  {
    push_warning(thd, MYSQL_ERROR::WARN_LEVEL_WARN,
                 ER_AMBIGUOUS_FIELD_TERM, ER(ER_AMBIGUOUS_FIELD_TERM));
    is_ambiguous_field_term= TRUE;
  }
  else
    is_ambiguous_field_term= FALSE;

  return 0;
}


#define NEED_ESCAPING(x) ((int) (uchar) (x) == escape_char    || \
                          (enclosed ? (int) (uchar) (x) == field_sep_char      \
                                    : (int) (uchar) (x) == field_term_char) || \
                          (int) (uchar) (x) == line_sep_char  || \
                          !(x))

bool select_export::send_data(List<Item> &items)
{

  DBUG_ENTER("select_export::send_data");
  char buff[MAX_FIELD_WIDTH],null_buff[2],space[MAX_FIELD_WIDTH];
  bool space_inited=0;
  String tmp(buff,sizeof(buff),&my_charset_bin),*res;
  tmp.length(0);

  if (unit->offset_limit_cnt)
  {						// using limit offset,count
    unit->offset_limit_cnt--;
    DBUG_RETURN(0);
  }
  row_count++;
  Item *item;
  uint used_length=0,items_left=items.elements;
  List_iterator_fast<Item> li(items);

  if (my_b_write(&cache,(uchar*) exchange->line_start->ptr(),
		 exchange->line_start->length()))
    goto err;
  while ((item=li++))
  {
    Item_result result_type=item->result_type();
    bool enclosed = (exchange->enclosed->length() &&
                     (!exchange->opt_enclosed || result_type == STRING_RESULT));
    res=item->str_result(&tmp);
    if (res && enclosed)
    {
      if (my_b_write(&cache,(uchar*) exchange->enclosed->ptr(),
		     exchange->enclosed->length()))
	goto err;
    }
    if (!res)
    {						// NULL
      if (!fixed_row_size)
      {
	if (escape_char != -1)			// Use \N syntax
	{
	  null_buff[0]=escape_char;
	  null_buff[1]='N';
	  if (my_b_write(&cache,(uchar*) null_buff,2))
	    goto err;
	}
	else if (my_b_write(&cache,(uchar*) "NULL",4))
	  goto err;
      }
      else
      {
	used_length=0;				// Fill with space
      }
    }
    else
    {
      if (fixed_row_size)
	used_length=min(res->length(),item->max_length);
      else
	used_length=res->length();
      if ((result_type == STRING_RESULT || is_unsafe_field_sep) &&
           escape_char != -1)
      {
        char *pos, *start, *end;
        CHARSET_INFO *res_charset= res->charset();
        CHARSET_INFO *character_set_client= thd->variables.
                                            character_set_client;
        bool check_second_byte= (res_charset == &my_charset_bin) &&
                                 character_set_client->
                                 escape_with_backslash_is_dangerous;
        DBUG_ASSERT(character_set_client->mbmaxlen == 2 ||
                    !character_set_client->escape_with_backslash_is_dangerous);
	for (start=pos=(char*) res->ptr(),end=pos+used_length ;
	     pos != end ;
	     pos++)
	{
#ifdef USE_MB
	  if (use_mb(res_charset))
	  {
	    int l;
	    if ((l=my_ismbchar(res_charset, pos, end)))
	    {
	      pos += l-1;
	      continue;
	    }
	  }
#endif

          /*
            Special case when dumping BINARY/VARBINARY/BLOB values
            for the clients with character sets big5, cp932, gbk and sjis,
            which can have the escape character (0x5C "\" by default)
            as the second byte of a multi-byte sequence.
            
            If
            - pos[0] is a valid multi-byte head (e.g 0xEE) and
            - pos[1] is 0x00, which will be escaped as "\0",
            
            then we'll get "0xEE + 0x5C + 0x30" in the output file.
            
            If this file is later loaded using this sequence of commands:
            
            mysql> create table t1 (a varchar(128)) character set big5;
            mysql> LOAD DATA INFILE 'dump.txt' INTO TABLE t1;
            
            then 0x5C will be misinterpreted as the second byte
            of a multi-byte character "0xEE + 0x5C", instead of
            escape character for 0x00.
            
            To avoid this confusion, we'll escape the multi-byte
            head character too, so the sequence "0xEE + 0x00" will be
            dumped as "0x5C + 0xEE + 0x5C + 0x30".
            
            Note, in the condition below we only check if
            mbcharlen is equal to 2, because there are no
            character sets with mbmaxlen longer than 2
            and with escape_with_backslash_is_dangerous set.
            DBUG_ASSERT before the loop makes that sure.
          */

          if ((NEED_ESCAPING(*pos) ||
               (check_second_byte &&
                my_mbcharlen(character_set_client, (uchar) *pos) == 2 &&
                pos + 1 < end &&
                NEED_ESCAPING(pos[1]))) &&
              /*
               Don't escape field_term_char by doubling - doubling is only
               valid for ENCLOSED BY characters:
              */
              (enclosed || !is_ambiguous_field_term ||
               (int) (uchar) *pos != field_term_char))
          {
	    char tmp_buff[2];
            tmp_buff[0]= ((int) (uchar) *pos == field_sep_char &&
                          is_ambiguous_field_sep) ?
                          field_sep_char : escape_char;
	    tmp_buff[1]= *pos ? *pos : '0';
	    if (my_b_write(&cache,(uchar*) start,(uint) (pos-start)) ||
		my_b_write(&cache,(uchar*) tmp_buff,2))
	      goto err;
	    start=pos+1;
	  }
	}
	if (my_b_write(&cache,(uchar*) start,(uint) (pos-start)))
	  goto err;
      }
      else if (my_b_write(&cache,(uchar*) res->ptr(),used_length))
	goto err;
    }
    if (fixed_row_size)
    {						// Fill with space
      if (item->max_length > used_length)
      {
	/* QQ:  Fix by adding a my_b_fill() function */
	if (!space_inited)
	{
	  space_inited=1;
	  bfill(space,sizeof(space),' ');
	}
	uint length=item->max_length-used_length;
	for (; length > sizeof(space) ; length-=sizeof(space))
	{
	  if (my_b_write(&cache,(uchar*) space,sizeof(space)))
	    goto err;
	}
	if (my_b_write(&cache,(uchar*) space,length))
	  goto err;
      }
    }
    if (res && enclosed)
    {
      if (my_b_write(&cache, (uchar*) exchange->enclosed->ptr(),
                     exchange->enclosed->length()))
        goto err;
    }
    if (--items_left)
    {
      if (my_b_write(&cache, (uchar*) exchange->field_term->ptr(),
                     field_term_length))
        goto err;
    }
  }
  if (my_b_write(&cache,(uchar*) exchange->line_term->ptr(),
		 exchange->line_term->length()))
    goto err;
  DBUG_RETURN(0);
err:
  DBUG_RETURN(1);
}


/***************************************************************************
** Dump  of select to a binary file
***************************************************************************/


int
select_dump::prepare(List<Item> &list __attribute__((unused)),
		     SELECT_LEX_UNIT *u)
{
  unit= u;
  return (int) ((file= create_file(thd, path, exchange, &cache)) < 0);
}


bool select_dump::send_data(List<Item> &items)
{
  List_iterator_fast<Item> li(items);
  char buff[MAX_FIELD_WIDTH];
  String tmp(buff,sizeof(buff),&my_charset_bin),*res;
  tmp.length(0);
  Item *item;
  DBUG_ENTER("select_dump::send_data");

  if (unit->offset_limit_cnt)
  {						// using limit offset,count
    unit->offset_limit_cnt--;
    DBUG_RETURN(0);
  }
  if (row_count++ > 1) 
  {
    my_message(ER_TOO_MANY_ROWS, ER(ER_TOO_MANY_ROWS), MYF(0));
    goto err;
  }
  while ((item=li++))
  {
    res=item->str_result(&tmp);
    if (!res)					// If NULL
    {
      if (my_b_write(&cache,(uchar*) "",1))
	goto err;
    }
    else if (my_b_write(&cache,(uchar*) res->ptr(),res->length()))
    {
      my_error(ER_ERROR_ON_WRITE, MYF(0), path, my_errno);
      goto err;
    }
  }
  DBUG_RETURN(0);
err:
  DBUG_RETURN(1);
}


select_subselect::select_subselect(Item_subselect *item_arg)
{
  item= item_arg;
}


bool select_singlerow_subselect::send_data(List<Item> &items)
{
  DBUG_ENTER("select_singlerow_subselect::send_data");
  Item_singlerow_subselect *it= (Item_singlerow_subselect *)item;
  if (it->assigned())
  {
    my_message(ER_SUBQUERY_NO_1_ROW, ER(ER_SUBQUERY_NO_1_ROW), MYF(0));
    DBUG_RETURN(1);
  }
  if (unit->offset_limit_cnt)
  {				          // Using limit offset,count
    unit->offset_limit_cnt--;
    DBUG_RETURN(0);
  }
  List_iterator_fast<Item> li(items);
  Item *val_item;
  for (uint i= 0; (val_item= li++); i++)
    it->store(i, val_item);
  it->assigned(1);
  DBUG_RETURN(0);
}


void select_max_min_finder_subselect::cleanup()
{
  DBUG_ENTER("select_max_min_finder_subselect::cleanup");
  cache= 0;
  DBUG_VOID_RETURN;
}


bool select_max_min_finder_subselect::send_data(List<Item> &items)
{
  DBUG_ENTER("select_max_min_finder_subselect::send_data");
  Item_maxmin_subselect *it= (Item_maxmin_subselect *)item;
  List_iterator_fast<Item> li(items);
  Item *val_item= li++;
  it->register_value();
  if (it->assigned())
  {
    cache->store(val_item);
    if ((this->*op)())
      it->store(0, cache);
  }
  else
  {
    if (!cache)
    {
      cache= Item_cache::get_cache(val_item);
      switch (val_item->result_type()) {
      case REAL_RESULT:
	op= &select_max_min_finder_subselect::cmp_real;
	break;
      case INT_RESULT:
	op= &select_max_min_finder_subselect::cmp_int;
	break;
      case STRING_RESULT:
	op= &select_max_min_finder_subselect::cmp_str;
	break;
      case DECIMAL_RESULT:
        op= &select_max_min_finder_subselect::cmp_decimal;
        break;
      case ROW_RESULT:
      case IMPOSSIBLE_RESULT:
        // This case should never be choosen
	DBUG_ASSERT(0);
	op= 0;
      }
    }
    cache->store(val_item);
    it->store(0, cache);
  }
  it->assigned(1);
  DBUG_RETURN(0);
}

bool select_max_min_finder_subselect::cmp_real()
{
  Item *maxmin= ((Item_singlerow_subselect *)item)->element_index(0);
  double val1= cache->val_real(), val2= maxmin->val_real();
  if (fmax)
    return (cache->null_value && !maxmin->null_value) ||
      (!cache->null_value && !maxmin->null_value &&
       val1 > val2);
  return (maxmin->null_value && !cache->null_value) ||
    (!cache->null_value && !maxmin->null_value &&
     val1 < val2);
}

bool select_max_min_finder_subselect::cmp_int()
{
  Item *maxmin= ((Item_singlerow_subselect *)item)->element_index(0);
  longlong val1= cache->val_int(), val2= maxmin->val_int();
  if (fmax)
    return (cache->null_value && !maxmin->null_value) ||
      (!cache->null_value && !maxmin->null_value &&
       val1 > val2);
  return (maxmin->null_value && !cache->null_value) ||
    (!cache->null_value && !maxmin->null_value &&
     val1 < val2);
}

bool select_max_min_finder_subselect::cmp_decimal()
{
  Item *maxmin= ((Item_singlerow_subselect *)item)->element_index(0);
  my_decimal cval, *cvalue= cache->val_decimal(&cval);
  my_decimal mval, *mvalue= maxmin->val_decimal(&mval);
  if (fmax)
    return (cache->null_value && !maxmin->null_value) ||
      (!cache->null_value && !maxmin->null_value &&
       my_decimal_cmp(cvalue, mvalue) > 0) ;
  return (maxmin->null_value && !cache->null_value) ||
    (!cache->null_value && !maxmin->null_value &&
     my_decimal_cmp(cvalue,mvalue) < 0);
}

bool select_max_min_finder_subselect::cmp_str()
{
  String *val1, *val2, buf1, buf2;
  Item *maxmin= ((Item_singlerow_subselect *)item)->element_index(0);
  /*
    as far as both operand is Item_cache buf1 & buf2 will not be used,
    but added for safety
  */
  val1= cache->val_str(&buf1);
  val2= maxmin->val_str(&buf1);
  if (fmax)
    return (cache->null_value && !maxmin->null_value) ||
      (!cache->null_value && !maxmin->null_value &&
       sortcmp(val1, val2, cache->collation.collation) > 0) ;
  return (maxmin->null_value && !cache->null_value) ||
    (!cache->null_value && !maxmin->null_value &&
     sortcmp(val1, val2, cache->collation.collation) < 0);
}

bool select_exists_subselect::send_data(List<Item> &items)
{
  DBUG_ENTER("select_exists_subselect::send_data");
  Item_exists_subselect *it= (Item_exists_subselect *)item;
  if (unit->offset_limit_cnt)
  {				          // Using limit offset,count
    unit->offset_limit_cnt--;
    DBUG_RETURN(0);
  }
  it->value= 1;
  it->assigned(1);
  DBUG_RETURN(0);
}


/***************************************************************************
  Dump of select to variables
***************************************************************************/

int select_dumpvar::prepare(List<Item> &list, SELECT_LEX_UNIT *u)
{
  unit= u;
  
  if (var_list.elements != list.elements)
  {
    my_message(ER_WRONG_NUMBER_OF_COLUMNS_IN_SELECT,
               ER(ER_WRONG_NUMBER_OF_COLUMNS_IN_SELECT), MYF(0));
    return 1;
  }               
  return 0;
}


bool select_dumpvar::check_simple_select() const
{
  my_error(ER_SP_BAD_CURSOR_SELECT, MYF(0));
  return TRUE;
}


void select_dumpvar::cleanup()
{
  row_count= 0;
}


Query_arena::Type Query_arena::type() const
{
  DBUG_ASSERT(0); /* Should never be called */
  return STATEMENT;
}


void Query_arena::free_items()
{
  Item *next;
  DBUG_ENTER("Query_arena::free_items");
  /* This works because items are allocated with sql_alloc() */
  for (; free_list; free_list= next)
  {
    next= free_list->next;
    free_list->delete_self();
  }
  /* Postcondition: free_list is 0 */
  DBUG_VOID_RETURN;
}


void Query_arena::set_query_arena(Query_arena *set)
{
  mem_root=  set->mem_root;
  free_list= set->free_list;
  state= set->state;
}


void Query_arena::cleanup_stmt()
{
  DBUG_ASSERT("Query_arena::cleanup_stmt()" == "not implemented");
}

/*
  Statement functions
*/

Statement::Statement(LEX *lex_arg, MEM_ROOT *mem_root_arg,
                     enum enum_state state_arg, ulong id_arg)
  :Query_arena(mem_root_arg, state_arg),
  id(id_arg),
  mark_used_columns(MARK_COLUMNS_READ),
  lex(lex_arg),
  query(0),
  query_length(0),
  cursor(0),
  db(NULL),
  db_length(0)
{
  name.str= NULL;
}


Query_arena::Type Statement::type() const
{
  return STATEMENT;
}


void Statement::set_statement(Statement *stmt)
{
  id=             stmt->id;
  mark_used_columns=   stmt->mark_used_columns;
  lex=            stmt->lex;
  query=          stmt->query;
  query_length=   stmt->query_length;
  cursor=         stmt->cursor;
}


void
Statement::set_n_backup_statement(Statement *stmt, Statement *backup)
{
  DBUG_ENTER("Statement::set_n_backup_statement");
  backup->set_statement(this);
  set_statement(stmt);
  DBUG_VOID_RETURN;
}


void Statement::restore_backup_statement(Statement *stmt, Statement *backup)
{
  DBUG_ENTER("Statement::restore_backup_statement");
  stmt->set_statement(this);
  set_statement(backup);
  DBUG_VOID_RETURN;
}


void THD::end_statement()
{
  /* Cleanup SQL processing state to reuse this statement in next query. */
  lex_end(lex);
  delete lex->result;
  lex->result= 0;
  /* Note that free_list is freed in cleanup_after_query() */

  /*
    Don't free mem_root, as mem_root is freed in the end of dispatch_command
    (once for any command).
  */
}


void THD::set_n_backup_active_arena(Query_arena *set, Query_arena *backup)
{
  DBUG_ENTER("THD::set_n_backup_active_arena");
  DBUG_ASSERT(backup->is_backup_arena == FALSE);

  backup->set_query_arena(this);
  set_query_arena(set);
#ifndef DBUG_OFF
  backup->is_backup_arena= TRUE;
#endif
  DBUG_VOID_RETURN;
}


void THD::restore_active_arena(Query_arena *set, Query_arena *backup)
{
  DBUG_ENTER("THD::restore_active_arena");
  DBUG_ASSERT(backup->is_backup_arena);
  set->set_query_arena(this);
  set_query_arena(backup);
#ifndef DBUG_OFF
  backup->is_backup_arena= FALSE;
#endif
  DBUG_VOID_RETURN;
}

Statement::~Statement()
{
}

C_MODE_START

static uchar *
get_statement_id_as_hash_key(const uchar *record, size_t *key_length,
                             my_bool not_used __attribute__((unused)))
{
  const Statement *statement= (const Statement *) record; 
  *key_length= sizeof(statement->id);
  return (uchar *) &((const Statement *) statement)->id;
}

static void delete_statement_as_hash_key(void *key)
{
  delete (Statement *) key;
}

static uchar *get_stmt_name_hash_key(Statement *entry, size_t *length,
                                    my_bool not_used __attribute__((unused)))
{
  *length= entry->name.length;
  return (uchar*) entry->name.str;
}

C_MODE_END

Statement_map::Statement_map() :
  last_found_statement(0)
{
  enum
  {
    START_STMT_HASH_SIZE = 16,
    START_NAME_HASH_SIZE = 16
  };
  hash_init(&st_hash, &my_charset_bin, START_STMT_HASH_SIZE, 0, 0,
            get_statement_id_as_hash_key,
            delete_statement_as_hash_key, MYF(0));
  hash_init(&names_hash, system_charset_info, START_NAME_HASH_SIZE, 0, 0,
            (hash_get_key) get_stmt_name_hash_key,
            NULL,MYF(0));
}


/*
  Insert a new statement to the thread-local statement map.

  DESCRIPTION
    If there was an old statement with the same name, replace it with the
    new one. Otherwise, check if max_prepared_stmt_count is not reached yet,
    increase prepared_stmt_count, and insert the new statement. It's okay
    to delete an old statement and fail to insert the new one.

  POSTCONDITIONS
    All named prepared statements are also present in names_hash.
    Statement names in names_hash are unique.
    The statement is added only if prepared_stmt_count < max_prepard_stmt_count
    last_found_statement always points to a valid statement or is 0

  RETURN VALUE
    0  success
    1  error: out of resources or max_prepared_stmt_count limit has been
       reached. An error is sent to the client, the statement is deleted.
*/

int Statement_map::insert(THD *thd, Statement *statement)
{
  if (my_hash_insert(&st_hash, (uchar*) statement))
  {
    /*
      Delete is needed only in case of an insert failure. In all other
      cases hash_delete will also delete the statement.
    */
    delete statement;
    my_error(ER_OUT_OF_RESOURCES, MYF(0));
    goto err_st_hash;
  }
  if (statement->name.str && my_hash_insert(&names_hash, (uchar*) statement))
  {
    my_error(ER_OUT_OF_RESOURCES, MYF(0));
    goto err_names_hash;
  }
  pthread_mutex_lock(&LOCK_prepared_stmt_count);
  /*
    We don't check that prepared_stmt_count is <= max_prepared_stmt_count
    because we would like to allow to lower the total limit
    of prepared statements below the current count. In that case
    no new statements can be added until prepared_stmt_count drops below
    the limit.
  */
  if (prepared_stmt_count >= max_prepared_stmt_count)
  {
    pthread_mutex_unlock(&LOCK_prepared_stmt_count);
    my_error(ER_MAX_PREPARED_STMT_COUNT_REACHED, MYF(0),
             max_prepared_stmt_count);
    goto err_max;
  }
  prepared_stmt_count++;
  pthread_mutex_unlock(&LOCK_prepared_stmt_count);

  last_found_statement= statement;
  return 0;

err_max:
  if (statement->name.str)
    hash_delete(&names_hash, (uchar*) statement);
err_names_hash:
  hash_delete(&st_hash, (uchar*) statement);
err_st_hash:
  return 1;
}


void Statement_map::close_transient_cursors()
{
#ifdef TO_BE_IMPLEMENTED
  Statement *stmt;
  while ((stmt= transient_cursor_list.head()))
    stmt->close_cursor();                 /* deletes itself from the list */
#endif
}


void Statement_map::erase(Statement *statement)
{
  if (statement == last_found_statement)
    last_found_statement= 0;
  if (statement->name.str)
    hash_delete(&names_hash, (uchar *) statement);

  hash_delete(&st_hash, (uchar *) statement);
  pthread_mutex_lock(&LOCK_prepared_stmt_count);
  DBUG_ASSERT(prepared_stmt_count > 0);
  prepared_stmt_count--;
  pthread_mutex_unlock(&LOCK_prepared_stmt_count);
}


void Statement_map::reset()
{
  /* Must be first, hash_free will reset st_hash.records */
  pthread_mutex_lock(&LOCK_prepared_stmt_count);
  DBUG_ASSERT(prepared_stmt_count >= st_hash.records);
  prepared_stmt_count-= st_hash.records;
  pthread_mutex_unlock(&LOCK_prepared_stmt_count);

  my_hash_reset(&names_hash);
  my_hash_reset(&st_hash);
  last_found_statement= 0;
}


Statement_map::~Statement_map()
{
  /* Must go first, hash_free will reset st_hash.records */
  pthread_mutex_lock(&LOCK_prepared_stmt_count);
  DBUG_ASSERT(prepared_stmt_count >= st_hash.records);
  prepared_stmt_count-= st_hash.records;
  pthread_mutex_unlock(&LOCK_prepared_stmt_count);

  hash_free(&names_hash);
  hash_free(&st_hash);
}

bool select_dumpvar::send_data(List<Item> &items)
{
  List_iterator_fast<my_var> var_li(var_list);
  List_iterator<Item> it(items);
  Item *item;
  my_var *mv;
  DBUG_ENTER("select_dumpvar::send_data");

  if (unit->offset_limit_cnt)
  {						// using limit offset,count
    unit->offset_limit_cnt--;
    DBUG_RETURN(0);
  }
  if (row_count++) 
  {
    my_message(ER_TOO_MANY_ROWS, ER(ER_TOO_MANY_ROWS), MYF(0));
    DBUG_RETURN(1);
  }
  while ((mv= var_li++) && (item= it++))
  {
    if (mv->local)
    {
      if (thd->spcont->set_variable(thd, mv->offset, &item))
	    DBUG_RETURN(1);
    }
    else
    {
      Item_func_set_user_var *suv= new Item_func_set_user_var(mv->s, item);
      suv->fix_fields(thd, 0);
      suv->check(0);
      suv->update();
    }
  }
  DBUG_RETURN(thd->is_error());
}

bool select_dumpvar::send_eof()
{
  if (! row_count)
    push_warning(thd, MYSQL_ERROR::WARN_LEVEL_WARN,
                 ER_SP_FETCH_NO_DATA, ER(ER_SP_FETCH_NO_DATA));
  /*
    In order to remember the value of affected rows for ROW_COUNT()
    function, SELECT INTO has to have an own SQLCOM.
    TODO: split from SQLCOM_SELECT
  */
  ::my_ok(thd,row_count);
  return 0;
}

/****************************************************************************
  TMP_TABLE_PARAM
****************************************************************************/

void TMP_TABLE_PARAM::init()
{
  DBUG_ENTER("TMP_TABLE_PARAM::init");
  DBUG_PRINT("enter", ("this: %p", this));
  field_count= sum_func_count= func_count= hidden_field_count= 0;
  group_parts= group_length= group_null_parts= 0;
  quick_group= 1;
  table_charset= 0;
  precomputed_group_by= 0;
  bit_fields_as_long= 0;
  DBUG_VOID_RETURN;
}


void thd_increment_bytes_sent(ulong length)
{
  THD *thd=current_thd;
  if (likely(thd != 0))
  { /* current_thd==0 when close_connection() calls net_send_error() */
    thd->status_var.bytes_sent+= length;
  }
}


void thd_increment_bytes_received(ulong length)
{
  current_thd->status_var.bytes_received+= length;
}


void thd_increment_net_big_packet_count(ulong length)
{
  current_thd->status_var.net_big_packet_count+= length;
}


void THD::set_status_var_init()
{
  bzero((char*) &status_var, sizeof(status_var));
}


void Security_context::init()
{
  host= user= priv_user= ip= 0;
  host_or_ip= "connecting host";
  priv_host[0]= '\0';
  master_access= 0;
#ifndef NO_EMBEDDED_ACCESS_CHECKS
  db_access= NO_ACCESS;
#endif
}


void Security_context::destroy()
{
  // If not pointer to constant
  if (host != my_localhost)
    safeFree(host);
  if (user != delayed_user)
    safeFree(user);
  safeFree(ip);
}


void Security_context::skip_grants()
{
  /* privileges for the user are unknown everything is allowed */
  host_or_ip= (char *)"";
  master_access= ~NO_ACCESS;
  priv_user= (char *)"";
  *priv_host= '\0';
}


bool Security_context::set_user(char *user_arg)
{
  safeFree(user);
  user= my_strdup(user_arg, MYF(0));
  return user == 0;
}

#ifndef NO_EMBEDDED_ACCESS_CHECKS
/**
  Initialize this security context from the passed in credentials
  and activate it in the current thread.

  @param       thd
  @param       definer_user
  @param       definer_host
  @param       db
  @param[out]  backup  Save a pointer to the current security context
                       in the thread. In case of success it points to the
                       saved old context, otherwise it points to NULL.


  During execution of a statement, multiple security contexts may
  be needed:
  - the security context of the authenticated user, used as the
    default security context for all top-level statements
  - in case of a view or a stored program, possibly the security
    context of the definer of the routine, if the object is
    defined with SQL SECURITY DEFINER option.

  The currently "active" security context is parameterized in THD
  member security_ctx. By default, after a connection is
  established, this member points at the "main" security context
  - the credentials of the authenticated user.

  Later, if we would like to execute some sub-statement or a part
  of a statement under credentials of a different user, e.g.
  definer of a procedure, we authenticate this user in a local
  instance of Security_context by means of this method (and
  ultimately by means of acl_getroot_no_password), and make the
  local instance active in the thread by re-setting
  thd->security_ctx pointer.

  Note, that the life cycle and memory management of the "main" and
  temporary security contexts are different.
  For the main security context, the memory for user/host/ip is
  allocated on system heap, and the THD class frees this memory in
  its destructor. The only case when contents of the main security
  context may change during its life time is when someone issued
  CHANGE USER command.
  Memory management of a "temporary" security context is
  responsibility of the module that creates it.

  @retval TRUE  there is no user with the given credentials. The erro
                is reported in the thread.
  @retval FALSE success
*/

bool
Security_context::
change_security_context(THD *thd,
                        LEX_STRING *definer_user,
                        LEX_STRING *definer_host,
                        LEX_STRING *db,
                        Security_context **backup)
{
  bool needs_change;

  DBUG_ENTER("Security_context::change_security_context");

  DBUG_ASSERT(definer_user->str && definer_host->str);

  *backup= NULL;
  /*
    The current security context may have NULL members
    if we have just started the thread and not authenticated
    any user. This use case is currently in events worker thread.
  */
  needs_change= (thd->security_ctx->priv_user == NULL ||
                 strcmp(definer_user->str, thd->security_ctx->priv_user) ||
                 thd->security_ctx->priv_host == NULL ||
                 my_strcasecmp(system_charset_info, definer_host->str,
                               thd->security_ctx->priv_host));
  if (needs_change)
  {
    if (acl_getroot_no_password(this, definer_user->str, definer_host->str,
                                definer_host->str, db->str))
    {
      my_error(ER_NO_SUCH_USER, MYF(0), definer_user->str,
               definer_host->str);
      DBUG_RETURN(TRUE);
    }
    *backup= thd->security_ctx;
    thd->security_ctx= this;
  }

  DBUG_RETURN(FALSE);
}


void
Security_context::restore_security_context(THD *thd,
                                           Security_context *backup)
{
  if (backup)
    thd->security_ctx= backup;
}
#endif

/****************************************************************************
  Handling of open and locked tables states.

  This is used when we want to open/lock (and then close) some tables when
  we already have a set of tables open and locked. We use these methods for
  access to mysql.proc table to find definitions of stored routines.
****************************************************************************/

void THD::reset_n_backup_open_tables_state(Open_tables_state *backup)
{
  DBUG_ENTER("reset_n_backup_open_tables_state");
  backup->set_open_tables_state(this);
  reset_open_tables_state(this);
  state_flags|= Open_tables_state::BACKUPS_AVAIL;
  DBUG_VOID_RETURN;
}


void THD::restore_backup_open_tables_state(Open_tables_state *backup)
{
  DBUG_ENTER("restore_backup_open_tables_state");
  /*
    Before we will throw away current open tables state we want
    to be sure that it was properly cleaned up.
  */
  DBUG_ASSERT(open_tables == 0 && temporary_tables == 0 &&
              handler_tables == 0 && derived_tables == 0 &&
              lock == 0 &&
              locked_tables_mode == LTM_NONE &&
              m_reprepare_observer == NULL);
  mdl_context_destroy(&mdl_context);
  mdl_context_destroy(&handler_mdl_context);

  set_open_tables_state(backup);
  DBUG_VOID_RETURN;
}

/**
  Check the killed state of a user thread
  @param thd  user thread
  @retval 0 the user thread is active
  @retval 1 the user thread has been killed
*/
extern "C" int thd_killed(const MYSQL_THD thd)
{
  return(thd->killed);
}

/**
  Return the thread id of a user thread
  @param thd user thread
  @return thread id
*/
extern "C" unsigned long thd_get_thread_id(const MYSQL_THD thd)
{
  return((unsigned long)thd->thread_id);
}


#ifdef INNODB_COMPATIBILITY_HOOKS
extern "C" struct charset_info_st *thd_charset(MYSQL_THD thd)
{
  return(thd->charset());
}

extern "C" char **thd_query(MYSQL_THD thd)
{
  return(&thd->query);
}

extern "C" int thd_slave_thread(const MYSQL_THD thd)
{
  return(thd->slave_thread);
}

extern "C" int thd_non_transactional_update(const MYSQL_THD thd)
{
  return(thd->transaction.all.modified_non_trans_table);
}

extern "C" int thd_binlog_format(const MYSQL_THD thd)
{
  if (mysql_bin_log.is_open() && (thd->options & OPTION_BIN_LOG))
    return (int) thd->variables.binlog_format;
  else
    return BINLOG_FORMAT_UNSPEC;
}

extern "C" void thd_mark_transaction_to_rollback(MYSQL_THD thd, bool all)
{
  mark_transaction_to_rollback(thd, all);
}
#endif // INNODB_COMPATIBILITY_HOOKS */

/****************************************************************************
  Handling of statement states in functions and triggers.

  This is used to ensure that the function/trigger gets a clean state
  to work with and does not cause any side effects of the calling statement.

  It also allows most stored functions and triggers to replicate even
  if they are used items that would normally be stored in the binary
  replication (like last_insert_id() etc...)

  The following things is done
  - Disable binary logging for the duration of the statement
  - Disable multi-result-sets for the duration of the statement
  - Value of last_insert_id() is saved and restored
  - Value set by 'SET INSERT_ID=#' is reset and restored
  - Value for found_rows() is reset and restored
  - examined_row_count is added to the total
  - cuted_fields is added to the total
  - new savepoint level is created and destroyed

  NOTES:
    Seed for random() is saved for the first! usage of RAND()
    We reset examined_row_count and cuted_fields and add these to the
    result to ensure that if we have a bug that would reset these within
    a function, we are not loosing any rows from the main statement.

    We do not reset value of last_insert_id().
****************************************************************************/

void THD::reset_sub_statement_state(Sub_statement_state *backup,
                                    uint new_state)
{
#ifndef EMBEDDED_LIBRARY
  /* BUG#33029, if we are replicating from a buggy master, reset
     auto_inc_intervals_forced to prevent substatement
     (triggers/functions) from using erroneous INSERT_ID value
   */
  if (rpl_master_erroneous_autoinc(this))
  {
    DBUG_ASSERT(backup->auto_inc_intervals_forced.nb_elements() == 0);
    auto_inc_intervals_forced.swap(&backup->auto_inc_intervals_forced);
  }
#endif
  
  backup->options=         options;
  backup->in_sub_stmt=     in_sub_stmt;
  backup->enable_slow_log= enable_slow_log;
  backup->limit_found_rows= limit_found_rows;
  backup->examined_row_count= examined_row_count;
  backup->sent_row_count=   sent_row_count;
  backup->cuted_fields=     cuted_fields;
  backup->client_capabilities= client_capabilities;
  backup->savepoints= transaction.savepoints;
  backup->first_successful_insert_id_in_prev_stmt= 
    first_successful_insert_id_in_prev_stmt;
  backup->first_successful_insert_id_in_cur_stmt= 
    first_successful_insert_id_in_cur_stmt;

  if ((!lex->requires_prelocking() || is_update_query(lex->sql_command)) &&
      !current_stmt_binlog_row_based)
  {
    options&= ~OPTION_BIN_LOG;
  }

  if ((backup->options & OPTION_BIN_LOG) && is_update_query(lex->sql_command)&&
      !current_stmt_binlog_row_based)
    mysql_bin_log.start_union_events(this, this->query_id);

  /* Disable result sets */
  client_capabilities &= ~CLIENT_MULTI_RESULTS;
  in_sub_stmt|= new_state;
  examined_row_count= 0;
  sent_row_count= 0;
  cuted_fields= 0;
  transaction.savepoints= 0;
  first_successful_insert_id_in_cur_stmt= 0;
}


void THD::restore_sub_statement_state(Sub_statement_state *backup)
{
#ifndef EMBEDDED_LIBRARY
  /* BUG#33029, if we are replicating from a buggy master, restore
     auto_inc_intervals_forced so that the top statement can use the
     INSERT_ID value set before this statement.
   */
  if (rpl_master_erroneous_autoinc(this))
  {
    backup->auto_inc_intervals_forced.swap(&auto_inc_intervals_forced);
    DBUG_ASSERT(backup->auto_inc_intervals_forced.nb_elements() == 0);
  }
#endif

  /*
    To save resources we want to release savepoints which were created
    during execution of function or trigger before leaving their savepoint
    level. It is enough to release first savepoint set on this level since
    all later savepoints will be released automatically.
  */
  if (transaction.savepoints)
  {
    SAVEPOINT *sv;
    for (sv= transaction.savepoints; sv->prev; sv= sv->prev)
    {}
    /* ha_release_savepoint() never returns error. */
    (void)ha_release_savepoint(this, sv);
  }
  transaction.savepoints= backup->savepoints;
  options=          backup->options;
  in_sub_stmt=      backup->in_sub_stmt;
  enable_slow_log=  backup->enable_slow_log;
  first_successful_insert_id_in_prev_stmt= 
    backup->first_successful_insert_id_in_prev_stmt;
  first_successful_insert_id_in_cur_stmt= 
    backup->first_successful_insert_id_in_cur_stmt;
  limit_found_rows= backup->limit_found_rows;
  sent_row_count=   backup->sent_row_count;
  client_capabilities= backup->client_capabilities;
  /*
    If we've left sub-statement mode, reset the fatal error flag.
    Otherwise keep the current value, to propagate it up the sub-statement
    stack.
  */
  if (!in_sub_stmt)
    is_fatal_sub_stmt_error= FALSE;

  if ((options & OPTION_BIN_LOG) && is_update_query(lex->sql_command) &&
    !current_stmt_binlog_row_based)
    mysql_bin_log.stop_union_events(this);

  /*
    The following is added to the old values as we are interested in the
    total complexity of the query
  */
  examined_row_count+= backup->examined_row_count;
  cuted_fields+=       backup->cuted_fields;
}


/**
  Mark transaction to rollback and mark error as fatal to a sub-statement.

  @param  thd   Thread handle
  @param  all   TRUE <=> rollback main transaction.
*/

void mark_transaction_to_rollback(THD *thd, bool all)
{
  if (thd)
  {
    thd->is_fatal_sub_stmt_error= TRUE;
    thd->transaction_rollback_request= all;
  }
}
/***************************************************************************
  Handling of XA id cacheing
***************************************************************************/

pthread_mutex_t LOCK_xid_cache;
HASH xid_cache;

extern "C" uchar *xid_get_hash_key(const uchar *, size_t *, my_bool);
extern "C" void xid_free_hash(void *);

uchar *xid_get_hash_key(const uchar *ptr, size_t *length,
                                  my_bool not_used __attribute__((unused)))
{
  *length=((XID_STATE*)ptr)->xid.key_length();
  return ((XID_STATE*)ptr)->xid.key();
}

void xid_free_hash(void *ptr)
{
  if (!((XID_STATE*)ptr)->in_thd)
    my_free((uchar*)ptr, MYF(0));
}

bool xid_cache_init()
{
  pthread_mutex_init(&LOCK_xid_cache, MY_MUTEX_INIT_FAST);
  return hash_init(&xid_cache, &my_charset_bin, 100, 0, 0,
                   xid_get_hash_key, xid_free_hash, 0) != 0;
}

void xid_cache_free()
{
  if (hash_inited(&xid_cache))
  {
    hash_free(&xid_cache);
    pthread_mutex_destroy(&LOCK_xid_cache);
  }
}

XID_STATE *xid_cache_search(XID *xid)
{
  pthread_mutex_lock(&LOCK_xid_cache);
  XID_STATE *res=(XID_STATE *)hash_search(&xid_cache, xid->key(), xid->key_length());
  pthread_mutex_unlock(&LOCK_xid_cache);
  return res;
}


bool xid_cache_insert(XID *xid, enum xa_states xa_state)
{
  XID_STATE *xs;
  my_bool res;
  pthread_mutex_lock(&LOCK_xid_cache);
  if (hash_search(&xid_cache, xid->key(), xid->key_length()))
    res=0;
  else if (!(xs=(XID_STATE *)my_malloc(sizeof(*xs), MYF(MY_WME))))
    res=1;
  else
  {
    xs->xa_state=xa_state;
    xs->xid.set(xid);
    xs->in_thd=0;
    res=my_hash_insert(&xid_cache, (uchar*)xs);
  }
  pthread_mutex_unlock(&LOCK_xid_cache);
  return res;
}


bool xid_cache_insert(XID_STATE *xid_state)
{
  pthread_mutex_lock(&LOCK_xid_cache);
  DBUG_ASSERT(hash_search(&xid_cache, xid_state->xid.key(),
                          xid_state->xid.key_length())==0);
  my_bool res=my_hash_insert(&xid_cache, (uchar*)xid_state);
  pthread_mutex_unlock(&LOCK_xid_cache);
  return res;
}


void xid_cache_delete(XID_STATE *xid_state)
{
  pthread_mutex_lock(&LOCK_xid_cache);
  hash_delete(&xid_cache, (uchar *)xid_state);
  pthread_mutex_unlock(&LOCK_xid_cache);
}

/*
  Implementation of interface to write rows to the binary log through the
  thread.  The thread is responsible for writing the rows it has
  inserted/updated/deleted.
*/

#ifndef MYSQL_CLIENT

/*
  Template member function for ensuring that there is an rows log
  event of the apropriate type before proceeding.

  PRE CONDITION:
    - Events of type 'RowEventT' have the type code 'type_code'.
    
  POST CONDITION:
    If a non-NULL pointer is returned, the pending event for thread 'thd' will
    be an event of type 'RowEventT' (which have the type code 'type_code')
    will either empty or have enough space to hold 'needed' bytes.  In
    addition, the columns bitmap will be correct for the row, meaning that
    the pending event will be flushed if the columns in the event differ from
    the columns suppled to the function.

  RETURNS
    If no error, a non-NULL pending event (either one which already existed or
    the newly created one).
    If error, NULL.
 */

template <class RowsEventT> Rows_log_event* 
THD::binlog_prepare_pending_rows_event(TABLE* table, uint32 serv_id,
                                       size_t needed,
                                       bool is_transactional,
				       RowsEventT *hint __attribute__((unused)))
{
  DBUG_ENTER("binlog_prepare_pending_rows_event");
  /* Pre-conditions */
  DBUG_ASSERT(table->s->table_map_id != ~0UL);

  /* Fetch the type code for the RowsEventT template parameter */
  int const type_code= RowsEventT::TYPE_CODE;

  /*
    There is no good place to set up the transactional data, so we
    have to do it here.
  */
  if (binlog_setup_trx_data())
    DBUG_RETURN(NULL);

  Rows_log_event* pending= binlog_get_pending_rows_event();

  if (unlikely(pending && !pending->is_valid()))
    DBUG_RETURN(NULL);

  /*
    Check if the current event is non-NULL and a write-rows
    event. Also check if the table provided is mapped: if it is not,
    then we have switched to writing to a new table.
    If there is no pending event, we need to create one. If there is a pending
    event, but it's not about the same table id, or not of the same type
    (between Write, Update and Delete), or not the same affected columns, or
    going to be too big, flush this event to disk and create a new pending
    event.

    The last test is necessary for the Cluster injector to work
    correctly. The reason is that the Cluster can inject two write
    rows with different column bitmaps if there is an insert followed
    by an update in the same transaction, and these are grouped into a
    single epoch/transaction when fed to the injector.

    TODO: Fix the code so that the last test can be removed.
  */
  if (!pending ||
      pending->server_id != serv_id || 
      pending->get_table_id() != table->s->table_map_id ||
      pending->get_type_code() != type_code || 
      pending->get_data_size() + needed > opt_binlog_rows_event_max_size ||
      !bitmap_cmp(pending->get_cols(), table->write_set))
    {
    /* Create a new RowsEventT... */
    Rows_log_event* const
	ev= new RowsEventT(this, table, table->s->table_map_id,
                           is_transactional);
    if (unlikely(!ev))
      DBUG_RETURN(NULL);
    ev->server_id= serv_id; // I don't like this, it's too easy to forget.
    /*
      flush the pending event and replace it with the newly created
      event...
    */
    if (unlikely(mysql_bin_log.flush_and_set_pending_rows_event(this, ev)))
    {
      delete ev;
      DBUG_RETURN(NULL);
    }

    DBUG_RETURN(ev);               /* This is the new pending event */
  }
  DBUG_RETURN(pending);        /* This is the current pending event */
}

#ifdef HAVE_EXPLICIT_TEMPLATE_INSTANTIATION
/*
  Instantiate the versions we need, we have -fno-implicit-template as
  compiling option.
*/
template Rows_log_event*
THD::binlog_prepare_pending_rows_event(TABLE*, uint32, size_t, bool,
				       Write_rows_log_event*);

template Rows_log_event*
THD::binlog_prepare_pending_rows_event(TABLE*, uint32, size_t, bool,
				       Delete_rows_log_event *);

template Rows_log_event* 
THD::binlog_prepare_pending_rows_event(TABLE*, uint32, size_t, bool,
				       Update_rows_log_event *);
#endif


namespace {
  /**
     Class to handle temporary allocation of memory for row data.

     The responsibilities of the class is to provide memory for
     packing one or two rows of packed data (depending on what
     constructor is called).

     In order to make the allocation more efficient for "simple" rows,
     i.e., rows that do not contain any blobs, a pointer to the
     allocated memory is of memory is stored in the table structure
     for simple rows.  If memory for a table containing a blob field
     is requested, only memory for that is allocated, and subsequently
     released when the object is destroyed.

   */
  class Row_data_memory {
  public:
    /**
      Build an object to keep track of a block-local piece of memory
      for storing a row of data.

      @param table
      Table where the pre-allocated memory is stored.

      @param length
      Length of data that is needed, if the record contain blobs.
     */
    Row_data_memory(TABLE *table, size_t const len1)
      : m_memory(0)
    {
#ifndef DBUG_OFF
      m_alloc_checked= FALSE;
#endif
      allocate_memory(table, len1);
      m_ptr[0]= has_memory() ? m_memory : 0;
      m_ptr[1]= 0;
    }

    Row_data_memory(TABLE *table, size_t const len1, size_t const len2)
      : m_memory(0)
    {
#ifndef DBUG_OFF
      m_alloc_checked= FALSE;
#endif
      allocate_memory(table, len1 + len2);
      m_ptr[0]= has_memory() ? m_memory        : 0;
      m_ptr[1]= has_memory() ? m_memory + len1 : 0;
    }

    ~Row_data_memory()
    {
      if (m_memory != 0 && m_release_memory_on_destruction)
        my_free((uchar*) m_memory, MYF(MY_WME));
    }

    /**
       Is there memory allocated?

       @retval true There is memory allocated
       @retval false Memory allocation failed
     */
    bool has_memory() const {
#ifndef DBUG_OFF
      m_alloc_checked= TRUE;
#endif
      return m_memory != 0;
    }

    uchar *slot(uint s)
    {
      DBUG_ASSERT(s < sizeof(m_ptr)/sizeof(*m_ptr));
      DBUG_ASSERT(m_ptr[s] != 0);
      DBUG_ASSERT(m_alloc_checked == TRUE);
      return m_ptr[s];
    }

  private:
    void allocate_memory(TABLE *const table, size_t const total_length)
    {
      if (table->s->blob_fields == 0)
      {
        /*
          The maximum length of a packed record is less than this
          length. We use this value instead of the supplied length
          when allocating memory for records, since we don't know how
          the memory will be used in future allocations.

          Since table->s->reclength is for unpacked records, we have
          to add two bytes for each field, which can potentially be
          added to hold the length of a packed field.
        */
        size_t const maxlen= table->s->reclength + 2 * table->s->fields;

        /*
          Allocate memory for two records if memory hasn't been
          allocated. We allocate memory for two records so that it can
          be used when processing update rows as well.
        */
        if (table->write_row_record == 0)
          table->write_row_record=
            (uchar *) alloc_root(&table->mem_root, 2 * maxlen);
        m_memory= table->write_row_record;
        m_release_memory_on_destruction= FALSE;
      }
      else
      {
        m_memory= (uchar *) my_malloc(total_length, MYF(MY_WME));
        m_release_memory_on_destruction= TRUE;
      }
    }

#ifndef DBUG_OFF
    mutable bool m_alloc_checked;
#endif
    bool m_release_memory_on_destruction;
    uchar *m_memory;
    uchar *m_ptr[2];
  };
}


int THD::binlog_write_row(TABLE* table, bool is_trans, 
                          uchar const *record) 
{ 
  DBUG_ASSERT(current_stmt_binlog_row_based && mysql_bin_log.is_open());

  /*
    Pack records into format for transfer. We are allocating more
    memory than needed, but that doesn't matter.
  */
  Row_data_memory memory(table, max_row_length(table, record));
  if (!memory.has_memory())
    return HA_ERR_OUT_OF_MEM;

  uchar *row_data= memory.slot(0);

  size_t const len= pack_row(table, table->write_set, row_data, record, TRUE);

  Rows_log_event* const ev=
    binlog_prepare_pending_rows_event(table, server_id, len, is_trans,
                                      static_cast<Write_rows_log_event*>(0));

  if (unlikely(ev == 0))
    return HA_ERR_OUT_OF_MEM;

  return ev->add_row_data(row_data, len);
}

int THD::binlog_update_row(TABLE* table, bool is_trans,
                           const uchar *before_record,
                           const uchar *after_record)
{ 
  DBUG_ASSERT(current_stmt_binlog_row_based && mysql_bin_log.is_open());

  size_t const before_maxlen = max_row_length(table, before_record);
  size_t const after_maxlen  = max_row_length(table, after_record);

  Row_data_memory row_data(table, before_maxlen, after_maxlen);
  if (!row_data.has_memory())
    return HA_ERR_OUT_OF_MEM;

  uchar *before_row= row_data.slot(0);
  uchar *after_row= row_data.slot(1);

  size_t const before_size= pack_row(table, table->read_set, before_row,
                                     before_record, TRUE);
  size_t const after_size= pack_row(table, table->write_set, after_row,
                                    after_record, TRUE);

  /*
    Don't print debug messages when running valgrind since they can
    trigger false warnings.
   */
#ifndef HAVE_purify
  DBUG_DUMP("before_record", before_record, table->s->reclength);
  DBUG_DUMP("after_record",  after_record, table->s->reclength);
  DBUG_DUMP("before_row",    before_row, before_size);
  DBUG_DUMP("after_row",     after_row, after_size);
#endif

  Rows_log_event* const ev=
    binlog_prepare_pending_rows_event(table, server_id,
				      before_size + after_size, is_trans,
				      static_cast<Update_rows_log_event*>(0));

  if (unlikely(ev == 0))
    return HA_ERR_OUT_OF_MEM;

  return
    ev->add_row_data(before_row, before_size) ||
    ev->add_row_data(after_row, after_size);
}

int THD::binlog_delete_row(TABLE* table, bool is_trans, 
                           uchar const *record)
{ 
  DBUG_ASSERT(current_stmt_binlog_row_based && mysql_bin_log.is_open());

  /* 
     Pack records into format for transfer. We are allocating more
     memory than needed, but that doesn't matter.
  */
  Row_data_memory memory(table, max_row_length(table, record));
  if (unlikely(!memory.has_memory()))
    return HA_ERR_OUT_OF_MEM;

  uchar *row_data= memory.slot(0);

  DBUG_DUMP("table->read_set", (uchar*) table->read_set->bitmap, (table->s->fields + 7) / 8);
  size_t const len= pack_row(table, table->read_set, row_data, record, TRUE);

  Rows_log_event* const ev=
    binlog_prepare_pending_rows_event(table, server_id, len, is_trans,
				      static_cast<Delete_rows_log_event*>(0));

  if (unlikely(ev == 0))
    return HA_ERR_OUT_OF_MEM;

  return ev->add_row_data(row_data, len);
}


int THD::binlog_remove_pending_rows_event(bool clear_maps)
{
  DBUG_ENTER("THD::binlog_remove_pending_rows_event");

  if (!mysql_bin_log.is_open())
    DBUG_RETURN(0);

  mysql_bin_log.remove_pending_rows_event(this);

  if (clear_maps)
    binlog_table_maps= 0;

  DBUG_RETURN(0);
}

int THD::binlog_flush_pending_rows_event(bool stmt_end)
{
  DBUG_ENTER("THD::binlog_flush_pending_rows_event");
  /*
    We shall flush the pending event even if we are not in row-based
    mode: it might be the case that we left row-based mode before
    flushing anything (e.g., if we have explicitly locked tables).
   */
  if (!mysql_bin_log.is_open())
    DBUG_RETURN(0);

  /*
    Mark the event as the last event of a statement if the stmt_end
    flag is set.
  */
  int error= 0;
  if (Rows_log_event *pending= binlog_get_pending_rows_event())
  {
    if (stmt_end)
    {
      pending->set_flags(Rows_log_event::STMT_END_F);
      pending->flags|= LOG_EVENT_UPDATE_TABLE_MAP_VERSION_F;
      binlog_table_maps= 0;
    }

    error= mysql_bin_log.flush_and_set_pending_rows_event(this, 0);
  }

  DBUG_RETURN(error);
}


#if !defined(DBUG_OFF) && !defined(_lint)
static const char *
show_query_type(THD::enum_binlog_query_type qtype)
{
  switch (qtype) {
  case THD::ROW_QUERY_TYPE:
    return "ROW";
  case THD::STMT_QUERY_TYPE:
    return "STMT";
  case THD::MYSQL_QUERY_TYPE:
    return "MYSQL";
  case THD::QUERY_TYPE_COUNT:
  default:
    DBUG_ASSERT(0 <= qtype && qtype < THD::QUERY_TYPE_COUNT);
  }

  static char buf[64];
  sprintf(buf, "UNKNOWN#%d", qtype);
  return buf;
}
#endif


/*
  Member function that will log query, either row-based or
  statement-based depending on the value of the 'current_stmt_binlog_row_based'
  the value of the 'qtype' flag.

  This function should be called after the all calls to ha_*_row()
  functions have been issued, but before tables are unlocked and
  closed.

  OBSERVE
    There shall be no writes to any system table after calling
    binlog_query(), so these writes has to be moved to before the call
    of binlog_query() for correct functioning.

    This is necessesary not only for RBR, but the master might crash
    after binlogging the query but before changing the system tables.
    This means that the slave and the master are not in the same state
    (after the master has restarted), so therefore we have to
    eliminate this problem.

  RETURN VALUE
    Error code, or 0 if no error.
*/
int THD::binlog_query(THD::enum_binlog_query_type qtype, char const *query_arg,
                      ulong query_len, bool is_trans, bool suppress_use,
                      THD::killed_state killed_status_arg)
{
  DBUG_ENTER("THD::binlog_query");
  DBUG_PRINT("enter", ("qtype: %s  query: '%s'",
                       show_query_type(qtype), query_arg));
  DBUG_ASSERT(query_arg && mysql_bin_log.is_open());

  /*
    If we are not in prelocked mode, mysql_unlock_tables() will be
    called after this binlog_query(), so we have to flush the pending
    rows event with the STMT_END_F set to unlock all tables at the
    slave side as well.

    If we are in prelocked mode, the flushing will be done inside the
    top-most close_thread_tables().
  */
  if (this->locked_tables_mode <= LTM_LOCK_TABLES)
    if (int error= binlog_flush_pending_rows_event(TRUE))
      DBUG_RETURN(error);

  /*
    If we are in statement mode and trying to log an unsafe statement,
    we should print a warning.
  */
  if (lex->is_stmt_unsafe() &&
      variables.binlog_format == BINLOG_FORMAT_STMT)
  {
    DBUG_ASSERT(this->query != NULL);
    push_warning(this, MYSQL_ERROR::WARN_LEVEL_WARN,
                 ER_BINLOG_UNSAFE_STATEMENT,
                 ER(ER_BINLOG_UNSAFE_STATEMENT));
    if (!(binlog_flags & BINLOG_FLAG_UNSAFE_STMT_PRINTED))
    {
      char warn_buf[MYSQL_ERRMSG_SIZE];
      my_snprintf(warn_buf, MYSQL_ERRMSG_SIZE, "%s Statement: %s",
                  ER(ER_BINLOG_UNSAFE_STATEMENT), this->query);
      sql_print_warning(warn_buf);
      binlog_flags|= BINLOG_FLAG_UNSAFE_STMT_PRINTED;
    }
  }

  switch (qtype) {
  case THD::ROW_QUERY_TYPE:
    DBUG_PRINT("debug",
               ("current_stmt_binlog_row_based: %d",
                current_stmt_binlog_row_based));
    if (current_stmt_binlog_row_based)
      DBUG_RETURN(0);
    /* Otherwise, we fall through */
  case THD::MYSQL_QUERY_TYPE:
    /*
      Using this query type is a conveniece hack, since we have been
      moving back and forth between using RBR for replication of
      system tables and not using it.

      Make sure to change in check_table_binlog_row_based() according
      to how you treat this.
    */
  case THD::STMT_QUERY_TYPE:
    /*
      The MYSQL_LOG::write() function will set the STMT_END_F flag and
      flush the pending rows event if necessary.
     */
    {
      Query_log_event qinfo(this, query_arg, query_len, is_trans, suppress_use,
                            killed_status_arg);
      qinfo.flags|= LOG_EVENT_UPDATE_TABLE_MAP_VERSION_F;
      /*
        Binlog table maps will be irrelevant after a Query_log_event
        (they are just removed on the slave side) so after the query
        log event is written to the binary log, we pretend that no
        table maps were written.
       */
      int error= mysql_bin_log.write(&qinfo);
      binlog_table_maps= 0;
      DBUG_RETURN(error);
    }

  case THD::QUERY_TYPE_COUNT:
  default:
    DBUG_ASSERT(qtype < QUERY_TYPE_COUNT);
  }
  DBUG_RETURN(0);
}

bool Discrete_intervals_list::append(ulonglong start, ulonglong val,
                                 ulonglong incr)
{
  DBUG_ENTER("Discrete_intervals_list::append");
  /* first, see if this can be merged with previous */
  if ((head == NULL) || tail->merge_if_contiguous(start, val, incr))
  {
    /* it cannot, so need to add a new interval */
    Discrete_interval *new_interval= new Discrete_interval(start, val, incr);
    DBUG_RETURN(append(new_interval));
  }
  DBUG_RETURN(0);
}

bool Discrete_intervals_list::append(Discrete_interval *new_interval)
{
  DBUG_ENTER("Discrete_intervals_list::append");
  if (unlikely(new_interval == NULL))
    DBUG_RETURN(1);
  DBUG_PRINT("info",("adding new auto_increment interval"));
  if (head == NULL)
    head= current= new_interval;
  else
    tail->next= new_interval;
  tail= new_interval;
  elements++;
  DBUG_RETURN(0);
}

#endif /* !defined(MYSQL_CLIENT) */<|MERGE_RESOLUTION|>--- conflicted
+++ resolved
@@ -1581,10 +1581,6 @@
 select_result::select_result()
 {
   thd=current_thd;
-<<<<<<< HEAD
-=======
-  nest_level= (uint) -1;
->>>>>>> 58ad3b0b
 }
 
 void select_result::send_error(uint errcode,const char *err)
