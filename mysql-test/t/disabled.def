--- conflicted
+++ resolved
@@ -31,9 +31,5 @@
 thread_cache_size_func      : Bug#40574 2008-11-07 joro main.thread_cache_size_func fails in pushbuild when run with pool of threads
 innodb_max_dirty_pages_pct_func       : BUG#41018 BUG#39382 2008-12-02 sven test fails often. some failures fill up the disk, causing subsequent failures in many other tests
 log_output_basic     : Bug #40988       log_output_basic.test succeeded though syntactically false.
-<<<<<<< HEAD
-innodb               : Bug #41056, Bug#41299 2008-12-08 alik.
-=======
 innodb               : Bug #41056    Innodb.test shows some difference to its result file.
-log_bin_trust_function_creators_func : Bug#41003 Dec-12-2008 andrei todo:re-enable after merging the bug fixes from the main trees.
->>>>>>> e4ac4465
+log_bin_trust_function_creators_func : Bug#41003 Dec-12-2008 andrei todo:re-enable after merging the bug fixes from the main trees.