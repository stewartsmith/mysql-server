/* Copyright (C) 2005 MySQL AB

  This program is free software; you can redistribute it and/or modify
  it under the terms of the GNU General Public License as published by
  the Free Software Foundation; version 2 of the License.

  This program is distributed in the hope that it will be useful,
  but WITHOUT ANY WARRANTY; without even the implied warranty of
  MERCHANTABILITY or FITNESS FOR A PARTICULAR PURPOSE.  See the
  GNU General Public License for more details.

  You should have received a copy of the GNU General Public License
  along with this program; if not, write to the Free Software
  Foundation, Inc., 59 Temple Place, Suite 330, Boston, MA  02111-1307  USA */

/*
  This handler was developed by Mikael Ronstrom for version 5.1 of MySQL.
  It is an abstraction layer on top of other handlers such as MyISAM,
  InnoDB, Federated, Berkeley DB and so forth. Partitioned tables can also
  be handled by a storage engine. The current example of this is NDB
  Cluster that has internally handled partitioning. This have benefits in
  that many loops needed in the partition handler can be avoided.

  Partitioning has an inherent feature which in some cases is positive and
  in some cases is negative. It splits the data into chunks. This makes
  the data more manageable, queries can easily be parallelised towards the
  parts and indexes are split such that there are less levels in the
  index trees. The inherent disadvantage is that to use a split index
  one has to scan all index parts which is ok for large queries but for
  small queries it can be a disadvantage.

  Partitioning lays the foundation for more manageable databases that are
  extremely large. It does also lay the foundation for more parallelism
  in the execution of queries. This functionality will grow with later
  versions of MySQL.

  You can enable it in your buld by doing the following during your build
  process:
  ./configure --with-partition

  The partition is setup to use table locks. It implements an partition "SHARE"
  that is inserted into a hash by table name. You can use this to store
  information of state that any partition handler object will be able to see
  if it is using the same table.

  Please read the object definition in ha_partition.h before reading the rest
  if this file.
*/

#ifdef __GNUC__
#pragma implementation				// gcc: Class implementation
#endif

#include "mysql_priv.h"

#ifdef WITH_PARTITION_STORAGE_ENGINE
#include "ha_partition.h"

#include <mysql/plugin.h>

static const char *ha_par_ext= ".par";
#ifdef NOT_USED
static int free_share(PARTITION_SHARE * share);
static PARTITION_SHARE *get_share(const char *table_name, TABLE * table);
#endif

/****************************************************************************
                MODULE create/delete handler object
****************************************************************************/

static handler *partition_create_handler(handlerton *hton,
                                         TABLE_SHARE *share,
                                         MEM_ROOT *mem_root);
static uint partition_flags();
static uint alter_partition_flags();


static int partition_initialize(void *p)
{

  handlerton *partition_hton;
  partition_hton= (handlerton *)p;

  partition_hton->state= SHOW_OPTION_YES;
  partition_hton->db_type= DB_TYPE_PARTITION_DB;
  partition_hton->create= partition_create_handler;
  partition_hton->partition_flags= partition_flags;
  partition_hton->alter_partition_flags= alter_partition_flags;
  partition_hton->flags= HTON_NOT_USER_SELECTABLE | HTON_HIDDEN;

  return 0;
}

/*
  Create new partition handler

  SYNOPSIS
    partition_create_handler()
    table                       Table object

  RETURN VALUE
    New partition object
*/

static handler *partition_create_handler(handlerton *hton, 
                                         TABLE_SHARE *share,
                                         MEM_ROOT *mem_root)
{
  ha_partition *file= new (mem_root) ha_partition(hton, share);
  if (file && file->initialise_partition(mem_root))
  {
    delete file;
    file= 0;
  }
  return file;
}

/*
  HA_CAN_PARTITION:
  Used by storage engines that can handle partitioning without this
  partition handler
  (Partition, NDB)

  HA_CAN_UPDATE_PARTITION_KEY:
  Set if the handler can update fields that are part of the partition
  function.

  HA_CAN_PARTITION_UNIQUE:
  Set if the handler can handle unique indexes where the fields of the
  unique key are not part of the fields of the partition function. Thus
  a unique key can be set on all fields.

  HA_USE_AUTO_PARTITION
  Set if the handler sets all tables to be partitioned by default.
*/

static uint partition_flags()
{
  return HA_CAN_PARTITION;
}

static uint alter_partition_flags()
{
  return (HA_PARTITION_FUNCTION_SUPPORTED |
          HA_FAST_CHANGE_PARTITION);
}

const uint ha_partition::NO_CURRENT_PART_ID= 0xFFFFFFFF;

/*
  Constructor method

  SYNOPSIS
    ha_partition()
    table                       Table object

  RETURN VALUE
    NONE
*/

ha_partition::ha_partition(handlerton *hton, TABLE_SHARE *share)
  :handler(hton, share), m_part_info(NULL), m_create_handler(FALSE),
   m_is_sub_partitioned(0), is_clone(FALSE), auto_increment_lock(FALSE),
   auto_increment_safe_stmt_log_lock(FALSE)
{
  DBUG_ENTER("ha_partition::ha_partition(table)");
  init_handler_variables();
  DBUG_VOID_RETURN;
}


/*
  Constructor method

  SYNOPSIS
    ha_partition()
    part_info                       Partition info

  RETURN VALUE
    NONE
*/

ha_partition::ha_partition(handlerton *hton, partition_info *part_info)
  :handler(hton, NULL), m_part_info(part_info),
   m_create_handler(TRUE),
   m_is_sub_partitioned(m_part_info->is_sub_partitioned()), is_clone(FALSE),
   auto_increment_lock(FALSE), auto_increment_safe_stmt_log_lock(FALSE)
{
  DBUG_ENTER("ha_partition::ha_partition(part_info)");
  init_handler_variables();
  DBUG_ASSERT(m_part_info);
  DBUG_VOID_RETURN;
}


/*
  Initialise handler object

  SYNOPSIS
    init_handler_variables()

  RETURN VALUE
    NONE
*/

void ha_partition::init_handler_variables()
{
  active_index= MAX_KEY;
  m_mode= 0;
  m_open_test_lock= 0;
  m_file_buffer= NULL;
  m_name_buffer_ptr= NULL;
  m_engine_array= NULL;
  m_file= NULL;
  m_file_tot_parts= 0;
  m_reorged_file= NULL;
  m_new_file= NULL;
  m_reorged_parts= 0;
  m_added_file= NULL;
  m_tot_parts= 0;
  m_pkey_is_clustered= 0;
  m_lock_type= F_UNLCK;
  m_part_spec.start_part= NO_CURRENT_PART_ID;
  m_scan_value= 2;
  m_ref_length= 0;
  m_part_spec.end_part= NO_CURRENT_PART_ID;
  m_index_scan_type= partition_no_index_scan;
  m_start_key.key= NULL;
  m_start_key.length= 0;
  m_myisam= FALSE;
  m_innodb= FALSE;
  m_extra_cache= FALSE;
  m_extra_cache_size= 0;
  m_table_flags= HA_FILE_BASED | HA_REC_NOT_IN_SEQ;
  m_low_byte_first= 1;
  m_part_field_array= NULL;
  m_ordered_rec_buffer= NULL;
  m_top_entry= NO_CURRENT_PART_ID;
  m_rec_length= 0;
  m_last_part= 0;
  m_rec0= 0;
  m_curr_key_info= 0;
  /*
    this allows blackhole to work properly
  */
  m_no_locks= 0;

#ifdef DONT_HAVE_TO_BE_INITALIZED
  m_start_key.flag= 0;
  m_ordered= TRUE;
#endif
}


const char *ha_partition::table_type() const
{ 
  // we can do this since we only support a single engine type
  return m_file[0]->table_type(); 
}


/*
  Destructor method

  SYNOPSIS
    ~ha_partition()

  RETURN VALUE
    NONE
*/

ha_partition::~ha_partition()
{
  DBUG_ENTER("ha_partition::~ha_partition()");
  if (m_file != NULL)
  {
    uint i;
    for (i= 0; i < m_tot_parts; i++)
      delete m_file[i];
  }
  my_free((char*) m_ordered_rec_buffer, MYF(MY_ALLOW_ZERO_PTR));

  clear_handler_file();
  DBUG_VOID_RETURN;
}


/*
  Initialise partition handler object

  SYNOPSIS
    initialise_partition()
    mem_root			Allocate memory through this

  RETURN VALUE
    1                         Error
    0                         Success

  DESCRIPTION

  The partition handler is only a layer on top of other engines. Thus it
  can't really perform anything without the underlying handlers. Thus we
  add this method as part of the allocation of a handler object.

  1) Allocation of underlying handlers
     If we have access to the partition info we will allocate one handler
     instance for each partition.
  2) Allocation without partition info
     The cases where we don't have access to this information is when called
     in preparation for delete_table and rename_table and in that case we
     only need to set HA_FILE_BASED. In that case we will use the .par file
     that contains information about the partitions and their engines and
     the names of each partition.
  3) Table flags initialisation
     We need also to set table flags for the partition handler. This is not
     static since it depends on what storage engines are used as underlying
     handlers.
     The table flags is set in this routine to simulate the behaviour of a
     normal storage engine
     The flag HA_FILE_BASED will be set independent of the underlying handlers
  4) Index flags initialisation
     When knowledge exists on the indexes it is also possible to initialise the
     index flags. Again the index flags must be initialised by using the under-
     lying handlers since this is storage engine dependent.
     The flag HA_READ_ORDER will be reset for the time being to indicate no
     ordered output is available from partition handler indexes. Later a merge
     sort will be performed using the underlying handlers.
  5) primary_key_is_clustered, has_transactions and low_byte_first is
     calculated here.

*/

bool ha_partition::initialise_partition(MEM_ROOT *mem_root)
{
  handler **file_array, *file;
  DBUG_ENTER("ha_partition::initialise_partition");

  if (m_create_handler)
  {
    m_tot_parts= m_part_info->get_tot_partitions();
    DBUG_ASSERT(m_tot_parts > 0);
    if (new_handlers_from_part_info(mem_root))
      DBUG_RETURN(1);
  }
  else if (!table_share || !table_share->normalized_path.str)
  {
    /*
      Called with dummy table share (delete, rename and alter table)
      Don't need to set-up table flags other than
      HA_FILE_BASED here
    */
    m_table_flags|= HA_FILE_BASED | HA_REC_NOT_IN_SEQ;
    DBUG_RETURN(0);
  }
  else if (get_from_handler_file(table_share->normalized_path.str, mem_root))
  {
    mem_alloc_error(2);
    DBUG_RETURN(1);
  }
  /*
    We create all underlying table handlers here. We do it in this special
    method to be able to report allocation errors.

    Set up table_flags, low_byte_first, primary_key_is_clustered and
    has_transactions since they are called often in all kinds of places,
    other parameters are calculated on demand.
    HA_FILE_BASED is always set for partition handler since we use a
    special file for handling names of partitions, engine types.
    HA_CAN_GEOMETRY, HA_CAN_FULLTEXT, HA_CAN_SQL_HANDLER, HA_DUPLICATE_POS,
    HA_CAN_INSERT_DELAYED is disabled until further investigated.
  */
  m_table_flags= (ulong)m_file[0]->ha_table_flags();
  m_low_byte_first= m_file[0]->low_byte_first();
  m_pkey_is_clustered= TRUE;
  file_array= m_file;
  do
  {
    file= *file_array;
    if (m_low_byte_first != file->low_byte_first())
    {
      // Cannot have handlers with different endian
      my_error(ER_MIX_HANDLER_ERROR, MYF(0));
      DBUG_RETURN(1);
    }
    if (!file->primary_key_is_clustered())
      m_pkey_is_clustered= FALSE;
    m_table_flags&= file->ha_table_flags();
  } while (*(++file_array));
  m_table_flags&= ~(HA_CAN_GEOMETRY | HA_CAN_FULLTEXT | HA_DUPLICATE_POS |
                    HA_CAN_SQL_HANDLER | HA_CAN_INSERT_DELAYED |
                    HA_PRIMARY_KEY_REQUIRED_FOR_POSITION);
  m_table_flags|= HA_FILE_BASED | HA_REC_NOT_IN_SEQ;
  DBUG_RETURN(0);
}

/****************************************************************************
                MODULE meta data changes
****************************************************************************/
/*
  Delete a table

  SYNOPSIS
    delete_table()
    name                    Full path of table name

  RETURN VALUE
    >0                        Error
    0                         Success

  DESCRIPTION
    Used to delete a table. By the time delete_table() has been called all
    opened references to this table will have been closed (and your globally
    shared references released. The variable name will just be the name of
    the table. You will need to remove any files you have created at this
    point.

    If you do not implement this, the default delete_table() is called from
    handler.cc and it will delete all files with the file extentions returned
    by bas_ext().

    Called from handler.cc by delete_table and  ha_create_table(). Only used
    during create if the table_flag HA_DROP_BEFORE_CREATE was specified for
    the storage engine.
*/

int ha_partition::delete_table(const char *name)
{
  int error;
  DBUG_ENTER("ha_partition::delete_table");

  if ((error= del_ren_cre_table(name, NULL, NULL, NULL)))
    DBUG_RETURN(error);
  DBUG_RETURN(handler::delete_table(name));
}


/*
  Rename a table

  SYNOPSIS
    rename_table()
    from                      Full path of old table name
    to                        Full path of new table name

  RETURN VALUE
    >0                        Error
    0                         Success

  DESCRIPTION
    Renames a table from one name to another from alter table call.

    If you do not implement this, the default rename_table() is called from
    handler.cc and it will rename all files with the file extentions returned
    by bas_ext().

    Called from sql_table.cc by mysql_rename_table().
*/

int ha_partition::rename_table(const char *from, const char *to)
{
  int error;
  DBUG_ENTER("ha_partition::rename_table");

  if ((error= del_ren_cre_table(from, to, NULL, NULL)))
    DBUG_RETURN(error);
  DBUG_RETURN(handler::rename_table(from, to));
}


/*
  Create the handler file (.par-file)

  SYNOPSIS
    create_handler_files()
    name                              Full path of table name
    create_info                       Create info generated for CREATE TABLE

  RETURN VALUE
    >0                        Error
    0                         Success

  DESCRIPTION
    create_handler_files is called to create any handler specific files
    before opening the file with openfrm to later call ::create on the
    file object.
    In the partition handler this is used to store the names of partitions
    and types of engines in the partitions.
*/

int ha_partition::create_handler_files(const char *path,
                                       const char *old_path,
                                       int action_flag,
                                       HA_CREATE_INFO *create_info)
{
  DBUG_ENTER("ha_partition::create_handler_files()");

  /*
    We need to update total number of parts since we might write the handler
    file as part of a partition management command
  */
  if (action_flag == CHF_DELETE_FLAG ||
      action_flag == CHF_RENAME_FLAG)
  {
    char name[FN_REFLEN];
    char old_name[FN_REFLEN];

    strxmov(name, path, ha_par_ext, NullS);
    strxmov(old_name, old_path, ha_par_ext, NullS);
    if ((action_flag == CHF_DELETE_FLAG &&
         my_delete(name, MYF(MY_WME))) ||
        (action_flag == CHF_RENAME_FLAG &&
         my_rename(old_name, name, MYF(MY_WME))))
    {
      DBUG_RETURN(TRUE);
    }
  }
  else if (action_flag == CHF_CREATE_FLAG)
  {
    if (create_handler_file(path))
    {
      my_error(ER_CANT_CREATE_HANDLER_FILE, MYF(0));
      DBUG_RETURN(1);
    }
  }
  DBUG_RETURN(0);
}


/*
  Create a partitioned table

  SYNOPSIS
    create()
    name                              Full path of table name
    table_arg                         Table object
    create_info                       Create info generated for CREATE TABLE

  RETURN VALUE
    >0                        Error
    0                         Success

  DESCRIPTION
    create() is called to create a table. The variable name will have the name
    of the table. When create() is called you do not need to worry about
    opening the table. Also, the FRM file will have already been created so
    adjusting create_info will not do you any good. You can overwrite the frm
    file at this point if you wish to change the table definition, but there
    are no methods currently provided for doing that.

    Called from handler.cc by ha_create_table().
*/

int ha_partition::create(const char *name, TABLE *table_arg,
			 HA_CREATE_INFO *create_info)
{
  char t_name[FN_REFLEN];
  DBUG_ENTER("ha_partition::create");

  strmov(t_name, name);
  DBUG_ASSERT(*fn_rext((char*)name) == '\0');
  if (del_ren_cre_table(t_name, NULL, table_arg, create_info))
  {
    handler::delete_table(t_name);
    DBUG_RETURN(1);
  }
  DBUG_RETURN(0);
}


/*
  Drop partitions as part of ALTER TABLE of partitions

  SYNOPSIS
    drop_partitions()
    path                        Complete path of db and table name

  RETURN VALUE
    >0                          Failure
    0                           Success

  DESCRIPTION
    Use part_info object on handler object to deduce which partitions to
    drop (each partition has a state attached to it)
*/

int ha_partition::drop_partitions(THD *thd, const char *path)
{
  List_iterator<partition_element> part_it(m_part_info->partitions);
  char part_name_buff[FN_REFLEN];
  uint no_parts= m_part_info->partitions.elements;
  uint no_subparts= m_part_info->no_subparts;
  uint i= 0;
  uint name_variant;
  int  ret_error;
  int  error= 0;
  DBUG_ENTER("ha_partition::drop_partitions");

  /*
    Assert that it works without HA_FILE_BASED and lower_case_table_name = 2.
    We use m_file[0] as long as all partitions have the same storage engine.
  */
  DBUG_ASSERT(!strcmp(path, get_canonical_filename(m_file[0], path,
                                                   part_name_buff)));
  do
  {
    partition_element *part_elem= part_it++;
    if (part_elem->part_state == PART_TO_BE_DROPPED)
    {
      handler *file;
      /*
        This part is to be dropped, meaning the part or all its subparts.
      */
      name_variant= NORMAL_PART_NAME;
      if (m_is_sub_partitioned)
      {
        List_iterator<partition_element> sub_it(part_elem->subpartitions);
        uint j= 0, part;
        do
        {
          partition_element *sub_elem= sub_it++;
          part= i * no_subparts + j;
          create_subpartition_name(part_name_buff, path,
                                   part_elem->partition_name,
                                   sub_elem->partition_name, name_variant);
          file= m_file[part];
          DBUG_PRINT("info", ("Drop subpartition %s", part_name_buff));
          if ((ret_error= file->ha_delete_table(part_name_buff)))
            error= ret_error;
          if (deactivate_ddl_log_entry(sub_elem->log_entry->entry_pos))
            error= 1;
        } while (++j < no_subparts);
      }
      else
      {
        create_partition_name(part_name_buff, path,
                              part_elem->partition_name, name_variant,
                              TRUE);
        file= get_new_handler(0, thd->mem_root, m_file[i]->ht);
        DBUG_PRINT("info", ("Drop partition %s", part_name_buff));
        if ((ret_error= file->ha_delete_table(part_name_buff)))
          error= ret_error;
        if (deactivate_ddl_log_entry(part_elem->log_entry->entry_pos))
          error= 1;
        delete file;
      }
      if (part_elem->part_state == PART_IS_CHANGED)
        part_elem->part_state= PART_NORMAL;
      else
        part_elem->part_state= PART_IS_DROPPED;
    }
  } while (++i < no_parts);
  (void) sync_ddl_log();
  DBUG_RETURN(error);
}


/*
  Rename partitions as part of ALTER TABLE of partitions

  SYNOPSIS
    rename_partitions()
    path                        Complete path of db and table name

  RETURN VALUE
    TRUE                        Failure
    FALSE                       Success

  DESCRIPTION
    When reorganising partitions, adding hash partitions and coalescing
    partitions it can be necessary to rename partitions while holding
    an exclusive lock on the table.
    Which partitions to rename is given by state of partitions found by the
    partition info struct referenced from the handler object
*/

int ha_partition::rename_partitions(THD *thd, const char *path)
{
  List_iterator<partition_element> part_it(m_part_info->partitions);
  List_iterator<partition_element> temp_it(m_part_info->temp_partitions);
  char part_name_buff[FN_REFLEN];
  char norm_name_buff[FN_REFLEN];
  uint no_parts= m_part_info->partitions.elements;
  uint part_count= 0;
  uint no_subparts= m_part_info->no_subparts;
  uint i= 0;
  uint j= 0;
  int error= 0;
  int ret_error;
  uint temp_partitions= m_part_info->temp_partitions.elements;
  handler *file;
  partition_element *part_elem, *sub_elem;
  DBUG_ENTER("ha_partition::rename_partitions");

  /*
    Assert that it works without HA_FILE_BASED and lower_case_table_name = 2.
    We use m_file[0] as long as all partitions have the same storage engine.
  */
  DBUG_ASSERT(!strcmp(path, get_canonical_filename(m_file[0], path,
                                                   norm_name_buff)));

  if (temp_partitions)
  {
    /*
      These are the reorganised partitions that have already been copied.
      We delete the partitions and log the delete by inactivating the
      delete log entry in the table log. We only need to synchronise
      these writes before moving to the next loop since there is no
      interaction among reorganised partitions, they cannot have the
      same name.
    */
    do
    {
      part_elem= temp_it++;
      if (m_is_sub_partitioned)
      {
        List_iterator<partition_element> sub_it(part_elem->subpartitions);
        do
        {
          sub_elem= sub_it++;
          file= get_new_handler(0, thd->mem_root,
                                m_reorged_file[part_count++]->ht);
          create_subpartition_name(norm_name_buff, path,
                                   part_elem->partition_name,
                                   sub_elem->partition_name,
                                   NORMAL_PART_NAME);
          DBUG_PRINT("info", ("Delete subpartition %s", norm_name_buff));
          if ((ret_error= file->ha_delete_table(norm_name_buff)))
            error= ret_error;
          else if (deactivate_ddl_log_entry(sub_elem->log_entry->entry_pos))
            error= 1;
          else
            sub_elem->log_entry= NULL; /* Indicate success */
          delete file;
        } while (++j < no_subparts);
      }
      else
      {
        file= get_new_handler(0, thd->mem_root,
                              m_reorged_file[part_count++]->ht);
        create_partition_name(norm_name_buff, path,
                              part_elem->partition_name, NORMAL_PART_NAME,
                              TRUE);
        DBUG_PRINT("info", ("Delete partition %s", norm_name_buff));
        if ((ret_error= file->ha_delete_table(norm_name_buff)))
          error= ret_error;
        else if (deactivate_ddl_log_entry(part_elem->log_entry->entry_pos))
          error= 1;
        else
          part_elem->log_entry= NULL; /* Indicate success */
        delete file;
      }
    } while (++i < temp_partitions);
    (void) sync_ddl_log();
  }
  i= 0;
  do
  {
    /*
       When state is PART_IS_CHANGED it means that we have created a new
       TEMP partition that is to be renamed to normal partition name and
       we are to delete the old partition with currently the normal name.
       
       We perform this operation by
       1) Delete old partition with normal partition name
       2) Signal this in table log entry
       3) Synch table log to ensure we have consistency in crashes
       4) Rename temporary partition name to normal partition name
       5) Signal this to table log entry
       It is not necessary to synch the last state since a new rename
       should not corrupt things if there was no temporary partition.

       The only other parts we need to cater for are new parts that
       replace reorganised parts. The reorganised parts were deleted
       by the code above that goes through the temp_partitions list.
       Thus the synch above makes it safe to simply perform step 4 and 5
       for those entries.
    */
    part_elem= part_it++;
    if (part_elem->part_state == PART_IS_CHANGED ||
        part_elem->part_state == PART_TO_BE_DROPPED ||
        (part_elem->part_state == PART_IS_ADDED && temp_partitions))
    {
      if (m_is_sub_partitioned)
      {
        List_iterator<partition_element> sub_it(part_elem->subpartitions);
        uint part;

        j= 0;
        do
        {
          sub_elem= sub_it++;
          part= i * no_subparts + j;
          create_subpartition_name(norm_name_buff, path,
                                   part_elem->partition_name,
                                   sub_elem->partition_name,
                                   NORMAL_PART_NAME);
          if (part_elem->part_state == PART_IS_CHANGED)
          {
            file= get_new_handler(0, thd->mem_root,
                                  m_reorged_file[part_count++]->ht);
            DBUG_PRINT("info", ("Delete subpartition %s", norm_name_buff));
            if ((ret_error= file->ha_delete_table(norm_name_buff)))
              error= ret_error;
            else if (deactivate_ddl_log_entry(sub_elem->log_entry->entry_pos))
              error= 1;
            (void) sync_ddl_log();
            delete file;
          }
          file= get_new_handler(0, thd->mem_root,
                                m_new_file[part]->ht);
          create_subpartition_name(part_name_buff, path,
                                   part_elem->partition_name,
                                   sub_elem->partition_name,
                                   TEMP_PART_NAME);
          DBUG_PRINT("info", ("Rename subpartition from %s to %s",
                     part_name_buff, norm_name_buff));
          if ((ret_error= file->ha_rename_table(part_name_buff,
                                                norm_name_buff)))
            error= ret_error;
          else if (deactivate_ddl_log_entry(sub_elem->log_entry->entry_pos))
            error= 1;
          else
            sub_elem->log_entry= NULL;
          delete file;
        } while (++j < no_subparts);
      }
      else
      {
        create_partition_name(norm_name_buff, path,
                              part_elem->partition_name, NORMAL_PART_NAME,
                              TRUE);
        if (part_elem->part_state == PART_IS_CHANGED)
        {
          file= get_new_handler(0, thd->mem_root,
                                m_reorged_file[part_count++]->ht);
          DBUG_PRINT("info", ("Delete partition %s", norm_name_buff));
          if ((ret_error= file->ha_delete_table(norm_name_buff)))
            error= ret_error;
          else if (deactivate_ddl_log_entry(part_elem->log_entry->entry_pos))
            error= 1;
          (void) sync_ddl_log();
          delete file;
        }
        file= get_new_handler(0, thd->mem_root,
                              m_new_file[i]->ht);
        create_partition_name(part_name_buff, path,
                              part_elem->partition_name, TEMP_PART_NAME,
                              TRUE);
        DBUG_PRINT("info", ("Rename partition from %s to %s",
                   part_name_buff, norm_name_buff));
        if ((ret_error= file->ha_rename_table(part_name_buff,
                                              norm_name_buff)))
          error= ret_error;
        else if (deactivate_ddl_log_entry(part_elem->log_entry->entry_pos))
          error= 1;
        else
          part_elem->log_entry= NULL;
        delete file;
      }
    }
  } while (++i < no_parts);
  (void) sync_ddl_log();
  DBUG_RETURN(error);
}


#define OPTIMIZE_PARTS 1
#define ANALYZE_PARTS 2
#define CHECK_PARTS   3
#define REPAIR_PARTS 4

static const char *opt_op_name[]= {NULL,
                                   "optimize", "analyze", "check", "repair" };

/*
  Optimize table

  SYNOPSIS
    optimize()
    thd               Thread object
    check_opt         Check/analyze/repair/optimize options

  RETURN VALUES
    >0                Error
    0                 Success
*/

int ha_partition::optimize(THD *thd, HA_CHECK_OPT *check_opt)
{
  DBUG_ENTER("ha_partition::optimize");

  DBUG_RETURN(handle_opt_partitions(thd, check_opt, 
                                    OPTIMIZE_PARTS,
                                    thd->lex->alter_info.flags &
                                    ALTER_OPTIMIZE_PARTITION ? FALSE : TRUE));
}


/*
  Analyze table

  SYNOPSIS
    analyze()
    thd               Thread object
    check_opt         Check/analyze/repair/optimize options

  RETURN VALUES
    >0                Error
    0                 Success
*/

int ha_partition::analyze(THD *thd, HA_CHECK_OPT *check_opt)
{
  DBUG_ENTER("ha_partition::analyze");

  DBUG_RETURN(handle_opt_partitions(thd, check_opt, 
                                    ANALYZE_PARTS,
                                    thd->lex->alter_info.flags &
                                    ALTER_ANALYZE_PARTITION ? FALSE : TRUE));
}


/*
  Check table

  SYNOPSIS
    check()
    thd               Thread object
    check_opt         Check/analyze/repair/optimize options

  RETURN VALUES
    >0                Error
    0                 Success
*/

int ha_partition::check(THD *thd, HA_CHECK_OPT *check_opt)
{
  DBUG_ENTER("ha_partition::check");

  DBUG_RETURN(handle_opt_partitions(thd, check_opt, 
                                    CHECK_PARTS,
                                    thd->lex->alter_info.flags &
                                    ALTER_CHECK_PARTITION ? FALSE : TRUE));
}


/*
  Repair table

  SYNOPSIS
    repair()
    thd               Thread object
    check_opt         Check/analyze/repair/optimize options

  RETURN VALUES
    >0                Error
    0                 Success
*/

int ha_partition::repair(THD *thd, HA_CHECK_OPT *check_opt)
{
  DBUG_ENTER("ha_partition::repair");

  DBUG_RETURN(handle_opt_partitions(thd, check_opt, 
                                    REPAIR_PARTS,
                                    thd->lex->alter_info.flags &
                                    ALTER_REPAIR_PARTITION ? FALSE : TRUE));
}

/*
  Handle optimize/analyze/check/repair of one partition

  SYNOPSIS
    handle_opt_part()
    thd                      Thread object
    check_opt                Options
    file                     Handler object of partition
    flag                     Optimize/Analyze/Check/Repair flag

  RETURN VALUE
    >0                        Failure
    0                         Success
*/

static int handle_opt_part(THD *thd, HA_CHECK_OPT *check_opt,
                           handler *file, uint flag)
{
  int error;
  DBUG_ENTER("handle_opt_part");
  DBUG_PRINT("enter", ("flag = %u", flag));

  if (flag == OPTIMIZE_PARTS)
    error= file->ha_optimize(thd, check_opt);
  else if (flag == ANALYZE_PARTS)
    error= file->ha_analyze(thd, check_opt);
  else if (flag == CHECK_PARTS)
    error= file->ha_check(thd, check_opt);
  else if (flag == REPAIR_PARTS)
    error= file->ha_repair(thd, check_opt);
  else
  {
    DBUG_ASSERT(FALSE);
    error= 1;
  }
  if (error == HA_ADMIN_ALREADY_DONE)
    error= 0;
  DBUG_RETURN(error);
}


/*
   print a message row formatted for ANALYZE/CHECK/OPTIMIZE/REPAIR TABLE 
   (modelled after mi_check_print_msg)
   TODO: move this into the handler, or rewrite mysql_admin_table.
*/
static bool print_admin_msg(THD* thd, const char* msg_type,
                            const char* db_name, const char* table_name,
                            const char* op_name, const char *fmt, ...)
{
  va_list args;
  Protocol *protocol= thd->protocol;
  uint length, msg_length;
  char msgbuf[PARTITION_MAX_MSG_BUF];
  char name[NAME_LEN*2+2];

  va_start(args, fmt);
  msg_length= my_vsnprintf(msgbuf, sizeof(msgbuf), fmt, args);
  va_end(args);
  msgbuf[sizeof(msgbuf) - 1] = 0; // healthy paranoia


  if (!thd->vio_ok())
  {
    sql_print_error(msgbuf);
    return TRUE;
  }

  length=(uint) (strxmov(name, db_name, ".", table_name,NullS) - name);
  /*
     TODO: switch from protocol to push_warning here. The main reason we didn't
     it yet is parallel repair. Due to following trace:
     mi_check_print_msg/push_warning/sql_alloc/my_pthread_getspecific_ptr.

     Also we likely need to lock mutex here (in both cases with protocol and
     push_warning).
  */
  DBUG_PRINT("info",("print_admin_msg:  %s, %s, %s, %s", name, op_name,
                     msg_type, msgbuf));
  protocol->prepare_for_resend();
  protocol->store(name, length, system_charset_info);
  protocol->store(op_name, system_charset_info);
  protocol->store(msg_type, system_charset_info);
  protocol->store(msgbuf, msg_length, system_charset_info);
  if (protocol->write())
  {
    sql_print_error("Failed on my_net_write, writing to stderr instead: %s\n",
                    msgbuf);
    return TRUE;
  }
  return FALSE;
}


/*
  Handle optimize/analyze/check/repair of partitions

  SYNOPSIS
    handle_opt_partitions()
    thd                      Thread object
    check_opt                Options
    flag                     Optimize/Analyze/Check/Repair flag
    all_parts                All partitions or only a subset

  RETURN VALUE
    >0                        Failure
    0                         Success
*/

int ha_partition::handle_opt_partitions(THD *thd, HA_CHECK_OPT *check_opt,
                                        uint flag, bool all_parts)
{
  List_iterator<partition_element> part_it(m_part_info->partitions);
  uint no_parts= m_part_info->no_parts;
  uint no_subparts= m_part_info->no_subparts;
  uint i= 0;
  int error;
  DBUG_ENTER("ha_partition::handle_opt_partitions");
  DBUG_PRINT("enter", ("all_parts %u, flag= %u", all_parts, flag));

  do
  {
    partition_element *part_elem= part_it++;
    /*
      when ALTER TABLE <CMD> PARTITION ...
      it should only do named partitions, otherwise all partitions
    */
    if (all_parts ||
        part_elem->part_state == PART_CHANGED)
    {
      if (m_is_sub_partitioned)
      {
        List_iterator<partition_element> subpart_it(part_elem->subpartitions);
        partition_element *sub_elem;
        uint j= 0, part;
        do
        {
          sub_elem= subpart_it++;
          part= i * no_subparts + j;
          DBUG_PRINT("info", ("Optimize subpartition %u (%s)",
                     part, sub_elem->partition_name));
#ifdef NOT_USED
          if (print_admin_msg(thd, "note", table_share->db.str, table->alias,
                          opt_op_name[flag],
                          "Start to operate on subpartition %s", 
                          sub_elem->partition_name))
            DBUG_RETURN(HA_ADMIN_INTERNAL_ERROR);
#endif
          if ((error= handle_opt_part(thd, check_opt, m_file[part], flag)))
          {
            /* print a line which partition the error belongs to */
            if (error != HA_ADMIN_NOT_IMPLEMENTED &&
                error != HA_ADMIN_ALREADY_DONE &&
                error != HA_ADMIN_TRY_ALTER)
            {
              print_admin_msg(thd, "error", table_share->db.str, table->alias,
                              opt_op_name[flag],
                              "Subpartition %s returned error", 
                              sub_elem->partition_name);
            }
            DBUG_RETURN(error);
          }
        } while (++j < no_subparts);
      }
      else
      {
        DBUG_PRINT("info", ("Optimize partition %u (%s)", i,
                            part_elem->partition_name));
#ifdef NOT_USED
        if (print_admin_msg(thd, "note", table_share->db.str, table->alias,
                        opt_op_name[flag],
                        "Start to operate on partition %s", 
                        part_elem->partition_name))
          DBUG_RETURN(HA_ADMIN_INTERNAL_ERROR);
#endif
        if ((error= handle_opt_part(thd, check_opt, m_file[i], flag)))
        {
          /* print a line which partition the error belongs to */
          if (error != HA_ADMIN_NOT_IMPLEMENTED &&
              error != HA_ADMIN_ALREADY_DONE &&
              error != HA_ADMIN_TRY_ALTER)
          {
            print_admin_msg(thd, "error", table_share->db.str, table->alias,
                            opt_op_name[flag], "Partition %s returned error", 
                            part_elem->partition_name);
          }
          DBUG_RETURN(error);
        }
      }
    }
  } while (++i < no_parts);
  DBUG_RETURN(FALSE);
}


/**
  @brief Check and repair the table if neccesary

  @param thd    Thread object

  @retval TRUE  Error/Not supported
  @retval FALSE Success
*/

bool ha_partition::check_and_repair(THD *thd)
{
  handler **file= m_file;
  DBUG_ENTER("ha_partition::check_and_repair");

  do
  {
    if ((*file)->ha_check_and_repair(thd))
      DBUG_RETURN(TRUE);
  } while (*(++file));
  DBUG_RETURN(FALSE);
}
 

/**
  @breif Check if the table can be automatically repaired

  @retval TRUE  Can be auto repaired
  @retval FALSE Cannot be auto repaired
*/

bool ha_partition::auto_repair() const
{
  DBUG_ENTER("ha_partition::auto_repair");

  /*
    As long as we only support one storage engine per table,
    we can use the first partition for this function.
  */
  DBUG_RETURN(m_file[0]->auto_repair());
}


/**
  @breif Check if the table is crashed

  @retval TRUE  Crashed
  @retval FALSE Not crashed
*/

bool ha_partition::is_crashed() const
{
  handler **file= m_file;
  DBUG_ENTER("ha_partition::is_crashed");

  do
  {
    if ((*file)->is_crashed())
      DBUG_RETURN(TRUE);
  } while (*(++file));
  DBUG_RETURN(FALSE);
}
 

/*
  Prepare by creating a new partition

  SYNOPSIS
    prepare_new_partition()
    table                      Table object
    create_info                Create info from CREATE TABLE
    file                       Handler object of new partition
    part_name                  partition name

  RETURN VALUE
    >0                         Error
    0                          Success
*/

int ha_partition::prepare_new_partition(TABLE *tbl,
                                        HA_CREATE_INFO *create_info,
                                        handler *file, const char *part_name,
                                        partition_element *p_elem)
{
  int error;
  bool create_flag= FALSE;
  DBUG_ENTER("prepare_new_partition");

  if ((error= set_up_table_before_create(tbl, part_name, create_info,
                                         0, p_elem)))
    goto error;
  if ((error= file->ha_create(part_name, tbl, create_info)))
    goto error;
  create_flag= TRUE;
  if ((error= file->ha_open(tbl, part_name, m_mode, m_open_test_lock)))
    goto error;
  /*
    Note: if you plan to add another call that may return failure,
    better to do it before external_lock() as cleanup_new_partition()
    assumes that external_lock() is last call that may fail here.
    Otherwise see description for cleanup_new_partition().
  */
  if ((error= file->ha_external_lock(ha_thd(), m_lock_type)))
    goto error;

  DBUG_RETURN(0);
error:
  if (create_flag)
    (void) file->ha_delete_table(part_name);
  DBUG_RETURN(error);
}


/*
  Cleanup by removing all created partitions after error

  SYNOPSIS
    cleanup_new_partition()
    part_count             Number of partitions to remove

  RETURN VALUE
    NONE

  DESCRIPTION
    This function is called immediately after prepare_new_partition() in
    case the latter fails.

    In prepare_new_partition() last call that may return failure is
    external_lock(). That means if prepare_new_partition() fails,
    partition does not have external lock. Thus no need to call
    external_lock(F_UNLCK) here.

  TODO:
    We must ensure that in the case that we get an error during the process
    that we call external_lock with F_UNLCK, close the table and delete the
    table in the case where we have been successful with prepare_handler.
    We solve this by keeping an array of successful calls to prepare_handler
    which can then be used to undo the call.
*/

void ha_partition::cleanup_new_partition(uint part_count)
{
  handler **save_m_file= m_file;
  DBUG_ENTER("ha_partition::cleanup_new_partition");

  if (m_added_file && m_added_file[0])
  {
    m_file= m_added_file;
    m_added_file= NULL;

    /* delete_table also needed, a bit more complex */
    close();

    m_added_file= m_file;
    m_file= save_m_file;
  }
  DBUG_VOID_RETURN;
}

/*
  Implement the partition changes defined by ALTER TABLE of partitions

  SYNOPSIS
    change_partitions()
    create_info                 HA_CREATE_INFO object describing all
                                fields and indexes in table
    path                        Complete path of db and table name
    out: copied                 Output parameter where number of copied
                                records are added
    out: deleted                Output parameter where number of deleted
                                records are added
    pack_frm_data               Reference to packed frm file
    pack_frm_len                Length of packed frm file

  RETURN VALUE
    >0                        Failure
    0                         Success

  DESCRIPTION
    Add and copy if needed a number of partitions, during this operation
    no other operation is ongoing in the server. This is used by
    ADD PARTITION all types as well as by REORGANIZE PARTITION. For
    one-phased implementations it is used also by DROP and COALESCE
    PARTITIONs.
    One-phased implementation needs the new frm file, other handlers will
    get zero length and a NULL reference here.
*/

int ha_partition::change_partitions(HA_CREATE_INFO *create_info,
                                    const char *path,
                                    ulonglong * const copied,
                                    ulonglong * const deleted,
                                    const uchar *pack_frm_data
                                    __attribute__((unused)),
                                    size_t pack_frm_len
                                    __attribute__((unused)))
{
  List_iterator<partition_element> part_it(m_part_info->partitions);
  List_iterator <partition_element> t_it(m_part_info->temp_partitions);
  char part_name_buff[FN_REFLEN];
  uint no_parts= m_part_info->partitions.elements;
  uint no_subparts= m_part_info->no_subparts;
  uint i= 0;
  uint no_remain_partitions, part_count, orig_count;
  handler **new_file_array;
  int error= 1;
  bool first;
  uint temp_partitions= m_part_info->temp_partitions.elements;
  THD *thd= ha_thd();
  DBUG_ENTER("ha_partition::change_partitions");

  /*
    Assert that it works without HA_FILE_BASED and lower_case_table_name = 2.
    We use m_file[0] as long as all partitions have the same storage engine.
  */
  DBUG_ASSERT(!strcmp(path, get_canonical_filename(m_file[0], path,
                                                   part_name_buff)));
  m_reorged_parts= 0;
  if (!m_part_info->is_sub_partitioned())
    no_subparts= 1;

  /*
    Step 1:
      Calculate number of reorganised partitions and allocate space for
      their handler references.
  */
  if (temp_partitions)
  {
    m_reorged_parts= temp_partitions * no_subparts;
  }
  else
  {
    do
    {
      partition_element *part_elem= part_it++;
      if (part_elem->part_state == PART_CHANGED ||
          part_elem->part_state == PART_REORGED_DROPPED)
      {
        m_reorged_parts+= no_subparts;
      }
    } while (++i < no_parts);
  }
  if (m_reorged_parts &&
      !(m_reorged_file= (handler**)sql_calloc(sizeof(handler*)*
                                              (m_reorged_parts + 1))))
  {
    mem_alloc_error(sizeof(handler*)*(m_reorged_parts+1));
    DBUG_RETURN(ER_OUTOFMEMORY);
  }

  /*
    Step 2:
      Calculate number of partitions after change and allocate space for
      their handler references.
  */
  no_remain_partitions= 0;
  if (temp_partitions)
  {
    no_remain_partitions= no_parts * no_subparts;
  }
  else
  {
    part_it.rewind();
    i= 0;
    do
    {
      partition_element *part_elem= part_it++;
      if (part_elem->part_state == PART_NORMAL ||
          part_elem->part_state == PART_TO_BE_ADDED ||
          part_elem->part_state == PART_CHANGED)
      {
        no_remain_partitions+= no_subparts;
      }
    } while (++i < no_parts);
  }
  if (!(new_file_array= (handler**)sql_calloc(sizeof(handler*)*
                                              (2*(no_remain_partitions + 1)))))
  {
    mem_alloc_error(sizeof(handler*)*2*(no_remain_partitions+1));
    DBUG_RETURN(ER_OUTOFMEMORY);
  }
  m_added_file= &new_file_array[no_remain_partitions + 1];

  /*
    Step 3:
      Fill m_reorged_file with handler references and NULL at the end
  */
  if (m_reorged_parts)
  {
    i= 0;
    part_count= 0;
    first= TRUE;
    part_it.rewind();
    do
    {
      partition_element *part_elem= part_it++;
      if (part_elem->part_state == PART_CHANGED ||
          part_elem->part_state == PART_REORGED_DROPPED)
      {
        memcpy((void*)&m_reorged_file[part_count],
               (void*)&m_file[i*no_subparts],
               sizeof(handler*)*no_subparts);
        part_count+= no_subparts;
      }
      else if (first && temp_partitions &&
               part_elem->part_state == PART_TO_BE_ADDED)
      {
        /*
          When doing an ALTER TABLE REORGANIZE PARTITION a number of
          partitions is to be reorganised into a set of new partitions.
          The reorganised partitions are in this case in the temp_partitions
          list. We copy all of them in one batch and thus we only do this
          until we find the first partition with state PART_TO_BE_ADDED
          since this is where the new partitions go in and where the old
          ones used to be.
        */
        first= FALSE;
        DBUG_ASSERT(((i*no_subparts) + m_reorged_parts) <= m_file_tot_parts);
        memcpy((void*)m_reorged_file, &m_file[i*no_subparts],
               sizeof(handler*)*m_reorged_parts);
      }
    } while (++i < no_parts);
  }

  /*
    Step 4:
      Fill new_array_file with handler references. Create the handlers if
      needed.
  */
  i= 0;
  part_count= 0;
  orig_count= 0;
  first= TRUE;
  part_it.rewind();
  do
  {
    partition_element *part_elem= part_it++;
    if (part_elem->part_state == PART_NORMAL)
    {
      DBUG_ASSERT(orig_count + no_subparts <= m_file_tot_parts);
      memcpy((void*)&new_file_array[part_count], (void*)&m_file[orig_count],
             sizeof(handler*)*no_subparts);
      part_count+= no_subparts;
      orig_count+= no_subparts;
    }
    else if (part_elem->part_state == PART_CHANGED ||
             part_elem->part_state == PART_TO_BE_ADDED)
    {
      uint j= 0;
      do
      {
        if (!(new_file_array[part_count++]=
              get_new_handler(table->s,
                              thd->mem_root,
                              part_elem->engine_type)))
        {
          mem_alloc_error(sizeof(handler));
          DBUG_RETURN(ER_OUTOFMEMORY);
        }
      } while (++j < no_subparts);
      if (part_elem->part_state == PART_CHANGED)
        orig_count+= no_subparts;
      else if (temp_partitions && first)
      {
        orig_count+= (no_subparts * temp_partitions);
        first= FALSE;
      }
    }
  } while (++i < no_parts);
  first= FALSE;
  /*
    Step 5:
      Create the new partitions and also open, lock and call external_lock
      on them to prepare them for copy phase and also for later close
      calls
  */
  i= 0;
  part_count= 0;
  part_it.rewind();
  do
  {
    partition_element *part_elem= part_it++;
    if (part_elem->part_state == PART_TO_BE_ADDED ||
        part_elem->part_state == PART_CHANGED)
    {
      /*
        A new partition needs to be created PART_TO_BE_ADDED means an
        entirely new partition and PART_CHANGED means a changed partition
        that will still exist with either more or less data in it.
      */
      uint name_variant= NORMAL_PART_NAME;
      if (part_elem->part_state == PART_CHANGED ||
          (part_elem->part_state == PART_TO_BE_ADDED && temp_partitions))
        name_variant= TEMP_PART_NAME;
      if (m_part_info->is_sub_partitioned())
      {
        List_iterator<partition_element> sub_it(part_elem->subpartitions);
        uint j= 0, part;
        do
        {
          partition_element *sub_elem= sub_it++;
          create_subpartition_name(part_name_buff, path,
                                   part_elem->partition_name,
                                   sub_elem->partition_name,
                                   name_variant);
          part= i * no_subparts + j;
          DBUG_PRINT("info", ("Add subpartition %s", part_name_buff));
          if ((error= prepare_new_partition(table, create_info,
                                            new_file_array[part],
                                            (const char *)part_name_buff,
                                            sub_elem)))
          {
            cleanup_new_partition(part_count);
            DBUG_RETURN(error);
          }
          m_added_file[part_count++]= new_file_array[part];
        } while (++j < no_subparts);
      }
      else
      {
        create_partition_name(part_name_buff, path,
                              part_elem->partition_name, name_variant,
                              TRUE);
        DBUG_PRINT("info", ("Add partition %s", part_name_buff));
        if ((error= prepare_new_partition(table, create_info,
                                          new_file_array[i],
                                          (const char *)part_name_buff,
                                          part_elem)))
        {
          cleanup_new_partition(part_count);
          DBUG_RETURN(error);
        }
        m_added_file[part_count++]= new_file_array[i];
      }
    }
  } while (++i < no_parts);

  /*
    Step 6:
      State update to prepare for next write of the frm file.
  */
  i= 0;
  part_it.rewind();
  do
  {
    partition_element *part_elem= part_it++;
    if (part_elem->part_state == PART_TO_BE_ADDED)
      part_elem->part_state= PART_IS_ADDED;
    else if (part_elem->part_state == PART_CHANGED)
      part_elem->part_state= PART_IS_CHANGED;
    else if (part_elem->part_state == PART_REORGED_DROPPED)
      part_elem->part_state= PART_TO_BE_DROPPED;
  } while (++i < no_parts);
  for (i= 0; i < temp_partitions; i++)
  {
    partition_element *part_elem= t_it++;
    DBUG_ASSERT(part_elem->part_state == PART_TO_BE_REORGED);
    part_elem->part_state= PART_TO_BE_DROPPED;
  }
  m_new_file= new_file_array;
  DBUG_RETURN(copy_partitions(copied, deleted));
}


/*
  Copy partitions as part of ALTER TABLE of partitions

  SYNOPSIS
    copy_partitions()
    out:copied                 Number of records copied
    out:deleted                Number of records deleted

  RETURN VALUE
    >0                         Error code
    0                          Success

  DESCRIPTION
    change_partitions has done all the preparations, now it is time to
    actually copy the data from the reorganised partitions to the new
    partitions.
*/

int ha_partition::copy_partitions(ulonglong * const copied,
                                  ulonglong * const deleted)
{
  uint reorg_part= 0;
  int result= 0;
  longlong func_value;
  DBUG_ENTER("ha_partition::copy_partitions");

  if (m_part_info->linear_hash_ind)
  {
    if (m_part_info->part_type == HASH_PARTITION)
      set_linear_hash_mask(m_part_info, m_part_info->no_parts);
    else
      set_linear_hash_mask(m_part_info, m_part_info->no_subparts);
  }

  while (reorg_part < m_reorged_parts)
  {
    handler *file= m_reorged_file[reorg_part];
    uint32 new_part;

    late_extra_cache(reorg_part);
    if ((result= file->ha_rnd_init(1)))
      goto error;
    while (TRUE)
    {
      if ((result= file->rnd_next(m_rec0)))
      {
        if (result == HA_ERR_RECORD_DELETED)
          continue;                              //Probably MyISAM
        if (result != HA_ERR_END_OF_FILE)
          goto error;
        /*
          End-of-file reached, break out to continue with next partition or
          end the copy process.
        */
        break;
      }
      /* Found record to insert into new handler */
      if (m_part_info->get_partition_id(m_part_info, &new_part,
                                        &func_value))
      {
        /*
           This record is in the original table but will not be in the new
           table since it doesn't fit into any partition any longer due to
           changed partitioning ranges or list values.
        */
        (*deleted)++;
      }
      else
      {
        THD *thd= ha_thd();
        /* Copy record to new handler */
        (*copied)++;
        tmp_disable_binlog(thd); /* Do not replicate the low-level changes. */
        result= m_new_file[new_part]->ha_write_row(m_rec0);
        reenable_binlog(thd);
        if (result)
          goto error;
      }
    }
    late_extra_no_cache(reorg_part);
    file->ha_rnd_end();
    reorg_part++;
  }
  DBUG_RETURN(FALSE);
error:
  DBUG_RETURN(result);
}


/*
  Update create info as part of ALTER TABLE

  SYNOPSIS
    update_create_info()
    create_info                   Create info from ALTER TABLE

  RETURN VALUE
    NONE

  DESCRIPTION
    Method empty so far
*/

void ha_partition::update_create_info(HA_CREATE_INFO *create_info)
{
  info(HA_STATUS_AUTO);

  if (!(create_info->used_fields & HA_CREATE_USED_AUTO))
    create_info->auto_increment_value= stats.auto_increment_value;

  create_info->data_file_name= create_info->index_file_name = NULL;
  create_info->tablespace= table_share->tablespace;
  return;
}


void ha_partition::change_table_ptr(TABLE *table_arg, TABLE_SHARE *share)
{
  handler **file_array= m_file;
  table= table_arg;
  table_share= share;
  do
  {
    (*file_array)->change_table_ptr(table_arg, share);
  } while (*(++file_array));
  if (m_added_file && m_added_file[0])
  {
    /* if in middle of a drop/rename etc */
    file_array= m_added_file;
    do
    {
      (*file_array)->change_table_ptr(table_arg, share);
    } while (*(++file_array));
  }
}

/*
  Change comments specific to handler

  SYNOPSIS
    update_table_comment()
    comment                       Original comment

  RETURN VALUE
    new comment 

  DESCRIPTION
    No comment changes so far
*/

char *ha_partition::update_table_comment(const char *comment)
{
  return (char*) comment;                       /* Nothing to change */
}



/*
  Handle delete, rename and create table

  SYNOPSIS
    del_ren_cre_table()
    from                    Full path of old table
    to                      Full path of new table
    table_arg               Table object
    create_info             Create info

  RETURN VALUE
    >0                      Error
    0                       Success

  DESCRIPTION
    Common routine to handle delete_table and rename_table.
    The routine uses the partition handler file to get the
    names of the partition instances. Both these routines
    are called after creating the handler without table
    object and thus the file is needed to discover the
    names of the partitions and the underlying storage engines.
*/

uint ha_partition::del_ren_cre_table(const char *from,
				     const char *to,
				     TABLE *table_arg,
				     HA_CREATE_INFO *create_info)
{
  int save_error= 0;
  int error;
  char from_buff[FN_REFLEN], to_buff[FN_REFLEN], from_lc_buff[FN_REFLEN],
       to_lc_buff[FN_REFLEN];
  char *name_buffer_ptr;
  const char *from_path;
  const char *to_path= NULL;
  uint i;
  handler **file, **abort_file;
  DBUG_ENTER("del_ren_cre_table()");

  if (get_from_handler_file(from, ha_thd()->mem_root))
    DBUG_RETURN(TRUE);
  DBUG_ASSERT(m_file_buffer);
  DBUG_PRINT("enter", ("from: (%s) to: (%s)", from, to));
  name_buffer_ptr= m_name_buffer_ptr;
  file= m_file;
  /*
    Since ha_partition has HA_FILE_BASED, it must alter underlying table names
    if they do not have HA_FILE_BASED and lower_case_table_names == 2.
    See Bug#37402, for Mac OS X.
    The appended #P#<partname>[#SP#<subpartname>] will remain in current case.
    Using the first partitions handler, since mixing handlers is not allowed.
  */
  from_path= get_canonical_filename(*file, from, from_lc_buff);
  if (to != NULL)
    to_path= get_canonical_filename(*file, to, to_lc_buff);
  i= 0;
  do
  {
    create_partition_name(from_buff, from_path, name_buffer_ptr,
                          NORMAL_PART_NAME, FALSE);

    if (to != NULL)
    {						// Rename branch
      create_partition_name(to_buff, to_path, name_buffer_ptr,
                            NORMAL_PART_NAME, FALSE);
      error= (*file)->ha_rename_table(from_buff, to_buff);
    }
    else if (table_arg == NULL)			// delete branch
      error= (*file)->ha_delete_table(from_buff);
    else
    {
      if ((error= set_up_table_before_create(table_arg, from_buff,
                                             create_info, i, NULL)) ||
          ((error= (*file)->ha_create(from_buff, table_arg, create_info))))
        goto create_error;
    }
    name_buffer_ptr= strend(name_buffer_ptr) + 1;
    if (error)
      save_error= error;
    i++;
  } while (*(++file));
  DBUG_RETURN(save_error);
create_error:
  name_buffer_ptr= m_name_buffer_ptr;
  for (abort_file= file, file= m_file; file < abort_file; file++)
  {
    create_partition_name(from_buff, from_path, name_buffer_ptr, NORMAL_PART_NAME,
                          FALSE);
    (void) (*file)->ha_delete_table((const char*) from_buff);
    name_buffer_ptr= strend(name_buffer_ptr) + 1;
  }
  DBUG_RETURN(error);
}

/*
  Find partition based on partition id

  SYNOPSIS
    find_partition_element()
    part_id                   Partition id of partition looked for

  RETURN VALUE
    >0                        Reference to partition_element
    0                         Partition not found
*/

partition_element *ha_partition::find_partition_element(uint part_id)
{
  uint i;
  uint curr_part_id= 0;
  List_iterator_fast <partition_element> part_it(m_part_info->partitions);

  for (i= 0; i < m_part_info->no_parts; i++)
  {
    partition_element *part_elem;
    part_elem= part_it++;
    if (m_is_sub_partitioned)
    {
      uint j;
      List_iterator_fast <partition_element> sub_it(part_elem->subpartitions);
      for (j= 0; j < m_part_info->no_subparts; j++)
      {
	part_elem= sub_it++;
	if (part_id == curr_part_id++)
	  return part_elem;
      }
    }
    else if (part_id == curr_part_id++)
      return part_elem;
  }
  DBUG_ASSERT(0);
  my_error(ER_OUT_OF_RESOURCES, MYF(ME_FATALERROR));
  return NULL;
}


/*
   Set up table share object before calling create on underlying handler

   SYNOPSIS
     set_up_table_before_create()
     table                       Table object
     info                        Create info
     part_id                     Partition id of partition to set-up

   RETURN VALUE
     TRUE                        Error
     FALSE                       Success

   DESCRIPTION
     Set up
     1) Comment on partition
     2) MAX_ROWS, MIN_ROWS on partition
     3) Index file name on partition
     4) Data file name on partition
*/

int ha_partition::set_up_table_before_create(TABLE *tbl,
                    const char *partition_name_with_path, 
                    HA_CREATE_INFO *info,
                    uint part_id,
                    partition_element *part_elem)
{
  int error= 0;
  const char *partition_name;
  THD *thd= ha_thd();
  DBUG_ENTER("set_up_table_before_create");

  if (!part_elem)
  {
    part_elem= find_partition_element(part_id);
    if (!part_elem)
      DBUG_RETURN(1);                             // Fatal error
  }
  tbl->s->max_rows= part_elem->part_max_rows;
  tbl->s->min_rows= part_elem->part_min_rows;
  partition_name= strrchr(partition_name_with_path, FN_LIBCHAR);
  if ((part_elem->index_file_name &&
      (error= append_file_to_dir(thd,
                                 (const char**)&part_elem->index_file_name,
                                 partition_name+1))) ||
      (part_elem->data_file_name &&
      (error= append_file_to_dir(thd,
                                 (const char**)&part_elem->data_file_name,
                                 partition_name+1))))
  {
    DBUG_RETURN(error);
  }
  info->index_file_name= part_elem->index_file_name;
  info->data_file_name= part_elem->data_file_name;
  info->tablespace= part_elem->tablespace_name;
  DBUG_RETURN(0);
}


/*
  Add two names together

  SYNOPSIS
    name_add()
    out:dest                          Destination string
    first_name                        First name
    sec_name                          Second name

  RETURN VALUE
    >0                                Error
    0                                 Success

  DESCRIPTION
    Routine used to add two names with '_' in between then. Service routine
    to create_handler_file
    Include the NULL in the count of characters since it is needed as separator
    between the partition names.
*/

static uint name_add(char *dest, const char *first_name, const char *sec_name)
{
  return (uint) (strxmov(dest, first_name, "#SP#", sec_name, NullS) -dest) + 1;
}


/*
  Create the special .par file

  SYNOPSIS
    create_handler_file()
    name                      Full path of table name

  RETURN VALUE
    >0                        Error code
    0                         Success

  DESCRIPTION
    Method used to create handler file with names of partitions, their
    engine types and the number of partitions.
*/

bool ha_partition::create_handler_file(const char *name)
{
  partition_element *part_elem, *subpart_elem;
  uint i, j, part_name_len, subpart_name_len;
  uint tot_partition_words, tot_name_len, no_parts;
  uint tot_parts= 0;
  uint tot_len_words, tot_len_byte, chksum, tot_name_words;
  char *name_buffer_ptr;
  uchar *file_buffer, *engine_array;
  bool result= TRUE;
  char file_name[FN_REFLEN];
  char part_name[FN_REFLEN];
  char subpart_name[FN_REFLEN];
  File file;
  List_iterator_fast <partition_element> part_it(m_part_info->partitions);
  DBUG_ENTER("create_handler_file");

  no_parts= m_part_info->partitions.elements;
  DBUG_PRINT("info", ("table name = %s, no_parts = %u", name,
                      no_parts));
  tot_name_len= 0;
  for (i= 0; i < no_parts; i++)
  {
    part_elem= part_it++;
    if (part_elem->part_state != PART_NORMAL &&
        part_elem->part_state != PART_TO_BE_ADDED &&
        part_elem->part_state != PART_CHANGED)
      continue;
    tablename_to_filename(part_elem->partition_name, part_name,
                          FN_REFLEN);
    part_name_len= strlen(part_name);
    if (!m_is_sub_partitioned)
    {
      tot_name_len+= part_name_len + 1;
      tot_parts++;
    }
    else
    {
      List_iterator_fast <partition_element> sub_it(part_elem->subpartitions);
      for (j= 0; j < m_part_info->no_subparts; j++)
      {
	subpart_elem= sub_it++;
        tablename_to_filename(subpart_elem->partition_name,
                              subpart_name,
                              FN_REFLEN);
	subpart_name_len= strlen(subpart_name);
	tot_name_len+= part_name_len + subpart_name_len + 5;
        tot_parts++;
      }
    }
  }
  /*
     File format:
     Length in words              4 byte
     Checksum                     4 byte
     Total number of partitions   4 byte
     Array of engine types        n * 4 bytes where
     n = (m_tot_parts + 3)/4
     Length of name part in bytes 4 bytes
     Name part                    m * 4 bytes where
     m = ((length_name_part + 3)/4)*4

     All padding bytes are zeroed
  */
  tot_partition_words= (tot_parts + 3) / 4;
  tot_name_words= (tot_name_len + 3) / 4;
  tot_len_words= 4 + tot_partition_words + tot_name_words;
  tot_len_byte= 4 * tot_len_words;
  if (!(file_buffer= (uchar *) my_malloc(tot_len_byte, MYF(MY_ZEROFILL))))
    DBUG_RETURN(TRUE);
  engine_array= (file_buffer + 12);
  name_buffer_ptr= (char*) (file_buffer + ((4 + tot_partition_words) * 4));
  part_it.rewind();
  for (i= 0; i < no_parts; i++)
  {
    part_elem= part_it++;
    if (part_elem->part_state != PART_NORMAL &&
        part_elem->part_state != PART_TO_BE_ADDED &&
        part_elem->part_state != PART_CHANGED)
      continue;
    if (!m_is_sub_partitioned)
    {
      tablename_to_filename(part_elem->partition_name, part_name, FN_REFLEN);
      name_buffer_ptr= strmov(name_buffer_ptr, part_name)+1;
      *engine_array= (uchar) ha_legacy_type(part_elem->engine_type);
      DBUG_PRINT("info", ("engine: %u", *engine_array));
      engine_array++;
    }
    else
    {
      List_iterator_fast <partition_element> sub_it(part_elem->subpartitions);
      for (j= 0; j < m_part_info->no_subparts; j++)
      {
	subpart_elem= sub_it++;
        tablename_to_filename(part_elem->partition_name, part_name,
                              FN_REFLEN);
        tablename_to_filename(subpart_elem->partition_name, subpart_name,
                              FN_REFLEN);
	name_buffer_ptr+= name_add(name_buffer_ptr,
				   part_name,
				   subpart_name);
        *engine_array= (uchar) ha_legacy_type(subpart_elem->engine_type);
        DBUG_PRINT("info", ("engine: %u", *engine_array));
	engine_array++;
      }
    }
  }
  chksum= 0;
  int4store(file_buffer, tot_len_words);
  int4store(file_buffer + 8, tot_parts);
  int4store(file_buffer + 12 + (tot_partition_words * 4), tot_name_len);
  for (i= 0; i < tot_len_words; i++)
    chksum^= uint4korr(file_buffer + 4 * i);
  int4store(file_buffer + 4, chksum);
  /*
    Remove .frm extension and replace with .par
    Create and write and close file
    to be used at open, delete_table and rename_table
  */
  fn_format(file_name, name, "", ha_par_ext, MY_APPEND_EXT);
  if ((file= my_create(file_name, CREATE_MODE, O_RDWR | O_TRUNC,
		       MYF(MY_WME))) >= 0)
  {
    result= my_write(file, (uchar *) file_buffer, tot_len_byte,
                     MYF(MY_WME | MY_NABP)) != 0;
    (void) my_close(file, MYF(0));
  }
  else
    result= TRUE;
  my_free((char*) file_buffer, MYF(0));
  DBUG_RETURN(result);
}

/*
  Clear handler variables and free some memory

  SYNOPSIS
    clear_handler_file()

  RETURN VALUE 
    NONE
*/

void ha_partition::clear_handler_file()
{
  if (m_engine_array)
    plugin_unlock_list(NULL, m_engine_array, m_tot_parts);
  my_free((char*) m_file_buffer, MYF(MY_ALLOW_ZERO_PTR));
  my_free((char*) m_engine_array, MYF(MY_ALLOW_ZERO_PTR));
  m_file_buffer= NULL;
  m_engine_array= NULL;
}

/*
  Create underlying handler objects

  SYNOPSIS
    create_handlers()
    mem_root		Allocate memory through this

  RETURN VALUE
    TRUE                  Error
    FALSE                 Success
*/

bool ha_partition::create_handlers(MEM_ROOT *mem_root)
{
  uint i;
  uint alloc_len= (m_tot_parts + 1) * sizeof(handler*);
  handlerton *hton0;
  DBUG_ENTER("create_handlers");

  if (!(m_file= (handler **) alloc_root(mem_root, alloc_len)))
    DBUG_RETURN(TRUE);
  m_file_tot_parts= m_tot_parts;
  bzero((char*) m_file, alloc_len);
  for (i= 0; i < m_tot_parts; i++)
  {
    handlerton *hton= plugin_data(m_engine_array[i], handlerton*);
    if (!(m_file[i]= get_new_handler(table_share, mem_root,
                                     hton)))
      DBUG_RETURN(TRUE);
    DBUG_PRINT("info", ("engine_type: %u", hton->db_type));
  }
  /* For the moment we only support partition over the same table engine */
  hton0= plugin_data(m_engine_array[0], handlerton*);
  if (hton0 == myisam_hton)
  {
    DBUG_PRINT("info", ("MyISAM"));
    m_myisam= TRUE;
  }
  /* INNODB may not be compiled in... */
  else if (ha_legacy_type(hton0) == DB_TYPE_INNODB)
  {
    DBUG_PRINT("info", ("InnoDB"));
    m_innodb= TRUE;
  }
  DBUG_RETURN(FALSE);
}

/*
  Create underlying handler objects from partition info

  SYNOPSIS
    new_handlers_from_part_info()
    mem_root		Allocate memory through this

  RETURN VALUE
    TRUE                  Error
    FALSE                 Success
*/

bool ha_partition::new_handlers_from_part_info(MEM_ROOT *mem_root)
{
  uint i, j, part_count;
  partition_element *part_elem;
  uint alloc_len= (m_tot_parts + 1) * sizeof(handler*);
  List_iterator_fast <partition_element> part_it(m_part_info->partitions);
  DBUG_ENTER("ha_partition::new_handlers_from_part_info");

  if (!(m_file= (handler **) alloc_root(mem_root, alloc_len)))
  {
    mem_alloc_error(alloc_len);
    goto error_end;
  }
  m_file_tot_parts= m_tot_parts;
  bzero((char*) m_file, alloc_len);
  DBUG_ASSERT(m_part_info->no_parts > 0);

  i= 0;
  part_count= 0;
  /*
    Don't know the size of the underlying storage engine, invent a number of
    bytes allocated for error message if allocation fails
  */
  do
  {
    part_elem= part_it++;
    if (m_is_sub_partitioned)
    {
      for (j= 0; j < m_part_info->no_subparts; j++)
      {
	if (!(m_file[part_count++]= get_new_handler(table_share, mem_root,
                                                    part_elem->engine_type)))
          goto error;
	DBUG_PRINT("info", ("engine_type: %u",
                   (uint) ha_legacy_type(part_elem->engine_type)));
      }
    }
    else
    {
      if (!(m_file[part_count++]= get_new_handler(table_share, mem_root,
                                                  part_elem->engine_type)))
        goto error;
      DBUG_PRINT("info", ("engine_type: %u",
                 (uint) ha_legacy_type(part_elem->engine_type)));
    }
  } while (++i < m_part_info->no_parts);
  if (part_elem->engine_type == myisam_hton)
  {
    DBUG_PRINT("info", ("MyISAM"));
    m_myisam= TRUE;
  }
  DBUG_RETURN(FALSE);
error:
  mem_alloc_error(sizeof(handler));
error_end:
  DBUG_RETURN(TRUE);
}


/*
  Get info about partition engines and their names from the .par file

  SYNOPSIS
    get_from_handler_file()
    name                        Full path of table name
    mem_root			Allocate memory through this

  RETURN VALUE
    TRUE                        Error
    FALSE                       Success

  DESCRIPTION
    Open handler file to get partition names, engine types and number of
    partitions.
*/

bool ha_partition::get_from_handler_file(const char *name, MEM_ROOT *mem_root)
{
  char buff[FN_REFLEN], *address_tot_name_len;
  File file;
  char *file_buffer, *name_buffer_ptr;
  handlerton **engine_array;
  uint i, len_bytes, len_words, tot_partition_words, tot_name_words, chksum;
  DBUG_ENTER("ha_partition::get_from_handler_file");
  DBUG_PRINT("enter", ("table name: '%s'", name));

  if (m_file_buffer)
    DBUG_RETURN(FALSE);
  fn_format(buff, name, "", ha_par_ext, MY_APPEND_EXT);

  /* Following could be done with my_stat to read in whole file */
  if ((file= my_open(buff, O_RDONLY | O_SHARE, MYF(0))) < 0)
    DBUG_RETURN(TRUE);
  if (my_read(file, (uchar *) & buff[0], 8, MYF(MY_NABP)))
    goto err1;
  len_words= uint4korr(buff);
  len_bytes= 4 * len_words;
  if (!(file_buffer= (char*) my_malloc(len_bytes, MYF(0))))
    goto err1;
  my_seek(file, 0, MY_SEEK_SET, MYF(0));
  if (my_read(file, (uchar *) file_buffer, len_bytes, MYF(MY_NABP)))
    goto err2;

  chksum= 0;
  for (i= 0; i < len_words; i++)
    chksum ^= uint4korr((file_buffer) + 4 * i);
  if (chksum)
    goto err2;
  m_tot_parts= uint4korr((file_buffer) + 8);
  DBUG_PRINT("info", ("No of parts = %u", m_tot_parts));
  tot_partition_words= (m_tot_parts + 3) / 4;
  engine_array= (handlerton **) my_alloca(m_tot_parts * sizeof(handlerton*));
  for (i= 0; i < m_tot_parts; i++)
    engine_array[i]= ha_resolve_by_legacy_type(ha_thd(),
                                               (enum legacy_db_type)
                                               *(uchar *) ((file_buffer) + 12 + i));
  address_tot_name_len= file_buffer + 12 + 4 * tot_partition_words;
  tot_name_words= (uint4korr(address_tot_name_len) + 3) / 4;
  if (len_words != (tot_partition_words + tot_name_words + 4))
    goto err3;
  name_buffer_ptr= file_buffer + 16 + 4 * tot_partition_words;
  (void) my_close(file, MYF(0));
  m_file_buffer= file_buffer;          // Will be freed in clear_handler_file()
  m_name_buffer_ptr= name_buffer_ptr;
  
  if (!(m_engine_array= (plugin_ref*)
                my_malloc(m_tot_parts * sizeof(plugin_ref), MYF(MY_WME))))
    goto err3;

  for (i= 0; i < m_tot_parts; i++)
    m_engine_array[i]= ha_lock_engine(NULL, engine_array[i]);

  my_afree((gptr) engine_array);
    
  if (!m_file && create_handlers(mem_root))
  {
    clear_handler_file();
    DBUG_RETURN(TRUE);
  }
  DBUG_RETURN(FALSE);

err3:
  my_afree((gptr) engine_array);
err2:
  my_free(file_buffer, MYF(0));
err1:
  (void) my_close(file, MYF(0));
  DBUG_RETURN(TRUE);
}


/****************************************************************************
                MODULE open/close object
****************************************************************************/
/*
  Open handler object

  SYNOPSIS
    open()
    name                  Full path of table name
    mode                  Open mode flags
    test_if_locked        ?

  RETURN VALUE
    >0                    Error
    0                     Success

  DESCRIPTION
    Used for opening tables. The name will be the name of the file.
    A table is opened when it needs to be opened. For instance
    when a request comes in for a select on the table (tables are not
    open and closed for each request, they are cached).

    Called from handler.cc by handler::ha_open(). The server opens all tables
    by calling ha_open() which then calls the handler specific open().
*/

int ha_partition::open(const char *name, int mode, uint test_if_locked)
{
  char *name_buffer_ptr= m_name_buffer_ptr;
  int error;
  uint alloc_len;
  handler **file;
  char name_buff[FN_REFLEN];
  bool is_not_tmp_table= (table_share->tmp_table == NO_TMP_TABLE);
  DBUG_ENTER("ha_partition::open");

  DBUG_ASSERT(table->s == table_share);
  ref_length= 0;
  m_mode= mode;
  m_open_test_lock= test_if_locked;
  m_part_field_array= m_part_info->full_part_field_array;
  if (get_from_handler_file(name, &table->mem_root))
    DBUG_RETURN(1);
  m_start_key.length= 0;
  m_rec0= table->record[0];
  m_rec_length= table_share->reclength;
  alloc_len= m_tot_parts * (m_rec_length + PARTITION_BYTES_IN_POS);
  alloc_len+= table_share->max_key_length;
  if (!m_ordered_rec_buffer)
  {
    if (!(m_ordered_rec_buffer= (uchar*)my_malloc(alloc_len, MYF(MY_WME))))
    {
      DBUG_RETURN(1);
    }
    {
      /*
        We set-up one record per partition and each record has 2 bytes in
        front where the partition id is written. This is used by ordered
        index_read.
        We also set-up a reference to the first record for temporary use in
        setting up the scan.
      */
      char *ptr= (char*)m_ordered_rec_buffer;
      uint i= 0;
      do
      {
        int2store(ptr, i);
        ptr+= m_rec_length + PARTITION_BYTES_IN_POS;
      } while (++i < m_tot_parts);
      m_start_key.key= (const uchar*)ptr;
    }
  }

  /* Initialise the bitmap we use to determine what partitions are used */
  if (!is_clone)
  {
    if (bitmap_init(&(m_part_info->used_partitions), NULL, m_tot_parts, TRUE))
      DBUG_RETURN(1);
    bitmap_set_all(&(m_part_info->used_partitions));
  }

  /* Recalculate table flags as they may change after open */
  m_table_flags= m_file[0]->ha_table_flags();
  file= m_file;
  do
  {
    create_partition_name(name_buff, name, name_buffer_ptr, NORMAL_PART_NAME,
                          FALSE);
    if ((error= (*file)->ha_open(table, (const char*) name_buff, mode,
                                 test_if_locked)))
      goto err_handler;
    m_no_locks+= (*file)->lock_count();
    name_buffer_ptr+= strlen(name_buffer_ptr) + 1;
    set_if_bigger(ref_length, ((*file)->ref_length));
    m_table_flags&= (*file)->ha_table_flags();
  } while (*(++file));
  m_table_flags&= ~(HA_CAN_GEOMETRY | HA_CAN_FULLTEXT | HA_DUPLICATE_POS |
                    HA_CAN_SQL_HANDLER | HA_CAN_INSERT_DELAYED);
  m_table_flags|= HA_FILE_BASED | HA_REC_NOT_IN_SEQ;
  key_used_on_scan= m_file[0]->key_used_on_scan;
  implicit_emptied= m_file[0]->implicit_emptied;
  /*
    Add 2 bytes for partition id in position ref length.
    ref_length=max_in_all_partitions(ref_length) + PARTITION_BYTES_IN_POS
  */
  ref_length+= PARTITION_BYTES_IN_POS;
  m_ref_length= ref_length;
  /*
    Release buffer read from .par file. It will not be reused again after
    being opened once.
  */
  clear_handler_file();
  /*
    Initialise priority queue, initialised to reading forward.
  */
  if ((error= init_queue(&m_queue, m_tot_parts, (uint) PARTITION_BYTES_IN_POS,
                         0, key_rec_cmp, (void*)this)))
    goto err_handler;

  /*
    Use table_share->ha_data to share auto_increment_value among all handlers
    for the same table.
  */
  if (is_not_tmp_table)
    pthread_mutex_lock(&table_share->LOCK_ha_data);
  if (!table_share->ha_data)
  {
    HA_DATA_PARTITION *ha_data;
    /* currently only needed for auto_increment */
    table_share->ha_data= ha_data= (HA_DATA_PARTITION*)
                                   alloc_root(&table_share->mem_root,
                                              sizeof(HA_DATA_PARTITION));
    if (!ha_data)
      goto err_handler;
    DBUG_PRINT("info", ("table_share->ha_data 0x%p", ha_data));
    bzero(ha_data, sizeof(HA_DATA_PARTITION));
  }
  if (is_not_tmp_table)
    pthread_mutex_unlock(&table_share->LOCK_ha_data);
  /*
    Some handlers update statistics as part of the open call. This will in
    some cases corrupt the statistics of the partition handler and thus
    to ensure we have correct statistics we call info from open after
    calling open on all individual handlers.
  */
  info(HA_STATUS_VARIABLE | HA_STATUS_CONST);
  DBUG_RETURN(0);

err_handler:
  while (file-- != m_file)
    (*file)->close();
  if (!is_clone)
    bitmap_free(&(m_part_info->used_partitions));

  DBUG_RETURN(error);
}

handler *ha_partition::clone(MEM_ROOT *mem_root)
{
  handler *new_handler= get_new_handler(table->s, mem_root,
                                        table->s->db_type());
  ((ha_partition*)new_handler)->m_part_info= m_part_info;
  ((ha_partition*)new_handler)->is_clone= TRUE;
  if (new_handler && !new_handler->ha_open(table,
                                           table->s->normalized_path.str,
                                           table->db_stat,
                                           HA_OPEN_IGNORE_IF_LOCKED))
    return new_handler;
  return NULL;
}


/*
  Close handler object

  SYNOPSIS
    close()

  RETURN VALUE
    >0                   Error code
    0                    Success

  DESCRIPTION
    Called from sql_base.cc, sql_select.cc, and table.cc.
    In sql_select.cc it is only used to close up temporary tables or during
    the process where a temporary table is converted over to being a
    myisam table.
    For sql_base.cc look at close_data_tables().
*/

int ha_partition::close(void)
{
  bool first= TRUE;
  handler **file;
  DBUG_ENTER("ha_partition::close");

  DBUG_ASSERT(table->s == table_share);
  delete_queue(&m_queue);
  if (!is_clone)
    bitmap_free(&(m_part_info->used_partitions));
  file= m_file;

repeat:
  do
  {
    (*file)->close();
  } while (*(++file));

  if (first && m_added_file && m_added_file[0])
  {
    file= m_added_file;
    first= FALSE;
    goto repeat;
  }

  DBUG_RETURN(0);
}

/****************************************************************************
                MODULE start/end statement
****************************************************************************/
/*
  A number of methods to define various constants for the handler. In
  the case of the partition handler we need to use some max and min
  of the underlying handlers in most cases.
*/

/*
  Set external locks on table

  SYNOPSIS
    external_lock()
    thd                    Thread object
    lock_type              Type of external lock

  RETURN VALUE
    >0                   Error code
    0                    Success

  DESCRIPTION
    First you should go read the section "locking functions for mysql" in
    lock.cc to understand this.
    This create a lock on the table. If you are implementing a storage engine
    that can handle transactions look at ha_berkeley.cc to see how you will
    want to go about doing this. Otherwise you should consider calling
    flock() here.
    Originally this method was used to set locks on file level to enable
    several MySQL Servers to work on the same data. For transactional
    engines it has been "abused" to also mean start and end of statements
    to enable proper rollback of statements and transactions. When LOCK
    TABLES has been issued the start_stmt method takes over the role of
    indicating start of statement but in this case there is no end of
    statement indicator(?).

    Called from lock.cc by lock_external() and unlock_external(). Also called
    from sql_table.cc by copy_data_between_tables().
*/

int ha_partition::external_lock(THD *thd, int lock_type)
{
  bool first= TRUE;
  uint error;
  handler **file;
  DBUG_ENTER("ha_partition::external_lock");

  DBUG_ASSERT(!auto_increment_lock && !auto_increment_safe_stmt_log_lock);
  file= m_file;
  m_lock_type= lock_type;

repeat:
  do
  {
    DBUG_PRINT("info", ("external_lock(thd, %d) iteration %d",
                        lock_type, (int) (file - m_file)));
    if ((error= (*file)->ha_external_lock(thd, lock_type)))
    {
      if (F_UNLCK != lock_type)
        goto err_handler;
    }
  } while (*(++file));

  if (first && m_added_file && m_added_file[0])
  {
    DBUG_ASSERT(lock_type == F_UNLCK);
    file= m_added_file;
    first= FALSE;
    goto repeat;
  }
  DBUG_RETURN(0);

err_handler:
  while (file-- != m_file)
  {
    (*file)->ha_external_lock(thd, F_UNLCK);
  }
  DBUG_RETURN(error);
}


/*
  Get the lock(s) for the table and perform conversion of locks if needed

  SYNOPSIS
    store_lock()
    thd                   Thread object
    to                    Lock object array
    lock_type             Table lock type

  RETURN VALUE
    >0                   Error code
    0                    Success

  DESCRIPTION
    The idea with handler::store_lock() is the following:

    The statement decided which locks we should need for the table
    for updates/deletes/inserts we get WRITE locks, for SELECT... we get
    read locks.

    Before adding the lock into the table lock handler (see thr_lock.c)
    mysqld calls store lock with the requested locks.  Store lock can now
    modify a write lock to a read lock (or some other lock), ignore the
    lock (if we don't want to use MySQL table locks at all) or add locks
    for many tables (like we do when we are using a MERGE handler).

    Berkeley DB for partition  changes all WRITE locks to TL_WRITE_ALLOW_WRITE
    (which signals that we are doing WRITES, but we are still allowing other
    reader's and writer's.

    When releasing locks, store_lock() is also called. In this case one
    usually doesn't have to do anything.

    store_lock is called when holding a global mutex to ensure that only
    one thread at a time changes the locking information of tables.

    In some exceptional cases MySQL may send a request for a TL_IGNORE;
    This means that we are requesting the same lock as last time and this
    should also be ignored. (This may happen when someone does a flush
    table when we have opened a part of the tables, in which case mysqld
    closes and reopens the tables and tries to get the same locks as last
    time).  In the future we will probably try to remove this.

    Called from lock.cc by get_lock_data().
*/

THR_LOCK_DATA **ha_partition::store_lock(THD *thd,
					 THR_LOCK_DATA **to,
					 enum thr_lock_type lock_type)
{
  handler **file;
  DBUG_ENTER("ha_partition::store_lock");
  file= m_file;
  do
  {
    DBUG_PRINT("info", ("store lock %d iteration", (int) (file - m_file)));
    to= (*file)->store_lock(thd, to, lock_type);
  } while (*(++file));
  DBUG_RETURN(to);
}

/*
  Start a statement when table is locked

  SYNOPSIS
    start_stmt()
    thd                  Thread object
    lock_type            Type of external lock

  RETURN VALUE
    >0                   Error code
    0                    Success

  DESCRIPTION
    This method is called instead of external lock when the table is locked
    before the statement is executed.
*/

int ha_partition::start_stmt(THD *thd, thr_lock_type lock_type)
{
  int error= 0;
  handler **file;
  DBUG_ENTER("ha_partition::start_stmt");

  file= m_file;
  do
  {
    if ((error= (*file)->start_stmt(thd, lock_type)))
      break;
  } while (*(++file));
  DBUG_RETURN(error);
}


/*
  Get number of lock objects returned in store_lock

  SYNOPSIS
    lock_count()

  RETURN VALUE
    Number of locks returned in call to store_lock

  DESCRIPTION
    Returns the number of store locks needed in call to store lock.
    We return number of partitions since we call store_lock on each
    underlying handler. Assists the above functions in allocating
    sufficient space for lock structures.
*/

uint ha_partition::lock_count() const
{
  DBUG_ENTER("ha_partition::lock_count");
  DBUG_PRINT("info", ("m_no_locks %d", m_no_locks));
  DBUG_RETURN(m_no_locks);
}


/*
  Unlock last accessed row

  SYNOPSIS
    unlock_row()

  RETURN VALUE
    NONE

  DESCRIPTION
    Record currently processed was not in the result set of the statement
    and is thus unlocked. Used for UPDATE and DELETE queries.
*/

void ha_partition::unlock_row()
{
  m_file[m_last_part]->unlock_row();
  return;
}


/****************************************************************************
                MODULE change record
****************************************************************************/

/*
  Insert a row to the table

  SYNOPSIS
    write_row()
    buf                        The row in MySQL Row Format

  RETURN VALUE
    >0                         Error code
    0                          Success

  DESCRIPTION
    write_row() inserts a row. buf() is a byte array of data, normally
    record[0].

    You can use the field information to extract the data from the native byte
    array type.

    Example of this would be:
    for (Field **field=table->field ; *field ; field++)
    {
      ...
    }

    See ha_tina.cc for a variant of extracting all of the data as strings.
    ha_berkeley.cc has a variant of how to store it intact by "packing" it
    for ha_berkeley's own native storage type.

    Called from item_sum.cc, item_sum.cc, sql_acl.cc, sql_insert.cc,
    sql_insert.cc, sql_select.cc, sql_table.cc, sql_udf.cc, and sql_update.cc.

    ADDITIONAL INFO:

    We have to set timestamp fields and auto_increment fields, because those
    may be used in determining which partition the row should be written to.
*/

int ha_partition::write_row(uchar * buf)
{
  uint32 part_id;
  int error;
  longlong func_value;
  bool have_auto_increment= table->next_number_field && buf == table->record[0];
  my_bitmap_map *old_map;
  HA_DATA_PARTITION *ha_data= (HA_DATA_PARTITION*) table_share->ha_data;
  THD *thd= ha_thd();
  timestamp_auto_set_type orig_timestamp_type= table->timestamp_field_type;
#ifdef NOT_NEEDED
  uchar *rec0= m_rec0;
#endif
  DBUG_ENTER("ha_partition::write_row");
  DBUG_ASSERT(buf == m_rec0);

  /* If we have a timestamp column, update it to the current time */
  if (table->timestamp_field_type & TIMESTAMP_AUTO_SET_ON_INSERT)
    table->timestamp_field->set_time();
  table->timestamp_field_type= TIMESTAMP_NO_AUTO_SET;

  /*
    If we have an auto_increment column and we are writing a changed row
    or a new row, then update the auto_increment value in the record.
  */
  if (have_auto_increment)
  {
    if (!ha_data->auto_inc_initialized &&
        !table->s->next_number_keypart)
    {
      /*
        If auto_increment in table_share is not initialized, start by
        initializing it.
      */
      info(HA_STATUS_AUTO);
    }
    error= update_auto_increment();
    /*
      If we have failed to set the auto-increment value for this row,
      it is highly likely that we will not be able to insert it into
      the correct partition. We must check and fail if neccessary.
    */
    if (error)
      goto exit;
  }

  old_map= dbug_tmp_use_all_columns(table, table->read_set);
#ifdef NOT_NEEDED
  if (likely(buf == rec0))
#endif
    error= m_part_info->get_partition_id(m_part_info, &part_id,
                                         &func_value);
#ifdef NOT_NEEDED
  else
  {
    set_field_ptr(m_part_field_array, buf, rec0);
    error= m_part_info->get_partition_id(m_part_info, &part_id,
                                         &func_value);
    set_field_ptr(m_part_field_array, rec0, buf);
  }
#endif
  dbug_tmp_restore_column_map(table->read_set, old_map);
  if (unlikely(error))
  {
    m_part_info->err_value= func_value;
    goto exit;
  }
  m_last_part= part_id;
  DBUG_PRINT("info", ("Insert in partition %d", part_id));
  tmp_disable_binlog(thd); /* Do not replicate the low-level changes. */
  error= m_file[part_id]->ha_write_row(buf);
  if (have_auto_increment && !table->s->next_number_keypart)
    set_auto_increment_if_higher();
  reenable_binlog(thd);
exit:
  table->timestamp_field_type= orig_timestamp_type;
  DBUG_RETURN(error);
}


/*
  Update an existing row

  SYNOPSIS
    update_row()
    old_data                 Old record in MySQL Row Format
    new_data                 New record in MySQL Row Format

  RETURN VALUE
    >0                         Error code
    0                          Success

  DESCRIPTION
    Yes, update_row() does what you expect, it updates a row. old_data will
    have the previous row record in it, while new_data will have the newest
    data in it.
    Keep in mind that the server can do updates based on ordering if an
    ORDER BY clause was used. Consecutive ordering is not guarenteed.

    Currently new_data will not have an updated auto_increament record, or
    and updated timestamp field. You can do these for partition by doing these:
    if (table->timestamp_field_type & TIMESTAMP_AUTO_SET_ON_UPDATE)
      table->timestamp_field->set_time();
    if (table->next_number_field && record == table->record[0])
      update_auto_increment();

    Called from sql_select.cc, sql_acl.cc, sql_update.cc, and sql_insert.cc.
    new_data is always record[0]
    old_data is normally record[1] but may be anything
*/

int ha_partition::update_row(const uchar *old_data, uchar *new_data)
{
  THD *thd= ha_thd();
  uint32 new_part_id, old_part_id;
  int error= 0;
  longlong func_value;
  timestamp_auto_set_type orig_timestamp_type= table->timestamp_field_type;
  DBUG_ENTER("ha_partition::update_row");

  /*
    We need to set timestamp field once before we calculate
    the partition. Then we disable timestamp calculations
    inside m_file[*]->update_row() methods
  */
  if (orig_timestamp_type & TIMESTAMP_AUTO_SET_ON_UPDATE)
    table->timestamp_field->set_time();
  table->timestamp_field_type= TIMESTAMP_NO_AUTO_SET;

  if ((error= get_parts_for_update(old_data, new_data, table->record[0],
                                   m_part_info, &old_part_id, &new_part_id,
                                   &func_value)))
  {
    m_part_info->err_value= func_value;
    goto exit;
  }

  m_last_part= new_part_id;
  if (new_part_id == old_part_id)
  {
    DBUG_PRINT("info", ("Update in partition %d", new_part_id));
    tmp_disable_binlog(thd); /* Do not replicate the low-level changes. */
    error= m_file[new_part_id]->ha_update_row(old_data, new_data);
    /*
      if updating an auto_increment column, update
      table_share->ha_data->next_auto_inc_val if needed.
      (not to be used if auto_increment on secondary field in a multi-
      column index)
    */
    if (table->next_number_field && new_data == table->record[0] &&
        !table->s->next_number_keypart)
      set_auto_increment_if_higher();
    reenable_binlog(thd);
    goto exit;
  }
  else
  {
    DBUG_PRINT("info", ("Update from partition %d to partition %d",
			old_part_id, new_part_id));
    tmp_disable_binlog(thd); /* Do not replicate the low-level changes. */
    error= m_file[new_part_id]->ha_write_row(new_data);
    reenable_binlog(thd);
    if (error)
      goto exit;

    tmp_disable_binlog(thd); /* Do not replicate the low-level changes. */
    error= m_file[old_part_id]->ha_delete_row(old_data);
    reenable_binlog(thd);
    if (error)
    {
#ifdef IN_THE_FUTURE
      (void) m_file[new_part_id]->delete_last_inserted_row(new_data);
#endif
      goto exit;
    }
  }

exit:
  table->timestamp_field_type= orig_timestamp_type;
  DBUG_RETURN(error);
}


/*
  Remove an existing row

  SYNOPSIS
    delete_row
    buf                      Deleted row in MySQL Row Format

  RETURN VALUE
    >0                       Error Code
    0                        Success

  DESCRIPTION
    This will delete a row. buf will contain a copy of the row to be deleted.
    The server will call this right after the current row has been read
    (from either a previous rnd_xxx() or index_xxx() call).
    If you keep a pointer to the last row or can access a primary key it will
    make doing the deletion quite a bit easier.
    Keep in mind that the server does no guarentee consecutive deletions.
    ORDER BY clauses can be used.

    Called in sql_acl.cc and sql_udf.cc to manage internal table information.
    Called in sql_delete.cc, sql_insert.cc, and sql_select.cc. In sql_select
    it is used for removing duplicates while in insert it is used for REPLACE
    calls.

    buf is either record[0] or record[1]
*/

int ha_partition::delete_row(const uchar *buf)
{
  uint32 part_id;
  int error;
  THD *thd= ha_thd();
  DBUG_ENTER("ha_partition::delete_row");

  if ((error= get_part_for_delete(buf, m_rec0, m_part_info, &part_id)))
  {
    DBUG_RETURN(error);
  }
  m_last_part= part_id;
  tmp_disable_binlog(thd);
  error= m_file[part_id]->ha_delete_row(buf);
  reenable_binlog(thd);
  DBUG_RETURN(error);
}


/*
  Delete all rows in a table

  SYNOPSIS
    delete_all_rows()

  RETURN VALUE
    >0                       Error Code
    0                        Success

  DESCRIPTION
    Used to delete all rows in a table. Both for cases of truncate and
    for cases where the optimizer realizes that all rows will be
    removed as a result of a SQL statement.

    Called from item_sum.cc by Item_func_group_concat::clear(),
    Item_sum_count_distinct::clear(), and Item_func_group_concat::clear().
    Called from sql_delete.cc by mysql_delete().
    Called from sql_select.cc by JOIN::reinit().
    Called from sql_union.cc by st_select_lex_unit::exec().
*/

int ha_partition::delete_all_rows()
{
  int error;
  handler **file;
  THD *thd= ha_thd();
  DBUG_ENTER("ha_partition::delete_all_rows");

  if (thd->lex->sql_command == SQLCOM_TRUNCATE)
  {
    HA_DATA_PARTITION *ha_data= (HA_DATA_PARTITION*) table_share->ha_data;
    lock_auto_increment();
    ha_data->next_auto_inc_val= 0;
    ha_data->auto_inc_initialized= FALSE;
    unlock_auto_increment();
  }
  file= m_file;
  do
  {
    if ((error= (*file)->ha_delete_all_rows()))
      DBUG_RETURN(error);
  } while (*(++file));
  DBUG_RETURN(0);
}


/*
  Start a large batch of insert rows

  SYNOPSIS
    start_bulk_insert()
    rows                  Number of rows to insert

  RETURN VALUE
    NONE

  DESCRIPTION
    rows == 0 means we will probably insert many rows
*/

void ha_partition::start_bulk_insert(ha_rows rows)
{
  handler **file;
  DBUG_ENTER("ha_partition::start_bulk_insert");

  rows= rows ? rows/m_tot_parts + 1 : 0;
  file= m_file;
  do
  {
    (*file)->ha_start_bulk_insert(rows);
  } while (*(++file));
  DBUG_VOID_RETURN;
}


/*
  Finish a large batch of insert rows

  SYNOPSIS
    end_bulk_insert()
    abort		1 if table will be deleted (error condition)

  RETURN VALUE
    >0                      Error code
    0                       Success
*/

int ha_partition::end_bulk_insert(bool abort)
{
  int error= 0;
  handler **file;
  DBUG_ENTER("ha_partition::end_bulk_insert");

  file= m_file;
  do
  {
    int tmp;
    if ((tmp= (*file)->ha_end_bulk_insert(abort)))
      error= tmp;
  } while (*(++file));
  DBUG_RETURN(error);
}


/****************************************************************************
                MODULE full table scan
****************************************************************************/
/*
  Initialize engine for random reads

  SYNOPSIS
    ha_partition::rnd_init()
    scan	0  Initialize for random reads through rnd_pos()
		1  Initialize for random scan through rnd_next()

  RETURN VALUE
    >0          Error code
    0           Success

  DESCRIPTION 
    rnd_init() is called when the server wants the storage engine to do a
    table scan or when the server wants to access data through rnd_pos.

    When scan is used we will scan one handler partition at a time.
    When preparing for rnd_pos we will init all handler partitions.
    No extra cache handling is needed when scannning is not performed.

    Before initialising we will call rnd_end to ensure that we clean up from
    any previous incarnation of a table scan.
    Called from filesort.cc, records.cc, sql_handler.cc, sql_select.cc,
    sql_table.cc, and sql_update.cc.
*/

int ha_partition::rnd_init(bool scan)
{
  int error;
  uint i= 0;
  uint32 part_id;
  DBUG_ENTER("ha_partition::rnd_init");

  /*
    For operations that may need to change data, we may need to extend
    read_set.
  */
  if (m_lock_type == F_WRLCK)
  {
    /*
      If write_set contains any of the fields used in partition and
      subpartition expression, we need to set all bits in read_set because
      the row may need to be inserted in a different [sub]partition. In
      other words update_row() can be converted into write_row(), which
      requires a complete record.
    */
    if (bitmap_is_overlapping(&m_part_info->full_part_field_set,
                              table->write_set))
      bitmap_set_all(table->read_set);
    else
    {
      /*
        Some handlers only read fields as specified by the bitmap for the
        read set. For partitioned handlers we always require that the
        fields of the partition functions are read such that we can
        calculate the partition id to place updated and deleted records.
      */
      bitmap_union(table->read_set, &m_part_info->full_part_field_set);
    }
  }

  /* Now we see what the index of our first important partition is */
  DBUG_PRINT("info", ("m_part_info->used_partitions: %p",
                      m_part_info->used_partitions.bitmap));
  part_id= bitmap_get_first_set(&(m_part_info->used_partitions));
  DBUG_PRINT("info", ("m_part_spec.start_part %d", part_id));

  if (MY_BIT_NONE == part_id)
  {
    error= 0;
    goto err1;
  }

  /*
    We have a partition and we are scanning with rnd_next
    so we bump our cache
  */
  DBUG_PRINT("info", ("rnd_init on partition %d", part_id));
  if (scan)
  {
    /*
      rnd_end() is needed for partitioning to reset internal data if scan
      is already in use
    */
    rnd_end();
    late_extra_cache(part_id);
    if ((error= m_file[part_id]->ha_rnd_init(scan)))
      goto err;
  }
  else
  {
    for (i= part_id; i < m_tot_parts; i++)
    {
      if (bitmap_is_set(&(m_part_info->used_partitions), i))
      {
        if ((error= m_file[i]->ha_rnd_init(scan)))
          goto err;
      }
    }
  }
  m_scan_value= scan;
  m_part_spec.start_part= part_id;
  m_part_spec.end_part= m_tot_parts - 1;
  DBUG_PRINT("info", ("m_scan_value=%d", m_scan_value));
  DBUG_RETURN(0);

err:
  while ((int)--i >= (int)part_id)
  {
    if (bitmap_is_set(&(m_part_info->used_partitions), i))
      m_file[i]->ha_rnd_end();
  }
err1:
  m_scan_value= 2;
  m_part_spec.start_part= NO_CURRENT_PART_ID;
  DBUG_RETURN(error);
}


/*
  End of a table scan

  SYNOPSIS
    rnd_end()

  RETURN VALUE
    >0          Error code
    0           Success
*/

int ha_partition::rnd_end()
{
  handler **file;
  DBUG_ENTER("ha_partition::rnd_end");
  switch (m_scan_value) {
  case 2:                                       // Error
    break;
  case 1:
    if (NO_CURRENT_PART_ID != m_part_spec.start_part)         // Table scan
    {
      late_extra_no_cache(m_part_spec.start_part);
      m_file[m_part_spec.start_part]->ha_rnd_end();
    }
    break;
  case 0:
    file= m_file;
    do
    {
      if (bitmap_is_set(&(m_part_info->used_partitions), (file - m_file)))
        (*file)->ha_rnd_end();
    } while (*(++file));
    break;
  }
  m_scan_value= 2;
  m_part_spec.start_part= NO_CURRENT_PART_ID;
  DBUG_RETURN(0);
}

/*
  read next row during full table scan (scan in random row order)

  SYNOPSIS
    rnd_next()
    buf		buffer that should be filled with data

  RETURN VALUE
    >0          Error code
    0           Success

  DESCRIPTION
    This is called for each row of the table scan. When you run out of records
    you should return HA_ERR_END_OF_FILE.
    The Field structure for the table is the key to getting data into buf
    in a manner that will allow the server to understand it.

    Called from filesort.cc, records.cc, sql_handler.cc, sql_select.cc,
    sql_table.cc, and sql_update.cc.
*/

int ha_partition::rnd_next(uchar *buf)
{
  handler *file;
  int result= HA_ERR_END_OF_FILE;
  uint part_id= m_part_spec.start_part;
  DBUG_ENTER("ha_partition::rnd_next");

  if (NO_CURRENT_PART_ID == part_id)
  {
    /*
      The original set of partitions to scan was empty and thus we report
      the result here.
    */
    goto end;
  }
  
  DBUG_ASSERT(m_scan_value == 1);
  file= m_file[part_id];
  
  while (TRUE)
  {
    result= file->rnd_next(buf);
    if (!result)
    {
      m_last_part= part_id;
      m_part_spec.start_part= part_id;
      table->status= 0;
      DBUG_RETURN(0);
    }

    /*
      if we get here, then the current partition rnd_next returned failure
    */
    if (result == HA_ERR_RECORD_DELETED)
      continue;                               // Probably MyISAM

    if (result != HA_ERR_END_OF_FILE)
      goto end_dont_reset_start_part;         // Return error

    /* End current partition */
    late_extra_no_cache(part_id);
    DBUG_PRINT("info", ("rnd_end on partition %d", part_id));
    if ((result= file->ha_rnd_end()))
      break;
    
    /* Shift to next partition */
    while (++part_id < m_tot_parts &&
           !bitmap_is_set(&(m_part_info->used_partitions), part_id))
      ;
    if (part_id >= m_tot_parts)
    {
      result= HA_ERR_END_OF_FILE;
      break;
    }
    m_last_part= part_id;
    m_part_spec.start_part= part_id;
    file= m_file[part_id];
    DBUG_PRINT("info", ("rnd_init on partition %d", part_id));
    if ((result= file->ha_rnd_init(1)))
      break;
    late_extra_cache(part_id);
  }

end:
  m_part_spec.start_part= NO_CURRENT_PART_ID;
end_dont_reset_start_part:
  table->status= STATUS_NOT_FOUND;
  DBUG_RETURN(result);
}


/*
  Save position of current row

  SYNOPSIS
    position()
    record             Current record in MySQL Row Format

  RETURN VALUE
    NONE

  DESCRIPTION
    position() is called after each call to rnd_next() if the data needs
    to be ordered. You can do something like the following to store
    the position:
    ha_store_ptr(ref, ref_length, current_position);

    The server uses ref to store data. ref_length in the above case is
    the size needed to store current_position. ref is just a byte array
    that the server will maintain. If you are using offsets to mark rows, then
    current_position should be the offset. If it is a primary key like in
    BDB, then it needs to be a primary key.

    Called from filesort.cc, sql_select.cc, sql_delete.cc and sql_update.cc.
*/

void ha_partition::position(const uchar *record)
{
  handler *file= m_file[m_last_part];
  DBUG_ENTER("ha_partition::position");

  file->position(record);
  int2store(ref, m_last_part);
  memcpy((ref + PARTITION_BYTES_IN_POS), file->ref,
	 (ref_length - PARTITION_BYTES_IN_POS));

#ifdef SUPPORTING_PARTITION_OVER_DIFFERENT_ENGINES
#ifdef HAVE_purify
  bzero(ref + PARTITION_BYTES_IN_POS + ref_length,
        max_ref_length-ref_length);
#endif /* HAVE_purify */
#endif
  DBUG_VOID_RETURN;
}


void ha_partition::column_bitmaps_signal()
{
    handler::column_bitmaps_signal();
    bitmap_union(table->read_set, &m_part_info->full_part_field_set);
}
 

/*
  Read row using position

  SYNOPSIS
    rnd_pos()
    out:buf                     Row read in MySQL Row Format
    position                    Position of read row

  RETURN VALUE
    >0                          Error code
    0                           Success

  DESCRIPTION
    This is like rnd_next, but you are given a position to use
    to determine the row. The position will be of the type that you stored in
    ref. You can use ha_get_ptr(pos,ref_length) to retrieve whatever key
    or position you saved when position() was called.
    Called from filesort.cc records.cc sql_insert.cc sql_select.cc
    sql_update.cc.
*/

int ha_partition::rnd_pos(uchar * buf, uchar *pos)
{
  uint part_id;
  handler *file;
  DBUG_ENTER("ha_partition::rnd_pos");

  part_id= uint2korr((const uchar *) pos);
  DBUG_ASSERT(part_id < m_tot_parts);
  file= m_file[part_id];
  m_last_part= part_id;
  DBUG_RETURN(file->rnd_pos(buf, (pos + PARTITION_BYTES_IN_POS)));
}


/*
  Read row using position using given record to find

  SYNOPSIS
    rnd_pos_by_record()
    record             Current record in MySQL Row Format

  RETURN VALUE
    >0                 Error code
    0                  Success

  DESCRIPTION
    this works as position()+rnd_pos() functions, but does some extra work,
    calculating m_last_part - the partition to where the 'record'
    should go.

    called from replication (log_event.cc)
*/

int ha_partition::rnd_pos_by_record(uchar *record)
{
  DBUG_ENTER("ha_partition::rnd_pos_by_record");

  if (unlikely(get_part_for_delete(record, m_rec0, m_part_info, &m_last_part)))
    DBUG_RETURN(1);

  DBUG_RETURN(handler::rnd_pos_by_record(record));
}


/****************************************************************************
                MODULE index scan
****************************************************************************/
/*
  Positions an index cursor to the index specified in the handle. Fetches the
  row if available. If the key value is null, begin at the first key of the
  index.

  There are loads of optimisations possible here for the partition handler.
  The same optimisations can also be checked for full table scan although
  only through conditions and not from index ranges.
  Phase one optimisations:
    Check if the fields of the partition function are bound. If so only use
    the single partition it becomes bound to.
  Phase two optimisations:
    If it can be deducted through range or list partitioning that only a
    subset of the partitions are used, then only use those partitions.
*/

/*
  Initialise handler before start of index scan

  SYNOPSIS
    index_init()
    inx                Index number
    sorted             Is rows to be returned in sorted order

  RETURN VALUE
    >0                 Error code
    0                  Success

  DESCRIPTION
    index_init is always called before starting index scans (except when
    starting through index_read_idx and using read_range variants).
*/

int ha_partition::index_init(uint inx, bool sorted)
{
  int error= 0;
  handler **file;
  DBUG_ENTER("ha_partition::index_init");

  active_index= inx;
  m_part_spec.start_part= NO_CURRENT_PART_ID;
  m_start_key.length= 0;
  m_ordered= sorted;
  m_curr_key_info= table->key_info+inx;
  /*
    Some handlers only read fields as specified by the bitmap for the
    read set. For partitioned handlers we always require that the
    fields of the partition functions are read such that we can
    calculate the partition id to place updated and deleted records.
    But this is required for operations that may need to change data only.
  */
  if (m_lock_type == F_WRLCK)
    bitmap_union(table->read_set, &m_part_info->full_part_field_set);
  else if (sorted)
  {
    /*
      An ordered scan is requested. We must make sure all fields of the 
      used index are in the read set, as partitioning requires them for
      sorting (see ha_partition::handle_ordered_index_scan).

      The SQL layer may request an ordered index scan without having index
      fields in the read set when
       - it needs to do an ordered scan over an index prefix.
       - it evaluates ORDER BY with SELECT COUNT(*) FROM t1.

      TODO: handle COUNT(*) queries via unordered scan.
    */
    uint i;
    for (i= 0; i < m_curr_key_info->key_parts; i++)
      bitmap_set_bit(table->read_set,
                     m_curr_key_info->key_part[i].field->field_index);
  }
  file= m_file;
  do
  {
    /* TODO RONM: Change to index_init() when code is stable */
    if (bitmap_is_set(&(m_part_info->used_partitions), (file - m_file)))
      if ((error= (*file)->ha_index_init(inx, sorted)))
      {
        DBUG_ASSERT(0);                           // Should never happen
        break;
      }
  } while (*(++file));
  DBUG_RETURN(error);
}


/*
  End of index scan

  SYNOPSIS
    index_end()

  RETURN VALUE
    >0                 Error code
    0                  Success

  DESCRIPTION
    index_end is called at the end of an index scan to clean up any
    things needed to clean up.
*/

int ha_partition::index_end()
{
  int error= 0;
  handler **file;
  DBUG_ENTER("ha_partition::index_end");

  active_index= MAX_KEY;
  m_part_spec.start_part= NO_CURRENT_PART_ID;
  file= m_file;
  do
  {
    int tmp;
    /* TODO RONM: Change to index_end() when code is stable */
    if (bitmap_is_set(&(m_part_info->used_partitions), (file - m_file)))
      if ((tmp= (*file)->ha_index_end()))
        error= tmp;
  } while (*(++file));
  DBUG_RETURN(error);
}


/*
  Read one record in an index scan and start an index scan

  SYNOPSIS
    index_read()
    buf                    Read row in MySQL Row Format
    key                    Key parts in consecutive order
    key_len                Total length of key parts
    find_flag              What type of key condition is used

  RETURN VALUE
    >0                 Error code
    0                  Success

  DESCRIPTION
    index_read starts a new index scan using a start key. The MySQL Server
    will check the end key on its own. Thus to function properly the
    partitioned handler need to ensure that it delivers records in the sort
    order of the MySQL Server.
    index_read can be restarted without calling index_end on the previous
    index scan and without calling index_init. In this case the index_read
    is on the same index as the previous index_scan. This is particularly
    used in conjuntion with multi read ranges.
*/

int ha_partition::index_read_map(uchar *buf, const uchar *key,
                                 key_part_map keypart_map,
                                 enum ha_rkey_function find_flag)
{
  DBUG_ENTER("ha_partition::index_read_map");
  end_range= 0;
  m_index_scan_type= partition_index_read;
  m_start_key.key= key;
  m_start_key.keypart_map= keypart_map;
  m_start_key.flag= find_flag;
  DBUG_RETURN(common_index_read(buf, TRUE));
}


/*
  Common routine for a number of index_read variants

  SYNOPSIS
    ha_partition::common_index_read()
      buf             Buffer where the record should be returned
      have_start_key  TRUE <=> the left endpoint is available, i.e. 
                      we're in index_read call or in read_range_first
                      call and the range has left endpoint

                      FALSE <=> there is no left endpoint (we're in
                      read_range_first() call and the range has no left
                      endpoint)
 
  DESCRIPTION
    Start scanning the range (when invoked from read_range_first()) or doing 
    an index lookup (when invoked from index_read_XXX):
     - If possible, perform partition selection
     - Find the set of partitions we're going to use
     - Depending on whether we need ordering:
        NO:  Get the first record from first used partition (see 
             handle_unordered_scan_next_partition)
        YES: Fill the priority queue and get the record that is the first in
             the ordering

  RETURN
    0      OK 
    other  HA_ERR_END_OF_FILE or other error code.
*/

int ha_partition::common_index_read(uchar *buf, bool have_start_key)
{
  int error;
  uint key_len;
  bool reverse_order= FALSE;
  DBUG_ENTER("ha_partition::common_index_read");
<<<<<<< HEAD
  LINT_INIT(key_len); /* used iff have_start_key==TRUE */
=======
  LINT_INIT(key_len); /* used if have_start_key==TRUE */
>>>>>>> 7388a9f5

  if (have_start_key)
  {
    m_start_key.length= key_len= calculate_key_len(table, active_index, 
                                                   m_start_key.key,
                                                   m_start_key.keypart_map);
  }
  if ((error= partition_scan_set_up(buf, have_start_key)))
  {
    DBUG_RETURN(error);
  }

  if (have_start_key && 
      (m_start_key.flag == HA_READ_PREFIX_LAST ||
       m_start_key.flag == HA_READ_PREFIX_LAST_OR_PREV ||
       m_start_key.flag == HA_READ_BEFORE_KEY))
  {
    reverse_order= TRUE;
    m_ordered_scan_ongoing= TRUE;
  }
  if (!m_ordered_scan_ongoing ||
      (have_start_key && m_start_key.flag == HA_READ_KEY_EXACT &&
       (key_len >= m_curr_key_info->key_length || key_len == 0)))
<<<<<<< HEAD
  {
=======
   {
>>>>>>> 7388a9f5
    /*
      We use unordered index scan either when read_range is used and flag
      is set to not use ordered or when an exact key is used and in this
      case all records will be sorted equal and thus the sort order of the
      resulting records doesn't matter.
      We also use an unordered index scan when the number of partitions to
      scan is only one.
      The unordered index scan will use the partition set created.
      Need to set unordered scan ongoing since we can come here even when
      it isn't set.
    */
    m_ordered_scan_ongoing= FALSE;
    error= handle_unordered_scan_next_partition(buf);
  }
  else
  {
    /*
      In all other cases we will use the ordered index scan. This will use
      the partition set created by the get_partition_set method.
    */
    error= handle_ordered_index_scan(buf, reverse_order);
  }
  DBUG_RETURN(error);
}


/*
  Start an index scan from leftmost record and return first record

  SYNOPSIS
    index_first()
    buf                 Read row in MySQL Row Format

  RETURN VALUE
    >0                  Error code
    0                   Success

  DESCRIPTION
    index_first() asks for the first key in the index.
    This is similar to index_read except that there is no start key since
    the scan starts from the leftmost entry and proceeds forward with
    index_next.

    Called from opt_range.cc, opt_sum.cc, sql_handler.cc,
    and sql_select.cc.
*/

int ha_partition::index_first(uchar * buf)
{
  DBUG_ENTER("ha_partition::index_first");

  end_range= 0;
  m_index_scan_type= partition_index_first;
  DBUG_RETURN(common_first_last(buf));
}


/*
  Start an index scan from rightmost record and return first record
  
  SYNOPSIS
    index_last()
    buf                 Read row in MySQL Row Format

  RETURN VALUE
    >0                  Error code
    0                   Success

  DESCRIPTION
    index_last() asks for the last key in the index.
    This is similar to index_read except that there is no start key since
    the scan starts from the rightmost entry and proceeds forward with
    index_prev.

    Called from opt_range.cc, opt_sum.cc, sql_handler.cc,
    and sql_select.cc.
*/

int ha_partition::index_last(uchar * buf)
{
  DBUG_ENTER("ha_partition::index_last");

  m_index_scan_type= partition_index_last;
  DBUG_RETURN(common_first_last(buf));
}

/*
  Common routine for index_first/index_last

  SYNOPSIS
    ha_partition::common_first_last()
  
  see index_first for rest
*/

int ha_partition::common_first_last(uchar *buf)
{
  int error;

  if ((error= partition_scan_set_up(buf, FALSE)))
    return error;
  if (!m_ordered_scan_ongoing &&
      m_index_scan_type != partition_index_last)
    return handle_unordered_scan_next_partition(buf);
  return handle_ordered_index_scan(buf, FALSE);
}


/*
  Read last using key

  SYNOPSIS
    index_read_last()
    buf                   Read row in MySQL Row Format
    key                   Key
    keypart_map           Which part of key is used

  RETURN VALUE
    >0                    Error code
    0                     Success

  DESCRIPTION
    This is used in join_read_last_key to optimise away an ORDER BY.
    Can only be used on indexes supporting HA_READ_ORDER
*/

int ha_partition::index_read_last_map(uchar *buf, const uchar *key,
                                      key_part_map keypart_map)
{
  DBUG_ENTER("ha_partition::index_read_last");

  m_ordered= TRUE;				// Safety measure
  end_range= 0;
  m_index_scan_type= partition_index_read_last;
  m_start_key.key= key;
  m_start_key.keypart_map= keypart_map;
  m_start_key.flag= HA_READ_PREFIX_LAST;
  DBUG_RETURN(common_index_read(buf, TRUE));
}


/*
  Read next record in a forward index scan

  SYNOPSIS
    index_next()
    buf                   Read row in MySQL Row Format

  RETURN VALUE
    >0                    Error code
    0                     Success

  DESCRIPTION
    Used to read forward through the index.
*/

int ha_partition::index_next(uchar * buf)
{
  DBUG_ENTER("ha_partition::index_next");

  /*
    TODO(low priority):
    If we want partition to work with the HANDLER commands, we
    must be able to do index_last() -> index_prev() -> index_next()
  */
  DBUG_ASSERT(m_index_scan_type != partition_index_last);
  if (!m_ordered_scan_ongoing)
  {
    DBUG_RETURN(handle_unordered_next(buf, FALSE));
  }
  DBUG_RETURN(handle_ordered_next(buf, FALSE));
}


/*
  Read next record special

  SYNOPSIS
    index_next_same()
    buf                   Read row in MySQL Row Format
    key                   Key
    keylen                Length of key

  RETURN VALUE
    >0                    Error code
    0                     Success

  DESCRIPTION
    This routine is used to read the next but only if the key is the same
    as supplied in the call.
*/

int ha_partition::index_next_same(uchar *buf, const uchar *key, uint keylen)
{
  DBUG_ENTER("ha_partition::index_next_same");

  DBUG_ASSERT(keylen == m_start_key.length);
  DBUG_ASSERT(m_index_scan_type != partition_index_last);
  if (!m_ordered_scan_ongoing)
    DBUG_RETURN(handle_unordered_next(buf, TRUE));
  DBUG_RETURN(handle_ordered_next(buf, TRUE));
}


/*
  Read next record when performing index scan backwards

  SYNOPSIS
    index_prev()
    buf                   Read row in MySQL Row Format

  RETURN VALUE
    >0                    Error code
    0                     Success

  DESCRIPTION
    Used to read backwards through the index.
*/

int ha_partition::index_prev(uchar * buf)
{
  DBUG_ENTER("ha_partition::index_prev");

  /* TODO: read comment in index_next */
  DBUG_ASSERT(m_index_scan_type != partition_index_first);
  DBUG_RETURN(handle_ordered_prev(buf));
}


/*
  Start a read of one range with start and end key

  SYNOPSIS
    read_range_first()
    start_key           Specification of start key
    end_key             Specification of end key
    eq_range_arg        Is it equal range
    sorted              Should records be returned in sorted order

  RETURN VALUE
    >0                    Error code
    0                     Success

  DESCRIPTION
    We reimplement read_range_first since we don't want the compare_key
    check at the end. This is already performed in the partition handler.
    read_range_next is very much different due to that we need to scan
    all underlying handlers.
*/

int ha_partition::read_range_first(const key_range *start_key,
				   const key_range *end_key,
				   bool eq_range_arg, bool sorted)
{
  int error;
  DBUG_ENTER("ha_partition::read_range_first");
  m_ordered= sorted;
  eq_range= eq_range_arg;

  end_range= 0;
  if (end_key)
  {
    end_range= &save_end_range;
    save_end_range= *end_key;
    key_compare_result_on_equal=
      ((end_key->flag == HA_READ_BEFORE_KEY) ? 1 :
       (end_key->flag == HA_READ_AFTER_KEY) ? -1 : 0);
  }

  range_key_part= m_curr_key_info->key_part;
  if (start_key)
    m_start_key= *start_key;
  else
    m_start_key.key= NULL;

  m_index_scan_type= partition_read_range;
  error= common_index_read(m_rec0, test(start_key));
  DBUG_RETURN(error);
}



/*
  Read next record in read of a range with start and end key

  SYNOPSIS
    read_range_next()

  RETURN VALUE
    >0                    Error code
    0                     Success
*/

int ha_partition::read_range_next()
{
  DBUG_ENTER("ha_partition::read_range_next");

  if (m_ordered)
  {
    DBUG_RETURN(handle_ordered_next(table->record[0], eq_range));
  }
  DBUG_RETURN(handle_unordered_next(table->record[0], eq_range));
}


/*
<<<<<<< HEAD
  Common routine to set up index scans scans
=======
  Common routine to set up index scans
>>>>>>> 7388a9f5

  SYNOPSIS
    ha_partition::partition_scan_set_up()
      buf            Buffer to later return record in (this function
<<<<<<< HEAD
                     needs it to calculate partitioning function values)
=======
                     needs it to calculcate partitioning function
                     values)
>>>>>>> 7388a9f5

      idx_read_flag  TRUE <=> m_start_key has range start endpoint which 
                     probably can be used to determine the set of partitions
                     to scan.
                     FALSE <=> there is no start endpoint.

  DESCRIPTION
    Find out which partitions we'll need to read when scanning the specified
    range.

    If we need to scan only one partition, set m_ordered_scan_ongoing=FALSE
    as we will not need to do merge ordering.

  RETURN VALUE
    >0                    Error code
    0                     Success
*/

int ha_partition::partition_scan_set_up(uchar * buf, bool idx_read_flag)
{
  DBUG_ENTER("ha_partition::partition_scan_set_up");

  if (idx_read_flag)
    get_partition_set(table,buf,active_index,&m_start_key,&m_part_spec);
  else
  {
    m_part_spec.start_part= 0;
    m_part_spec.end_part= m_tot_parts - 1;
  }
  if (m_part_spec.start_part > m_part_spec.end_part)
  {
    /*
      We discovered a partition set but the set was empty so we report
      key not found.
    */
    DBUG_PRINT("info", ("scan with no partition to scan"));
    DBUG_RETURN(HA_ERR_END_OF_FILE);
  }
  if (m_part_spec.start_part == m_part_spec.end_part)
  {
    /*
      We discovered a single partition to scan, this never needs to be
      performed using the ordered index scan.
    */
    DBUG_PRINT("info", ("index scan using the single partition %d",
			m_part_spec.start_part));
    m_ordered_scan_ongoing= FALSE;
  }
  else
  {
    /*
      Set m_ordered_scan_ongoing according how the scan should be done
      Only exact partitions are discovered atm by get_partition_set.
      Verify this, also bitmap must have at least one bit set otherwise
      the result from this table is the empty set.
    */
    uint start_part= bitmap_get_first_set(&(m_part_info->used_partitions));
    if (start_part == MY_BIT_NONE)
    {
      DBUG_PRINT("info", ("scan with no partition to scan"));
      DBUG_RETURN(HA_ERR_END_OF_FILE);
    }
    if (start_part > m_part_spec.start_part)
      m_part_spec.start_part= start_part;
    DBUG_ASSERT(m_part_spec.start_part < m_tot_parts);
    m_ordered_scan_ongoing= m_ordered;
  }
  DBUG_ASSERT(m_part_spec.start_part < m_tot_parts &&
              m_part_spec.end_part < m_tot_parts);
  DBUG_RETURN(0);
}


/****************************************************************************
  Unordered Index Scan Routines
****************************************************************************/
/*
  Common routine to handle index_next with unordered results

  SYNOPSIS
    handle_unordered_next()
    out:buf                       Read row in MySQL Row Format
    next_same                     Called from index_next_same

  RETURN VALUE
    HA_ERR_END_OF_FILE            End of scan
    0                             Success
    other                         Error code

  DESCRIPTION
    These routines are used to scan partitions without considering order.
    This is performed in two situations.
    1) In read_multi_range this is the normal case
    2) When performing any type of index_read, index_first, index_last where
    all fields in the partition function is bound. In this case the index
    scan is performed on only one partition and thus it isn't necessary to
    perform any sort.

*/

int ha_partition::handle_unordered_next(uchar *buf, bool is_next_same)
{
  handler *file= m_file[m_part_spec.start_part];
  int error;
  DBUG_ENTER("ha_partition::handle_unordered_next");

  /*
    We should consider if this should be split into three functions as
    partition_read_range is_next_same are always local constants
  */

  if (m_index_scan_type == partition_read_range)
  {
    if (!(error= file->read_range_next()))
    {
      m_last_part= m_part_spec.start_part;
      DBUG_RETURN(0);
    }
  }
  else if (is_next_same)
  {
    if (!(error= file->index_next_same(buf, m_start_key.key,
                                       m_start_key.length)))
    {
      m_last_part= m_part_spec.start_part;
      DBUG_RETURN(0);
    }
  }
  else 
  {
    if (!(error= file->index_next(buf)))
    {
      m_last_part= m_part_spec.start_part;
      DBUG_RETURN(0);                           // Row was in range
    }
  }

  if (error == HA_ERR_END_OF_FILE)
  {
    m_part_spec.start_part++;                    // Start using next part
    error= handle_unordered_scan_next_partition(buf);
  }
  DBUG_RETURN(error);
}


/*
  Handle index_next when changing to new partition

  SYNOPSIS
    handle_unordered_scan_next_partition()
    buf                       Read row in MySQL Row Format

  RETURN VALUE
    HA_ERR_END_OF_FILE            End of scan
    0                             Success
    other                         Error code

  DESCRIPTION
    This routine is used to start the index scan on the next partition.
    Both initial start and after completing scan on one partition.
*/

int ha_partition::handle_unordered_scan_next_partition(uchar * buf)
{
  uint i;
  DBUG_ENTER("ha_partition::handle_unordered_scan_next_partition");

  for (i= m_part_spec.start_part; i <= m_part_spec.end_part; i++)
  {
    int error;
    handler *file;

    if (!(bitmap_is_set(&(m_part_info->used_partitions), i)))
      continue;
    file= m_file[i];
    m_part_spec.start_part= i;
    switch (m_index_scan_type) {
    case partition_read_range:
      DBUG_PRINT("info", ("read_range_first on partition %d", i));
<<<<<<< HEAD
      error= file->read_range_first(m_start_key.key? &m_start_key: NULL, 
=======
      error= file->read_range_first(m_start_key.key? &m_start_key: NULL,
>>>>>>> 7388a9f5
                                    end_range, eq_range, FALSE);
      break;
    case partition_index_read:
      DBUG_PRINT("info", ("index_read on partition %d", i));
      error= file->index_read_map(buf, m_start_key.key,
                                  m_start_key.keypart_map,
                                  m_start_key.flag);
      break;
    case partition_index_first:
      DBUG_PRINT("info", ("index_first on partition %d", i));
      error= file->index_first(buf);
      break;
    case partition_index_first_unordered:
      /*
        We perform a scan without sorting and this means that we
        should not use the index_first since not all handlers
        support it and it is also unnecessary to restrict sort
        order.
      */
      DBUG_PRINT("info", ("read_range_first on partition %d", i));
      table->record[0]= buf;
      error= file->read_range_first(0, end_range, eq_range, 0);
      table->record[0]= m_rec0;
      break;
    default:
      DBUG_ASSERT(FALSE);
      DBUG_RETURN(1);
    }
    if (!error)
    {
      m_last_part= i;
      DBUG_RETURN(0);
    }
    if ((error != HA_ERR_END_OF_FILE) && (error != HA_ERR_KEY_NOT_FOUND))
      DBUG_RETURN(error);
    DBUG_PRINT("info", ("HA_ERR_END_OF_FILE on partition %d", i));
  }
  m_part_spec.start_part= NO_CURRENT_PART_ID;
  DBUG_RETURN(HA_ERR_END_OF_FILE);
}


/*
  Common routine to start index scan with ordered results

  SYNOPSIS
    handle_ordered_index_scan()
    out:buf                       Read row in MySQL Row Format

  RETURN VALUE
    HA_ERR_END_OF_FILE            End of scan
    0                             Success
    other                         Error code

  DESCRIPTION
    This part contains the logic to handle index scans that require ordered
    output. This includes all except those started by read_range_first with
    the flag ordered set to FALSE. Thus most direct index_read and all
    index_first and index_last.

    We implement ordering by keeping one record plus a key buffer for each
    partition. Every time a new entry is requested we will fetch a new
    entry from the partition that is currently not filled with an entry.
    Then the entry is put into its proper sort position.

    Returning a record is done by getting the top record, copying the
    record to the request buffer and setting the partition as empty on
    entries.
*/

int ha_partition::handle_ordered_index_scan(uchar *buf, bool reverse_order)
{
  uint i;
  uint j= 0;
  bool found= FALSE;
  DBUG_ENTER("ha_partition::handle_ordered_index_scan");

  m_top_entry= NO_CURRENT_PART_ID;
  queue_remove_all(&m_queue);

  DBUG_PRINT("info", ("m_part_spec.start_part %d", m_part_spec.start_part));
  for (i= m_part_spec.start_part; i <= m_part_spec.end_part; i++)
  {
    if (!(bitmap_is_set(&(m_part_info->used_partitions), i)))
      continue;
    uchar *rec_buf_ptr= rec_buf(i);
    int error;
    handler *file= m_file[i];

    switch (m_index_scan_type) {
    case partition_index_read:
      error= file->index_read_map(rec_buf_ptr,
                                  m_start_key.key,
                                  m_start_key.keypart_map,
                                  m_start_key.flag);
      break;
    case partition_index_first:
      error= file->index_first(rec_buf_ptr);
      reverse_order= FALSE;
      break;
    case partition_index_last:
      error= file->index_last(rec_buf_ptr);
      reverse_order= TRUE;
      break;
    case partition_index_read_last:
      error= file->index_read_last_map(rec_buf_ptr,
                                       m_start_key.key,
                                       m_start_key.keypart_map);
      reverse_order= TRUE;
      break;
    case partition_read_range:
    {
      /* 
        This can only read record to table->record[0], as it was set when
        the table was being opened. We have to memcpy data ourselves.
      */
      error= file->read_range_first(&m_start_key, end_range, eq_range, TRUE);
      memcpy(rec_buf_ptr, table->record[0], m_rec_length);
      reverse_order= FALSE;
      break;
    }
    default:
      DBUG_ASSERT(FALSE);
      DBUG_RETURN(HA_ERR_END_OF_FILE);
    }
    if (!error)
    {
      found= TRUE;
      /*
        Initialise queue without order first, simply insert
      */
      queue_element(&m_queue, j++)= (uchar*)queue_buf(i);
    }
    else if (error != HA_ERR_KEY_NOT_FOUND && error != HA_ERR_END_OF_FILE)
    {
      DBUG_RETURN(error);
    }
  }
  if (found)
  {
    /*
      We found at least one partition with data, now sort all entries and
      after that read the first entry and copy it to the buffer to return in.
    */
    queue_set_max_at_top(&m_queue, reverse_order);
    queue_set_cmp_arg(&m_queue, (void*)m_curr_key_info);
    m_queue.elements= j;
    queue_fix(&m_queue);
    return_top_record(buf);
    table->status= 0;
    DBUG_PRINT("info", ("Record returned from partition %d", m_top_entry));
    DBUG_RETURN(0);
  }
  DBUG_RETURN(HA_ERR_END_OF_FILE);
}


/*
  Return the top record in sort order

  SYNOPSIS
    return_top_record()
    out:buf                  Row returned in MySQL Row Format

  RETURN VALUE
    NONE
*/

void ha_partition::return_top_record(uchar *buf)
{
  uint part_id;
  uchar *key_buffer= queue_top(&m_queue);
  uchar *rec_buffer= key_buffer + PARTITION_BYTES_IN_POS;

  part_id= uint2korr(key_buffer);
  memcpy(buf, rec_buffer, m_rec_length);
  m_last_part= part_id;
  m_top_entry= part_id;
}


/*
  Common routine to handle index_next with ordered results

  SYNOPSIS
    handle_ordered_next()
    out:buf                       Read row in MySQL Row Format
    next_same                     Called from index_next_same

  RETURN VALUE
    HA_ERR_END_OF_FILE            End of scan
    0                             Success
    other                         Error code
*/

int ha_partition::handle_ordered_next(uchar *buf, bool is_next_same)
{
  int error;
  uint part_id= m_top_entry;
  handler *file= m_file[part_id];
  DBUG_ENTER("ha_partition::handle_ordered_next");
  
  if (m_index_scan_type == partition_read_range)
  {
    error= file->read_range_next();
    memcpy(rec_buf(part_id), table->record[0], m_rec_length);
  }
  else if (!is_next_same)
    error= file->index_next(rec_buf(part_id));
  else
    error= file->index_next_same(rec_buf(part_id), m_start_key.key,
				 m_start_key.length);
  if (error)
  {
    if (error == HA_ERR_END_OF_FILE)
    {
      /* Return next buffered row */
      queue_remove(&m_queue, (uint) 0);
      if (m_queue.elements)
      {
         DBUG_PRINT("info", ("Record returned from partition %u (2)",
                     m_top_entry));
         return_top_record(buf);
         table->status= 0;
         error= 0;
      }
    }
    DBUG_RETURN(error);
  }
  queue_replaced(&m_queue);
  return_top_record(buf);
  DBUG_PRINT("info", ("Record returned from partition %u", m_top_entry));
  DBUG_RETURN(0);
}


/*
  Common routine to handle index_prev with ordered results

  SYNOPSIS
    handle_ordered_prev()
    out:buf                       Read row in MySQL Row Format

  RETURN VALUE
    HA_ERR_END_OF_FILE            End of scan
    0                             Success
    other                         Error code
*/

int ha_partition::handle_ordered_prev(uchar *buf)
{
  int error;
  uint part_id= m_top_entry;
  handler *file= m_file[part_id];
  DBUG_ENTER("ha_partition::handle_ordered_prev");

  if ((error= file->index_prev(rec_buf(part_id))))
  {
    if (error == HA_ERR_END_OF_FILE)
    {
      queue_remove(&m_queue, (uint) 0);
      if (m_queue.elements)
      {
	return_top_record(buf);
	DBUG_PRINT("info", ("Record returned from partition %d (2)",
			    m_top_entry));
        error= 0;
        table->status= 0;
      }
    }
    DBUG_RETURN(error);
  }
  queue_replaced(&m_queue);
  return_top_record(buf);
  DBUG_PRINT("info", ("Record returned from partition %d", m_top_entry));
  DBUG_RETURN(0);
}


/****************************************************************************
                MODULE information calls
****************************************************************************/

/*
  These are all first approximations of the extra, info, scan_time
  and read_time calls
*/

/*
  General method to gather info from handler

  SYNOPSIS
    info()
    flag              Specifies what info is requested

  RETURN VALUE
    NONE

  DESCRIPTION
    ::info() is used to return information to the optimizer.
    Currently this table handler doesn't implement most of the fields
    really needed. SHOW also makes use of this data
    Another note, if your handler doesn't proved exact record count,
    you will probably want to have the following in your code:
    if (records < 2)
      records = 2;
    The reason is that the server will optimize for cases of only a single
    record. If in a table scan you don't know the number of records
    it will probably be better to set records to two so you can return
    as many records as you need.

    Along with records a few more variables you may wish to set are:
      records
      deleted
      data_file_length
      index_file_length
      delete_length
      check_time
    Take a look at the public variables in handler.h for more information.

    Called in:
      filesort.cc
      ha_heap.cc
      item_sum.cc
      opt_sum.cc
      sql_delete.cc
     sql_delete.cc
     sql_derived.cc
      sql_select.cc
      sql_select.cc
      sql_select.cc
      sql_select.cc
      sql_select.cc
      sql_show.cc
      sql_show.cc
      sql_show.cc
      sql_show.cc
      sql_table.cc
      sql_union.cc
      sql_update.cc

    Some flags that are not implemented
      HA_STATUS_POS:
        This parameter is never used from the MySQL Server. It is checked in a
        place in MyISAM so could potentially be used by MyISAM specific
        programs.
      HA_STATUS_NO_LOCK:
      This is declared and often used. It's only used by MyISAM.
      It means that MySQL doesn't need the absolute latest statistics
      information. This may save the handler from doing internal locks while
      retrieving statistics data.
*/

int ha_partition::info(uint flag)
{
  DBUG_ENTER("ha_partition::info");

  if (flag & HA_STATUS_AUTO)
  {
    bool auto_inc_is_first_in_idx= (table_share->next_number_keypart == 0);
    HA_DATA_PARTITION *ha_data= (HA_DATA_PARTITION*) table_share->ha_data;
    DBUG_PRINT("info", ("HA_STATUS_AUTO"));
    if (!table->found_next_number_field)
      stats.auto_increment_value= 0;
    else if (ha_data->auto_inc_initialized)
    {
      lock_auto_increment();
      stats.auto_increment_value= ha_data->next_auto_inc_val;
      unlock_auto_increment();
    }
    else
    {
      lock_auto_increment();
      /* to avoid two concurrent initializations, check again when locked */
      if (ha_data->auto_inc_initialized)
        stats.auto_increment_value= ha_data->next_auto_inc_val;
      else
      {
        handler *file, **file_array;
        ulonglong auto_increment_value= 0;
        file_array= m_file;
        DBUG_PRINT("info",
                   ("checking all partitions for auto_increment_value"));
        do
        {
          file= *file_array;
          file->info(HA_STATUS_AUTO);
          set_if_bigger(auto_increment_value,
                        file->stats.auto_increment_value);
        } while (*(++file_array));

        DBUG_ASSERT(auto_increment_value);
        stats.auto_increment_value= auto_increment_value;
        if (auto_inc_is_first_in_idx)
        {
          set_if_bigger(ha_data->next_auto_inc_val, auto_increment_value);
          ha_data->auto_inc_initialized= TRUE;
          DBUG_PRINT("info", ("initializing next_auto_inc_val to %lu",
                              (ulong) ha_data->next_auto_inc_val));
        }
      }
      unlock_auto_increment();
    }
  }
  if (flag & HA_STATUS_VARIABLE)
  {
    DBUG_PRINT("info", ("HA_STATUS_VARIABLE"));
    /*
      Calculates statistical variables
      records:           Estimate of number records in table
      We report sum (always at least 2)
      deleted:           Estimate of number holes in the table due to
      deletes
      We report sum
      data_file_length:  Length of data file, in principle bytes in table
      We report sum
      index_file_length: Length of index file, in principle bytes in
      indexes in the table
      We report sum
      delete_length: Length of free space easily used by new records in table
      We report sum
      mean_record_length:Mean record length in the table
      We calculate this
      check_time:        Time of last check (only applicable to MyISAM)
      We report last time of all underlying handlers
    */
    handler *file, **file_array;
    stats.records= 0;
    stats.deleted= 0;
    stats.data_file_length= 0;
    stats.index_file_length= 0;
    stats.check_time= 0;
    stats.delete_length= 0;
    file_array= m_file;
    do
    {
      if (bitmap_is_set(&(m_part_info->used_partitions), (file_array - m_file)))
      {
        file= *file_array;
        file->info(HA_STATUS_VARIABLE);
        stats.records+= file->stats.records;
        stats.deleted+= file->stats.deleted;
        stats.data_file_length+= file->stats.data_file_length;
        stats.index_file_length+= file->stats.index_file_length;
        stats.delete_length+= file->stats.delete_length;
        if (file->stats.check_time > stats.check_time)
          stats.check_time= file->stats.check_time;
      }
    } while (*(++file_array));
    if (stats.records < 2 &&
        !(m_table_flags & HA_STATS_RECORDS_IS_EXACT))
      stats.records= 2;
    if (stats.records > 0)
      stats.mean_rec_length= (ulong) (stats.data_file_length / stats.records);
    else
      stats.mean_rec_length= 1; //? What should we set here 
  }
  if (flag & HA_STATUS_CONST)
  {
    DBUG_PRINT("info", ("HA_STATUS_CONST"));
    /*
      Recalculate loads of constant variables. MyISAM also sets things
      directly on the table share object.

      Check whether this should be fixed since handlers should not
      change things directly on the table object.

      Monty comment: This should NOT be changed!  It's the handlers
      responsibility to correct table->s->keys_xxxx information if keys
      have been disabled.

      The most important parameters set here is records per key on
      all indexes. block_size and primar key ref_length.

      For each index there is an array of rec_per_key.
      As an example if we have an index with three attributes a,b and c
      we will have an array of 3 rec_per_key.
      rec_per_key[0] is an estimate of number of records divided by
      number of unique values of the field a.
      rec_per_key[1] is an estimate of the number of records divided
      by the number of unique combinations of the fields a and b.
      rec_per_key[2] is an estimate of the number of records divided
      by the number of unique combinations of the fields a,b and c.

      Many handlers only set the value of rec_per_key when all fields
      are bound (rec_per_key[2] in the example above).

      If the handler doesn't support statistics, it should set all of the
      above to 0.

      We will allow the first handler to set the rec_per_key and use
      this as an estimate on the total table.

      max_data_file_length:     Maximum data file length
      We ignore it, is only used in
      SHOW TABLE STATUS
      max_index_file_length:    Maximum index file length
      We ignore it since it is never used
      block_size:               Block size used
      We set it to the value of the first handler
      ref_length:               We set this to the value calculated
      and stored in local object
      create_time:              Creation time of table
      Set by first handler

      So we calculate these constants by using the variables on the first
      handler.
    */
    handler *file;

    file= m_file[0];
    file->info(HA_STATUS_CONST);
    stats.create_time= file->stats.create_time;
    ref_length= m_ref_length;
  }
  if (flag & HA_STATUS_ERRKEY)
  {
    handler *file= m_file[m_last_part];
    DBUG_PRINT("info", ("info: HA_STATUS_ERRKEY"));
    /*
      This flag is used to get index number of the unique index that
      reported duplicate key
      We will report the errkey on the last handler used and ignore the rest
    */
    file->info(HA_STATUS_ERRKEY);
    if (file->errkey != (uint) -1)
      errkey= file->errkey;
  }
  if (flag & HA_STATUS_TIME)
  {
    handler *file, **file_array;
    DBUG_PRINT("info", ("info: HA_STATUS_TIME"));
    /*
      This flag is used to set the latest update time of the table.
      Used by SHOW commands
      We will report the maximum of these times
    */
    stats.update_time= 0;
    file_array= m_file;
    do
    {
      file= *file_array;
      file->info(HA_STATUS_TIME);
      if (file->stats.update_time > stats.update_time)
	stats.update_time= file->stats.update_time;
    } while (*(++file_array));
  }
  DBUG_RETURN(0);
}


void ha_partition::get_dynamic_partition_info(PARTITION_INFO *stat_info,
                                              uint part_id)
{
  handler *file= m_file[part_id];
  file->info(HA_STATUS_CONST | HA_STATUS_TIME | HA_STATUS_VARIABLE |
             HA_STATUS_NO_LOCK);

  stat_info->records=              file->stats.records;
  stat_info->mean_rec_length=      file->stats.mean_rec_length;
  stat_info->data_file_length=     file->stats.data_file_length;
  stat_info->max_data_file_length= file->stats.max_data_file_length;
  stat_info->index_file_length=    file->stats.index_file_length;
  stat_info->delete_length=        file->stats.delete_length;
  stat_info->create_time=          file->stats.create_time;
  stat_info->update_time=          file->stats.update_time;
  stat_info->check_time=           file->stats.check_time;
  stat_info->check_sum= 0;
  if (file->ha_table_flags() & (HA_HAS_OLD_CHECKSUM | HA_HAS_NEW_CHECKSUM))
    stat_info->check_sum= file->checksum();
  return;
}


/**
  General function to prepare handler for certain behavior.

  @param[in]    operation       operation to execute
    operation              Operation type for extra call

  @return       status
    @retval     0               success
    @retval     >0              error code

  @detail

  extra() is called whenever the server wishes to send a hint to
  the storage engine. The MyISAM engine implements the most hints.

  We divide the parameters into the following categories:
  1) Operations used by most handlers
  2) Operations used by some non-MyISAM handlers
  3) Operations used only by MyISAM
  4) Operations only used by temporary tables for query processing
  5) Operations only used by MyISAM internally
  6) Operations not used at all
  7) Operations only used by federated tables for query processing
  8) Operations only used by NDB
  9) Operations only used by MERGE

  The partition handler need to handle category 1), 2) and 3).

  1) Operations used by most handlers
  -----------------------------------
  HA_EXTRA_RESET:
    This option is used by most handlers and it resets the handler state
    to the same state as after an open call. This includes releasing
    any READ CACHE or WRITE CACHE or other internal buffer used.

    It is called from the reset method in the handler interface. There are
    three instances where this is called.
    1) After completing a INSERT ... SELECT ... query the handler for the
       table inserted into is reset
    2) It is called from close_thread_table which in turn is called from
       close_thread_tables except in the case where the tables are locked
       in which case ha_commit_stmt is called instead.
       It is only called from here if refresh_version hasn't changed and the
       table is not an old table when calling close_thread_table.
       close_thread_tables is called from many places as a general clean up
       function after completing a query.
    3) It is called when deleting the QUICK_RANGE_SELECT object if the
       QUICK_RANGE_SELECT object had its own handler object. It is called
       immediatley before close of this local handler object.
  HA_EXTRA_KEYREAD:
  HA_EXTRA_NO_KEYREAD:
    These parameters are used to provide an optimisation hint to the handler.
    If HA_EXTRA_KEYREAD is set it is enough to read the index fields, for
    many handlers this means that the index-only scans can be used and it
    is not necessary to use the real records to satisfy this part of the
    query. Index-only scans is a very important optimisation for disk-based
    indexes. For main-memory indexes most indexes contain a reference to the
    record and thus KEYREAD only says that it is enough to read key fields.
    HA_EXTRA_NO_KEYREAD disables this for the handler, also HA_EXTRA_RESET
    will disable this option.
    The handler will set HA_KEYREAD_ONLY in its table flags to indicate this
    feature is supported.
  HA_EXTRA_FLUSH:
    Indication to flush tables to disk, is supposed to be used to
    ensure disk based tables are flushed at end of query execution.
    Currently is never used.

  2) Operations used by some non-MyISAM handlers
  ----------------------------------------------
  HA_EXTRA_KEYREAD_PRESERVE_FIELDS:
    This is a strictly InnoDB feature that is more or less undocumented.
    When it is activated InnoDB copies field by field from its fetch
    cache instead of all fields in one memcpy. Have no idea what the
    purpose of this is.
    Cut from include/my_base.h:
    When using HA_EXTRA_KEYREAD, overwrite only key member fields and keep
    other fields intact. When this is off (by default) InnoDB will use memcpy
    to overwrite entire row.
  HA_EXTRA_IGNORE_DUP_KEY:
  HA_EXTRA_NO_IGNORE_DUP_KEY:
    Informs the handler to we will not stop the transaction if we get an
    duplicate key errors during insert/upate.
    Always called in pair, triggered by INSERT IGNORE and other similar
    SQL constructs.
    Not used by MyISAM.

  3) Operations used only by MyISAM
  ---------------------------------
  HA_EXTRA_NORMAL:
    Only used in MyISAM to reset quick mode, not implemented by any other
    handler. Quick mode is also reset in MyISAM by HA_EXTRA_RESET.

    It is called after completing a successful DELETE query if the QUICK
    option is set.

  HA_EXTRA_QUICK:
    When the user does DELETE QUICK FROM table where-clause; this extra
    option is called before the delete query is performed and
    HA_EXTRA_NORMAL is called after the delete query is completed.
    Temporary tables used internally in MySQL always set this option

    The meaning of quick mode is that when deleting in a B-tree no merging
    of leafs is performed. This is a common method and many large DBMS's
    actually only support this quick mode since it is very difficult to
    merge leaves in a tree used by many threads concurrently.

  HA_EXTRA_CACHE:
    This flag is usually set with extra_opt along with a cache size.
    The size of this buffer is set by the user variable
    record_buffer_size. The value of this cache size is the amount of
    data read from disk in each fetch when performing a table scan.
    This means that before scanning a table it is normal to call
    extra with HA_EXTRA_CACHE and when the scan is completed to call
    HA_EXTRA_NO_CACHE to release the cache memory.

    Some special care is taken when using this extra parameter since there
    could be a write ongoing on the table in the same statement. In this
    one has to take special care since there might be a WRITE CACHE as
    well. HA_EXTRA_CACHE specifies using a READ CACHE and using
    READ CACHE and WRITE CACHE at the same time is not possible.

    Only MyISAM currently use this option.

    It is set when doing full table scans using rr_sequential and
    reset when completing such a scan with end_read_record
    (resetting means calling extra with HA_EXTRA_NO_CACHE).

    It is set in filesort.cc for MyISAM internal tables and it is set in
    a multi-update where HA_EXTRA_CACHE is called on a temporary result
    table and after that ha_rnd_init(0) on table to be updated
    and immediately after that HA_EXTRA_NO_CACHE on table to be updated.

    Apart from that it is always used from init_read_record but not when
    used from UPDATE statements. It is not used from DELETE statements
    with ORDER BY and LIMIT but it is used in normal scan loop in DELETE
    statements. The reason here is that DELETE's in MyISAM doesn't move
    existings data rows.

    It is also set in copy_data_between_tables when scanning the old table
    to copy over to the new table.
    And it is set in join_init_read_record where quick objects are used
    to perform a scan on the table. In this case the full table scan can
    even be performed multiple times as part of the nested loop join.

    For purposes of the partition handler it is obviously necessary to have
    special treatment of this extra call. If we would simply pass this
    extra call down to each handler we would allocate
    cache size * no of partitions amount of memory and this is not
    necessary since we will only scan one partition at a time when doing
    full table scans.

    Thus we treat it by first checking whether we have MyISAM handlers in
    the table, if not we simply ignore the call and if we have we will
    record the call but will not call any underlying handler yet. Then
    when performing the sequential scan we will check this recorded value
    and call extra_opt whenever we start scanning a new partition.

    monty: Neads to be fixed so that it's passed to all handlers when we
    move to another partition during table scan.

  HA_EXTRA_NO_CACHE:
    When performing a UNION SELECT HA_EXTRA_NO_CACHE is called from the
    flush method in the select_union class.
    It is used to some extent when insert delayed inserts.
    See HA_EXTRA_RESET_STATE for use in conjunction with delete_all_rows().

    It should be ok to call HA_EXTRA_NO_CACHE on all underlying handlers
    if they are MyISAM handlers. Other handlers we can ignore the call
    for. If no cache is in use they will quickly return after finding
    this out. And we also ensure that all caches are disabled and no one
    is left by mistake.
    In the future this call will probably be deleted an we will instead call
    ::reset();

  HA_EXTRA_WRITE_CACHE:
    See above, called from various places. It is mostly used when we
    do INSERT ... SELECT
    No special handling to save cache space is developed currently.

  HA_EXTRA_PREPARE_FOR_UPDATE:
    This is called as part of a multi-table update. When the table to be
    updated is also scanned then this informs MyISAM handler to drop any
    caches if dynamic records are used (fixed size records do not care
    about this call). We pass this along to all underlying MyISAM handlers
    and ignore it for the rest.

  HA_EXTRA_PREPARE_FOR_DROP:
    Only used by MyISAM, called in preparation for a DROP TABLE.
    It's used mostly by Windows that cannot handle dropping an open file.
    On other platforms it has the same effect as HA_EXTRA_FORCE_REOPEN.

  HA_EXTRA_PREPARE_FOR_RENAME:
    Informs the handler we are about to attempt a rename of the table.

  HA_EXTRA_READCHECK:
  HA_EXTRA_NO_READCHECK:
    Only one call to HA_EXTRA_NO_READCHECK from ha_open where it says that
    this is not needed in SQL. The reason for this call is that MyISAM sets
    the READ_CHECK_USED in the open call so the call is needed for MyISAM
    to reset this feature.
    The idea with this parameter was to inform of doing/not doing a read
    check before applying an update. Since SQL always performs a read before
    applying the update No Read Check is needed in MyISAM as well.

    This is a cut from Docs/myisam.txt
     Sometimes you might want to force an update without checking whether
     another user has changed the record since you last read it. This is
     somewhat dangerous, so it should ideally not be used. That can be
     accomplished by wrapping the mi_update() call in two calls to mi_extra(),
     using these functions:
     HA_EXTRA_NO_READCHECK=5                 No readcheck on update
     HA_EXTRA_READCHECK=6                    Use readcheck (def)

  HA_EXTRA_FORCE_REOPEN:
    Only used by MyISAM, called when altering table, closing tables to
    enforce a reopen of the table files.

  4) Operations only used by temporary tables for query processing
  ----------------------------------------------------------------
  HA_EXTRA_RESET_STATE:
    Same as reset() except that buffers are not released. If there is
    a READ CACHE it is reinit'ed. A cache is reinit'ed to restart reading
    or to change type of cache between READ CACHE and WRITE CACHE.

    This extra function is always called immediately before calling
    delete_all_rows on the handler for temporary tables.
    There are cases however when HA_EXTRA_RESET_STATE isn't called in
    a similar case for a temporary table in sql_union.cc and in two other
    cases HA_EXTRA_NO_CACHE is called before and HA_EXTRA_WRITE_CACHE
    called afterwards.
    The case with HA_EXTRA_NO_CACHE and HA_EXTRA_WRITE_CACHE means
    disable caching, delete all rows and enable WRITE CACHE. This is
    used for temporary tables containing distinct sums and a
    functional group.

    The only case that delete_all_rows is called on non-temporary tables
    is in sql_delete.cc when DELETE FROM table; is called by a user.
    In this case no special extra calls are performed before or after this
    call.

    The partition handler should not need to bother about this one. It
    should never be called.

  HA_EXTRA_NO_ROWS:
    Don't insert rows indication to HEAP and MyISAM, only used by temporary
    tables used in query processing.
    Not handled by partition handler.

  5) Operations only used by MyISAM internally
  --------------------------------------------
  HA_EXTRA_REINIT_CACHE:
    This call reinitialises the READ CACHE described above if there is one
    and otherwise the call is ignored.

    We can thus safely call it on all underlying handlers if they are
    MyISAM handlers. It is however never called so we don't handle it at all.
  HA_EXTRA_FLUSH_CACHE:
    Flush WRITE CACHE in MyISAM. It is only from one place in the code.
    This is in sql_insert.cc where it is called if the table_flags doesn't
    contain HA_DUPLICATE_POS. The only handler having the HA_DUPLICATE_POS
    set is the MyISAM handler and so the only handler not receiving this
    call is MyISAM.
    Thus in effect this call is called but never used. Could be removed
    from sql_insert.cc
  HA_EXTRA_NO_USER_CHANGE:
    Only used by MyISAM, never called.
    Simulates lock_type as locked.
  HA_EXTRA_WAIT_LOCK:
  HA_EXTRA_WAIT_NOLOCK:
    Only used by MyISAM, called from MyISAM handler but never from server
    code on top of the handler.
    Sets lock_wait on/off
  HA_EXTRA_NO_KEYS:
    Only used MyISAM, only used internally in MyISAM handler, never called
    from server level.
  HA_EXTRA_KEYREAD_CHANGE_POS:
  HA_EXTRA_REMEMBER_POS:
  HA_EXTRA_RESTORE_POS:
  HA_EXTRA_PRELOAD_BUFFER_SIZE:
  HA_EXTRA_CHANGE_KEY_TO_DUP:
  HA_EXTRA_CHANGE_KEY_TO_UNIQUE:
    Only used by MyISAM, never called.

  6) Operations not used at all
  -----------------------------
  HA_EXTRA_KEY_CACHE:
  HA_EXTRA_NO_KEY_CACHE:
    This parameters are no longer used and could be removed.

  7) Operations only used by federated tables for query processing
  ----------------------------------------------------------------
  HA_EXTRA_INSERT_WITH_UPDATE:
    Inform handler that an "INSERT...ON DUPLICATE KEY UPDATE" will be
    executed. This condition is unset by HA_EXTRA_NO_IGNORE_DUP_KEY.

  8) Operations only used by NDB
  ------------------------------
  HA_EXTRA_DELETE_CANNOT_BATCH:
  HA_EXTRA_UPDATE_CANNOT_BATCH:
    Inform handler that delete_row()/update_row() cannot batch deletes/updates
    and should perform them immediately. This may be needed when table has 
    AFTER DELETE/UPDATE triggers which access to subject table.
    These flags are reset by the handler::extra(HA_EXTRA_RESET) call.

  9) Operations only used by MERGE
  ------------------------------
  HA_EXTRA_ADD_CHILDREN_LIST:
  HA_EXTRA_ATTACH_CHILDREN:
  HA_EXTRA_IS_ATTACHED_CHILDREN:
  HA_EXTRA_DETACH_CHILDREN:
    Special actions for MERGE tables. Ignore.
*/

int ha_partition::extra(enum ha_extra_function operation)
{
  DBUG_ENTER("ha_partition:extra");
  DBUG_PRINT("info", ("operation: %d", (int) operation));

  switch (operation) {
    /* Category 1), used by most handlers */
  case HA_EXTRA_KEYREAD:
  case HA_EXTRA_NO_KEYREAD:
  case HA_EXTRA_FLUSH:
    DBUG_RETURN(loop_extra(operation));

    /* Category 2), used by non-MyISAM handlers */
  case HA_EXTRA_IGNORE_DUP_KEY:
  case HA_EXTRA_NO_IGNORE_DUP_KEY:
  case HA_EXTRA_KEYREAD_PRESERVE_FIELDS:
  {
    if (!m_myisam)
      DBUG_RETURN(loop_extra(operation));
    break;
  }

  /* Category 3), used by MyISAM handlers */
  case HA_EXTRA_PREPARE_FOR_RENAME:
    DBUG_RETURN(prepare_for_rename());
  case HA_EXTRA_NORMAL:
  case HA_EXTRA_QUICK:
  case HA_EXTRA_NO_READCHECK:
  case HA_EXTRA_PREPARE_FOR_UPDATE:
  case HA_EXTRA_FORCE_REOPEN:
  case HA_EXTRA_PREPARE_FOR_DROP:
  case HA_EXTRA_FLUSH_CACHE:
  {
    if (m_myisam)
      DBUG_RETURN(loop_extra(operation));
    break;
  }
  case HA_EXTRA_CACHE:
  {
    prepare_extra_cache(0);
    break;
  }
  case HA_EXTRA_NO_CACHE:
  case HA_EXTRA_WRITE_CACHE:
  {
    m_extra_cache= FALSE;
    m_extra_cache_size= 0;
    DBUG_RETURN(loop_extra(operation));
  }
  case HA_EXTRA_IGNORE_NO_KEY:
  case HA_EXTRA_NO_IGNORE_NO_KEY:
  {
    /*
      Ignore as these are specific to NDB for handling
      idempotency
     */
    break;
  }
  case HA_EXTRA_WRITE_CAN_REPLACE:
  case HA_EXTRA_WRITE_CANNOT_REPLACE:
  {
    /*
      Informs handler that write_row() can replace rows which conflict
      with row being inserted by PK/unique key without reporting error
      to the SQL-layer.

      This optimization is not safe for partitioned table in general case
      since we may have to put new version of row into partition which is
      different from partition in which old version resides (for example
      when we partition by non-PK column or by some column which is not
      part of unique key which were violated).
      And since NDB which is the only engine at the moment that supports
      this optimization handles partitioning on its own we simple disable
      it here. (BTW for NDB this optimization is safe since it supports
      only KEY partitioning and won't use this optimization for tables
      which have additional unique constraints).
    */
    break;
  }
    /* Category 7), used by federated handlers */
  case HA_EXTRA_INSERT_WITH_UPDATE:
    DBUG_RETURN(loop_extra(operation));
    /* Category 8) Operations only used by NDB */
  case HA_EXTRA_DELETE_CANNOT_BATCH:
  case HA_EXTRA_UPDATE_CANNOT_BATCH:
    /* Currently only NDB use the *_CANNOT_BATCH */
  {
    break;
  }
  case HA_EXTRA_ORDERBY_LIMIT:
  case HA_EXTRA_NO_ORDERBY_LIMIT:
    /* ORDERBY_LIMIT is used by Falcon */
  {
    break;
  }
    /* Category 9) Operations only used by MERGE */
  case HA_EXTRA_ADD_CHILDREN_LIST:
  case HA_EXTRA_ATTACH_CHILDREN:
  case HA_EXTRA_IS_ATTACHED_CHILDREN:
  case HA_EXTRA_DETACH_CHILDREN:
  {
    /* Special actions for MERGE tables. Ignore. */
    break;
  }
  default:
  {
    /* Temporary crash to discover what is wrong */
    DBUG_ASSERT(0);
    break;
  }
  }
  DBUG_RETURN(0);
}


/*
  Special extra call to reset extra parameters

  SYNOPSIS
    reset()

  RETURN VALUE
    >0                   Error code
    0                    Success

  DESCRIPTION
    Called at end of each statement to reste buffers
*/

int ha_partition::reset(void)
{
  int result= 0, tmp;
  handler **file;
  DBUG_ENTER("ha_partition::reset");
  if (m_part_info)
    bitmap_set_all(&m_part_info->used_partitions);
  file= m_file;
  do
  {
    if ((tmp= (*file)->ha_reset()))
      result= tmp;
  } while (*(++file));
  DBUG_RETURN(result);
}

/*
  Special extra method for HA_EXTRA_CACHE with cachesize as extra parameter

  SYNOPSIS
    extra_opt()
    operation                      Must be HA_EXTRA_CACHE
    cachesize                      Size of cache in full table scan

  RETURN VALUE
    >0                   Error code
    0                    Success
*/

int ha_partition::extra_opt(enum ha_extra_function operation, ulong cachesize)
{
  DBUG_ENTER("ha_partition::extra_opt()");

  DBUG_ASSERT(HA_EXTRA_CACHE == operation);
  prepare_extra_cache(cachesize);
  DBUG_RETURN(0);
}


/*
  Call extra on handler with HA_EXTRA_CACHE and cachesize

  SYNOPSIS
    prepare_extra_cache()
    cachesize                Size of cache for full table scan

  RETURN VALUE
    NONE
*/

void ha_partition::prepare_extra_cache(uint cachesize)
{
  DBUG_ENTER("ha_partition::prepare_extra_cache()");

  m_extra_cache= TRUE;
  m_extra_cache_size= cachesize;
  if (m_part_spec.start_part != NO_CURRENT_PART_ID)
  {
    late_extra_cache(m_part_spec.start_part);
  }
  DBUG_VOID_RETURN;
}


/*
  Prepares our new and reorged handlers for rename or delete

  SYNOPSIS
    prepare_for_delete()

  RETURN VALUE
    >0                    Error code
    0                     Success
*/

int ha_partition::prepare_for_rename()
{
  int result= 0, tmp;
  handler **file;
  DBUG_ENTER("ha_partition::prepare_for_rename()");
  
  if (m_new_file != NULL)
  {
    for (file= m_new_file; *file; file++)
      if ((tmp= (*file)->extra(HA_EXTRA_PREPARE_FOR_RENAME)))
        result= tmp;      
    for (file= m_reorged_file; *file; file++)
      if ((tmp= (*file)->extra(HA_EXTRA_PREPARE_FOR_RENAME)))
        result= tmp;   
    DBUG_RETURN(result);   
  }
  
  DBUG_RETURN(loop_extra(HA_EXTRA_PREPARE_FOR_RENAME));
}

/*
  Call extra on all partitions

  SYNOPSIS
    loop_extra()
    operation             extra operation type

  RETURN VALUE
    >0                    Error code
    0                     Success
*/

int ha_partition::loop_extra(enum ha_extra_function operation)
{
  int result= 0, tmp;
  handler **file;
  DBUG_ENTER("ha_partition::loop_extra()");
  
  /* 
    TODO, 5.2: this is where you could possibly add optimisations to add the bitmap
    _if_ a SELECT.
  */
  for (file= m_file; *file; file++)
  {
    if ((tmp= (*file)->extra(operation)))
      result= tmp;
  }
  DBUG_RETURN(result);
}


/*
  Call extra(HA_EXTRA_CACHE) on next partition_id

  SYNOPSIS
    late_extra_cache()
    partition_id               Partition id to call extra on

  RETURN VALUE
    NONE
*/

void ha_partition::late_extra_cache(uint partition_id)
{
  handler *file;
  DBUG_ENTER("ha_partition::late_extra_cache");

  if (!m_extra_cache)
    DBUG_VOID_RETURN;
  file= m_file[partition_id];
  if (m_extra_cache_size == 0)
    (void) file->extra(HA_EXTRA_CACHE);
  else
    (void) file->extra_opt(HA_EXTRA_CACHE, m_extra_cache_size);
  DBUG_VOID_RETURN;
}


/*
  Call extra(HA_EXTRA_NO_CACHE) on next partition_id

  SYNOPSIS
    late_extra_no_cache()
    partition_id               Partition id to call extra on

  RETURN VALUE
    NONE
*/

void ha_partition::late_extra_no_cache(uint partition_id)
{
  handler *file;
  DBUG_ENTER("ha_partition::late_extra_no_cache");

  if (!m_extra_cache)
    DBUG_VOID_RETURN;
  file= m_file[partition_id];
  (void) file->extra(HA_EXTRA_NO_CACHE);
  DBUG_VOID_RETURN;
}


/****************************************************************************
                MODULE optimiser support
****************************************************************************/

/*
  Get keys to use for scanning

  SYNOPSIS
    keys_to_use_for_scanning()

  RETURN VALUE
    key_map of keys usable for scanning
*/

const key_map *ha_partition::keys_to_use_for_scanning()
{
  DBUG_ENTER("ha_partition::keys_to_use_for_scanning");

  DBUG_RETURN(m_file[0]->keys_to_use_for_scanning());
}


/*
  Return time for a scan of the table

  SYNOPSIS
    scan_time()

  RETURN VALUE
    time for scan
*/

double ha_partition::scan_time()
{
  double scan_time= 0;
  handler **file;
  DBUG_ENTER("ha_partition::scan_time");

  for (file= m_file; *file; file++)
    if (bitmap_is_set(&(m_part_info->used_partitions), (file - m_file)))
      scan_time+= (*file)->scan_time();
  DBUG_RETURN(scan_time);
}


/*
  Get time to read

  SYNOPSIS
    read_time()
    index                Index number used
    ranges               Number of ranges
    rows                 Number of rows

  RETURN VALUE
    time for read

  DESCRIPTION
    This will be optimised later to include whether or not the index can
    be used with partitioning. To achieve we need to add another parameter
    that specifies how many of the index fields that are bound in the ranges.
    Possibly added as a new call to handlers.
*/

double ha_partition::read_time(uint index, uint ranges, ha_rows rows)
{
  DBUG_ENTER("ha_partition::read_time");

  DBUG_RETURN(m_file[0]->read_time(index, ranges, rows));
}

/*
  Find number of records in a range

  SYNOPSIS
    records_in_range()
    inx                  Index number
    min_key              Start of range
    max_key              End of range

  RETURN VALUE
    Number of rows in range

  DESCRIPTION
    Given a starting key, and an ending key estimate the number of rows that
    will exist between the two. end_key may be empty which in case determine
    if start_key matches any rows.

    Called from opt_range.cc by check_quick_keys().

    monty: MUST be called for each range and added.
          Note that MySQL will assume that if this returns 0 there is no
          matching rows for the range!
*/

ha_rows ha_partition::records_in_range(uint inx, key_range *min_key,
				       key_range *max_key)
{
  handler **file;
  ha_rows in_range= 0;
  DBUG_ENTER("ha_partition::records_in_range");

  file= m_file;
  do
  {
    if (bitmap_is_set(&(m_part_info->used_partitions), (file - m_file)))
    {
      ha_rows tmp_in_range= (*file)->records_in_range(inx, min_key, max_key);
      if (tmp_in_range == HA_POS_ERROR)
        DBUG_RETURN(tmp_in_range);
      in_range+= tmp_in_range;
    }
  } while (*(++file));
  DBUG_RETURN(in_range);
}


/*
  Estimate upper bound of number of rows

  SYNOPSIS
    estimate_rows_upper_bound()

  RETURN VALUE
    Number of rows
*/

ha_rows ha_partition::estimate_rows_upper_bound()
{
  ha_rows rows, tot_rows= 0;
  handler **file;
  DBUG_ENTER("ha_partition::estimate_rows_upper_bound");

  file= m_file;
  do
  {
    if (bitmap_is_set(&(m_part_info->used_partitions), (file - m_file)))
    {
      rows= (*file)->estimate_rows_upper_bound();
      if (rows == HA_POS_ERROR)
        DBUG_RETURN(HA_POS_ERROR);
      tot_rows+= rows;
    }
  } while (*(++file));
  DBUG_RETURN(tot_rows);
}


/**
  Number of rows in table. see handler.h

  SYNOPSIS
    records()

  RETURN VALUE
    Number of total rows in a partitioned table.
*/

ha_rows ha_partition::records()
{
  ha_rows rows, tot_rows= 0;
  handler **file;
  DBUG_ENTER("ha_partition::records");

  file= m_file;
  do
  {
    rows= (*file)->records();
    if (rows == HA_POS_ERROR)
      DBUG_RETURN(HA_POS_ERROR);
    tot_rows+= rows;
  } while (*(++file));
  DBUG_RETURN(tot_rows);
}


/*
  Is it ok to switch to a new engine for this table

  SYNOPSIS
    can_switch_engine()

  RETURN VALUE
    TRUE                  Ok
    FALSE                 Not ok

  DESCRIPTION
    Used to ensure that tables with foreign key constraints are not moved
    to engines without foreign key support.
*/

bool ha_partition::can_switch_engines()
{
  handler **file;
  DBUG_ENTER("ha_partition::can_switch_engines");
 
  file= m_file;
  do
  {
    if (!(*file)->can_switch_engines())
      DBUG_RETURN(FALSE);
  } while (*(++file));
  DBUG_RETURN(TRUE);
}


/*
  Is table cache supported

  SYNOPSIS
    table_cache_type()

*/

uint8 ha_partition::table_cache_type()
{
  DBUG_ENTER("ha_partition::table_cache_type");

  DBUG_RETURN(m_file[0]->table_cache_type());
}


/*
  Calculate hash value for KEY partitioning using an array of fields.

  SYNOPSIS
    calculate_key_hash_value()
    field_array             An array of the fields in KEY partitioning

  RETURN VALUE
    hash_value calculated

  DESCRIPTION
    Uses the hash function on the character set of the field. Integer and
    floating point fields use the binary character set by default.
*/

uint32 ha_partition::calculate_key_hash_value(Field **field_array)
{
  ulong nr1= 1;
  ulong nr2= 4;

  do
  {
    Field *field= *field_array;
    field->hash(&nr1, &nr2);
  } while (*(++field_array));
  return (uint32) nr1;
}


/****************************************************************************
                MODULE print messages
****************************************************************************/

const char *ha_partition::index_type(uint inx)
{
  DBUG_ENTER("ha_partition::index_type");

  DBUG_RETURN(m_file[0]->index_type(inx));
}


enum row_type ha_partition::get_row_type() const
{
  handler **file;
  enum row_type type= (*m_file)->get_row_type();

  for (file= m_file, file++; *file; file++)
  {
    enum row_type part_type= (*file)->get_row_type();
    if (part_type != type)
      return ROW_TYPE_NOT_USED;
  }

  return type;
}


void ha_partition::print_error(int error, myf errflag)
{
  DBUG_ENTER("ha_partition::print_error");

  /* Should probably look for my own errors first */
  DBUG_PRINT("enter", ("error: %d", error));

  if (error == HA_ERR_NO_PARTITION_FOUND)
    m_part_info->print_no_partition_found(table);
  else
    m_file[m_last_part]->print_error(error, errflag);
  DBUG_VOID_RETURN;
}


bool ha_partition::get_error_message(int error, String *buf)
{
  DBUG_ENTER("ha_partition::get_error_message");

  /* Should probably look for my own errors first */
  DBUG_RETURN(m_file[m_last_part]->get_error_message(error, buf));
}


/****************************************************************************
                MODULE handler characteristics
****************************************************************************/
/*
  If frm_error() is called then we will use this to to find out what file
  extensions exist for the storage engine. This is also used by the default
  rename_table and delete_table method in handler.cc.
*/

static const char *ha_partition_ext[]=
{
  ha_par_ext, NullS
};

const char **ha_partition::bas_ext() const
{ return ha_partition_ext; }


uint ha_partition::min_of_the_max_uint(
                       uint (handler::*operator_func)(void) const) const
{
  handler **file;
  uint min_of_the_max= ((*m_file)->*operator_func)();

  for (file= m_file+1; *file; file++)
  {
    uint tmp= ((*file)->*operator_func)();
    set_if_smaller(min_of_the_max, tmp);
  }
  return min_of_the_max;
}


uint ha_partition::max_supported_key_parts() const
{
  return min_of_the_max_uint(&handler::max_supported_key_parts);
}


uint ha_partition::max_supported_key_length() const
{
  return min_of_the_max_uint(&handler::max_supported_key_length);
}


uint ha_partition::max_supported_key_part_length() const
{
  return min_of_the_max_uint(&handler::max_supported_key_part_length);
}


uint ha_partition::max_supported_record_length() const
{
  return min_of_the_max_uint(&handler::max_supported_record_length);
}


uint ha_partition::max_supported_keys() const
{
  return min_of_the_max_uint(&handler::max_supported_keys);
}


uint ha_partition::extra_rec_buf_length() const
{
  handler **file;
  uint max= (*m_file)->extra_rec_buf_length();

  for (file= m_file, file++; *file; file++)
    if (max < (*file)->extra_rec_buf_length())
      max= (*file)->extra_rec_buf_length();
  return max;
}


uint ha_partition::min_record_length(uint options) const
{
  handler **file;
  uint max= (*m_file)->min_record_length(options);

  for (file= m_file, file++; *file; file++)
    if (max < (*file)->min_record_length(options))
      max= (*file)->min_record_length(options);
  return max;
}


/****************************************************************************
                MODULE compare records
****************************************************************************/
/*
  Compare two positions

  SYNOPSIS
    cmp_ref()
    ref1                   First position
    ref2                   Second position

  RETURN VALUE
    <0                     ref1 < ref2
    0                      Equal
    >0                     ref1 > ref2

  DESCRIPTION
    We get two references and need to check if those records are the same.
    If they belong to different partitions we decide that they are not
    the same record. Otherwise we use the particular handler to decide if
    they are the same. Sort in partition id order if not equal.
*/

int ha_partition::cmp_ref(const uchar *ref1, const uchar *ref2)
{
  uint part_id;
  my_ptrdiff_t diff1, diff2;
  handler *file;
  DBUG_ENTER("ha_partition::cmp_ref");

  if ((ref1[0] == ref2[0]) && (ref1[1] == ref2[1]))
  {
    part_id= uint2korr(ref1);
    file= m_file[part_id];
    DBUG_ASSERT(part_id < m_tot_parts);
    DBUG_RETURN(file->cmp_ref((ref1 + PARTITION_BYTES_IN_POS),
			      (ref2 + PARTITION_BYTES_IN_POS)));
  }
  diff1= ref2[1] - ref1[1];
  diff2= ref2[0] - ref1[0];
  if (diff1 > 0)
  {
    DBUG_RETURN(-1);
  }
  if (diff1 < 0)
  {
    DBUG_RETURN(+1);
  }
  if (diff2 > 0)
  {
    DBUG_RETURN(-1);
  }
  DBUG_RETURN(+1);
}


/****************************************************************************
                MODULE auto increment
****************************************************************************/


int ha_partition::reset_auto_increment(ulonglong value)
{
  handler **file= m_file;
  int res;
  HA_DATA_PARTITION *ha_data= (HA_DATA_PARTITION*) table_share->ha_data;
  DBUG_ENTER("ha_partition::reset_auto_increment");
  lock_auto_increment();
  ha_data->auto_inc_initialized= FALSE;
  ha_data->next_auto_inc_val= 0;
  do
  {
    if ((res= (*file)->ha_reset_auto_increment(value)) != 0)
      break;
  } while (*(++file));
  unlock_auto_increment();
  DBUG_RETURN(res);
}


/**
  This method is called by update_auto_increment which in turn is called
  by the individual handlers as part of write_row. We use the
  table_share->ha_data->next_auto_inc_val, or search all
  partitions for the highest auto_increment_value if not initialized or
  if auto_increment field is a secondary part of a key, we must search
  every partition when holding a mutex to be sure of correctness.
*/

void ha_partition::get_auto_increment(ulonglong offset, ulonglong increment,
                                      ulonglong nb_desired_values,
                                      ulonglong *first_value,
                                      ulonglong *nb_reserved_values)
{
  DBUG_ENTER("ha_partition::get_auto_increment");
  DBUG_PRINT("info", ("offset: %lu inc: %lu desired_values: %lu "
                      "first_value: %lu", (ulong) offset, (ulong) increment,
                      (ulong) nb_desired_values, (ulong) *first_value));
  DBUG_ASSERT(increment && nb_desired_values);
  *first_value= 0;
  if (table->s->next_number_keypart)
  {
    /*
      next_number_keypart is != 0 if the auto_increment column is a secondary
      column in the index (it is allowed in MyISAM)
    */
    DBUG_PRINT("info", ("next_number_keypart != 0"));
    ulonglong nb_reserved_values_part;
    ulonglong first_value_part, max_first_value;
    handler **file= m_file;
    first_value_part= max_first_value= *first_value;
    /* Must lock and find highest value among all partitions. */
    lock_auto_increment();
    do
    {
      /* Only nb_desired_values = 1 makes sense */
      (*file)->get_auto_increment(offset, increment, 1,
                                 &first_value_part, &nb_reserved_values_part);
      if (first_value_part == ~(ulonglong)(0)) // error in one partition
      {
        *first_value= first_value_part;
        sql_print_error("Partition failed to reserve auto_increment value");
        unlock_auto_increment();
        DBUG_VOID_RETURN;
      }
      DBUG_PRINT("info", ("first_value_part: %lu", (ulong) first_value_part));
      set_if_bigger(max_first_value, first_value_part);
    } while (*(++file));
    *first_value= max_first_value;
    *nb_reserved_values= 1;
    unlock_auto_increment();
  }
  else
  {
    THD *thd= ha_thd();
    HA_DATA_PARTITION *ha_data= (HA_DATA_PARTITION*) table_share->ha_data;
    /*
      This is initialized in the beginning of the first write_row call.
    */
    DBUG_ASSERT(ha_data->auto_inc_initialized);
    /*
      Get a lock for handling the auto_increment in table_share->ha_data
      for avoiding two concurrent statements getting the same number.
    */ 

    lock_auto_increment();

    /*
      In a multi-row insert statement like INSERT SELECT and LOAD DATA
      where the number of candidate rows to insert is not known in advance
      we must hold a lock/mutex for the whole statement if we have statement
      based replication. Because the statement-based binary log contains
      only the first generated value used by the statement, and slaves assumes
      all other generated values used by this statement were consecutive to
      this first one, we must exclusively lock the generator until the statement
      is done.
    */
    if (!auto_increment_safe_stmt_log_lock &&
        thd->lex->sql_command != SQLCOM_INSERT &&
        mysql_bin_log.is_open() &&
        !thd->current_stmt_binlog_row_based &&
        (thd->options & OPTION_BIN_LOG))
    {
      DBUG_PRINT("info", ("locking auto_increment_safe_stmt_log_lock"));
      auto_increment_safe_stmt_log_lock= TRUE;
    }

    /* this gets corrected (for offset/increment) in update_auto_increment */
    *first_value= ha_data->next_auto_inc_val;
    ha_data->next_auto_inc_val+= nb_desired_values * increment;

    unlock_auto_increment();
    DBUG_PRINT("info", ("*first_value: %lu", (ulong) *first_value));
    *nb_reserved_values= nb_desired_values;
  }
  DBUG_VOID_RETURN;
}

void ha_partition::release_auto_increment()
{
  DBUG_ENTER("ha_partition::release_auto_increment");

  if (table->s->next_number_keypart)
  {
    for (uint i= 0; i < m_tot_parts; i++)
      m_file[i]->ha_release_auto_increment();
  }
  else if (next_insert_id)
  {
    HA_DATA_PARTITION *ha_data= (HA_DATA_PARTITION*) table_share->ha_data;
    ulonglong next_auto_inc_val;
    lock_auto_increment();
    next_auto_inc_val= ha_data->next_auto_inc_val;
    if (next_insert_id < next_auto_inc_val &&
        auto_inc_interval_for_cur_row.maximum() >= next_auto_inc_val)
      ha_data->next_auto_inc_val= next_insert_id;
    DBUG_PRINT("info", ("ha_data->next_auto_inc_val: %lu",
                        (ulong) ha_data->next_auto_inc_val));

    /* Unlock the multi row statement lock taken in get_auto_increment */
    if (auto_increment_safe_stmt_log_lock)
    {
      auto_increment_safe_stmt_log_lock= FALSE;
      DBUG_PRINT("info", ("unlocking auto_increment_safe_stmt_log_lock"));
    }

    unlock_auto_increment();
  }
  DBUG_VOID_RETURN;
}

/****************************************************************************
                MODULE initialise handler for HANDLER call
****************************************************************************/

void ha_partition::init_table_handle_for_HANDLER()
{
  return;
}


/****************************************************************************
                MODULE enable/disable indexes
****************************************************************************/

/*
  Disable indexes for a while
  SYNOPSIS
    disable_indexes()
    mode                      Mode
  RETURN VALUES
    0                         Success
    != 0                      Error
*/

int ha_partition::disable_indexes(uint mode)
{
  handler **file;
  int error= 0;

  for (file= m_file; *file; file++)
  {
    if ((error= (*file)->ha_disable_indexes(mode)))
      break;
  }
  return error;
}


/*
  Enable indexes again
  SYNOPSIS
    enable_indexes()
    mode                      Mode
  RETURN VALUES
    0                         Success
    != 0                      Error
*/

int ha_partition::enable_indexes(uint mode)
{
  handler **file;
  int error= 0;

  for (file= m_file; *file; file++)
  {
    if ((error= (*file)->ha_enable_indexes(mode)))
      break;
  }
  return error;
}


/*
  Check if indexes are disabled
  SYNOPSIS
    indexes_are_disabled()

  RETURN VALUES
    0                      Indexes are enabled
    != 0                   Indexes are disabled
*/

int ha_partition::indexes_are_disabled(void)
{
  handler **file;
  int error= 0;

  for (file= m_file; *file; file++)
  {
    if ((error= (*file)->indexes_are_disabled()))
      break;
  }
  return error;
}


/****************************************************************************
                MODULE Partition Share
****************************************************************************/
/*
  Service routines for ... methods.
-------------------------------------------------------------------------
  Variables for partition share methods. A hash used to track open tables.
  A mutex for the hash table and an init variable to check if hash table
  is initialised.
  There is also a constant ending of the partition handler file name.
*/

#ifdef NOT_USED
static HASH partition_open_tables;
static pthread_mutex_t partition_mutex;
static int partition_init= 0;


/*
  Function we use in the creation of our hash to get key.
*/

static uchar *partition_get_key(PARTITION_SHARE *share, size_t *length,
			       my_bool not_used __attribute__ ((unused)))
{
  *length= share->table_name_length;
  return (uchar *) share->table_name;
}

/*
  Example of simple lock controls. The "share" it creates is structure we
  will pass to each partition handler. Do you have to have one of these?
  Well, you have pieces that are used for locking, and they are needed to
  function.
*/

static PARTITION_SHARE *get_share(const char *table_name, TABLE *table)
{
  PARTITION_SHARE *share;
  uint length;
  char *tmp_name;

  /*
    So why does this exist? There is no way currently to init a storage
    engine.
    Innodb and BDB both have modifications to the server to allow them to
    do this. Since you will not want to do this, this is probably the next
    best method.
  */
  if (!partition_init)
  {
    /* Hijack a mutex for init'ing the storage engine */
    pthread_mutex_lock(&LOCK_mysql_create_db);
    if (!partition_init)
    {
      partition_init++;
      pthread_mutex_init(&partition_mutex, MY_MUTEX_INIT_FAST);
      (void) hash_init(&partition_open_tables, system_charset_info, 32, 0, 0,
		       (hash_get_key) partition_get_key, 0, 0);
    }
    pthread_mutex_unlock(&LOCK_mysql_create_db);
  }
  pthread_mutex_lock(&partition_mutex);
  length= (uint) strlen(table_name);

  if (!(share= (PARTITION_SHARE *) hash_search(&partition_open_tables,
					       (uchar *) table_name, length)))
  {
    if (!(share= (PARTITION_SHARE *)
	  my_multi_malloc(MYF(MY_WME | MY_ZEROFILL),
			  &share, (uint) sizeof(*share),
			  &tmp_name, (uint) length + 1, NullS)))
    {
      pthread_mutex_unlock(&partition_mutex);
      return NULL;
    }

    share->use_count= 0;
    share->table_name_length= length;
    share->table_name= tmp_name;
    strmov(share->table_name, table_name);
    if (my_hash_insert(&partition_open_tables, (uchar *) share))
      goto error;
    thr_lock_init(&share->lock);
    pthread_mutex_init(&share->mutex, MY_MUTEX_INIT_FAST);
  }
  share->use_count++;
  pthread_mutex_unlock(&partition_mutex);

  return share;

error:
  pthread_mutex_unlock(&partition_mutex);
  my_free((uchar*) share, MYF(0));

  return NULL;
}


/*
  Free lock controls. We call this whenever we close a table. If the table
  had the last reference to the share then we free memory associated with
  it.
*/

static int free_share(PARTITION_SHARE *share)
{
  pthread_mutex_lock(&partition_mutex);
  if (!--share->use_count)
  {
    hash_delete(&partition_open_tables, (uchar *) share);
    thr_lock_delete(&share->lock);
    pthread_mutex_destroy(&share->mutex);
    my_free((uchar*) share, MYF(0));
  }
  pthread_mutex_unlock(&partition_mutex);

  return 0;
}
#endif /* NOT_USED */

struct st_mysql_storage_engine partition_storage_engine=
{ MYSQL_HANDLERTON_INTERFACE_VERSION };

mysql_declare_plugin(partition)
{
  MYSQL_STORAGE_ENGINE_PLUGIN,
  &partition_storage_engine,
  "partition",
  "Mikael Ronstrom, MySQL AB",
  "Partition Storage Engine Helper",
  PLUGIN_LICENSE_GPL,
  partition_initialize, /* Plugin Init */
  NULL, /* Plugin Deinit */
  0x0100, /* 1.0 */
  NULL,                       /* status variables                */
  NULL,                       /* system variables                */
  NULL                        /* config options                  */
}
mysql_declare_plugin_end;

#endif<|MERGE_RESOLUTION|>--- conflicted
+++ resolved
@@ -3767,11 +3767,7 @@
   uint key_len;
   bool reverse_order= FALSE;
   DBUG_ENTER("ha_partition::common_index_read");
-<<<<<<< HEAD
-  LINT_INIT(key_len); /* used iff have_start_key==TRUE */
-=======
   LINT_INIT(key_len); /* used if have_start_key==TRUE */
->>>>>>> 7388a9f5
 
   if (have_start_key)
   {
@@ -3795,11 +3791,7 @@
   if (!m_ordered_scan_ongoing ||
       (have_start_key && m_start_key.flag == HA_READ_KEY_EXACT &&
        (key_len >= m_curr_key_info->key_length || key_len == 0)))
-<<<<<<< HEAD
-  {
-=======
-   {
->>>>>>> 7388a9f5
+  {
     /*
       We use unordered index scan either when read_range is used and flag
       is set to not use ordered or when an exact key is used and in this
@@ -4106,21 +4098,12 @@
 
 
 /*
-<<<<<<< HEAD
-  Common routine to set up index scans scans
-=======
   Common routine to set up index scans
->>>>>>> 7388a9f5
 
   SYNOPSIS
     ha_partition::partition_scan_set_up()
       buf            Buffer to later return record in (this function
-<<<<<<< HEAD
                      needs it to calculate partitioning function values)
-=======
-                     needs it to calculcate partitioning function
-                     values)
->>>>>>> 7388a9f5
 
       idx_read_flag  TRUE <=> m_start_key has range start endpoint which 
                      probably can be used to determine the set of partitions
@@ -4301,11 +4284,7 @@
     switch (m_index_scan_type) {
     case partition_read_range:
       DBUG_PRINT("info", ("read_range_first on partition %d", i));
-<<<<<<< HEAD
       error= file->read_range_first(m_start_key.key? &m_start_key: NULL, 
-=======
-      error= file->read_range_first(m_start_key.key? &m_start_key: NULL,
->>>>>>> 7388a9f5
                                     end_range, eq_range, FALSE);
       break;
     case partition_index_read:
