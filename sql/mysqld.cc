--- conflicted
+++ resolved
@@ -179,13 +179,12 @@
 #endif
 #endif /* __FreeBSD__ && HAVE_IEEEFP_H */
 
-<<<<<<< HEAD
+#ifdef HAVE_FENV_H
+#include <fenv.h>
+#endif
+
 #ifdef HAVE_FPU_CONTROL_H
 #include <fpu_control.h>
-=======
-#ifdef HAVE_FENV_H
-#include <fenv.h>
->>>>>>> c362b66e
 #endif
 
 #ifdef HAVE_SYS_FPU_H
@@ -210,7 +209,11 @@
 #endif /* __i386__ */
 #endif /* __FreeBSD__ && HAVE_IEEEFP_H */
 
-<<<<<<< HEAD
+#ifdef HAVE_FESETROUND
+  /* Set FPU rounding mode to "round-to-nearest" */
+  fesetround(FE_TONEAREST);
+#endif /* HAVE_FESETROUND */
+
   /*
     x86 (32-bit) requires FPU precision to be explicitly set to 64 bit for
     portable results of floating point operations
@@ -223,12 +226,6 @@
 #elif defined(_WIN32) && !defined(_WIN64)
   _control87(_PC_53, MCW_PC);
 #endif /* __i386__ && HAVE_FPU_CONTROL_H && _FPU_DOUBLE */
-=======
-#ifdef HAVE_FESETROUND
-  /* Set FPU rounding mode to "round-to-nearest" */
-  fesetround(FE_TONEAREST);
-#endif /* HAVE_FESETROUND */
->>>>>>> c362b66e
 
 #if defined(__sgi) && defined(HAVE_SYS_FPU_H)
   /* Enable denormalized DOUBLE values support for IRIX */
