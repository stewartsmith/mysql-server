/*
   Copyright (c) 2004, 2012, Oracle and/or its affiliates. All rights reserved.

   This program is free software; you can redistribute it and/or modify
   it under the terms of the GNU General Public License as published by
   the Free Software Foundation; version 2 of the License.

   This program is distributed in the hope that it will be useful,
   but WITHOUT ANY WARRANTY; without even the implied warranty of
   MERCHANTABILITY or FITNESS FOR A PARTICULAR PURPOSE.  See the
   GNU General Public License for more details.

   You should have received a copy of the GNU General Public License
   along with this program; if not, write to the Free Software
   Foundation, Inc., 51 Franklin St, Fifth Floor, Boston, MA 02110-1301  USA
*/


#include <ndb_global.h>

#include <my_base.h>
#include <ndberror.h>
#include <m_string.h>

#include "../mgmsrv/ndb_mgmd_error.h"

#include "NdbQueryBuilderImpl.hpp"

typedef struct ErrorBundle {
  int code;
  int mysql_code;
  ndberror_classification classification;
  const char * message;
} ErrorBundle;

/**
 * Shorter names in table below
 */

#define ST_S ndberror_st_success
#define ST_P ndberror_st_permanent
#define ST_T ndberror_st_temporary
#define ST_U ndberror_st_unknown

#define NE ndberror_cl_none
#define AE ndberror_cl_application
#define CE ndberror_cl_configuration
#define ND ndberror_cl_no_data_found
#define CV ndberror_cl_constraint_violation
#define SE ndberror_cl_schema_error
#define UD ndberror_cl_user_defined

#define IS ndberror_cl_insufficient_space
#define TR ndberror_cl_temporary_resource
#define NR ndberror_cl_node_recovery
#define OL ndberror_cl_overload
#define TO ndberror_cl_timeout_expired
#define NS ndberror_cl_node_shutdown

#define UR ndberror_cl_unknown_result

#define IE ndberror_cl_internal_error
#define NI ndberror_cl_function_not_implemented
#define UE ndberror_cl_unknown_error_code

#define OE ndberror_cl_schema_object_already_exists

#define IT ndberror_cl_internal_temporary

/* default mysql error code for unmapped codes */
#define DMEC -1

static const char* empty_string = "";

/*
 * Error code ranges are reserved for respective block
 *
 *  200 - TC
 *  300 - DIH
 *  400 - LQH
 *  600 - ACC
 *  700 - DICT
 *  800 - TUP
 *  900 - TUX
 * 1200 - LQH
 * 1300 - BACKUP
 * 1400 - SUMA
 * 1500 - LGMAN
 * 1600 - TSMAN
 * 1700 - QMGR
 * 4000 - API
 * 4100 - ""
 * 4200 - ""
 * 4300 - ""
 * 4400 - ""
 * 4500 - ""
 * 4600 - ""
 * 4700 - "" Event
 * 4800 - API, QueryBuilder
 * 5000 - Management server
 * 20000 - SPJ
 * 21000 - DICT FK
 */

static
const 
ErrorBundle ErrorCodes[] = {
  /**
   * No error
   */
  { 0,    0, NE, "No error" },
  
  /**
   * NoDataFound
   */
  { 626,  HA_ERR_KEY_NOT_FOUND, ND, "Tuple did not exist" },

  /**
   * ConstraintViolation 
   */
  { 630,  HA_ERR_FOUND_DUPP_KEY, CV, "Tuple already existed when attempting to insert" },
  { 839,  DMEC, CV, "Illegal null attribute" },
  { 840,  DMEC, CV, "Trying to set a NOT NULL attribute to NULL" },
  { 893,  HA_ERR_FOUND_DUPP_KEY, CV, "Constraint violation e.g. duplicate value in unique index" },
  { 255,  HA_ERR_NO_REFERENCED_ROW, CV, "Foreign key constraint violated: No parent row found" },
  { 256,  HA_ERR_ROW_IS_REFERENCED, CV, "Foreign key constraint violated: Referenced row exists" },

  /**
   * Node recovery errors
   */
  {  286, DMEC, NR, "Node failure caused abort of transaction" }, 
  {  250, DMEC, NR, "Node where lock was held crashed, restart scan transaction" },
  {  499, DMEC, NR, "Scan take over error, restart scan transaction" },  
  { 1204, DMEC, NR, "Temporary failure, distribution changed" },
  { 4002, DMEC, NR, "Send to NDB failed" },
  { 4010, DMEC, NR, "Node failure caused abort of transaction" }, 
  { 4025, DMEC, NR, "Node failure caused abort of transaction" }, 
  { 4027, DMEC, NR, "Node failure caused abort of transaction" },
  { 4028, DMEC, NR, "Node failure caused abort of transaction" },
  { 4029, DMEC, NR, "Node failure caused abort of transaction" },
  { 4031, DMEC, NR, "Node failure caused abort of transaction" },
  { 4033, DMEC, NR, "Send to NDB failed" },
  { 4115, DMEC, NR, 
    "Transaction was committed but all read information was not "
    "received due to node crash" },
  { 4119, DMEC, NR, "Simple/dirty read failed due to node failure" },

  /**
   * SPJ error codes
   */ 

  { 20000, DMEC, TR, "Query aborted due out of operation records" },
  { 20001, DMEC, IE, "Query aborted due to empty query tree" },
  { 20002, DMEC, IE, "Query aborted due to invalid request" },
  { 20003, DMEC, IE, "Query aborted due to  unknown query operation" },
  { 20004, DMEC, IE, "Query aborted due to invalid tree node specification" },
  { 20005, DMEC, IE, "Query aborted due to invalid tree parameter specification" },
  { 20006, DMEC, TR, "Query aborted due to out of LongMessageBuffer" },
  { 20007, DMEC, IE, "Query aborted due to invalid pattern" },
  { 20008, DMEC, TR, "Query aborted due to out of query memory" },
  { 20009, DMEC, IE, "Query aborted due to query node too big" },
  { 20010, DMEC, IE, "Query aborted due to query node parameters too big" },
  { 20011, DMEC, IE, "Query aborted due to both tree and parameters contain interpreted program" },
  { 20012, DMEC, IE, "Query aborted due to invalid tree parameter specification: Key parameter bits mismatch" },
  { 20013, DMEC, IE, "Query aborted due to invalid tree parameter specification: Incorrect key parameter count" },
  { 20014, DMEC, IE, "Query aborted due to internal error" },
  { 20015, DMEC, TR, "Query aborted due to out of row memory" },
  { 20016, DMEC, NR, "Query aborted due to node failure" },
  { 20017, DMEC, IE, "Query aborted due to invalid node count" },
  { 20018, DMEC, IE, "Query aborted due to index fragment not found" },
<<<<<<< HEAD
  { 20019, HA_ERR_NO_SUCH_TABLE, SE, "Query table not defined" },
  { 20020, HA_ERR_NO_SUCH_TABLE, SE, "Query table is being dropped" },
  { 20021, HA_ERR_TABLE_DEF_CHANGED, SE, "Query table definition has changed" },

=======

  /**
   * DICT FK kernel and ndbapi error codes
   */
  { 21000, HA_ERR_CANNOT_ADD_FOREIGN, AE, "Create foreign key failed - parent key is primary key and on-update-cascade is not allowed" },
  /* CreateFKRef + CreateFKImplRef */
  { 21020, DMEC, TR, "Create foreign key failed in NDB - no more object records" },
  { 21021, DMEC, IE, "Create foreign key failed in NDB - invalid request" },
  { 21022, DMEC, SE, "Create foreign key failed in NDB - parent table is not table" },
  { 21023, DMEC, SE, "Create foreign key failed in NDB - invalid parent table version" },
  { 21024, DMEC, SE, "Create foreign key failed in NDB - child table is not table" },
  { 21025, DMEC, SE, "Create foreign key failed in NDB - invalid child table version" },
  { 21026, HA_ERR_CANNOT_ADD_FOREIGN, AE, "Create foreign key failed in NDB - parent index is not unique index" },
  { 21027, DMEC, SE, "Create foreign key failed in NDB - invalid parent index version" },
  { 21028, DMEC, SE, "Create foreign key failed in NDB - child index is not index" },
  { 21029, DMEC, SE, "Create foreign key failed in NDB - invalid child index version" },
  { 21030, DMEC, IE, "Create foreign key failed in NDB - object already exists in TC" },
  { 21031, DMEC, IE, "Create foreign key failed in NDB - no more object records in TC" },
  { 21032, DMEC, IE, "Create foreign key failed in NDB - invalid request to TC" },
  /* DropFKRef + DropFKImplRef */
  { 21040, DMEC, AE, "Drop foreign key failed in NDB - foreign key not found" },
  { 21041, DMEC, SE, "Drop foreign key failed in NDB - invalid foreign key version" },
  { 21042, DMEC, SE, "Drop foreign key failed in NDB - foreign key not found in TC" },
  /* BuildFKRef + BuildFKImplRef */
  { 21060, DMEC, AE, "Build foreign key failed in NDB - foreign key not found" },
  { 21061, DMEC, SE, "Build foreign key failed in NDB - invalid foreign key version" },
  
>>>>>>> d8b9f9d6
  /**
   * Node shutdown
   */
  {  280, DMEC, NS, "Transaction aborted due to node shutdown" },
  /* This scan trans had an active fragment scan in a LQH which have crashed */
  {  270, DMEC, NS, "Transaction aborted due to node shutdown" }, 
  { 1223, DMEC, NS, "Read operation aborted due to node shutdown" },
  { 4023, DMEC, NS, "Transaction aborted due to node shutdown" },
  { 4030, DMEC, NS, "Transaction aborted due to node shutdown" },
  { 4034, DMEC, NS, "Transaction aborted due to node shutdown" },


  
  /**
   * Unknown result
   */
  { 4007, DMEC, UR, "Send to ndbd node failed" },
  { 4008, DMEC, UR, "Receive from NDB failed" },
  { 4009, HA_ERR_NO_CONNECTION, UR, "Cluster Failure" },
  { 4012, DMEC, UR, 
    "Request ndbd time-out, maybe due to high load or communication problems"}, 
  { 4013, DMEC, UR, "Request timed out in waiting for node failure"}, 
  { 4024, DMEC, UR, 
    "Time-out, most likely caused by simple read or cluster failure" }, 
  
  /**
   * TemporaryResourceError
   */
  { 217,  DMEC, TR, "217" },
  { 218,  DMEC, TR, "Out of LongMessageBuffer" },
  { 219,  DMEC, TR, "219" },
  { 233,  DMEC, TR,
    "Out of operation records in transaction coordinator (increase MaxNoOfConcurrentOperations)" },
  { 275,  DMEC, TR, "Out of transaction records for complete phase (increase MaxNoOfConcurrentTransactions)" },
  { 279,  DMEC, TR, "Out of transaction markers in transaction coordinator" },
  { 273,  DMEC, TR, "Out of transaction markers databuffer in transaction coordinator" },
  { 312,  DMEC, TR, "Out of LongMessageBuffer" },
  { 414,  DMEC, TR, "414" },
  { 418,  DMEC, TR, "Out of transaction buffers in LQH" },
  { 419,  DMEC, TR, "419" },
  { 245,  DMEC, TR, "Too many active scans" },
  { 488,  DMEC, TR, "Too many active scans" },
  { 489,  DMEC, TR, "Too many active scans" },
  { 490,  DMEC, TR, "Too many active scans" },
  { 805,  DMEC, TR, "Out of attrinfo records in tuple manager" },
  { 830,  DMEC, TR, "Out of add fragment operation records" },
  { 873,  DMEC, TR, "Out of attrinfo records for scan in tuple manager" },
  { 899,  DMEC, TR, "Rowid already allocated" },
  { 1217, DMEC, TR, "Out of operation records in local data manager (increase MaxNoOfLocalOperations)" },
  { 1218, DMEC, TR, "Send Buffers overloaded in NDB kernel" },
  { 1220, DMEC, TR, "REDO log files overloaded (increase FragmentLogFileSize)" },
  { 1234, DMEC, TR, "REDO log files overloaded (increase disk hardware)" },
  { 1222, DMEC, TR, "Out of transaction markers in LQH" },
  { 4021, DMEC, TR, "Out of Send Buffer space in NDB API" },
  { 4022, DMEC, TR, "Out of Send Buffer space in NDB API" },
  { 4032, DMEC, TR, "Out of Send Buffer space in NDB API" },
  { 1501, DMEC, TR, "Out of undo space" },
  {  288, DMEC, TR, "Out of index operations in transaction coordinator (increase MaxNoOfConcurrentIndexOperations)" },
  {  289, DMEC, TR, "Out of transaction buffer memory in TC (increase TransactionBufferMemory)" },
  {  780, DMEC, TR, "Too many schema transactions" },
  {  783, DMEC, TR, "Too many schema operations" },
  {  785, DMEC, TR, "Schema object is busy with another schema transaction" },
  {  291, DMEC, TR, "Out of scanfrag records in TC (increase MaxNoOfLocalScans)" },

  /**
   * InsufficientSpace
   */
  { 623,  HA_ERR_RECORD_FILE_FULL, IS, "623" },
  { 624,  HA_ERR_RECORD_FILE_FULL, IS, "624" },
  { 625,  HA_ERR_INDEX_FILE_FULL, IS, "Out of memory in Ndb Kernel, hash index part (increase IndexMemory)" },
  { 633,  HA_ERR_INDEX_FILE_FULL, IS,
    "Table fragment hash index has reached maximum possible size" },
  { 640,  DMEC, IS, "Too many hash indexes (should not happen)" },
  { 826,  HA_ERR_RECORD_FILE_FULL, IS, "Too many tables and attributes (increase MaxNoOfAttributes or MaxNoOfTables)" },
  { 827,  HA_ERR_RECORD_FILE_FULL, IS, "Out of memory in Ndb Kernel, table data (increase DataMemory)" },
  { 889,  HA_ERR_RECORD_FILE_FULL, IS,
    "Table fragment fixed data reference has reached maximum possible value (specify MAXROWS or increase no of partitions)"},
  { 902,  HA_ERR_RECORD_FILE_FULL, IS, "Out of memory in Ndb Kernel, ordered index data (increase DataMemory)" },
  { 903,  HA_ERR_INDEX_FILE_FULL, IS, "Too many ordered indexes (increase MaxNoOfOrderedIndexes)" },
  { 904,  HA_ERR_INDEX_FILE_FULL, IS, "Out of fragment records (increase MaxNoOfOrderedIndexes)" },
  { 905,  DMEC, IS, "Out of attribute records (increase MaxNoOfAttributes)" },
  { 1601, HA_ERR_RECORD_FILE_FULL, IS, "Out extents, tablespace full" },
  { 1602, DMEC, IS,"No datafile in tablespace" },
  { 1603, HA_ERR_RECORD_FILE_FULL, IS,
    "Table fragment fixed data reference has reached maximum possible value (specify MAXROWS or increase no of partitions)"},

  /**
   * TimeoutExpired 
   */
  { 266,  HA_ERR_LOCK_WAIT_TIMEOUT, TO, "Time-out in NDB, probably caused by deadlock" },
  { 274,  HA_ERR_LOCK_WAIT_TIMEOUT, TO, "Time-out in NDB, probably caused by deadlock" }, /* Scan trans timeout */
  { 296,  HA_ERR_LOCK_WAIT_TIMEOUT, TO, "Time-out in NDB, probably caused by deadlock" }, /* Scan trans timeout */
  { 297,  HA_ERR_LOCK_WAIT_TIMEOUT, TO, "Time-out in NDB, probably caused by deadlock" }, /* Scan trans timeout, temporary!! */
  { 237,  HA_ERR_LOCK_WAIT_TIMEOUT, TO, "Transaction had timed out when trying to commit it" },
  
  /**
   * OverloadError
   */
  { 701,  DMEC, OL, "System busy with other schema operation" },
  { 711,  DMEC, OL, "System busy with node restart, schema operations not allowed" },
  { 410,  DMEC, OL, "REDO log files overloaded (decrease TimeBetweenLocalCheckpoints or increase NoOfFragmentLogFiles)" },
  { 677,  DMEC, OL, "Index UNDO buffers overloaded (increase UndoIndexBuffer)" },
  { 891,  DMEC, OL, "Data UNDO buffers overloaded (increase UndoDataBuffer)" },
  { 1221, DMEC, OL, "REDO buffers overloaded (increase RedoBuffer)" },
  { 4006, DMEC, OL, "Connect failure - out of connection objects (increase MaxNoOfConcurrentTransactions)" }, 


  /*
   * Internal Temporary
   */
  { 702,  DMEC, IT, "Request to non-master" },
  { 787,  DMEC, IT, "Schema transaction aborted" },
  
  /**
   * Internal errors
   */
  { 896,  DMEC, IE, "Tuple corrupted - wrong checksum or column data in invalid format" },
  { 901,  DMEC, IE, "Inconsistent ordered index. The index needs to be dropped and recreated" },
  { 202,  DMEC, IE, "202" },
  { 203,  DMEC, IE, "203" },
  { 207,  DMEC, IE, "207" },
  { 208,  DMEC, IE, "208" },
  { 209,  DMEC, IE, "Communication problem, signal error" },
  { 220,  DMEC, IE, "220" },
  { 230,  DMEC, IE, "230" },
  { 232,  DMEC, IE, "232" },
  { 238,  DMEC, IE, "238" },
  { 271,  DMEC, IE, "Simple Read transaction without any attributes to read" },
  { 272,  DMEC, IE, "Update operation without any attributes to update" },
  { 276,  DMEC, IE, "276" },
  { 277,  DMEC, IE, "277" },
  { 278,  DMEC, IE, "278" },
  { 287,  DMEC, IE, "Index corrupted" },
  { 290,  DMEC, IE, "Corrupt key in TC, unable to xfrm" },
  { 293,  DMEC, IE, "Inconsistent trigger state in TC block" },
  { 292,  DMEC, IE, "Inconsistent index state in TC block" },
  { 631,  DMEC, IE, "631" },
  { 632,  DMEC, IE, "632" },
  { 706,  DMEC, IE, "Inconsistency during table creation" },
  { 781,  DMEC, IE, "Invalid schema transaction key from NDB API" },
  { 782,  DMEC, IE, "Invalid schema transaction id from NDB API" },
  { 784,  DMEC, TR, "Invalid schema transaction state" },
  { 788,  DMEC, TR, "Missing schema operation at takeover of schema transaction" },
  { 809,  DMEC, IE, "809" },
  { 812,  DMEC, IE, "812" },
  { 833,  DMEC, IE, "833" },
  { 871,  DMEC, IE, "871" },
  { 882,  DMEC, IE, "882" },
  { 883,  DMEC, IE, "883" },
  { 887,  DMEC, IE, "887" },
  { 888,  DMEC, IE, "888" },
  { 890,  DMEC, IE, "890" },
  { 4000, DMEC, IE, "MEMORY ALLOCATION ERROR" },
  { 4001, DMEC, IE, "Signal Definition Error" },
  { 4005, DMEC, IE, "Internal Error in NdbApi" },
  { 4011, DMEC, IE, "Internal Error in NdbApi" }, 
  { 4107, DMEC, IE, "Simple Transaction and Not Start" },
  { 4108, DMEC, IE, "Faulty operation type" },
  { 4109, DMEC, IE, "Faulty primary key attribute length" },
  { 4110, DMEC, IE, "Faulty length in ATTRINFO signal" },
  { 4111, DMEC, IE, "Status Error in NdbConnection" },
  { 4113, DMEC, IE, "Too many operations received" },
  { 4320, DMEC, IE, "Cannot use the same object twice to create table" },
  { 4321, DMEC, IE, "Trying to start two schema transactions" },
  { 4344, DMEC, IE, "Only DBDICT and TRIX can send requests to TRIX" },
  { 4345, DMEC, IE, "TRIX block is not available yet, probably due to node failure" },
  { 4346, DMEC, IE, "Internal error at index create/build" },
  { 4347, DMEC, IE, "Bad state at alter index" },
  { 4348, DMEC, IE, "Inconsistency detected at alter index" },
  { 4349, DMEC, IE, "Inconsistency detected at index usage" },
  { 4350, DMEC, IE, "Transaction already aborted" },
  { 4351, DMEC, TO, "Timeout/deadlock during index build" },
  { 294,  DMEC, IE, "Unlocked operation has out of range index" },
  { 295,  DMEC, IE, "Unlocked operation has invalid state" },
  { 298,  DMEC, IE, "Invalid distribution key" },
  { 416,  DMEC, IE, "Bad state handling unlock request" },

  /**
   * Application error
   */
  { 281,  HA_ERR_NO_CONNECTION, AE, "Operation not allowed due to cluster shutdown in progress" },
  { 299,  DMEC, AE, "Operation not allowed or aborted due to single user mode" },
  { 261,  DMEC, AE,
    "DML count in transaction exceeds config parameter MaxDMLOperationsPerTransaction" },
  { 763,  DMEC, AE, "DDL is not supported with mixed data-node versions" },
  { 823,  DMEC, AE, "Too much attrinfo from application in tuple manager" },
  { 829,  DMEC, AE, "Corrupt data received for insert/update" },
  { 831,  DMEC, AE, "Too many nullable/bitfields in table definition" },
  { 850,  DMEC, AE, "Too long or too short default value"},
  { 851,  DMEC, AE, "Maximum 8052 bytes of FIXED columns supported"
    ", use varchar or COLUMN_FORMAT DYNAMIC instead" },
  { 876,  DMEC, AE, "876" },
  { 877,  DMEC, AE, "877" },
  { 878,  DMEC, AE, "878" },
  { 879,  DMEC, AE, "879" },
  { 880,  DMEC, AE, "Tried to read too much - too many getValue calls" },
  { 884,  DMEC, AE, "Stack overflow in interpreter" },
  { 885,  DMEC, AE, "Stack underflow in interpreter" },
  { 886,  DMEC, AE, "More than 65535 instructions executed in interpreter" },
  { 897,  DMEC, AE, "Update attempt of primary key via ndbcluster internal api (if this occurs via the MySQL server it is a bug, please report)" },
  { 892,  DMEC, AE, "Unsupported type in scan filter" },
  { 1233, DMEC, AE, "Table read-only" },
  { 4256, DMEC, AE, "Must call Ndb::init() before this function" },
  { 4257, DMEC, AE, "Tried to read too much - too many getValue calls" },
  { 320,  DMEC, AE, "Invalid no of nodes specified for new nodegroup" },
  { 321,  DMEC, AE, "Invalid nodegroup id" },
  { 322,  DMEC, AE, "Invalid node(s) specified for new nodegroup, node already in nodegroup" },
  { 323,  DMEC, AE, "Invalid nodegroup id, nodegroup already existing" },
  { 324,  DMEC, AE, "Invalid node(s) specified for new nodegroup, no node in nodegroup is started" },
  { 417,  DMEC, AE, "Bad operation reference - double unlock" },

  /** 
   * Scan application errors
   */
  { 242,  DMEC, AE, "Zero concurrency in scan"},
  { 244,  DMEC, AE, "Too high concurrency in scan"},
  { 269,  DMEC, AE, "No condition and attributes to read in scan"},
  { 874,  DMEC, AE, "Too much attrinfo (e.g. scan filter) for scan in tuple manager" },
  { 4600, DMEC, AE, "Transaction is already started"},
  { 4601, DMEC, AE, "Transaction is not started"},
  { 4602, DMEC, AE, "You must call getNdbOperation before executeScan" },
  { 4603, DMEC, AE, "There can only be ONE operation in a scan transaction" },
  { 4604, DMEC, AE, "takeOverScanOp, to take over a scanned row one must explicitly request keyinfo on readTuples call" },
  { 4605, DMEC, AE, "You may only call readTuples() once for each operation"},
  { 4607, DMEC, AE, "There may only be one operation in a scan transaction"},
  { 4608, DMEC, AE, "You can not takeOverScan unless you have used openScanExclusive"},
  { 4609, DMEC, AE, "You must call nextScanResult before trying to takeOverScan"},
  { 4232, DMEC, AE, "Parallelism can only be between 1 and 240" },

  /** 
   * Event schema errors
   */

  { 4713,  DMEC, SE, "Column defined in event does not exist in table"},
  
  /** 
   * Event application errors
   */

  { 4707,  DMEC, AE, "Too many event have been defined"},
  { 4708,  DMEC, AE, "Event name is too long"},
  { 4709,  DMEC, AE, "Can't accept more subscribers"},
  {  746,  DMEC, OE, "Event name already exists"},
  {  747,  DMEC, IS, "Out of event records"},
  {  748,  DMEC, TR, "Busy during read of event table"},
  { 4710,  DMEC, AE, "Event not found"},
  { 4711,  DMEC, AE, "Creation of event failed"},
  { 4712,  DMEC, AE, "Stopped event operation does not exist. Already stopped?"},

  /** 
   * Event internal errors
   */

  { 4731,  DMEC, IE, "Event not found"},

  /**
   * SchemaError
   */
  { 306,  DMEC, IE, "Out of fragment records in DIH" },
  { 311,  DMEC, AE, "Undefined partition used in setPartitionId" },
  { 703,  DMEC, SE, "Invalid table format" },
  { 704,  DMEC, SE, "Attribute name too long" },
  { 705,  DMEC, SE, "Table name too long" },
  { 707,  DMEC, SE, "No more table metadata records (increase MaxNoOfTables)" },  
  { 708,  DMEC, SE, "No more attribute metadata records (increase MaxNoOfAttributes)" },
  { 709,  HA_ERR_NO_SUCH_TABLE, SE, "No such table existed" },
  { 710,  DMEC, SE, "Internal: Get by table name not supported, use table id." },
  { 721,  HA_ERR_TABLE_EXIST,   OE, "Schema object with given name already exists" },
  { 723,  HA_ERR_NO_SUCH_TABLE, SE, "No such table existed" },
  { 736,  DMEC, SE, "Unsupported array size" },
  { 737,  HA_WRONG_CREATE_OPTION, SE, "Attribute array size too big" },
  { 738,  HA_WRONG_CREATE_OPTION, SE, "Record too big" },
  { 739,  HA_WRONG_CREATE_OPTION, SE, "Unsupported primary key length" },
  { 740,  HA_WRONG_CREATE_OPTION, SE, "Nullable primary key not supported" },
  { 741,  DMEC, SE, "Unsupported alter table" },
  { 743,  HA_WRONG_CREATE_OPTION, SE, "Unsupported character set in table or index" },
  { 744,  DMEC, SE, "Character string is invalid for given character set" },
  { 745,  HA_WRONG_CREATE_OPTION, SE, "Distribution key not supported for char attribute (use binary attribute)" },
  { 771,  HA_WRONG_CREATE_OPTION, AE, "Given NODEGROUP doesn't exist in this cluster" },
  { 772,  HA_WRONG_CREATE_OPTION, IE, "Given fragmentType doesn't exist" },
  { 749,  HA_WRONG_CREATE_OPTION, IE, "Primary Table in wrong state" },
  { 779,  HA_WRONG_CREATE_OPTION, SE, "Invalid undo buffer size" },
  { 791,  HA_WRONG_CREATE_OPTION, SE, "Too many total bits in bitfields" },
  { 795,  DMEC, IE, "Out of LongMessageBuffer in DICT" },
  { 764,  HA_WRONG_CREATE_OPTION, SE, "Invalid extent size" },
  { 789,  HA_WRONG_CREATE_OPTION, AE, "Logfile group not found" },
  { 765,  DMEC, SE, "Out of filegroup records" },
  { 750,  IE, SE, "Invalid file type" },
  { 751,  DMEC, SE, "Out of file records" },
  { 752,  DMEC, SE, "Invalid file format" },
  { 753,  IE, SE, "Invalid filegroup for file" },
  { 754,  IE, SE, "Invalid filegroup version when creating file" },
  { 755,  HA_WRONG_CREATE_OPTION, SE, "Invalid tablespace" },
  { 756,  DMEC, SE, "Index on disk column is not supported" },
  { 757,  DMEC, SE, "Varsize bitfield not supported" },
  { 758,  DMEC, SE, "Tablespace has changed" },
  { 759,  DMEC, SE, "Invalid tablespace version " },
  { 760,  DMEC, SE, "File already exists", },
  { 761,  DMEC, SE, "Unable to drop table as backup is in progress" },
  { 762,  DMEC, SE, "Unable to alter table as backup is in progress" },
  { 766,  DMEC, SE, "Cant drop file, no such file" },
  { 767,  DMEC, SE, "Cant drop filegroup, no such filegroup" },
  { 768,  DMEC, SE, "Cant drop filegroup, filegroup is used" },
  { 769,  DMEC, SE, "Drop undofile not supported, drop logfile group instead" },
  { 770,  DMEC, SE, "Cant drop file, file is used" },
  { 774,  DMEC, SE, "Invalid schema object for drop" },
  { 790,  HA_WRONG_CREATE_OPTION, SE, "Invalid hashmap" },
  { 793,  DMEC, AE, "Object definition too big" },
  { 241,  HA_ERR_TABLE_DEF_CHANGED, SE, "Invalid schema object version" },
  { 283,  HA_ERR_NO_SUCH_TABLE, SE, "Table is being dropped" },
  { 284,  HA_ERR_TABLE_DEF_CHANGED, SE, "Table not defined in transaction coordinator" },
  { 285,  DMEC, SE, "Unknown table error in transaction coordinator" },
  { 881,  DMEC, SE, "Unable to create table, out of data pages (increase DataMemory) " },
  { 906,  DMEC, SE, "Unsupported attribute type in index" },
  { 907,  DMEC, SE, "Unsupported character set in table or index" },
  { 908,  DMEC, IS, "Invalid ordered index tree node size" },
  { 909,  DMEC, IE, "No free index scan op" },
  { 910, HA_ERR_NO_SUCH_TABLE, SE, "Index is being dropped" },
  { 913,  DMEC, AE, "Invalid index for index state update" },
  { 914,  DMEC, IE, "Invalid index stats request" },
  { 915,  DMEC, TR, "No free index stats op" },
  { 916,  DMEC, IE, "Invalid index stats sys tables" },
  { 917,  DMEC, IE, "Invalid index stats sys tables data" },
  { 918,  DMEC, TR, "Cannot prepare index stats update" },
  { 919,  DMEC, TR, "Cannot execute index stats update" },
  { 1224, HA_WRONG_CREATE_OPTION, SE, "Too many fragments" },
  { 1225, DMEC, SE, "Table not defined in local query handler" },
  { 1226, HA_ERR_NO_SUCH_TABLE, SE, "Table is being dropped" },
  { 1227, HA_WRONG_CREATE_OPTION, SE, "Invalid schema version" },
  { 1228, DMEC, SE, "Cannot use drop table for drop index" },
  { 1229, DMEC, SE, "Too long frm data supplied" },
  { 1231, DMEC, SE, "Invalid table or index to scan" },
  { 1232, DMEC, SE, "Invalid table or index to scan" },

  { 1502, DMEC, IE, "Filegroup already exists" },
  { 1503, DMEC, SE, "Out of filegroup records" },
  { 1504, DMEC, SE, "Out of logbuffer memory" },
  { 1505, DMEC, IE, "Invalid filegroup" },
  { 1506, DMEC, IE, "Invalid filegroup version" },
  { 1507, DMEC, IE, "File no already inuse" },
  { 1508, DMEC, SE, "Out of file records" },
  { 1509, DMEC, SE, "File system error, check if path,permissions etc" },
  { 1510, DMEC, IE, "File meta data error" },
  { 1511, DMEC, IE, "Out of memory" },
  { 1512, DMEC, SE, "File read error" },
  { 1513, DMEC, IE, "Filegroup not online" },
  { 1514, DMEC, SE, "Currently there is a limit of one logfile group" },
  { 1515, DMEC, SE, "Currently there is a 4G limit of one undo/data-file in 32-bit host" },
  { 1516, DMEC, SE, "File too small" },

  { 773,  DMEC, SE, "Out of string memory, please modify StringMemory config parameter" },
  { 775,  DMEC, SE, "Create file is not supported when Diskless=1" },
  { 776,  DMEC, AE, "Index created on temporary table must itself be temporary" },
  { 777,  DMEC, AE, "Cannot create a temporary index on a non-temporary table" },
  { 778,  DMEC, AE, "A temporary table or index must be specified as not logging" },
  { 786,  DMEC, NR, "Schema transaction aborted due to node-failure" },
  { 792,  DMEC, SE, "Default value for primary key column not supported" },
  { 794,  DMEC, AE, "Schema feature requires data node upgrade" },
  { 796,  DMEC, SE, "Out of schema transaction memory" },

  /**
   * FunctionNotImplemented
   */
  { 4003, DMEC, NI, "Function not implemented yet" },

  /**
   * Backup error codes
   */ 

  { 1300, DMEC, IE, "Undefined error" },
  { 1301, DMEC, IE, "Backup issued to not master (reissue command to master)" },
  { 1302, DMEC, AE, "A backup is already running" },
  { 1303, DMEC, IS, "Out of resources" },
  { 1304, DMEC, IE, "Sequence failure" },
  { 1305, DMEC, IE, "Backup definition not implemented" },
  { 1306, DMEC, AE, "Backup not supported in diskless mode (change Diskless)" },

  { 1321, DMEC, UD, "Backup aborted by user request" },
  { 1322, DMEC, IE, "Backup already completed" },
  { 1323, DMEC, IE, "1323" },
  { 1324, DMEC, IE, "Backup log buffer full" },
  { 1325, DMEC, IE, "File or scan error" },
  { 1326, DMEC, IE, "Backup abortet due to node failure" },
  { 1327, DMEC, IE, "1327" },
  
  { 1340, DMEC, IE, "Backup undefined error" },
  { 1342, DMEC, AE, "Backup failed to allocate buffers (check configuration)" },
  { 1343, DMEC, AE, "Backup failed to setup fs buffers (check configuration)" },
  { 1344, DMEC, AE, "Backup failed to allocate tables (check configuration)" },
  { 1345, DMEC, AE, "Backup failed to insert file header (check configuration)" },
  { 1346, DMEC, AE, "Backup failed to insert table list (check configuration)" },
  { 1347, DMEC, AE, "Backup failed to allocate table memory (check configuration)" },
  { 1348, DMEC, AE, "Backup failed to allocate file record (check configuration)" },
  { 1349, DMEC, AE, "Backup failed to allocate attribute record (check configuration)" },
  { 1350, DMEC, TR, "Backup failed: file already exists (use 'START BACKUP <backup id>')" },
  { 1329, DMEC, AE, "Backup during software upgrade not supported" },

  /**
   * Node id allocation error codes
   */ 

  { 1700, DMEC, IE, "Undefined error" },
  { 1701, DMEC, AE, "Node already reserved" },
  { 1702, DMEC, AE, "Node already connected" },
  { 1703, DMEC, IT, "Node failure handling not completed" },
  { 1704, DMEC, AE, "Node type mismatch" },

  /*
   * Index stats error codes
   */
  { 4714, DMEC, AE, "Index stats sys tables " NDB_INDEX_STAT_PREFIX " do not exist" },
  { 4715, DMEC, AE, "Index stats for specified index do not exist" },
  { 4716, DMEC, AE, "Index stats methods usage error" },
  { 4717, DMEC, AE, "Index stats cannot allocate memory" },
  { 4718, DMEC, IE, "Index stats samples data or memory cache is invalid" },
  { 4719, DMEC, IE, "Index stats internal error" },
  { 4720, DMEC, AE, "Index stats sys tables " NDB_INDEX_STAT_PREFIX " partly missing or invalid" },
  { 4721, DMEC, IE, "Mysqld: index stats thread not open for requests" },
  { 4722, DMEC, IE, "Mysqld: index stats entry unexpectedly not found" },
  { 4723, DMEC, AE, "Mysqld: index stats request ignored due to recent error" },
  { 4724, DMEC, AE, "Mysqld: index stats request aborted by stats thread" },
  { 4725, DMEC, AE, "Index stats were deleted by another process" },
  
  /**
   * Still uncategorized
   */
  { 720,  DMEC, AE, "Attribute name reused in table definition" },
  { 1405, DMEC, NR, "Subscriber manager busy with node recovery" },
  { 1407, DMEC, SE, "Subscription not found in subscriber manager" },
  { 1411, DMEC, TR, "Subscriber manager busy with adding/removing a subscriber" },
  { 1412, DMEC, IS, "Can't accept more subscribers, out of space in pool" },
  { 1413, DMEC, TR, "Subscriber manager busy with adding the subscription" },
  { 1414, DMEC, TR, "Subscriber manager has subscribers on this subscription" },
  { 1415, DMEC, SE, "Subscription not unique in subscriber manager" },
  { 1416, DMEC, IS, "Can't accept more subscriptions, out of space in pool" },
  { 1417, DMEC, SE, "Table in suscription not defined, probably dropped" },
  { 1418, DMEC, SE, "Subscription dropped, no new subscribers allowed" },
  { 1419, DMEC, SE, "Subscription already dropped" },

  { 1420, DMEC, TR, "Subscriber manager busy with adding/removing a table" },
  { 1421, DMEC, SE, "Partially connected API in NdbOperation::execute()" },
  { 1422, DMEC, SE, "Out of subscription records" },
  { 1423, DMEC, SE, "Out of table records in SUMA" },
  { 1424, DMEC, SE, "Out of MaxNoOfConcurrentSubOperations" },
  { 1425, DMEC, SE, "Subscription being defined...while trying to stop subscriber" },
  { 1426, DMEC, SE, "No such subscriber" },
  { 1427, DMEC, NR, "Api node died, when SUB_START_REQ reached node "},
  { 1428, DMEC, IE, "No replica to scan on this node (internal index stats error)" },
  { 1429, DMEC, IE, "Subscriber node undefined in SubStartReq (config change?)" },

  { 4004, DMEC, AE, "Attribute name or id not found in the table" },
  
  { 4100, DMEC, AE, "Status Error in NDB" },
  { 4101, DMEC, AE, "No connections to NDB available and connect failed" },
  { 4102, DMEC, AE, "Type in NdbTamper not correct" },
  { 4103, DMEC, AE, "No schema connections to NDB available and connect failed" },
  { 4104, DMEC, AE, "Ndb Init in wrong state, destroy Ndb object and create a new" },
  { 4105, DMEC, AE, "Too many Ndb objects" },
  { 4106, DMEC, AE, "All Not NULL attribute have not been defined" },
  { 4114, DMEC, AE, "Transaction is already completed" },
  { 4116, DMEC, AE, "Operation was not defined correctly, probably missing a key" },
  { 4117, DMEC, AE, "Could not start transporter, configuration error"}, 
  { 4118, DMEC, AE, "Parameter error in API call" },
  { 4120, DMEC, AE, "Scan already complete" },
  { 4300, DMEC, AE, "Tuple Key Type not correct" },
  { 4301, DMEC, AE, "Fragment Type not correct" },
  { 4302, DMEC, AE, "Minimum Load Factor not correct" },
  { 4303, DMEC, AE, "Maximum Load Factor not correct" },
  { 4304, DMEC, AE, "Maximum Load Factor smaller than Minimum" },
  { 4305, DMEC, AE, "K value must currently be set to 6" },
  { 4306, DMEC, AE, "Memory Type not correct" },
  { 4307, DMEC, AE, "Invalid table name" },
  { 4308, DMEC, AE, "Attribute Size not correct" },
  { 4309, DMEC, AE, "Fixed array too large, maximum 64000 bytes" },
  { 4310, DMEC, AE, "Attribute Type not correct" },
  { 4311, DMEC, AE, "Storage Mode not correct" },
  { 4312, DMEC, AE, "Null Attribute Type not correct" },
  { 4313, DMEC, AE, "Index only storage for non-key attribute" },
  { 4314, DMEC, AE, "Storage Type of attribute not correct" },
  { 4315, DMEC, AE, "No more key attributes allowed after defining variable length key attribute" },
  { 4316, DMEC, AE, "Key attributes are not allowed to be NULL attributes" },
  { 4317, DMEC, AE, "Too many primary keys defined in table" },
  { 4318, DMEC, AE, "Invalid attribute name or number" },
  { 4319, DMEC, AE, "createAttribute called at erroneus place" },
  { 4322, DMEC, AE, "Attempt to define distribution key when not prepared to" },
  { 4323, DMEC, AE, "Distribution Key set on table but not defined on first attribute" },
  { 4324, DMEC, AE, "Attempt to define distribution group when not prepared to" },
  { 4325, DMEC, AE, "Distribution Group set on table but not defined on first attribute" },
  { 4326, DMEC, AE, "Distribution Group with erroneus number of bits" },
  { 4327, DMEC, AE, "Distribution key is only supported on part of primary key" },
  { 4328, DMEC, AE, "Disk memory attributes not yet supported" },
  { 4329, DMEC, AE, "Variable stored attributes not yet supported" },
  { 4340, DMEC, AE, "Result or attribute record must be a base table ndbrecord, not an index ndbrecord" },

  { 4400, DMEC, AE, "Status Error in NdbSchemaCon" },
  { 4401, DMEC, AE, "Only one schema operation per schema transaction" },
  { 4402, DMEC, AE, "No schema operation defined before calling execute" },
  { 4410, DMEC, AE, "Schema transaction is already started" },
  { 4411, DMEC, AE, "Schema transaction not possible until upgrade complete" },

  { 4501, DMEC, AE, "Insert in hash table failed when getting table information from Ndb" },
  { 4502, DMEC, AE, "GetValue not allowed in Update operation" },
  { 4503, DMEC, AE, "GetValue not allowed in Insert operation" },
  { 4504, DMEC, AE, "SetValue not allowed in Read operation" },
  { 4505, DMEC, AE, "NULL value not allowed in primary key search" },
  { 4506, DMEC, AE, "Missing getValue/setValue when calling execute" },
  { 4507, DMEC, AE, "Missing operation request when calling execute" },
  { 4508, DMEC, AE, "GetValue not allowed for NdbRecord defined operation" },
  { 4509, DMEC, AE, "Non SF_MultiRange scan cannot have more than one bound" },
  { 4510, DMEC, AE, "User specified partition id not allowed for scan takeover operation" },
  { 4511, DMEC, AE, "Blobs not allowed in NdbRecord delete result record" },
  { 4512, DMEC, AE, "Incorrect combination of OperationOptions optionsPresent, extraGet/SetValues ptr and numExtraGet/SetValues" },
  { 4513, DMEC, AE, "Only one scan bound allowed for non-NdbRecord setBound() API" },
  { 4514, DMEC, AE, "Can only call setBound/equal() for an NdbIndexScanOperation" },
  { 4515, DMEC, AE, "Method not allowed for NdbRecord, use OperationOptions or ScanOptions structure instead" },
  { 4516, DMEC, AE, "Illegal instruction in interpreted program" },
  { 4517, DMEC, AE, "Bad label in branch instruction" },
  { 4518, DMEC, AE, "Too many instructions in interpreted program" },
  { 4519, DMEC, AE, "NdbInterpretedCode::finalise() not called" },
  { 4520, DMEC, AE, "Call to undefined subroutine" },
  { 4521, DMEC, AE, "Call to undefined subroutine, internal error" },
  { 4522, DMEC, AE, "setBound() called twice for same key" },
  { 4523, DMEC, AE, "Pseudo columns not supported by NdbRecord" },
  { 4524, DMEC, AE, "NdbInterpretedCode is for different table" },
  { 4535, DMEC, AE, "Attempt to set bound on non key column" },
  { 4536, DMEC, AE, "NdbScanFilter constructor taking NdbOperation is not supported for NdbRecord" },
  { 4537, DMEC, AE, "Wrong API.  Use NdbInterpretedCode for NdbRecord operations" },
  { 4538, DMEC, AE, "NdbInterpretedCode instruction requires that table is set" },
  { 4539, DMEC, AE, "NdbInterpretedCode not supported for operation type" },
  { 4540, DMEC, AE, "Attempt to pass an Index column to createRecord.  Use base table columns only" },
  /* 4541 No longer generated */
  { 4542, DMEC, AE, "Unknown partition information type" },
  { 4543, DMEC, AE, "Duplicate partitioning information supplied" },
  { 4544, DMEC, AE, "Wrong partitionInfo type for table" },
  { 4545, DMEC, AE, "Invalid or Unsupported PartitionInfo structure" },
  { 4546, DMEC, AE, "Explicit partitioning info not allowed for table and operation" },
  { 4547, DMEC, AE, "RecordSpecification has overlapping offsets" },
  { 4548, DMEC, AE, "RecordSpecification has too many elements" },
  { 4549, DMEC, AE, "getLockHandle only supported for primary key read with a lock" },
  { 4550, DMEC, AE, "Cannot releaseLockHandle until operation executed" },
  { 4551, DMEC, AE, "NdbLockHandle already released" },
  { 4552, DMEC, AE, "NdbLockHandle does not belong to transaction" },
  { 4553, DMEC, AE, "NdbLockHandle original operation not executed successfully" },
  { 4554, DMEC, AE, "NdbBlob can only be closed from Active state" },
  { 4555, DMEC, AE, "NdbBlob cannot be closed with pending operations" },

  { 4200, DMEC, AE, "Status Error when defining an operation" },
  { 4201, DMEC, AE, "Variable Arrays not yet supported" },
  { 4202, DMEC, AE, "Set value on tuple key attribute is not allowed" },
  { 4203, DMEC, AE, "Trying to set a NOT NULL attribute to NULL" },
  { 4204, DMEC, AE, "Set value and Read/Delete Tuple is incompatible" },
  { 4205, DMEC, AE, "No Key attribute used to define tuple" },
  { 4206, DMEC, AE, "Not allowed to equal key attribute twice" },
  { 4207, DMEC, AE, "Key size is limited to 4092 bytes" },
  { 4208, DMEC, AE, "Trying to read a non-stored attribute" },
  { 4209, DMEC, AE, "Length parameter in equal/setValue is incorrect" },
  { 4210, DMEC, AE, "Ndb sent more info than the length he specified" },
  { 4211, DMEC, AE, "Inconsistency in list of NdbRecAttr-objects" },
  { 4212, DMEC, AE, "Ndb reports NULL value on Not NULL attribute" },
  { 4213, DMEC, AE, "Not all data of an attribute has been received" },
  { 4214, DMEC, AE, "Not all attributes have been received" },
  { 4215, DMEC, AE, "More data received than reported in TCKEYCONF message" },
  { 4216, DMEC, AE, "More than 8052 bytes in setValue cannot be handled" },
  { 4217, DMEC, AE, "It is not allowed to increment any other than unsigned ints" },
  { 4218, DMEC, AE, "Currently not allowed to increment NULL-able attributes" },
  { 4219, DMEC, AE, "Maximum size of interpretative attributes are 64 bits" },
  { 4220, DMEC, AE, "Maximum size of interpretative attributes are 64 bits" },
  { 4221, DMEC, AE, "Trying to jump to a non-defined label" },
  { 4222, DMEC, AE, "Label was not found, internal error" },
  { 4223, DMEC, AE, "Not allowed to create jumps to yourself" },
  { 4224, DMEC, AE, "Not allowed to jump to a label in a different subroutine" },
  { 4225, DMEC, AE, "All primary keys defined, call setValue/getValue"},
  { 4226, DMEC, AE, "Bad number when defining a label" },
  { 4227, DMEC, AE, "Bad number when defining a subroutine" },
  { 4228, DMEC, AE, "Illegal interpreter function in scan definition" },
  { 4229, DMEC, AE, "Illegal register in interpreter function definition" },
  { 4230, DMEC, AE, "Illegal state when calling getValue, probably not a read" },
  { 4231, DMEC, AE, "Illegal state when calling interpreter routine" },
  { 4233, DMEC, AE, "Calling execute (synchronous) when already prepared asynchronous transaction exists" },
  { 4234, DMEC, AE, "Illegal to call setValue in this state" },
  { 4235, DMEC, AE, "No callback from execute" },
  { 4236, DMEC, AE, "Trigger name too long" },
  { 4237, DMEC, AE, "Too many triggers" },
  { 4238, DMEC, AE, "Trigger not found" },
  { 4239, DMEC, AE, "Trigger with given name already exists"},
  { 4240, DMEC, AE, "Unsupported trigger type"},
  { 4241, DMEC, AE, "Index name too long" },
  { 4242, DMEC, AE, "Too many indexes" },
  { 4243, DMEC, AE, "Index not found" },
  { 4244, HA_ERR_TABLE_EXIST, OE, "Index or table with given name already exists" },
  { 4247, DMEC, AE, "Illegal index/trigger create/drop/alter request" },
  { 4248, DMEC, AE, "Trigger/index name invalid" },
  { 4249, DMEC, AE, "Invalid table" },
  { 4250, DMEC, AE, "Invalid index type or index logging option" },
  { 4251, HA_ERR_FOUND_DUPP_UNIQUE, AE, "Cannot create unique index, duplicate keys found" },
  { 4252, DMEC, AE, "Failed to allocate space for index" },
  { 4253, DMEC, AE, "Failed to create index table" },
  { 4254, DMEC, AE, "Table not an index table" },
  { 4255, DMEC, AE, "Hash index attributes must be specified in same order as table attributes" },
  { 4258, DMEC, AE, "Cannot create unique index, duplicate attributes found in definition" },
  { 4259, DMEC, AE, "Invalid set of range scan bounds" },
  { 4260, DMEC, UD, "NdbScanFilter: Operator is not defined in NdbScanFilter::Group"},
  { 4261, DMEC, UD, "NdbScanFilter: Column is NULL"},
  { 4262, DMEC, UD, "NdbScanFilter: Condition is out of bounds"},
  { 4263, DMEC, IE, "Invalid blob attributes or invalid blob parts table" },
  { 4264, DMEC, AE, "Invalid usage of blob attribute" },
  { 4265, DMEC, AE, "The method is not valid in current blob state" },
  { 4266, DMEC, AE, "Invalid blob seek position" },
  { 4267, DMEC, IE, "Corrupted blob value" },
  { 4268, DMEC, IE, "Error in blob head update forced rollback of transaction" },
  { 4269, DMEC, IE, "No connection to ndb management server" },
  { 4270, DMEC, IE, "Unknown blob error" },
  { 4335, DMEC, AE, "Only one autoincrement column allowed per table. Having a table without primary key uses an autoincremented hidden key, i.e. a table without a primary key can not have an autoincremented column" },
  { 4271, DMEC, AE, "Invalid index object, not retrieved via getIndex()" },
  { 4272, DMEC, AE, "Table definition has undefined column" },
  { 4273, DMEC, IE, "No blob table in dict cache" },
  { 4274, DMEC, IE, "Corrupted main table PK in blob operation" },
  { 4275, DMEC, AE, "The blob method is incompatible with operation type or lock mode" },
  { 4276, DMEC, AE, "Missing NULL ptr in end of keyData list" },
  { 4277, DMEC, AE, "Key part len is to small for column" },
  { 4278, DMEC, AE, "Supplied buffer to small" },
  { 4279, DMEC, AE, "Malformed string" },
  { 4280, DMEC, AE, "Inconsistent key part length" },
  { 4281, DMEC, AE, "Too many keys specified for key bound in scanIndex" },
  { 4282, DMEC, AE, "range_no not strictly increasing in ordered multi-range index scan" },
  { 4283, DMEC, AE, "key_record in index scan is not an index ndbrecord" },
  { 4284, DMEC, AE, "Cannot mix NdbRecAttr and NdbRecord methods in one operation" },
  { 4285, DMEC, AE, "NULL NdbRecord pointer" },
  { 4286, DMEC, AE, "Invalid range_no (must be < 4096)" },
  { 4287, DMEC, AE, "The key_record and attribute_record in primary key operation do not belong to the same table" },
  { 4288, DMEC, AE, "Blob handle for column not available" },
  { 4289, DMEC, AE, "API version mismatch or wrong sizeof(NdbDictionary::RecordSpecification)" },
  { 4290, DMEC, AE, "Missing column specification in NdbDictionary::RecordSpecification" },
  { 4291, DMEC, AE, "Duplicate column specification in NdbDictionary::RecordSpecification" },
  { 4292, DMEC, AE, "NdbRecord for tuple access is not an index key NdbRecord" },
  { 4341, DMEC, AE, "Not all keys read when using option SF_OrderBy" },
  { 4293, DMEC, AE, "Error returned from application scanIndex() callback" },
  { 4294, DMEC, AE, "Scan filter is too large, discarded" },
  { 4295, DMEC, AE, "Column is NULL in Get/SetValueSpec structure" },
  { 4296, DMEC, AE, "Invalid AbortOption" },
  { 4297, DMEC, AE, "Invalid or unsupported OperationOptions structure" },
  { 4298, DMEC, AE, "Invalid or unsupported ScanOptions structure" },
  { 4299, DMEC, AE, "Incorrect combination of ScanOption flags, extraGetValues ptr and numExtraGetValues" },
  { 2810, DMEC, TR, "No space left on the device" },
  { 2811, DMEC, TR, "Error with file permissions, please check file system" },
  { 2815, DMEC, TR, "Error in reading files, please check file system" },
  {  920, DMEC, AE, "Row operation defined after refreshTuple()" },

  /**
   * NdbQueryBuilder API errors
   */
  { QRY_REQ_ARG_IS_NULL, DMEC, AE, 
    "Required argument is NULL" },
  { QRY_TOO_FEW_KEY_VALUES, DMEC, AE, 
    "All required 'key' values was not specified" },
  { QRY_TOO_MANY_KEY_VALUES, DMEC, AE,
    "Too many 'key' or 'bound' values was specified" },
  { QRY_OPERAND_HAS_WRONG_TYPE, DMEC, AE, 
    "Incompatible datatype specified in operand argument" },
  { QRY_CHAR_OPERAND_TRUNCATED, DMEC, AE, 
    "Character operand was right truncated" },
  { QRY_NUM_OPERAND_RANGE, DMEC, AE, 
    "Numeric operand out of range" },
  { QRY_MULTIPLE_PARENTS, DMEC, AE, 
    "Multiple 'parents' specified in linkedValues for this operation" },
  { QRY_UNKNOWN_PARENT, DMEC, AE,
    "Unknown 'parent' specified in linkedValue" },
  { QRY_UNRELATED_INDEX, DMEC, AE, 
    "Specified 'index' does not belong to specified 'table'" },
  { QRY_WRONG_INDEX_TYPE, DMEC, AE, 
    "Wrong type of index specified for this operation"},
  { QRY_OPERAND_ALREADY_BOUND, DMEC, AE, 
    "Can't use same operand value to specify different column values" },
  { QRY_DEFINITION_TOO_LARGE, DMEC, AE, 
    "Query definition too large." },
  { QRY_RESULT_ROW_ALREADY_DEFINED, DMEC, AE, 
    "Result row already defined for NdbQueryOperation."},
  { QRY_HAS_ZERO_OPERATIONS, DMEC, AE, 
    "Query defintion should have at least one operation."},
  { QRY_IN_ERROR_STATE, DMEC, AE, 
    "A previous query operation failed, which you missed to catch."},
  { QRY_ILLEGAL_STATE, DMEC, AE, 
    "Query is in illegal state for this operation."},
  { QRY_WRONG_OPERATION_TYPE, DMEC, AE, 
    "This method cannot be invoked on this type of operation (lookup/scan/"
    "index scan)."},
  { QRY_SCAN_ORDER_ALREADY_SET, DMEC, AE, 
    "Index scan order was already set in query definition."},
  { QRY_PARAMETER_HAS_WRONG_TYPE, DMEC, AE, 
    "Parameter value has an incompatible datatype" },
  { QRY_CHAR_PARAMETER_TRUNCATED, DMEC, AE, 
    "Character Parameter was right truncated" },
  { QRY_MULTIPLE_SCAN_SORTED, DMEC, AE, 
    "Query with multiple scans may not be sorted." },
  { QRY_SEQUENTIAL_SCAN_SORTED, DMEC, AE, 
    "Parallelism cannot be restricted for sorted scans." },
  { QRY_BATCH_SIZE_TOO_SMALL, DMEC, AE, 
    "Batch size for sub scan cannot be smaller than number of fragments." },
  { QRY_EMPTY_PROJECTION, DMEC, AE,
    "Query has operation with empty projection." },

  { NO_CONTACT_WITH_PROCESS, DMEC, AE,
    "No contact with the process (dead ?)."},
  { WRONG_PROCESS_TYPE, DMEC, AE,
   "The process has wrong type. Expected a DB process."},
  { SEND_OR_RECEIVE_FAILED, DMEC, AE,
    "Send to process or receive failed."},
  { INVALID_ERROR_NUMBER, DMEC, AE,
    "Invalid error number. Should be >= 0."},
  { INVALID_TRACE_NUMBER, DMEC, AE,
    "Invalid trace number."},
  { INVALID_BLOCK_NAME, DMEC, AE,
    "Invalid block name"},
  { NODE_SHUTDOWN_IN_PROGESS, DMEC, AE,
    "Node shutdown in progress" },
  { SYSTEM_SHUTDOWN_IN_PROGRESS, DMEC, AE,
    "System shutdown in progress" },
  { NODE_SHUTDOWN_WOULD_CAUSE_SYSTEM_CRASH, DMEC, AE,
   "Node shutdown would cause system crash" },
  { UNSUPPORTED_NODE_SHUTDOWN, DMEC, AE,
   "Unsupported multi node shutdown. Abort option required." },
  { NODE_NOT_API_NODE, DMEC, AE,
    "The specified node is not an API node." },
  { OPERATION_NOT_ALLOWED_START_STOP, DMEC, AE,
   "Operation not allowed while nodes are starting or stopping."},
  { NO_CONTACT_WITH_DB_NODES, DMEC, AE,
    "No contact with database nodes" }
};

static
const
int NbErrorCodes = sizeof(ErrorCodes)/sizeof(ErrorBundle);

typedef struct ErrorStatusMessage {
  ndberror_status status;
  const char * message;
} ErrorStatusMessage;

typedef struct ErrorStatusClassification {
  ndberror_status status;
  ndberror_classification classification;
  const char * message;
} ErrorStatusClassification;

/**
 * Mapping between classification and status
 */
static
const
ErrorStatusMessage StatusMessageMapping[] = {
  { ST_S, "Success"},
  { ST_P, "Permanent error"},
  { ST_T, "Temporary error"},
  { ST_U ,"Unknown result"}
};

static
const
int NbStatus = sizeof(StatusMessageMapping)/sizeof(ErrorStatusMessage);

static
const
ErrorStatusClassification StatusClassificationMapping[] = {
  { ST_S, NE, "No error"},
  { ST_P, AE, "Application error"},
  { ST_P, CE, "Configuration or application error"},
  { ST_P, ND, "No data found"},
  { ST_P, CV, "Constraint violation"},
  { ST_P, SE, "Schema error"},
  { ST_P, UD, "User defined error"},
  { ST_P, IS, "Insufficient space"},
  
  { ST_T, TR, "Temporary Resource error"},
  { ST_T, NR, "Node Recovery error"},
  { ST_T, OL, "Overload error"},
  { ST_T, TO, "Timeout expired"},
  { ST_T, NS, "Node shutdown"},
  { ST_T, IT, "Internal temporary"},
  
  { ST_U , UR, "Unknown result error"},
  { ST_U , UE, "Unknown error code"},
  
  { ST_P, IE, "Internal error"},
  { ST_P, NI, "Function not implemented"}
};

static
const
int NbClassification = sizeof(StatusClassificationMapping)/sizeof(ErrorStatusClassification);


void
ndberror_update(ndberror_struct * error){

  int found = 0;
  int i;

  for(i = 0; i<NbErrorCodes; i++){
    if(ErrorCodes[i].code == error->code){
      error->classification = ErrorCodes[i].classification;
      error->message        = ErrorCodes[i].message;
      error->mysql_code     = ErrorCodes[i].mysql_code;
      found = 1;
      break;
    }
  }

  if(!found){
    error->classification = UE;
    error->message        = "Unknown error code";
    error->mysql_code     = DMEC;
  }

  found = 0;
  for(i = 0; i<NbClassification; i++){
    if(StatusClassificationMapping[i].classification == error->classification){
      error->status = StatusClassificationMapping[i].status;
      found = 1;
      break;
    }
  }
  if(!found){
    error->status = ST_U;
  }
}


const char *ndberror_status_message(ndberror_status status)
{
  int i;
  for (i= 0; i < NbStatus; i++)
    if (StatusMessageMapping[i].status == status)
      return StatusMessageMapping[i].message;
  return empty_string;
}

const char *ndberror_classification_message(ndberror_classification classification)
{
  int i;
  for (i= 0; i < NbClassification; i++)
    if (StatusClassificationMapping[i].classification == classification)
      return StatusClassificationMapping[i].message;
  return empty_string;
}

int ndb_error_string(int err_no, char *str, int size)
{
  ndberror_struct error;
  int len;

  assert(size > 1);
  if(size <= 1)
    return 0;

  error.code = err_no;
  ndberror_update(&error);

  len = (int)my_snprintf(str, size-1, "%s: %s: %s", error.message,
		ndberror_status_message(error.status),
		ndberror_classification_message(error.classification));
  str[size-1]= '\0';

  if (error.classification != UE)
    return len;
  return -len;
}<|MERGE_RESOLUTION|>--- conflicted
+++ resolved
@@ -168,12 +168,9 @@
   { 20016, DMEC, NR, "Query aborted due to node failure" },
   { 20017, DMEC, IE, "Query aborted due to invalid node count" },
   { 20018, DMEC, IE, "Query aborted due to index fragment not found" },
-<<<<<<< HEAD
   { 20019, HA_ERR_NO_SUCH_TABLE, SE, "Query table not defined" },
   { 20020, HA_ERR_NO_SUCH_TABLE, SE, "Query table is being dropped" },
   { 20021, HA_ERR_TABLE_DEF_CHANGED, SE, "Query table definition has changed" },
-
-=======
 
   /**
    * DICT FK kernel and ndbapi error codes
@@ -201,7 +198,6 @@
   { 21060, DMEC, AE, "Build foreign key failed in NDB - foreign key not found" },
   { 21061, DMEC, SE, "Build foreign key failed in NDB - invalid foreign key version" },
   
->>>>>>> d8b9f9d6
   /**
    * Node shutdown
    */
