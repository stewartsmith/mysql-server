DROP TABLE IF EXISTS t0,t1,t2,t3,t4,t5;
DROP VIEW IF EXISTS v1;
show variables where variable_name like "skip_show_database";
Variable_name	Value
skip_show_database	OFF
grant select, update, execute on test.* to mysqltest_2@localhost;
grant select, update on test.* to mysqltest_1@localhost;
create user mysqltest_3@localhost;
create user mysqltest_3;
select * from information_schema.SCHEMATA where schema_name > 'm';
CATALOG_NAME	SCHEMA_NAME	DEFAULT_CHARACTER_SET_NAME	DEFAULT_COLLATION_NAME	SQL_PATH
NULL	mysql	latin1	latin1_swedish_ci	NULL
NULL	test	latin1	latin1_swedish_ci	NULL
select schema_name from information_schema.schemata;
schema_name
information_schema
mysql
test
show databases like 't%';
Database (t%)
test
show databases;
Database
information_schema
mysql
test
show databases where `database` = 't%';
Database
create database mysqltest;
create table mysqltest.t1(a int, b VARCHAR(30), KEY string_data (b));
create table test.t2(a int);
create table t3(a int, KEY a_data (a));
create table mysqltest.t4(a int);
create table t5 (id int auto_increment primary key);
insert into t5 values (10);
create view v1 (c) as select table_name from information_schema.TABLES where table_name<>'ndb_binlog_index' AND table_name<>'ndb_apply_status';
select * from v1;
c
CHARACTER_SETS
COLLATIONS
COLLATION_CHARACTER_SET_APPLICABILITY
COLUMNS
COLUMN_PRIVILEGES
ENGINES
EVENTS
FILES
GLOBAL_STATUS
GLOBAL_VARIABLES
KEY_COLUMN_USAGE
PARAMETERS
PARTITIONS
PLUGINS
PROCESSLIST
REFERENTIAL_CONSTRAINTS
ROUTINES
SCHEMATA
SCHEMA_PRIVILEGES
SESSION_STATUS
SESSION_VARIABLES
STATISTICS
TABLES
TABLE_CONSTRAINTS
TABLE_PRIVILEGES
TRIGGERS
USER_PRIVILEGES
VIEWS
columns_priv
db
event
func
general_log
help_category
help_keyword
help_relation
help_topic
host
plugin
proc
procs_priv
servers
slow_log
tables_priv
time_zone
time_zone_leap_second
time_zone_name
time_zone_transition
time_zone_transition_type
user
t1
t4
t2
t3
t5
v1
select c,table_name from v1 
inner join information_schema.TABLES v2 on (v1.c=v2.table_name)
where v1.c like "t%";
c	table_name
TABLES	TABLES
TABLE_CONSTRAINTS	TABLE_CONSTRAINTS
TABLE_PRIVILEGES	TABLE_PRIVILEGES
TRIGGERS	TRIGGERS
tables_priv	tables_priv
time_zone	time_zone
time_zone_leap_second	time_zone_leap_second
time_zone_name	time_zone_name
time_zone_transition	time_zone_transition
time_zone_transition_type	time_zone_transition_type
t1	t1
t4	t4
t2	t2
t3	t3
t5	t5
select c,table_name from v1 
left join information_schema.TABLES v2 on (v1.c=v2.table_name)
where v1.c like "t%";
c	table_name
TABLES	TABLES
TABLE_CONSTRAINTS	TABLE_CONSTRAINTS
TABLE_PRIVILEGES	TABLE_PRIVILEGES
TRIGGERS	TRIGGERS
tables_priv	tables_priv
time_zone	time_zone
time_zone_leap_second	time_zone_leap_second
time_zone_name	time_zone_name
time_zone_transition	time_zone_transition
time_zone_transition_type	time_zone_transition_type
t1	t1
t4	t4
t2	t2
t3	t3
t5	t5
select c, v2.table_name from v1
right join information_schema.TABLES v2 on (v1.c=v2.table_name)
where v1.c like "t%";
c	table_name
TABLES	TABLES
TABLE_CONSTRAINTS	TABLE_CONSTRAINTS
TABLE_PRIVILEGES	TABLE_PRIVILEGES
TRIGGERS	TRIGGERS
tables_priv	tables_priv
time_zone	time_zone
time_zone_leap_second	time_zone_leap_second
time_zone_name	time_zone_name
time_zone_transition	time_zone_transition
time_zone_transition_type	time_zone_transition_type
t1	t1
t4	t4
t2	t2
t3	t3
t5	t5
select table_name from information_schema.TABLES
where table_schema = "mysqltest" and table_name like "t%";
table_name
t1
t4
select * from information_schema.STATISTICS where TABLE_SCHEMA = "mysqltest";
TABLE_CATALOG	TABLE_SCHEMA	TABLE_NAME	NON_UNIQUE	INDEX_SCHEMA	INDEX_NAME	SEQ_IN_INDEX	COLUMN_NAME	COLLATION	CARDINALITY	SUB_PART	PACKED	NULLABLE	INDEX_TYPE	COMMENT	INDEX_COMMENT
NULL	mysqltest	t1	1	mysqltest	string_data	1	b	A	NULL	NULL	NULL	YES	BTREE		
show keys from t3 where Key_name = "a_data";
Table	Non_unique	Key_name	Seq_in_index	Column_name	Collation	Cardinality	Sub_part	Packed	Null	Index_type	Comment	Index_Comment
t3	1	a_data	1	a	A	NULL	NULL	NULL	YES	BTREE		
show tables like 't%';
Tables_in_test (t%)
t2
t3
t5
show table status;
Name	Engine	Version	Row_format	Rows	Avg_row_length	Data_length	Max_data_length	Index_length	Data_free	Auto_increment	Create_time	Update_time	Check_time	Collation	Checksum	Create_options	Comment
t2	MyISAM	10	Fixed	0	0	0	#	1024	0	NULL	#	#	NULL	latin1_swedish_ci	NULL		
t3	MyISAM	10	Fixed	0	0	0	#	1024	0	NULL	#	#	NULL	latin1_swedish_ci	NULL		
t5	MyISAM	10	Fixed	1	7	7	#	2048	0	11	#	#	NULL	latin1_swedish_ci	NULL		
v1	NULL	NULL	NULL	NULL	NULL	NULL	#	NULL	NULL	NULL	#	#	NULL	NULL	NULL	NULL	VIEW
show full columns from t3 like "a%";
Field	Type	Collation	Null	Key	Default	Extra	Privileges	Comment
a	int(11)	NULL	YES	MUL	NULL		select,insert,update,references	
show full columns from mysql.db like "Insert%";
Field	Type	Collation	Null	Key	Default	Extra	Privileges	Comment
Insert_priv	enum('N','Y')	utf8_general_ci	NO		N		select,insert,update,references	
show full columns from v1;
Field	Type	Collation	Null	Key	Default	Extra	Privileges	Comment
c	varchar(64)	utf8_general_ci	NO				select,insert,update,references	
select * from information_schema.COLUMNS where table_name="t1"
and column_name= "a";
TABLE_CATALOG	TABLE_SCHEMA	TABLE_NAME	COLUMN_NAME	ORDINAL_POSITION	COLUMN_DEFAULT	IS_NULLABLE	DATA_TYPE	CHARACTER_MAXIMUM_LENGTH	CHARACTER_OCTET_LENGTH	NUMERIC_PRECISION	NUMERIC_SCALE	CHARACTER_SET_NAME	COLLATION_NAME	COLUMN_TYPE	COLUMN_KEY	EXTRA	PRIVILEGES	COLUMN_COMMENT	STORAGE	FORMAT
NULL	mysqltest	t1	a	1	NULL	YES	int	NULL	NULL	10	0	NULL	NULL	int(11)			select,insert,update,references		Default	Default
show columns from mysqltest.t1 where field like "%a%";
Field	Type	Null	Key	Default	Extra
a	int(11)	YES		NULL	
create view mysqltest.v1 (c) as select a from mysqltest.t1;
grant select (a) on mysqltest.t1 to mysqltest_2@localhost;
grant select on mysqltest.v1 to mysqltest_3;
select table_name, column_name, privileges from information_schema.columns 
where table_schema = 'mysqltest' and table_name = 't1';
table_name	column_name	privileges
t1	a	select
show columns from mysqltest.t1;
Field	Type	Null	Key	Default	Extra
a	int(11)	YES		NULL	
select table_name, column_name, privileges from information_schema.columns
where table_schema = 'mysqltest' and table_name = 'v1';
table_name	column_name	privileges
v1	c	select
explain select * from v1;
ERROR HY000: EXPLAIN/SHOW can not be issued; lacking privileges for underlying table
drop view v1, mysqltest.v1;
drop tables mysqltest.t4, mysqltest.t1, t2, t3, t5;
drop database mysqltest;
select * from information_schema.CHARACTER_SETS
where CHARACTER_SET_NAME like 'latin1%';
CHARACTER_SET_NAME	DEFAULT_COLLATE_NAME	DESCRIPTION	MAXLEN
latin1	latin1_swedish_ci	cp1252 West European	1
SHOW CHARACTER SET LIKE 'latin1%';
Charset	Description	Default collation	Maxlen
latin1	cp1252 West European	latin1_swedish_ci	1
SHOW CHARACTER SET WHERE charset like 'latin1%';
Charset	Description	Default collation	Maxlen
latin1	cp1252 West European	latin1_swedish_ci	1
select * from information_schema.COLLATIONS
where COLLATION_NAME like 'latin1%';
COLLATION_NAME	CHARACTER_SET_NAME	ID	IS_DEFAULT	IS_COMPILED	SORTLEN
latin1_german1_ci	latin1	5		#	1
latin1_swedish_ci	latin1	8	Yes	#	1
latin1_danish_ci	latin1	15		#	1
latin1_german2_ci	latin1	31		#	2
latin1_bin	latin1	47		#	1
latin1_general_ci	latin1	48		#	1
latin1_general_cs	latin1	49		#	1
latin1_spanish_ci	latin1	94		#	1
SHOW COLLATION LIKE 'latin1%';
Collation	Charset	Id	Default	Compiled	Sortlen
latin1_german1_ci	latin1	5		#	1
latin1_swedish_ci	latin1	8	Yes	#	1
latin1_danish_ci	latin1	15		#	1
latin1_german2_ci	latin1	31		#	2
latin1_bin	latin1	47		#	1
latin1_general_ci	latin1	48		#	1
latin1_general_cs	latin1	49		#	1
latin1_spanish_ci	latin1	94		#	1
SHOW COLLATION WHERE collation like 'latin1%';
Collation	Charset	Id	Default	Compiled	Sortlen
latin1_german1_ci	latin1	5		#	1
latin1_swedish_ci	latin1	8	Yes	#	1
latin1_danish_ci	latin1	15		#	1
latin1_german2_ci	latin1	31		#	2
latin1_bin	latin1	47		#	1
latin1_general_ci	latin1	48		#	1
latin1_general_cs	latin1	49		#	1
latin1_spanish_ci	latin1	94		#	1
select * from information_schema.COLLATION_CHARACTER_SET_APPLICABILITY
where COLLATION_NAME like 'latin1%';
COLLATION_NAME	CHARACTER_SET_NAME
latin1_german1_ci	latin1
latin1_swedish_ci	latin1
latin1_danish_ci	latin1
latin1_german2_ci	latin1
latin1_bin	latin1
latin1_general_ci	latin1
latin1_general_cs	latin1
latin1_spanish_ci	latin1
drop procedure if exists sel2;
drop function if exists sub1;
drop function if exists sub2;
create function sub1(i int) returns int
return i+1;
create procedure sel2()
begin
select * from t1;
select * from t2;
end|
select parameter_style, sql_data_access, dtd_identifier 
from information_schema.routines;
parameter_style	sql_data_access	dtd_identifier
SQL	CONTAINS SQL	NULL
SQL	CONTAINS SQL	int(11)
show procedure status;
Db	Name	Type	Definer	Modified	Created	Security_type	Comment	character_set_client	collation_connection	Database Collation
test	sel2	PROCEDURE	root@localhost	#	#	DEFINER		latin1	latin1_swedish_ci	latin1_swedish_ci
show function status;
Db	Name	Type	Definer	Modified	Created	Security_type	Comment	character_set_client	collation_connection	Database Collation
test	sub1	FUNCTION	root@localhost	#	#	DEFINER		latin1	latin1_swedish_ci	latin1_swedish_ci
select a.ROUTINE_NAME from information_schema.ROUTINES a,
information_schema.SCHEMATA b where
a.ROUTINE_SCHEMA = b.SCHEMA_NAME;
ROUTINE_NAME
sel2
sub1
explain select a.ROUTINE_NAME from information_schema.ROUTINES a,
information_schema.SCHEMATA b where
a.ROUTINE_SCHEMA = b.SCHEMA_NAME;
id	select_type	table	type	possible_keys	key	key_len	ref	rows	Extra
1	SIMPLE	#	ALL	NULL	NULL	NULL	NULL	NULL	
1	SIMPLE	#	ALL	NULL	NULL	NULL	NULL	NULL	Using where; Using join buffer
select a.ROUTINE_NAME, b.name from information_schema.ROUTINES a,
mysql.proc b where a.ROUTINE_NAME = convert(b.name using utf8) order by 1;
ROUTINE_NAME	name
sel2	sel2
sub1	sub1
select count(*) from information_schema.ROUTINES;
count(*)
2
create view v1 as select routine_schema, routine_name from information_schema.routines 
order by routine_schema, routine_name;
select * from v1;
routine_schema	routine_name
test	sel2
test	sub1
drop view v1;
select ROUTINE_NAME, ROUTINE_DEFINITION from information_schema.ROUTINES;
ROUTINE_NAME	ROUTINE_DEFINITION
show create function sub1;
ERROR 42000: FUNCTION sub1 does not exist
select ROUTINE_NAME, ROUTINE_DEFINITION from information_schema.ROUTINES;
ROUTINE_NAME	ROUTINE_DEFINITION
sel2	NULL
sub1	NULL
grant all privileges on test.* to mysqltest_1@localhost;
select ROUTINE_NAME, ROUTINE_DEFINITION from information_schema.ROUTINES;
ROUTINE_NAME	ROUTINE_DEFINITION
sel2	NULL
sub1	NULL
create function sub2(i int) returns int
return i+1;
select ROUTINE_NAME, ROUTINE_DEFINITION from information_schema.ROUTINES;
ROUTINE_NAME	ROUTINE_DEFINITION
sel2	NULL
sub1	NULL
sub2	return i+1
show create procedure sel2;
Procedure	sql_mode	Create Procedure	character_set_client	collation_connection	Database Collation
sel2		NULL	latin1	latin1_swedish_ci	latin1_swedish_ci
show create function sub1;
Function	sql_mode	Create Function	character_set_client	collation_connection	Database Collation
sub1		NULL	latin1	latin1_swedish_ci	latin1_swedish_ci
show create function sub2;
Function	sql_mode	Create Function	character_set_client	collation_connection	Database Collation
sub2		CREATE DEFINER=`mysqltest_1`@`localhost` FUNCTION `sub2`(i int) RETURNS int(11)
return i+1	latin1	latin1_swedish_ci	latin1_swedish_ci
show function status like "sub2";
Db	Name	Type	Definer	Modified	Created	Security_type	Comment	character_set_client	collation_connection	Database Collation
test	sub2	FUNCTION	mysqltest_1@localhost	#	#	DEFINER		latin1	latin1_swedish_ci	latin1_swedish_ci
drop function sub2;
show create procedure sel2;
Procedure	sql_mode	Create Procedure	character_set_client	collation_connection	Database Collation
sel2		CREATE DEFINER=`root`@`localhost` PROCEDURE `sel2`()
begin
select * from t1;
select * from t2;
end	latin1	latin1_swedish_ci	latin1_swedish_ci
create view v0 (c) as select schema_name from information_schema.schemata;
select * from v0;
c
information_schema
mysql
test
explain select * from v0;
id	select_type	table	type	possible_keys	key	key_len	ref	rows	Extra
1	SIMPLE	#	ALL	NULL	NULL	NULL	NULL	NULL	
create view v1 (c) as select table_name from information_schema.tables
where table_name="v1";
select * from v1;
c
v1
create view v2 (c) as select column_name from information_schema.columns
where table_name="v2";
select * from v2;
c
c
create view v3 (c) as select CHARACTER_SET_NAME from information_schema.character_sets
where CHARACTER_SET_NAME like "latin1%";
select * from v3;
c
latin1
create view v4 (c) as select COLLATION_NAME from information_schema.collations
where COLLATION_NAME like "latin1%";
select * from v4;
c
latin1_german1_ci
latin1_swedish_ci
latin1_danish_ci
latin1_german2_ci
latin1_bin
latin1_general_ci
latin1_general_cs
latin1_spanish_ci
show keys from v4;
Table	Non_unique	Key_name	Seq_in_index	Column_name	Collation	Cardinality	Sub_part	Packed	Null	Index_type	Comment	Index_Comment
select * from information_schema.views where TABLE_NAME like "v%";
TABLE_CATALOG	TABLE_SCHEMA	TABLE_NAME	VIEW_DEFINITION	CHECK_OPTION	IS_UPDATABLE	DEFINER	SECURITY_TYPE	CHARACTER_SET_CLIENT	COLLATION_CONNECTION
NULL	test	v0	select schema_name from information_schema.schemata	NONE	NO	root@localhost	DEFINER	latin1	latin1_swedish_ci
NULL	test	v1	select table_name from information_schema.tables
where table_name="v1"	NONE	NO	root@localhost	DEFINER	latin1	latin1_swedish_ci
NULL	test	v2	select column_name from information_schema.columns
where table_name="v2"	NONE	NO	root@localhost	DEFINER	latin1	latin1_swedish_ci
NULL	test	v3	select CHARACTER_SET_NAME from information_schema.character_sets
where CHARACTER_SET_NAME like "latin1%"	NONE	NO	root@localhost	DEFINER	latin1	latin1_swedish_ci
NULL	test	v4	select COLLATION_NAME from information_schema.collations
where COLLATION_NAME like "latin1%"	NONE	NO	root@localhost	DEFINER	latin1	latin1_swedish_ci
drop view v0, v1, v2, v3, v4;
create table t1 (a int);
grant select,update,insert on t1 to mysqltest_1@localhost;
grant select (a), update (a),insert(a), references(a) on t1 to mysqltest_1@localhost;
grant all on test.* to mysqltest_1@localhost with grant option;
select * from information_schema.USER_PRIVILEGES where grantee like '%mysqltest_1%';
GRANTEE	TABLE_CATALOG	PRIVILEGE_TYPE	IS_GRANTABLE
'mysqltest_1'@'localhost'	NULL	USAGE	NO
select * from information_schema.SCHEMA_PRIVILEGES where grantee like '%mysqltest_1%';
GRANTEE	TABLE_CATALOG	TABLE_SCHEMA	PRIVILEGE_TYPE	IS_GRANTABLE
'mysqltest_1'@'localhost'	NULL	test	SELECT	YES
'mysqltest_1'@'localhost'	NULL	test	INSERT	YES
'mysqltest_1'@'localhost'	NULL	test	UPDATE	YES
'mysqltest_1'@'localhost'	NULL	test	DELETE	YES
'mysqltest_1'@'localhost'	NULL	test	CREATE	YES
'mysqltest_1'@'localhost'	NULL	test	DROP	YES
'mysqltest_1'@'localhost'	NULL	test	REFERENCES	YES
'mysqltest_1'@'localhost'	NULL	test	INDEX	YES
'mysqltest_1'@'localhost'	NULL	test	ALTER	YES
'mysqltest_1'@'localhost'	NULL	test	CREATE TEMPORARY TABLES	YES
'mysqltest_1'@'localhost'	NULL	test	LOCK TABLES	YES
'mysqltest_1'@'localhost'	NULL	test	EXECUTE	YES
'mysqltest_1'@'localhost'	NULL	test	CREATE VIEW	YES
'mysqltest_1'@'localhost'	NULL	test	SHOW VIEW	YES
'mysqltest_1'@'localhost'	NULL	test	CREATE ROUTINE	YES
'mysqltest_1'@'localhost'	NULL	test	ALTER ROUTINE	YES
'mysqltest_1'@'localhost'	NULL	test	EVENT	YES
'mysqltest_1'@'localhost'	NULL	test	TRIGGER	YES
select * from information_schema.TABLE_PRIVILEGES where grantee like '%mysqltest_1%';
GRANTEE	TABLE_CATALOG	TABLE_SCHEMA	TABLE_NAME	PRIVILEGE_TYPE	IS_GRANTABLE
'mysqltest_1'@'localhost'	NULL	test	t1	SELECT	NO
'mysqltest_1'@'localhost'	NULL	test	t1	INSERT	NO
'mysqltest_1'@'localhost'	NULL	test	t1	UPDATE	NO
select * from information_schema.COLUMN_PRIVILEGES where grantee like '%mysqltest_1%';
GRANTEE	TABLE_CATALOG	TABLE_SCHEMA	TABLE_NAME	COLUMN_NAME	PRIVILEGE_TYPE	IS_GRANTABLE
'mysqltest_1'@'localhost'	NULL	test	t1	a	SELECT	NO
'mysqltest_1'@'localhost'	NULL	test	t1	a	INSERT	NO
'mysqltest_1'@'localhost'	NULL	test	t1	a	UPDATE	NO
'mysqltest_1'@'localhost'	NULL	test	t1	a	REFERENCES	NO
delete from mysql.user where user like 'mysqltest%';
delete from mysql.db where user like 'mysqltest%';
delete from mysql.tables_priv where user like 'mysqltest%';
delete from mysql.columns_priv where user like 'mysqltest%';
flush privileges;
drop table t1;
create table t1 (a int null, primary key(a));
alter table t1 add constraint constraint_1 unique (a);
alter table t1 add constraint unique key_1(a);
alter table t1 add constraint constraint_2 unique key_2(a);
show create table t1;
Table	Create Table
t1	CREATE TABLE `t1` (
  `a` int(11) NOT NULL DEFAULT '0',
  PRIMARY KEY (`a`),
  UNIQUE KEY `constraint_1` (`a`),
  UNIQUE KEY `key_1` (`a`),
  UNIQUE KEY `key_2` (`a`)
) ENGINE=MyISAM DEFAULT CHARSET=latin1
select * from information_schema.TABLE_CONSTRAINTS where
TABLE_SCHEMA= "test";
CONSTRAINT_CATALOG	CONSTRAINT_SCHEMA	CONSTRAINT_NAME	TABLE_SCHEMA	TABLE_NAME	CONSTRAINT_TYPE
NULL	test	PRIMARY	test	t1	PRIMARY KEY
NULL	test	constraint_1	test	t1	UNIQUE
NULL	test	key_1	test	t1	UNIQUE
NULL	test	key_2	test	t1	UNIQUE
select * from information_schema.KEY_COLUMN_USAGE where
TABLE_SCHEMA= "test";
CONSTRAINT_CATALOG	CONSTRAINT_SCHEMA	CONSTRAINT_NAME	TABLE_CATALOG	TABLE_SCHEMA	TABLE_NAME	COLUMN_NAME	ORDINAL_POSITION	POSITION_IN_UNIQUE_CONSTRAINT	REFERENCED_TABLE_SCHEMA	REFERENCED_TABLE_NAME	REFERENCED_COLUMN_NAME
NULL	test	PRIMARY	NULL	test	t1	a	1	NULL	NULL	NULL	NULL
NULL	test	constraint_1	NULL	test	t1	a	1	NULL	NULL	NULL	NULL
NULL	test	key_1	NULL	test	t1	a	1	NULL	NULL	NULL	NULL
NULL	test	key_2	NULL	test	t1	a	1	NULL	NULL	NULL	NULL
select table_name from information_schema.TABLES where table_schema like "test%";
table_name
t1
select table_name,column_name from information_schema.COLUMNS where table_schema like "test%";
table_name	column_name
t1	a
select ROUTINE_NAME from information_schema.ROUTINES;
ROUTINE_NAME
sel2
sub1
delete from mysql.user where user='mysqltest_1';
drop table t1;
drop procedure sel2;
drop function sub1;
create table t1(a int);
create view v1 (c) as select a from t1 with check option;
create view v2 (c) as select a from t1 WITH LOCAL CHECK OPTION;
create view v3 (c) as select a from t1 WITH CASCADED CHECK OPTION;
select * from information_schema.views;
TABLE_CATALOG	TABLE_SCHEMA	TABLE_NAME	VIEW_DEFINITION	CHECK_OPTION	IS_UPDATABLE	DEFINER	SECURITY_TYPE	CHARACTER_SET_CLIENT	COLLATION_CONNECTION
NULL	test	v1	select a from t1 with check option	CASCADED	YES	root@localhost	DEFINER	latin1	latin1_swedish_ci
NULL	test	v2	select a from t1 WITH LOCAL CHECK OPTION	LOCAL	YES	root@localhost	DEFINER	latin1	latin1_swedish_ci
NULL	test	v3	select a from t1 WITH CASCADED CHECK OPTION	CASCADED	YES	root@localhost	DEFINER	latin1	latin1_swedish_ci
grant select (a) on test.t1 to joe@localhost with grant option;
select * from INFORMATION_SCHEMA.COLUMN_PRIVILEGES;
GRANTEE	TABLE_CATALOG	TABLE_SCHEMA	TABLE_NAME	COLUMN_NAME	PRIVILEGE_TYPE	IS_GRANTABLE
'joe'@'localhost'	NULL	test	t1	a	SELECT	YES
select * from INFORMATION_SCHEMA.TABLE_PRIVILEGES;
GRANTEE	TABLE_CATALOG	TABLE_SCHEMA	TABLE_NAME	PRIVILEGE_TYPE	IS_GRANTABLE
drop view v1, v2, v3;
drop table t1;
delete from mysql.user where user='joe';
delete from mysql.db where user='joe';
delete from mysql.tables_priv where user='joe';
delete from mysql.columns_priv where user='joe';
flush privileges;
create table t1 (a int not null auto_increment,b int, primary key (a));
insert into t1 values (1,1),(NULL,3),(NULL,4);
select AUTO_INCREMENT from information_schema.tables where table_name = 't1';
AUTO_INCREMENT
4
drop table t1;
create table t1 (s1 int);
insert into t1 values (0),(9),(0);
select s1 from t1 where s1 in (select version from
information_schema.tables) union select version from
information_schema.tables;
s1
10
drop table t1;
SHOW CREATE TABLE INFORMATION_SCHEMA.character_sets;
Table	Create Table
CHARACTER_SETS	CREATE TEMPORARY TABLE `CHARACTER_SETS` (
  `CHARACTER_SET_NAME` varchar(64) NOT NULL DEFAULT '',
  `DEFAULT_COLLATE_NAME` varchar(64) NOT NULL DEFAULT '',
  `DESCRIPTION` varchar(60) NOT NULL DEFAULT '',
  `MAXLEN` bigint(3) NOT NULL DEFAULT '0'
) ENGINE=MEMORY DEFAULT CHARSET=utf8
set names latin2;
SHOW CREATE TABLE INFORMATION_SCHEMA.character_sets;
Table	Create Table
CHARACTER_SETS	CREATE TEMPORARY TABLE `CHARACTER_SETS` (
  `CHARACTER_SET_NAME` varchar(64) NOT NULL DEFAULT '',
  `DEFAULT_COLLATE_NAME` varchar(64) NOT NULL DEFAULT '',
  `DESCRIPTION` varchar(60) NOT NULL DEFAULT '',
  `MAXLEN` bigint(3) NOT NULL DEFAULT '0'
) ENGINE=MEMORY DEFAULT CHARSET=utf8
set names latin1;
create table t1 select * from information_schema.CHARACTER_SETS
where CHARACTER_SET_NAME like "latin1";
select * from t1;
CHARACTER_SET_NAME	DEFAULT_COLLATE_NAME	DESCRIPTION	MAXLEN
latin1	latin1_swedish_ci	cp1252 West European	1
alter table t1 default character set utf8;
show create table t1;
Table	Create Table
t1	CREATE TABLE `t1` (
  `CHARACTER_SET_NAME` varchar(64) NOT NULL DEFAULT '',
  `DEFAULT_COLLATE_NAME` varchar(64) NOT NULL DEFAULT '',
  `DESCRIPTION` varchar(60) NOT NULL DEFAULT '',
  `MAXLEN` bigint(3) NOT NULL DEFAULT '0'
) ENGINE=MyISAM DEFAULT CHARSET=utf8
drop table t1;
create view v1 as select * from information_schema.TABLES;
drop view v1;
create table t1(a NUMERIC(5,3), b NUMERIC(5,1), c float(5,2),
d NUMERIC(6,4), e float, f DECIMAL(6,3), g int(11), h DOUBLE(10,3),
i DOUBLE);
select COLUMN_NAME,COLUMN_TYPE, CHARACTER_MAXIMUM_LENGTH, 
CHARACTER_OCTET_LENGTH, NUMERIC_PRECISION, NUMERIC_SCALE
from information_schema.columns where table_name= 't1';
COLUMN_NAME	COLUMN_TYPE	CHARACTER_MAXIMUM_LENGTH	CHARACTER_OCTET_LENGTH	NUMERIC_PRECISION	NUMERIC_SCALE
a	decimal(5,3)	NULL	NULL	5	3
b	decimal(5,1)	NULL	NULL	5	1
c	float(5,2)	NULL	NULL	5	2
d	decimal(6,4)	NULL	NULL	6	4
e	float	NULL	NULL	12	NULL
f	decimal(6,3)	NULL	NULL	6	3
g	int(11)	NULL	NULL	10	0
h	double(10,3)	NULL	NULL	10	3
i	double	NULL	NULL	22	NULL
drop table t1;
create table t115 as select table_name, column_name, column_type
from information_schema.columns where table_name = 'proc';
select * from t115;
table_name	column_name	column_type
proc	db	char(64)
proc	name	char(64)
proc	type	enum('FUNCTION','PROCEDURE')
proc	specific_name	char(64)
proc	language	enum('SQL')
proc	sql_data_access	enum('CONTAINS_SQL','NO_SQL','READS_SQL_DATA','MODIFIES_SQL_DATA')
proc	is_deterministic	enum('YES','NO')
proc	security_type	enum('INVOKER','DEFINER')
proc	param_list	blob
proc	returns	char(64)
proc	body	longblob
proc	definer	char(77)
proc	created	timestamp
proc	modified	timestamp
proc	sql_mode	set('REAL_AS_FLOAT','PIPES_AS_CONCAT','ANSI_QUOTES','IGNORE_SPACE','NOT_USED','ONLY_FULL_GROUP_BY','NO_UNSIGNED_SUBTRACTION','NO_DIR_IN_CREATE','POSTGRESQL','ORACLE','MSSQL','DB2','MAXDB','NO_KEY_OPTIONS','NO_TABLE_OPTIONS','NO_FIELD_OPTIONS','MYSQL323','MYSQL40','ANSI','NO_AUTO_VALUE_ON_ZERO','NO_BACKSLASH_ESCAPES','STRICT_TRANS_TABLES','STRICT_ALL_TABLES','NO_ZERO_IN_DATE','NO_ZERO_DATE','INVALID_DATES','ERROR_FOR_DIVISION_BY_ZERO','TRADITIONAL','NO_AUTO_CREATE_USER','HIGH_NOT_PRECEDENCE')
proc	comment	char(64)
proc	character_set_client	char(32)
proc	collation_connection	char(32)
proc	db_collation	char(32)
proc	body_utf8	longblob
drop table t115;
create procedure p108 () begin declare c cursor for select data_type
from information_schema.columns;  open c; open c; end;//
call p108()//
ERROR 24000: Cursor is already open
drop procedure p108;
create view v1 as select A1.table_name from information_schema.TABLES A1
where table_name= "user";
select * from v1;
table_name
user
drop view v1;
create view vo as select 'a' union select 'a';
show index from vo;
Table	Non_unique	Key_name	Seq_in_index	Column_name	Collation	Cardinality	Sub_part	Packed	Null	Index_type	Comment	Index_Comment
select * from information_schema.TABLE_CONSTRAINTS where
TABLE_NAME= "vo";
CONSTRAINT_CATALOG	CONSTRAINT_SCHEMA	CONSTRAINT_NAME	TABLE_SCHEMA	TABLE_NAME	CONSTRAINT_TYPE
select * from information_schema.KEY_COLUMN_USAGE where
TABLE_NAME= "vo";
CONSTRAINT_CATALOG	CONSTRAINT_SCHEMA	CONSTRAINT_NAME	TABLE_CATALOG	TABLE_SCHEMA	TABLE_NAME	COLUMN_NAME	ORDINAL_POSITION	POSITION_IN_UNIQUE_CONSTRAINT	REFERENCED_TABLE_SCHEMA	REFERENCED_TABLE_NAME	REFERENCED_COLUMN_NAME
drop view vo;
select TABLE_NAME,TABLE_TYPE,ENGINE
from information_schema.tables 
where table_schema='information_schema' limit 2;
TABLE_NAME	TABLE_TYPE	ENGINE
CHARACTER_SETS	SYSTEM VIEW	MEMORY
COLLATIONS	SYSTEM VIEW	MEMORY
show tables from information_schema like "T%";
Tables_in_information_schema (T%)
TABLES
TABLE_CONSTRAINTS
TABLE_PRIVILEGES
TRIGGERS
create database information_schema;
ERROR 42000: Access denied for user 'root'@'localhost' to database 'information_schema'
use information_schema;
show full tables like "T%";
Tables_in_information_schema (T%)	Table_type
TABLES	SYSTEM VIEW
TABLE_CONSTRAINTS	SYSTEM VIEW
TABLE_PRIVILEGES	SYSTEM VIEW
TRIGGERS	SYSTEM VIEW
create table t1(a int);
ERROR 42S02: Unknown table 't1' in information_schema
use test;
show tables;
Tables_in_test
use information_schema;
show tables like "T%";
Tables_in_information_schema (T%)
TABLES
TABLE_CONSTRAINTS
TABLE_PRIVILEGES
TRIGGERS
select table_name from tables where table_name='user';
table_name
user
select column_name, privileges from columns
where table_name='user' and column_name like '%o%';
column_name	privileges
Host	select,insert,update,references
Password	select,insert,update,references
Drop_priv	select,insert,update,references
Reload_priv	select,insert,update,references
Shutdown_priv	select,insert,update,references
Process_priv	select,insert,update,references
Show_db_priv	select,insert,update,references
Lock_tables_priv	select,insert,update,references
Show_view_priv	select,insert,update,references
Create_routine_priv	select,insert,update,references
Alter_routine_priv	select,insert,update,references
max_questions	select,insert,update,references
max_connections	select,insert,update,references
max_user_connections	select,insert,update,references
use test;
create function sub1(i int) returns int
return i+1;
create table t1(f1 int);
create view v2 (c) as select f1 from t1;
create view v3 (c) as select sub1(1);
create table t4(f1 int, KEY f1_key (f1));
drop table t1;
drop function sub1;
select table_name from information_schema.views
where table_schema='test';
table_name
v2
v3
select table_name from information_schema.views
where table_schema='test';
table_name
v2
v3
select column_name from information_schema.columns
where table_schema='test';
column_name
f1
Warnings:
Warning	1356	View 'test.v2' references invalid table(s) or column(s) or function(s) or definer/invoker of view lack rights to use them
Warning	1356	View 'test.v3' references invalid table(s) or column(s) or function(s) or definer/invoker of view lack rights to use them
select index_name from information_schema.statistics where table_schema='test';
index_name
f1_key
select constraint_name from information_schema.table_constraints
where table_schema='test';
constraint_name
show create view v2;
View	Create View	character_set_client	collation_connection
v2	CREATE ALGORITHM=UNDEFINED DEFINER=`root`@`localhost` SQL SECURITY DEFINER VIEW `v2` AS select `test`.`t1`.`f1` AS `c` from `t1`	latin1	latin1_swedish_ci
Warnings:
Warning	1356	View 'test.v2' references invalid table(s) or column(s) or function(s) or definer/invoker of view lack rights to use them
show create table v3;
View	Create View	character_set_client	collation_connection
v3	CREATE ALGORITHM=UNDEFINED DEFINER=`root`@`localhost` SQL SECURITY DEFINER VIEW `v3` AS select `sub1`(1) AS `c`	latin1	latin1_swedish_ci
Warnings:
Warning	1356	View 'test.v3' references invalid table(s) or column(s) or function(s) or definer/invoker of view lack rights to use them
drop view v2;
drop view v3;
drop table t4;
select * from information_schema.table_names;
ERROR 42S02: Unknown table 'table_names' in information_schema
select column_type from information_schema.columns
where table_schema="information_schema" and table_name="COLUMNS" and
(column_name="character_set_name" or column_name="collation_name");
column_type
varchar(64)
varchar(64)
select TABLE_ROWS from information_schema.tables where 
table_schema="information_schema" and table_name="COLUMNS";
TABLE_ROWS
NULL
select table_type from information_schema.tables
where table_schema="mysql" and table_name="user";
table_type
BASE TABLE
show open tables where `table` like "user";
Database	Table	In_use	Name_locked
mysql	user	0	0
show status where variable_name like "%database%";
Variable_name	Value
Com_show_databases	3
show variables where variable_name like "skip_show_databas";
Variable_name	Value
show global status like "Threads_running";
Variable_name	Value
Threads_running	#
create table t1(f1 int);
create table t2(f2 int);
create view v1 as select * from t1, t2;
set @got_val= (select count(*) from information_schema.columns);
drop view v1;
drop table t1, t2;
use test;
CREATE TABLE t_crashme ( f1 BIGINT);
CREATE VIEW a1 (t_CRASHME) AS SELECT f1 FROM t_crashme GROUP BY f1;
CREATE VIEW a2 AS SELECT t_CRASHME FROM a1;
count(*)
68
drop view a2, a1;
drop table t_crashme;
select table_schema,table_name, column_name from
information_schema.columns 
where data_type = 'longtext';
table_schema	table_name	column_name
information_schema	COLUMNS	COLUMN_DEFAULT
information_schema	COLUMNS	COLUMN_TYPE
information_schema	EVENTS	EVENT_DEFINITION
information_schema	EVENTS	SQL_MODE
information_schema	PARAMETERS	DTD_IDENTIFIER
information_schema	PARTITIONS	PARTITION_EXPRESSION
information_schema	PARTITIONS	SUBPARTITION_EXPRESSION
information_schema	PARTITIONS	PARTITION_DESCRIPTION
information_schema	PLUGINS	PLUGIN_DESCRIPTION
information_schema	PROCESSLIST	INFO
information_schema	ROUTINES	DTD_IDENTIFIER
information_schema	ROUTINES	ROUTINE_DEFINITION
information_schema	ROUTINES	SQL_MODE
information_schema	TRIGGERS	ACTION_CONDITION
information_schema	TRIGGERS	ACTION_STATEMENT
information_schema	TRIGGERS	SQL_MODE
information_schema	TRIGGERS	DEFINER
information_schema	VIEWS	VIEW_DEFINITION
select table_name, column_name, data_type from information_schema.columns
where data_type = 'datetime';
table_name	column_name	data_type
EVENTS	EXECUTE_AT	datetime
EVENTS	STARTS	datetime
EVENTS	ENDS	datetime
EVENTS	CREATED	datetime
EVENTS	LAST_ALTERED	datetime
EVENTS	LAST_EXECUTED	datetime
FILES	CREATION_TIME	datetime
FILES	LAST_UPDATE_TIME	datetime
FILES	LAST_ACCESS_TIME	datetime
FILES	CREATE_TIME	datetime
FILES	UPDATE_TIME	datetime
FILES	CHECK_TIME	datetime
PARTITIONS	CREATE_TIME	datetime
PARTITIONS	UPDATE_TIME	datetime
PARTITIONS	CHECK_TIME	datetime
ROUTINES	CREATED	datetime
ROUTINES	LAST_ALTERED	datetime
TABLES	CREATE_TIME	datetime
TABLES	UPDATE_TIME	datetime
TABLES	CHECK_TIME	datetime
TRIGGERS	CREATED	datetime
event	execute_at	datetime
event	last_executed	datetime
event	starts	datetime
event	ends	datetime
SELECT COUNT(*) FROM INFORMATION_SCHEMA.TABLES A
WHERE NOT EXISTS 
(SELECT * FROM INFORMATION_SCHEMA.COLUMNS B
WHERE A.TABLE_SCHEMA = B.TABLE_SCHEMA
AND A.TABLE_NAME = B.TABLE_NAME);
COUNT(*)
0
create table t1
( x_bigint BIGINT,
x_integer INTEGER,
x_smallint SMALLINT,
x_decimal DECIMAL(5,3),
x_numeric NUMERIC(5,3),
x_real REAL,
x_float FLOAT,
x_double_precision DOUBLE PRECISION );
SELECT COLUMN_NAME, CHARACTER_MAXIMUM_LENGTH, CHARACTER_OCTET_LENGTH
FROM INFORMATION_SCHEMA.COLUMNS
WHERE TABLE_NAME= 't1';
COLUMN_NAME	CHARACTER_MAXIMUM_LENGTH	CHARACTER_OCTET_LENGTH
x_bigint	NULL	NULL
x_integer	NULL	NULL
x_smallint	NULL	NULL
x_decimal	NULL	NULL
x_numeric	NULL	NULL
x_real	NULL	NULL
x_float	NULL	NULL
x_double_precision	NULL	NULL
drop table t1;
grant select on test.* to mysqltest_4@localhost;
SELECT TABLE_NAME, COLUMN_NAME, PRIVILEGES FROM INFORMATION_SCHEMA.COLUMNS 
where COLUMN_NAME='TABLE_NAME';
TABLE_NAME	COLUMN_NAME	PRIVILEGES
COLUMNS	TABLE_NAME	select
COLUMN_PRIVILEGES	TABLE_NAME	select
FILES	TABLE_NAME	select
KEY_COLUMN_USAGE	TABLE_NAME	select
PARTITIONS	TABLE_NAME	select
REFERENTIAL_CONSTRAINTS	TABLE_NAME	select
STATISTICS	TABLE_NAME	select
TABLES	TABLE_NAME	select
TABLE_CONSTRAINTS	TABLE_NAME	select
TABLE_PRIVILEGES	TABLE_NAME	select
VIEWS	TABLE_NAME	select
delete from mysql.user where user='mysqltest_4';
delete from mysql.db where user='mysqltest_4';
flush privileges;
SELECT table_schema, count(*) FROM information_schema.TABLES where table_name<>'ndb_binlog_index' AND table_name<>'ndb_apply_status' GROUP BY TABLE_SCHEMA;
table_schema	count(*)
information_schema	28
mysql	22
create table t1 (i int, j int);
create trigger trg1 before insert on t1 for each row
begin
if new.j > 10 then
set new.j := 10;
end if;
end|
create trigger trg2 before update on t1 for each row
begin
if old.i % 2 = 0 then
set new.j := -1;
end if;
end|
create trigger trg3 after update on t1 for each row
begin
if new.j = -1 then
set @fired:= "Yes";
end if;
end|
show triggers;
Trigger	Event	Table	Statement	Timing	Created	sql_mode	Definer	character_set_client	collation_connection	Database Collation
trg1	INSERT	t1	begin
if new.j > 10 then
set new.j := 10;
end if;
end	BEFORE	NULL		root@localhost	latin1	latin1_swedish_ci	latin1_swedish_ci
trg2	UPDATE	t1	begin
if old.i % 2 = 0 then
set new.j := -1;
end if;
end	BEFORE	NULL		root@localhost	latin1	latin1_swedish_ci	latin1_swedish_ci
trg3	UPDATE	t1	begin
if new.j = -1 then
set @fired:= "Yes";
end if;
end	AFTER	NULL		root@localhost	latin1	latin1_swedish_ci	latin1_swedish_ci
select * from information_schema.triggers;
TRIGGER_CATALOG	TRIGGER_SCHEMA	TRIGGER_NAME	EVENT_MANIPULATION	EVENT_OBJECT_CATALOG	EVENT_OBJECT_SCHEMA	EVENT_OBJECT_TABLE	ACTION_ORDER	ACTION_CONDITION	ACTION_STATEMENT	ACTION_ORIENTATION	ACTION_TIMING	ACTION_REFERENCE_OLD_TABLE	ACTION_REFERENCE_NEW_TABLE	ACTION_REFERENCE_OLD_ROW	ACTION_REFERENCE_NEW_ROW	CREATED	SQL_MODE	DEFINER	CHARACTER_SET_CLIENT	COLLATION_CONNECTION	DATABASE_COLLATION
NULL	test	trg1	INSERT	NULL	test	t1	0	NULL	begin
if new.j > 10 then
set new.j := 10;
end if;
end	ROW	BEFORE	NULL	NULL	OLD	NEW	NULL		root@localhost	latin1	latin1_swedish_ci	latin1_swedish_ci
NULL	test	trg2	UPDATE	NULL	test	t1	0	NULL	begin
if old.i % 2 = 0 then
set new.j := -1;
end if;
end	ROW	BEFORE	NULL	NULL	OLD	NEW	NULL		root@localhost	latin1	latin1_swedish_ci	latin1_swedish_ci
NULL	test	trg3	UPDATE	NULL	test	t1	0	NULL	begin
if new.j = -1 then
set @fired:= "Yes";
end if;
end	ROW	AFTER	NULL	NULL	OLD	NEW	NULL		root@localhost	latin1	latin1_swedish_ci	latin1_swedish_ci
drop trigger trg1;
drop trigger trg2;
drop trigger trg3;
drop table t1;
create database mysqltest;
create table mysqltest.t1 (f1 int, f2 int);
create table mysqltest.t2 (f1 int);
grant select (f1) on mysqltest.t1 to user1@localhost;
grant select on mysqltest.t2 to user2@localhost;
grant select on mysqltest.* to user3@localhost;
grant select on *.* to user4@localhost;
select * from information_schema.column_privileges order by grantee;
GRANTEE	TABLE_CATALOG	TABLE_SCHEMA	TABLE_NAME	COLUMN_NAME	PRIVILEGE_TYPE	IS_GRANTABLE
'user1'@'localhost'	NULL	mysqltest	t1	f1	SELECT	NO
select * from information_schema.table_privileges order by grantee;
GRANTEE	TABLE_CATALOG	TABLE_SCHEMA	TABLE_NAME	PRIVILEGE_TYPE	IS_GRANTABLE
select * from information_schema.schema_privileges order by grantee;
GRANTEE	TABLE_CATALOG	TABLE_SCHEMA	PRIVILEGE_TYPE	IS_GRANTABLE
select * from information_schema.user_privileges order by grantee;
GRANTEE	TABLE_CATALOG	PRIVILEGE_TYPE	IS_GRANTABLE
'user1'@'localhost'	NULL	USAGE	NO
show grants;
Grants for user1@localhost
GRANT USAGE ON *.* TO 'user1'@'localhost'
GRANT SELECT (f1) ON `mysqltest`.`t1` TO 'user1'@'localhost'
select * from information_schema.column_privileges order by grantee;
GRANTEE	TABLE_CATALOG	TABLE_SCHEMA	TABLE_NAME	COLUMN_NAME	PRIVILEGE_TYPE	IS_GRANTABLE
select * from information_schema.table_privileges order by grantee;
GRANTEE	TABLE_CATALOG	TABLE_SCHEMA	TABLE_NAME	PRIVILEGE_TYPE	IS_GRANTABLE
'user2'@'localhost'	NULL	mysqltest	t2	SELECT	NO
select * from information_schema.schema_privileges order by grantee;
GRANTEE	TABLE_CATALOG	TABLE_SCHEMA	PRIVILEGE_TYPE	IS_GRANTABLE
select * from information_schema.user_privileges order by grantee;
GRANTEE	TABLE_CATALOG	PRIVILEGE_TYPE	IS_GRANTABLE
'user2'@'localhost'	NULL	USAGE	NO
show grants;
Grants for user2@localhost
GRANT USAGE ON *.* TO 'user2'@'localhost'
GRANT SELECT ON `mysqltest`.`t2` TO 'user2'@'localhost'
select * from information_schema.column_privileges order by grantee;
GRANTEE	TABLE_CATALOG	TABLE_SCHEMA	TABLE_NAME	COLUMN_NAME	PRIVILEGE_TYPE	IS_GRANTABLE
select * from information_schema.table_privileges order by grantee;
GRANTEE	TABLE_CATALOG	TABLE_SCHEMA	TABLE_NAME	PRIVILEGE_TYPE	IS_GRANTABLE
select * from information_schema.schema_privileges order by grantee;
GRANTEE	TABLE_CATALOG	TABLE_SCHEMA	PRIVILEGE_TYPE	IS_GRANTABLE
'user3'@'localhost'	NULL	mysqltest	SELECT	NO
select * from information_schema.user_privileges order by grantee;
GRANTEE	TABLE_CATALOG	PRIVILEGE_TYPE	IS_GRANTABLE
'user3'@'localhost'	NULL	USAGE	NO
show grants;
Grants for user3@localhost
GRANT USAGE ON *.* TO 'user3'@'localhost'
GRANT SELECT ON `mysqltest`.* TO 'user3'@'localhost'
select * from information_schema.column_privileges where grantee like '%user%'
order by grantee;
GRANTEE	TABLE_CATALOG	TABLE_SCHEMA	TABLE_NAME	COLUMN_NAME	PRIVILEGE_TYPE	IS_GRANTABLE
'user1'@'localhost'	NULL	mysqltest	t1	f1	SELECT	NO
select * from information_schema.table_privileges where grantee like '%user%'
order by grantee;
GRANTEE	TABLE_CATALOG	TABLE_SCHEMA	TABLE_NAME	PRIVILEGE_TYPE	IS_GRANTABLE
'user2'@'localhost'	NULL	mysqltest	t2	SELECT	NO
select * from information_schema.schema_privileges where grantee like '%user%'
order by grantee;
GRANTEE	TABLE_CATALOG	TABLE_SCHEMA	PRIVILEGE_TYPE	IS_GRANTABLE
'user3'@'localhost'	NULL	mysqltest	SELECT	NO
select * from information_schema.user_privileges where grantee like '%user%'
order by grantee;
GRANTEE	TABLE_CATALOG	PRIVILEGE_TYPE	IS_GRANTABLE
'user1'@'localhost'	NULL	USAGE	NO
'user2'@'localhost'	NULL	USAGE	NO
'user3'@'localhost'	NULL	USAGE	NO
'user4'@'localhost'	NULL	SELECT	NO
show grants;
Grants for user4@localhost
GRANT SELECT ON *.* TO 'user4'@'localhost'
drop user user1@localhost, user2@localhost, user3@localhost, user4@localhost;
use test;
drop database mysqltest;
drop procedure if exists p1;
drop procedure if exists p2;
create procedure p1 () modifies sql data set @a = 5;
create procedure p2 () set @a = 5;
select sql_data_access from information_schema.routines
where specific_name like 'p%';
sql_data_access
MODIFIES SQL DATA
CONTAINS SQL
drop procedure p1;
drop procedure p2;
show create database information_schema;
Database	Create Database
information_schema	CREATE DATABASE `information_schema` /*!40100 DEFAULT CHARACTER SET utf8 */
create table t1(f1 LONGBLOB, f2 LONGTEXT);
select column_name,data_type,CHARACTER_OCTET_LENGTH,
CHARACTER_MAXIMUM_LENGTH
from information_schema.columns
where table_name='t1';
column_name	data_type	CHARACTER_OCTET_LENGTH	CHARACTER_MAXIMUM_LENGTH
f1	longblob	4294967295	4294967295
f2	longtext	4294967295	4294967295
drop table t1;
create table t1(f1 tinyint, f2 SMALLINT, f3 mediumint, f4 int,
f5 BIGINT, f6 BIT, f7 bit(64));
select column_name, NUMERIC_PRECISION, NUMERIC_SCALE
from information_schema.columns
where table_name='t1';
column_name	NUMERIC_PRECISION	NUMERIC_SCALE
f1	3	0
f2	5	0
f3	7	0
f4	10	0
f5	19	0
f6	1	NULL
f7	64	NULL
drop table t1;
create table t1 (f1 integer);
create trigger tr1 after insert on t1 for each row set @test_var=42;
use information_schema;
select trigger_schema, trigger_name from triggers where
trigger_name='tr1';
trigger_schema	trigger_name
test	tr1
use test;
drop table t1;
create table t1 (a int not null, b int);
use information_schema;
select column_name, column_default from columns
where table_schema='test' and table_name='t1';
column_name	column_default
a	NULL
b	NULL
use test;
show columns from t1;
Field	Type	Null	Key	Default	Extra
a	int(11)	NO		NULL	
b	int(11)	YES		NULL	
drop table t1;
CREATE TABLE t1 (a int);
CREATE TABLE t2 (b int);
SHOW TABLE STATUS FROM test
WHERE name IN ( SELECT TABLE_NAME FROM INFORMATION_SCHEMA.TABLES
WHERE TABLE_SCHEMA='test' AND TABLE_TYPE='BASE TABLE');
Name	Engine	Version	Row_format	Rows	Avg_row_length	Data_length	Max_data_length	Index_length	Data_free	Auto_increment	Create_time	Update_time	Check_time	Collation	Checksum	Create_options	Comment
t1	MyISAM	10	Fixed	0	0	0	#	1024	0	NULL	#	#	NULL	latin1_swedish_ci	NULL		
t2	MyISAM	10	Fixed	0	0	0	#	1024	0	NULL	#	#	NULL	latin1_swedish_ci	NULL		
DROP TABLE t1,t2;
create table t1(f1 int);
create view v1 (c) as select f1 from t1;
select database();
database()
NULL
show fields from test.v1;
Field	Type	Null	Key	Default	Extra
c	int(11)	YES		NULL	
drop view v1;
drop table t1;
alter database information_schema;
ERROR 42000: You have an error in your SQL syntax; check the manual that corresponds to your MySQL server version for the right syntax to use near '' at line 1
drop database information_schema;
ERROR 42000: Access denied for user 'root'@'localhost' to database 'information_schema'
drop table information_schema.tables;
ERROR 42000: Access denied for user 'root'@'localhost' to database 'information_schema'
alter table information_schema.tables;
ERROR 42000: Access denied for user 'root'@'localhost' to database 'information_schema'
use information_schema;
create temporary table schemata(f1 char(10));
ERROR 42000: Access denied for user 'root'@'localhost' to database 'information_schema'
CREATE PROCEDURE p1 ()
BEGIN
SELECT 'foo' FROM DUAL;
END |
ERROR 42000: Unknown database 'information_schema'
select  ROUTINE_NAME from routines;
ROUTINE_NAME
grant all on information_schema.* to 'user1'@'localhost';
ERROR 42000: Access denied for user 'root'@'localhost' to database 'information_schema'
grant select on information_schema.* to 'user1'@'localhost';
ERROR 42000: Access denied for user 'root'@'localhost' to database 'information_schema'
use test;
create table t1(id int);
insert into t1(id) values (1);
select 1 from (select 1 from test.t1) a;
1
1
use information_schema;
select 1 from (select 1 from test.t1) a;
1
1
use test;
drop table t1;
create table t1 (f1 int(11));
create view v1 as select * from t1;
drop table t1;
select table_type from information_schema.tables
where table_name="v1";
table_type
VIEW
drop view v1;
create temporary table t1(f1 int, index(f1));
show columns from t1;
Field	Type	Null	Key	Default	Extra
f1	int(11)	YES	MUL	NULL	
describe t1;
Field	Type	Null	Key	Default	Extra
f1	int(11)	YES	MUL	NULL	
show indexes from t1;
Table	Non_unique	Key_name	Seq_in_index	Column_name	Collation	Cardinality	Sub_part	Packed	Null	Index_type	Comment	Index_Comment
t1	1	f1	1	f1	A	NULL	NULL	NULL	YES	BTREE		
drop table t1;
create table t1(f1 binary(32), f2 varbinary(64));
select character_maximum_length, character_octet_length
from information_schema.columns where table_name='t1';
character_maximum_length	character_octet_length
32	32
64	64
drop table t1;
CREATE TABLE t1 (f1 BIGINT, f2 VARCHAR(20), f3 BIGINT);
INSERT INTO t1 SET f1 = 1, f2 = 'Schoenenbourg', f3 = 1;
CREATE FUNCTION func2() RETURNS BIGINT RETURN 1;
CREATE FUNCTION func1() RETURNS BIGINT
BEGIN
RETURN ( SELECT COUNT(*) FROM INFORMATION_SCHEMA.VIEWS);
END//
CREATE VIEW v1 AS SELECT 1 FROM t1
WHERE f3 = (SELECT func2 ());
SELECT func1();
func1()
1
DROP TABLE t1;
DROP VIEW v1;
DROP FUNCTION func1;
DROP FUNCTION func2;
select column_type, group_concat(table_schema, '.', table_name), count(*) as num
from information_schema.columns where
table_schema='information_schema' and
(column_type = 'varchar(7)' or column_type = 'varchar(20)')
group by column_type order by num;
column_type	group_concat(table_schema, '.', table_name)	num
varchar(7)	information_schema.ROUTINES,information_schema.VIEWS	2
varchar(20)	information_schema.COLUMNS,information_schema.FILES,information_schema.FILES,information_schema.PLUGINS,information_schema.PLUGINS,information_schema.PLUGINS	6
create table t1(f1 char(1) not null, f2 char(9) not null)
default character set utf8;
select CHARACTER_MAXIMUM_LENGTH, CHARACTER_OCTET_LENGTH from
information_schema.columns where table_schema='test' and table_name = 't1';
CHARACTER_MAXIMUM_LENGTH	CHARACTER_OCTET_LENGTH
1	3
9	27
drop table t1;
use mysql;
INSERT INTO `proc` VALUES ('test','','PROCEDURE','','SQL','CONTAINS_SQL',
'NO','DEFINER','','','BEGIN\r\n  \r\nEND','root@%','2006-03-02 18:40:03',
'2006-03-02 18:40:03','','','utf8','utf8_general_ci','utf8_general_ci','n/a');
select routine_name from information_schema.routines;
routine_name

delete from proc where name='';
use test;
grant select on test.* to mysqltest_1@localhost;
create table t1 (id int);
create view v1 as select * from t1;
create definer = mysqltest_1@localhost
sql security definer view v2 as select 1;
select * from information_schema.views
where table_name='v1' or table_name='v2';
TABLE_CATALOG	TABLE_SCHEMA	TABLE_NAME	VIEW_DEFINITION	CHECK_OPTION	IS_UPDATABLE	DEFINER	SECURITY_TYPE	CHARACTER_SET_CLIENT	COLLATION_CONNECTION
NULL	test	v1		NONE	YES	root@localhost	DEFINER	latin1	latin1_swedish_ci
NULL	test	v2	select 1	NONE	NO	mysqltest_1@localhost	DEFINER	latin1	latin1_swedish_ci
drop view v1, v2;
drop table t1;
drop user mysqltest_1@localhost;
set @a:= '.';
create table t1(f1 char(5));
create table t2(f1 char(5));
select concat(@a, table_name), @a, table_name
from information_schema.tables where table_schema = 'test';
concat(@a, table_name)	@a	table_name
.t1	.	t1
.t2	.	t2
drop table t1,t2;
DROP PROCEDURE IF EXISTS p1;
DROP FUNCTION IF EXISTS f1;
CREATE PROCEDURE p1() SET @a= 1;
CREATE FUNCTION f1() RETURNS INT RETURN @a + 1;
CREATE USER mysql_bug20230@localhost;
GRANT EXECUTE ON PROCEDURE p1 TO mysql_bug20230@localhost;
GRANT EXECUTE ON FUNCTION f1 TO mysql_bug20230@localhost;
SELECT ROUTINE_NAME, ROUTINE_DEFINITION FROM INFORMATION_SCHEMA.ROUTINES;
ROUTINE_NAME	ROUTINE_DEFINITION
f1	RETURN @a + 1
p1	SET @a= 1
SHOW CREATE PROCEDURE p1;
Procedure	sql_mode	Create Procedure	character_set_client	collation_connection	Database Collation
p1		CREATE DEFINER=`root`@`localhost` PROCEDURE `p1`()
SET @a= 1	latin1	latin1_swedish_ci	latin1_swedish_ci
SHOW CREATE FUNCTION f1;
Function	sql_mode	Create Function	character_set_client	collation_connection	Database Collation
f1		CREATE DEFINER=`root`@`localhost` FUNCTION `f1`() RETURNS int(11)
RETURN @a + 1	latin1	latin1_swedish_ci	latin1_swedish_ci
SELECT ROUTINE_NAME, ROUTINE_DEFINITION FROM INFORMATION_SCHEMA.ROUTINES;
ROUTINE_NAME	ROUTINE_DEFINITION
f1	NULL
p1	NULL
SHOW CREATE PROCEDURE p1;
Procedure	sql_mode	Create Procedure	character_set_client	collation_connection	Database Collation
p1		NULL	latin1	latin1_swedish_ci	latin1_swedish_ci
SHOW CREATE FUNCTION f1;
Function	sql_mode	Create Function	character_set_client	collation_connection	Database Collation
f1		NULL	latin1	latin1_swedish_ci	latin1_swedish_ci
CALL p1();
SELECT f1();
f1()
2
DROP FUNCTION f1;
DROP PROCEDURE p1;
DROP USER mysql_bug20230@localhost;
SELECT t.table_name, c1.column_name
FROM information_schema.tables t
INNER JOIN
information_schema.columns c1
ON t.table_schema = c1.table_schema AND
t.table_name = c1.table_name
WHERE t.table_schema = 'information_schema' AND
c1.ordinal_position =
( SELECT COALESCE(MIN(c2.ordinal_position),1)
FROM information_schema.columns c2
WHERE c2.table_schema = t.table_schema AND
c2.table_name = t.table_name AND
c2.column_name LIKE '%SCHEMA%'
        );
table_name	column_name
CHARACTER_SETS	CHARACTER_SET_NAME
COLLATIONS	COLLATION_NAME
COLLATION_CHARACTER_SET_APPLICABILITY	COLLATION_NAME
COLUMNS	TABLE_SCHEMA
COLUMN_PRIVILEGES	TABLE_SCHEMA
ENGINES	ENGINE
EVENTS	EVENT_SCHEMA
FILES	TABLE_SCHEMA
GLOBAL_STATUS	VARIABLE_NAME
GLOBAL_VARIABLES	VARIABLE_NAME
KEY_COLUMN_USAGE	CONSTRAINT_SCHEMA
PARAMETERS	SPECIFIC_SCHEMA
PARTITIONS	TABLE_SCHEMA
PLUGINS	PLUGIN_NAME
PROCESSLIST	ID
REFERENTIAL_CONSTRAINTS	CONSTRAINT_SCHEMA
ROUTINES	ROUTINE_SCHEMA
SCHEMATA	SCHEMA_NAME
SCHEMA_PRIVILEGES	TABLE_SCHEMA
SESSION_STATUS	VARIABLE_NAME
SESSION_VARIABLES	VARIABLE_NAME
STATISTICS	TABLE_SCHEMA
TABLES	TABLE_SCHEMA
TABLE_CONSTRAINTS	CONSTRAINT_SCHEMA
TABLE_PRIVILEGES	TABLE_SCHEMA
TRIGGERS	TRIGGER_SCHEMA
USER_PRIVILEGES	GRANTEE
VIEWS	TABLE_SCHEMA
SELECT t.table_name, c1.column_name
FROM information_schema.tables t
INNER JOIN
information_schema.columns c1
ON t.table_schema = c1.table_schema AND
t.table_name = c1.table_name
WHERE t.table_schema = 'information_schema' AND
c1.ordinal_position =
( SELECT COALESCE(MIN(c2.ordinal_position),1)
FROM information_schema.columns c2
WHERE c2.table_schema = 'information_schema' AND
c2.table_name = t.table_name AND
c2.column_name LIKE '%SCHEMA%'
        );
table_name	column_name
CHARACTER_SETS	CHARACTER_SET_NAME
COLLATIONS	COLLATION_NAME
COLLATION_CHARACTER_SET_APPLICABILITY	COLLATION_NAME
COLUMNS	TABLE_SCHEMA
COLUMN_PRIVILEGES	TABLE_SCHEMA
ENGINES	ENGINE
EVENTS	EVENT_SCHEMA
FILES	TABLE_SCHEMA
GLOBAL_STATUS	VARIABLE_NAME
GLOBAL_VARIABLES	VARIABLE_NAME
KEY_COLUMN_USAGE	CONSTRAINT_SCHEMA
PARAMETERS	SPECIFIC_SCHEMA
PARTITIONS	TABLE_SCHEMA
PLUGINS	PLUGIN_NAME
PROCESSLIST	ID
REFERENTIAL_CONSTRAINTS	CONSTRAINT_SCHEMA
ROUTINES	ROUTINE_SCHEMA
SCHEMATA	SCHEMA_NAME
SCHEMA_PRIVILEGES	TABLE_SCHEMA
SESSION_STATUS	VARIABLE_NAME
SESSION_VARIABLES	VARIABLE_NAME
STATISTICS	TABLE_SCHEMA
TABLES	TABLE_SCHEMA
TABLE_CONSTRAINTS	CONSTRAINT_SCHEMA
TABLE_PRIVILEGES	TABLE_SCHEMA
TRIGGERS	TRIGGER_SCHEMA
USER_PRIVILEGES	GRANTEE
VIEWS	TABLE_SCHEMA
SELECT MAX(table_name) FROM information_schema.tables;
MAX(table_name)
VIEWS
SELECT table_name from information_schema.tables
WHERE table_name=(SELECT MAX(table_name)
FROM information_schema.tables);
table_name
VIEWS
DROP TABLE IF EXISTS bug23037;
DROP FUNCTION IF EXISTS get_value;
SELECT COLUMN_NAME, MD5(COLUMN_DEFAULT), LENGTH(COLUMN_DEFAULT) FROM INFORMATION_SCHEMA.COLUMNS WHERE TABLE_NAME='bug23037';
COLUMN_NAME	MD5(COLUMN_DEFAULT)	LENGTH(COLUMN_DEFAULT)
fld1	7cf7a6782be951a1f2464a350da926a5	65532
SELECT MD5(get_value());
MD5(get_value())
7cf7a6782be951a1f2464a350da926a5
SELECT COLUMN_NAME, MD5(COLUMN_DEFAULT), LENGTH(COLUMN_DEFAULT), COLUMN_DEFAULT=get_value() FROM INFORMATION_SCHEMA.COLUMNS WHERE TABLE_NAME='bug23037';
COLUMN_NAME	MD5(COLUMN_DEFAULT)	LENGTH(COLUMN_DEFAULT)	COLUMN_DEFAULT=get_value()
fld1	7cf7a6782be951a1f2464a350da926a5	65532	1
DROP TABLE bug23037;
DROP FUNCTION get_value;
create view v1 as
select table_schema as object_schema,
table_name   as object_name,
table_type   as object_type
from information_schema.tables
order by object_schema;
explain select * from v1;
id	select_type	table	type	possible_keys	key	key_len	ref	rows	Extra
1	SIMPLE	tables	ALL	NULL	NULL	NULL	NULL	NULL	Open_frm_only; Scanned all databases; Using filesort
explain select * from (select table_name from information_schema.tables) as a;
id	select_type	table	type	possible_keys	key	key_len	ref	rows	Extra
1	PRIMARY	<derived2>	system	NULL	NULL	NULL	NULL	0	const row not found
2	DERIVED	tables	ALL	NULL	NULL	NULL	NULL	NULL	Skip_open_table; Scanned all databases
drop view v1;
create table t1 (f1 int(11));
create table t2 (f1 int(11), f2 int(11));
select table_name from information_schema.tables
where table_schema = 'test' and table_name not in
(select table_name from information_schema.columns
where table_schema = 'test' and column_name = 'f3');
table_name
t1
t2
drop table t1,t2;
select 1 as f1 from information_schema.tables  where "CHARACTER_SETS"=
(select cast(table_name as char)  from information_schema.tables
order by table_name limit 1) limit 1;
f1
1
select t.table_name, group_concat(t.table_schema, '.', t.table_name),
count(*) as num1
from information_schema.tables t
inner join information_schema.columns c1
on t.table_schema = c1.table_schema AND t.table_name = c1.table_name
where t.table_schema = 'information_schema' and
c1.ordinal_position =
(select isnull(c2.column_type) -
isnull(group_concat(c2.table_schema, '.', c2.table_name)) +
count(*) as num
from information_schema.columns c2 where
c2.table_schema='information_schema' and
(c2.column_type = 'varchar(7)' or c2.column_type = 'varchar(20)')
group by c2.column_type order by num limit 1)
group by t.table_name order by num1, t.table_name;
table_name	group_concat(t.table_schema, '.', t.table_name)	num1
CHARACTER_SETS	information_schema.CHARACTER_SETS	1
COLLATIONS	information_schema.COLLATIONS	1
COLLATION_CHARACTER_SET_APPLICABILITY	information_schema.COLLATION_CHARACTER_SET_APPLICABILITY	1
COLUMNS	information_schema.COLUMNS	1
COLUMN_PRIVILEGES	information_schema.COLUMN_PRIVILEGES	1
ENGINES	information_schema.ENGINES	1
EVENTS	information_schema.EVENTS	1
FILES	information_schema.FILES	1
GLOBAL_STATUS	information_schema.GLOBAL_STATUS	1
GLOBAL_VARIABLES	information_schema.GLOBAL_VARIABLES	1
KEY_COLUMN_USAGE	information_schema.KEY_COLUMN_USAGE	1
PARAMETERS	information_schema.PARAMETERS	1
PARTITIONS	information_schema.PARTITIONS	1
PLUGINS	information_schema.PLUGINS	1
PROCESSLIST	information_schema.PROCESSLIST	1
REFERENTIAL_CONSTRAINTS	information_schema.REFERENTIAL_CONSTRAINTS	1
ROUTINES	information_schema.ROUTINES	1
SCHEMATA	information_schema.SCHEMATA	1
SCHEMA_PRIVILEGES	information_schema.SCHEMA_PRIVILEGES	1
SESSION_STATUS	information_schema.SESSION_STATUS	1
SESSION_VARIABLES	information_schema.SESSION_VARIABLES	1
STATISTICS	information_schema.STATISTICS	1
TABLES	information_schema.TABLES	1
TABLE_CONSTRAINTS	information_schema.TABLE_CONSTRAINTS	1
TABLE_PRIVILEGES	information_schema.TABLE_PRIVILEGES	1
TRIGGERS	information_schema.TRIGGERS	1
USER_PRIVILEGES	information_schema.USER_PRIVILEGES	1
VIEWS	information_schema.VIEWS	1
create table t1(f1 int);
create view v1 as select f1+1 as a from t1;
create table t2 (f1 int, f2 int);
create view v2 as select f1+1 as a, f2 as b from t2;
select table_name, is_updatable from information_schema.views;
table_name	is_updatable
v1	NO
v2	YES
delete from v1;
drop view v1,v2;
drop table t1,t2;
alter database;
ERROR 42000: You have an error in your SQL syntax; check the manual that corresponds to your MySQL server version for the right syntax to use near '' at line 1
alter database test;
ERROR 42000: You have an error in your SQL syntax; check the manual that corresponds to your MySQL server version for the right syntax to use near '' at line 1
create database mysqltest;
create table mysqltest.t1(a int, b int, c int);
create trigger mysqltest.t1_ai after insert on mysqltest.t1
for each row set @a = new.a + new.b + new.c;
grant select(b) on mysqltest.t1 to mysqltest_1@localhost;
select trigger_name from information_schema.triggers
where event_object_table='t1';
trigger_name
t1_ai
show triggers from mysqltest;
Trigger	Event	Table	Statement	Timing	Created	sql_mode	Definer	character_set_client	collation_connection	Database Collation
t1_ai	INSERT	t1	set @a = new.a + new.b + new.c	AFTER	NULL		root@localhost	latin1	latin1_swedish_ci	latin1_swedish_ci
show columns from t1;
Field	Type	Null	Key	Default	Extra
b	int(11)	YES		NULL	
select column_name from information_schema.columns where table_name='t1';
column_name
b
show triggers;
Trigger	Event	Table	Statement	Timing	Created	sql_mode	Definer	character_set_client	collation_connection	Database Collation
select trigger_name from information_schema.triggers
where event_object_table='t1';
trigger_name
drop user mysqltest_1@localhost;
drop database mysqltest;
create table t1 (
f1 varchar(50),
f2 varchar(50) not null,
f3 varchar(50) default '',
f4 varchar(50) default NULL,
f5 bigint not null,
f6 bigint not null default 10,
f7 datetime not null,
f8 datetime default '2006-01-01'
);
select column_default from information_schema.columns where table_name= 't1';
column_default
NULL
NULL

NULL
NULL
10
NULL
2006-01-01 00:00:00
show columns from t1;
Field	Type	Null	Key	Default	Extra
f1	varchar(50)	YES		NULL	
f2	varchar(50)	NO		NULL	
f3	varchar(50)	YES			
f4	varchar(50)	YES		NULL	
f5	bigint(20)	NO		NULL	
f6	bigint(20)	NO		10	
f7	datetime	NO		NULL	
f8	datetime	YES		2006-01-01 00:00:00	
drop table t1;
End of 5.0 tests.
show fields from information_schema.table_names;
ERROR 42S02: Unknown table 'table_names' in information_schema
show keys from information_schema.table_names;
ERROR 42S02: Unknown table 'table_names' in information_schema
select * from information_schema.engines WHERE ENGINE="MyISAM";
ENGINE	SUPPORT	COMMENT	TRANSACTIONS	XA	SAVEPOINTS
MyISAM	DEFAULT	Default engine as of MySQL 3.23 with great performance	NO	NO	NO
grant select on *.* to user3148@localhost;
select user,db from information_schema.processlist;
user	db
user3148	test
drop user user3148@localhost;
DROP TABLE IF EXISTS server_status;
DROP EVENT IF EXISTS event_status;
SET GLOBAL event_scheduler=1;
CREATE EVENT event_status
ON SCHEDULE AT NOW()
ON COMPLETION NOT PRESERVE
DO
BEGIN
CREATE TABLE server_status
SELECT variable_name
FROM information_schema.global_status
WHERE variable_name LIKE 'ABORTED_CONNECTS' OR
variable_name LIKE 'BINLOG_CACHE_DISK_USE';
END$$
SELECT variable_name FROM server_status;
variable_name
ABORTED_CONNECTS
BINLOG_CACHE_DISK_USE
DROP TABLE server_status;
SET GLOBAL event_scheduler=0;
explain select table_name from information_schema.views where
table_schema='test' and table_name='v1';
id	select_type	table	type	possible_keys	key	key_len	ref	rows	Extra
1	SIMPLE	views	ALL	NULL	TABLE_SCHEMA,TABLE_NAME	NULL	NULL	NULL	Using where; Open_frm_only; Scanned 0 databases
explain select * from information_schema.tables;
id	select_type	table	type	possible_keys	key	key_len	ref	rows	Extra
1	SIMPLE	tables	ALL	NULL	NULL	NULL	NULL	NULL	Open_full_table; Scanned all databases
explain select * from information_schema.collations;
id	select_type	table	type	possible_keys	key	key_len	ref	rows	Extra
1	SIMPLE	collations	ALL	NULL	NULL	NULL	NULL	NULL	
explain select * from information_schema.tables where
table_schema='test' and table_name= 't1';
id	select_type	table	type	possible_keys	key	key_len	ref	rows	Extra
1	SIMPLE	tables	ALL	NULL	TABLE_SCHEMA,TABLE_NAME	NULL	NULL	NULL	Using where; Open_full_table; Scanned 0 databases
explain select table_name, table_type from information_schema.tables
where table_schema='test';
id	select_type	table	type	possible_keys	key	key_len	ref	rows	Extra
1	SIMPLE	tables	ALL	NULL	TABLE_SCHEMA	NULL	NULL	NULL	Using where; Open_frm_only; Scanned 1 database
explain select b.table_name
from information_schema.tables a, information_schema.columns b
where a.table_name='t1' and a.table_schema='test' and b.table_name=a.table_name;
id	select_type	table	type	possible_keys	key	key_len	ref	rows	Extra
1	SIMPLE	a	ALL	NULL	TABLE_SCHEMA,TABLE_NAME	NULL	NULL	NULL	Using where; Skip_open_table; Scanned 0 databases
1	SIMPLE	b	ALL	NULL	NULL	NULL	NULL	NULL	Using where; Open_frm_only; Scanned all databases; Using join buffer
SELECT * FROM INFORMATION_SCHEMA.SCHEMATA
WHERE SCHEMA_NAME = 'mysqltest';
CATALOG_NAME	SCHEMA_NAME	DEFAULT_CHARACTER_SET_NAME	DEFAULT_COLLATION_NAME	SQL_PATH
SELECT * FROM INFORMATION_SCHEMA.SCHEMATA
WHERE SCHEMA_NAME = '';
CATALOG_NAME	SCHEMA_NAME	DEFAULT_CHARACTER_SET_NAME	DEFAULT_COLLATION_NAME	SQL_PATH
SELECT * FROM INFORMATION_SCHEMA.SCHEMATA
WHERE SCHEMA_NAME = 'test';
CATALOG_NAME	SCHEMA_NAME	DEFAULT_CHARACTER_SET_NAME	DEFAULT_COLLATION_NAME	SQL_PATH
NULL	test	latin1	latin1_swedish_ci	NULL
select count(*) from INFORMATION_SCHEMA.TABLES where TABLE_SCHEMA='mysql' AND TABLE_NAME='nonexisting';
count(*)
0
select count(*) from INFORMATION_SCHEMA.TABLES where TABLE_SCHEMA='mysql' AND TABLE_NAME='';
count(*)
0
select count(*) from INFORMATION_SCHEMA.TABLES where TABLE_SCHEMA='' AND TABLE_NAME='';
count(*)
0
select count(*) from INFORMATION_SCHEMA.TABLES where TABLE_SCHEMA='' AND TABLE_NAME='nonexisting';
count(*)
0
CREATE VIEW v1
AS SELECT *
FROM INFORMATION_SCHEMA.TABLES;
SELECT VIEW_DEFINITION FROM INFORMATION_SCHEMA.VIEWS where TABLE_NAME = 'v1';
VIEW_DEFINITION
SELECT *
FROM INFORMATION_SCHEMA.TABLES
DROP VIEW v1;
SELECT SCHEMA_NAME FROM INFORMATION_SCHEMA.SCHEMATA
WHERE SCHEMA_NAME ='information_schema';
SCHEMA_NAME
information_schema
<<<<<<< HEAD
End of 5.1 tests.
create function f1 (p1 int, p2 datetime, p3 decimal(10,2))
returns char(10) return null;
create procedure p1 (p1 float(8,5), p2 char(32), p3 varchar(10)) begin end;
create procedure p2 (p1 enum('c', 's'), p2 blob, p3 text) begin end;
select * from information_schema.parameters;
SPECIFIC_CATALOG	SPECIFIC_SCHEMA	SPECIFIC_NAME	ORDINAL_POSITION	PARAMETER_MODE	PARAMETER_NAME	DATA_TYPE	CHARACTER_MAXIMUM_LENGTH	CHARACTER_OCTET_LENGTH	NUMERIC_PRECISION	NUMERIC_SCALE	CHARACTER_SET_NAME	COLLATION_NAME	DTD_IDENTIFIER
NULL	test	f1	0	NULL	NULL	char	10	10	NULL	NULL	latin1	latin1_swedish_ci	char(10)
NULL	test	f1	1	IN	p1	int	NULL	NULL	10	0	NULL	NULL	int(11)
NULL	test	f1	2	IN	p2	datetime	NULL	NULL	NULL	NULL	NULL	NULL	datetime
NULL	test	f1	3	IN	p3	decimal	NULL	NULL	10	2	NULL	NULL	decimal(10,2)
NULL	test	p1	1	IN	p1	float	NULL	NULL	8	5	NULL	NULL	float(8,5)
NULL	test	p1	2	IN	p2	char	32	32	NULL	NULL	latin1	latin1_swedish_ci	char(32)
NULL	test	p1	3	IN	p3	varchar	10	10	NULL	NULL	latin1	latin1_swedish_ci	varchar(10)
NULL	test	p2	1	IN	p1	enum	1	1	NULL	NULL	latin1	latin1_swedish_ci	enum('c','s')
NULL	test	p2	2	IN	p2	blob	65535	65535	NULL	NULL	NULL	NULL	blob
NULL	test	p2	3	IN	p3	text	65535	65535	NULL	NULL	latin1	latin1_swedish_ci	text
select data_type, character_maximum_length,
character_octet_length, numeric_precision,
numeric_scale, character_set_name,
collation_name, dtd_identifier
from information_schema.routines;
data_type	character_maximum_length	character_octet_length	numeric_precision	numeric_scale	character_set_name	collation_name	dtd_identifier
char	10	10	NULL	NULL	latin1	latin1_swedish_ci	char(10)
	NULL	NULL	NULL	NULL	NULL	NULL	NULL
	NULL	NULL	NULL	NULL	NULL	NULL	NULL
drop procedure p1;
drop procedure p2;
drop function f1;
=======
SELECT TABLE_COLLATION FROM INFORMATION_SCHEMA.TABLES
WHERE TABLE_SCHEMA='mysql' and TABLE_NAME= 'db';
TABLE_COLLATION
utf8_bin
End of 5.1 tests.
>>>>>>> 99927613
<|MERGE_RESOLUTION|>--- conflicted
+++ resolved
@@ -1566,7 +1566,10 @@
 WHERE SCHEMA_NAME ='information_schema';
 SCHEMA_NAME
 information_schema
-<<<<<<< HEAD
+SELECT TABLE_COLLATION FROM INFORMATION_SCHEMA.TABLES
+WHERE TABLE_SCHEMA='mysql' and TABLE_NAME= 'db';
+TABLE_COLLATION
+utf8_bin
 End of 5.1 tests.
 create function f1 (p1 int, p2 datetime, p3 decimal(10,2))
 returns char(10) return null;
@@ -1595,11 +1598,4 @@
 	NULL	NULL	NULL	NULL	NULL	NULL	NULL
 drop procedure p1;
 drop procedure p2;
-drop function f1;
-=======
-SELECT TABLE_COLLATION FROM INFORMATION_SCHEMA.TABLES
-WHERE TABLE_SCHEMA='mysql' and TABLE_NAME= 'db';
-TABLE_COLLATION
-utf8_bin
-End of 5.1 tests.
->>>>>>> 99927613
+drop function f1;