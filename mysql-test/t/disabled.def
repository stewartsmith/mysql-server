##############################################################################
#
#  List the test cases that are to be disabled temporarily.
#
#  Separate the test case name and the comment with ':'.
#
#    <testcasename> : BUG#<xxxx> <date disabled> <disabler> <comment>
#
#  Do not use any TAB characters for whitespace.
#
##############################################################################
innodb          : WL#1213: Waiting for InnoDB team to add support for 4-byte character sets.
concurrent_innodb        : BUG#21579 2006-08-11 mleich innodb_concurrent random failures with varying differences
##order_by             : WL#2475: spetrunia producing ordered streams is not handled correctly
federated_transactions   : Bug#29523 Transactions do not work
subselect2 : BUG#31464 SergeyP will fix
show_check      : Bug #32682    Test show_check fails in 6.0
lowercase_table3         : Bug#32667 lowercase_table3.test reports to error log
rpl_log_pos          : Bug#8693 Test 'rpl_log_pos' fails sometimes
subselect_sj         : Bug#32994: subselect_sj fails sporadically (timeout)
ctype_create         : Bug#32965 main.ctype_create fails
status               : Bug#32966 main.status fails
ps_ddl               : Bug#12093 2007-12-14 pending WL#4165 / WL#4166
user_limits          : Bug#23921 2007-12-16 random failure of user_limits.test
backup                :BUG#34235 pending replacement of test facility with WL#4259
backup_commit_blocker :BUG#34235 pending replacement of test facility with WL#4259
backup_ddl_blocker    :BUG#34235 pending replacement of test facility with WL#4259
backup_progress       :BUG#34235 pending replacement of test facility with WL#4259
backup_security       :BUG#34235 pending replacement of test facility with WL#4259
backup_snapshot       :BUG#34235 pending replacement of test facility with WL#4259
backup_no_engine     : Bug#36021 2008-04-13 rsomla server crashes when openning table with unknown storage engine
csv_alter_table      : Bug#33696 2008-01-21 pcrews no .result file - bug allows NULL columns in CSV tables
<<<<<<< HEAD
ctype_latin2_ch      : BUG #33791 2008-01-18 mats Wrong ORDER BY with latin2_czech_cs
event_scheduler_basic: BUG#35997 server seems to crash.
event_scheduler_func: BUG#35997 server seems to crash.
query_cache_wlock_invalidate_func: Bug#35390 causes not deterministic results.
thread_cache_size_func: BUG#35988 Due to not deterministic results
cast                 : Bug#35594 2008-03-27 main.cast fails on Windows2003-64
subselect_notembedded  : Bug#35803, Bug#33506 2008-Apr-03 subselect_notembedded crashes the server
user_limits     : Bug#23921 random failure of user_limits.test
maria-preload        : Bug#34911 unrepeatable output of SHOW STATUS
=======
maria-preload        : Bug#35107 crashes
>>>>>>> aff64657
<|MERGE_RESOLUTION|>--- conflicted
+++ resolved
@@ -30,7 +30,6 @@
 backup_snapshot       :BUG#34235 pending replacement of test facility with WL#4259
 backup_no_engine     : Bug#36021 2008-04-13 rsomla server crashes when openning table with unknown storage engine
 csv_alter_table      : Bug#33696 2008-01-21 pcrews no .result file - bug allows NULL columns in CSV tables
-<<<<<<< HEAD
 ctype_latin2_ch      : BUG #33791 2008-01-18 mats Wrong ORDER BY with latin2_czech_cs
 event_scheduler_basic: BUG#35997 server seems to crash.
 event_scheduler_func: BUG#35997 server seems to crash.
@@ -39,7 +38,4 @@
 cast                 : Bug#35594 2008-03-27 main.cast fails on Windows2003-64
 subselect_notembedded  : Bug#35803, Bug#33506 2008-Apr-03 subselect_notembedded crashes the server
 user_limits     : Bug#23921 random failure of user_limits.test
-maria-preload        : Bug#34911 unrepeatable output of SHOW STATUS
-=======
-maria-preload        : Bug#35107 crashes
->>>>>>> aff64657
+maria-preload        : Bug#35107 crashes