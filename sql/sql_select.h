--- conflicted
+++ resolved
@@ -363,13 +363,8 @@
   public:
     JOIN_TAB *join_tab;
     uint rowid_offset;
-<<<<<<< HEAD
-    uchar *null_addr;
+    ushort null_byte;
     uchar null_bit;
-=======
-    byte null_byte;
-    byte null_bit;
->>>>>>> ffa8208f
   };
   TAB *tabs;
   TAB *tabs_end;
