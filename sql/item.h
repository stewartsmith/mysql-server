/* Copyright (C) 2000-2006 MySQL AB

   This program is free software; you can redistribute it and/or modify
   it under the terms of the GNU General Public License as published by
   the Free Software Foundation; version 2 of the License.

   This program is distributed in the hope that it will be useful,
   but WITHOUT ANY WARRANTY; without even the implied warranty of
   MERCHANTABILITY or FITNESS FOR A PARTICULAR PURPOSE.  See the
   GNU General Public License for more details.

   You should have received a copy of the GNU General Public License
   along with this program; if not, write to the Free Software
   Foundation, Inc., 59 Temple Place, Suite 330, Boston, MA  02111-1307  USA */


#ifdef USE_PRAGMA_INTERFACE
#pragma interface			/* gcc class implementation */
#endif

class Protocol;
struct st_table_list;
void item_init(void);			/* Init item functions */
class Item_field;

/*
   "Declared Type Collation"
   A combination of collation and its derivation.

  Flags for collation aggregation modes:
  MY_COLL_ALLOW_SUPERSET_CONV  - allow conversion to a superset
  MY_COLL_ALLOW_COERCIBLE_CONV - allow conversion of a coercible value
                                 (i.e. constant).
  MY_COLL_ALLOW_CONV           - allow any kind of conversion
                                 (combination of the above two)
  MY_COLL_DISALLOW_NONE        - don't allow return DERIVATION_NONE
                                 (e.g. when aggregating for comparison)
  MY_COLL_CMP_CONV             - combination of MY_COLL_ALLOW_CONV
                                 and MY_COLL_DISALLOW_NONE
*/

#define MY_COLL_ALLOW_SUPERSET_CONV   1
#define MY_COLL_ALLOW_COERCIBLE_CONV  2
#define MY_COLL_ALLOW_CONV            3
#define MY_COLL_DISALLOW_NONE         4
#define MY_COLL_CMP_CONV              7

class DTCollation {
public:
  CHARSET_INFO     *collation;
  enum Derivation derivation;
  
  DTCollation()
  {
    collation= &my_charset_bin;
    derivation= DERIVATION_NONE;
  }
  DTCollation(CHARSET_INFO *collation_arg, Derivation derivation_arg)
  {
    collation= collation_arg;
    derivation= derivation_arg;
  }
  void set(DTCollation &dt)
  { 
    collation= dt.collation;
    derivation= dt.derivation;
  }
  void set(CHARSET_INFO *collation_arg, Derivation derivation_arg)
  {
    collation= collation_arg;
    derivation= derivation_arg;
  }
  void set(CHARSET_INFO *collation_arg)
  { collation= collation_arg; }
  void set(Derivation derivation_arg)
  { derivation= derivation_arg; }
  bool aggregate(DTCollation &dt, uint flags= 0);
  bool set(DTCollation &dt1, DTCollation &dt2, uint flags= 0)
  { set(dt1); return aggregate(dt2, flags); }
  const char *derivation_name() const
  {
    switch(derivation)
    {
      case DERIVATION_IGNORABLE: return "IGNORABLE";
      case DERIVATION_COERCIBLE: return "COERCIBLE";
      case DERIVATION_IMPLICIT:  return "IMPLICIT";
      case DERIVATION_SYSCONST:  return "SYSCONST";
      case DERIVATION_EXPLICIT:  return "EXPLICIT";
      case DERIVATION_NONE:      return "NONE";
      default: return "UNKNOWN";
    }
  }
};


/*************************************************************************/
/*
  A framework to easily handle different return types for hybrid items
  (hybrid item is an item whose operand can be of any type, e.g. integer,
  real, decimal).
*/

struct Hybrid_type_traits;

struct Hybrid_type
{
  longlong integer;

  double real;
  /*
    Use two decimal buffers interchangeably to speed up += operation
    which has no native support in decimal library.
    Hybrid_type+= arg is implemented as dec_buf[1]= dec_buf[0] + arg.
    The third decimal is used as a handy temporary storage.
  */
  my_decimal dec_buf[3];
  int used_dec_buf_no;

  /*
    Traits moved to a separate class to
      a) be able to easily change object traits in runtime
      b) they work as a differentiator for the union above
  */
  const Hybrid_type_traits *traits;

  Hybrid_type() {}
  /* XXX: add traits->copy() when needed */
  Hybrid_type(const Hybrid_type &rhs) :traits(rhs.traits) {}
};


/* Hybryd_type_traits interface + default implementation for REAL_RESULT */

struct Hybrid_type_traits
{
  virtual Item_result type() const { return REAL_RESULT; }

  virtual void
  fix_length_and_dec(Item *item, Item *arg) const;

  /* Hybrid_type operations. */
  virtual void set_zero(Hybrid_type *val) const { val->real= 0.0; }
  virtual void add(Hybrid_type *val, Field *f) const
  { val->real+= f->val_real(); }
  virtual void div(Hybrid_type *val, ulonglong u) const
  { val->real/= ulonglong2double(u); }

  virtual longlong val_int(Hybrid_type *val, bool unsigned_flag) const
  { return (longlong) rint(val->real); }
  virtual double val_real(Hybrid_type *val) const { return val->real; }
  virtual my_decimal *val_decimal(Hybrid_type *val, my_decimal *buf) const;
  virtual String *val_str(Hybrid_type *val, String *buf, uint8 decimals) const;
  static const Hybrid_type_traits *instance();
  Hybrid_type_traits() {}
  virtual ~Hybrid_type_traits() {}
};


struct Hybrid_type_traits_decimal: public Hybrid_type_traits
{
  virtual Item_result type() const { return DECIMAL_RESULT; }

  virtual void
  fix_length_and_dec(Item *arg, Item *item) const;

  /* Hybrid_type operations. */
  virtual void set_zero(Hybrid_type *val) const;
  virtual void add(Hybrid_type *val, Field *f) const;
  virtual void div(Hybrid_type *val, ulonglong u) const;

  virtual longlong val_int(Hybrid_type *val, bool unsigned_flag) const;
  virtual double val_real(Hybrid_type *val) const;
  virtual my_decimal *val_decimal(Hybrid_type *val, my_decimal *buf) const
  { return &val->dec_buf[val->used_dec_buf_no]; }
  virtual String *val_str(Hybrid_type *val, String *buf, uint8 decimals) const;
  static const Hybrid_type_traits_decimal *instance();
  Hybrid_type_traits_decimal() {};
};


struct Hybrid_type_traits_integer: public Hybrid_type_traits
{
  virtual Item_result type() const { return INT_RESULT; }

  virtual void
  fix_length_and_dec(Item *arg, Item *item) const;

  /* Hybrid_type operations. */
  virtual void set_zero(Hybrid_type *val) const
  { val->integer= 0; }
  virtual void add(Hybrid_type *val, Field *f) const
  { val->integer+= f->val_int(); }
  virtual void div(Hybrid_type *val, ulonglong u) const
  { val->integer/= (longlong) u; }

  virtual longlong val_int(Hybrid_type *val, bool unsigned_flag) const
  { return val->integer; }
  virtual double val_real(Hybrid_type *val) const
  { return (double) val->integer; }
  virtual my_decimal *val_decimal(Hybrid_type *val, my_decimal *buf) const
  {
    int2my_decimal(E_DEC_FATAL_ERROR, val->integer, 0, &val->dec_buf[2]);
    return &val->dec_buf[2];
  }
  virtual String *val_str(Hybrid_type *val, String *buf, uint8 decimals) const
  { buf->set(val->integer, &my_charset_bin); return buf;}
  static const Hybrid_type_traits_integer *instance();
  Hybrid_type_traits_integer() {};
};


void dummy_error_processor(THD *thd, void *data);

void view_error_processor(THD *thd, void *data);

/*
  Instances of Name_resolution_context store the information necesary for
  name resolution of Items and other context analysis of a query made in
  fix_fields().

  This structure is a part of SELECT_LEX, a pointer to this structure is
  assigned when an item is created (which happens mostly during  parsing
  (sql_yacc.yy)), but the structure itself will be initialized after parsing
  is complete

  TODO: move subquery of INSERT ... SELECT and CREATE ... SELECT to
  separate SELECT_LEX which allow to remove tricks of changing this
  structure before and after INSERT/CREATE and its SELECT to make correct
  field name resolution.
*/
struct Name_resolution_context: Sql_alloc
{
  /*
    The name resolution context to search in when an Item cannot be
    resolved in this context (the context of an outer select)
  */
  Name_resolution_context *outer_context;

  /*
    List of tables used to resolve the items of this context.  Usually these
    are tables from the FROM clause of SELECT statement.  The exceptions are
    INSERT ... SELECT and CREATE ... SELECT statements, where SELECT
    subquery is not moved to a separate SELECT_LEX.  For these types of
    statements we have to change this member dynamically to ensure correct
    name resolution of different parts of the statement.
  */
  TABLE_LIST *table_list;
  /*
    In most cases the two table references below replace 'table_list' above
    for the purpose of name resolution. The first and last name resolution
    table references allow us to search only in a sub-tree of the nested
    join tree in a FROM clause. This is needed for NATURAL JOIN, JOIN ... USING
    and JOIN ... ON. 
  */
  TABLE_LIST *first_name_resolution_table;
  /*
    Last table to search in the list of leaf table references that begins
    with first_name_resolution_table.
  */
  TABLE_LIST *last_name_resolution_table;

  /*
    SELECT_LEX item belong to, in case of merged VIEW it can differ from
    SELECT_LEX where item was created, so we can't use table_list/field_list
    from there
  */
  st_select_lex *select_lex;

  /*
    Processor of errors caused during Item name resolving, now used only to
    hide underlying tables in errors about views (i.e. it substitute some
    errors for views)
  */
  void (*error_processor)(THD *, void *);
  void *error_processor_data;

  /*
    When TRUE items are resolved in this context both against the
    SELECT list and this->table_list. If FALSE, items are resolved
    only against this->table_list.
  */
  bool resolve_in_select_list;

  /*
    Security context of this name resolution context. It's used for views
    and is non-zero only if the view is defined with SQL SECURITY DEFINER.
  */
  Security_context *security_ctx;

  Name_resolution_context()
    :outer_context(0), table_list(0), select_lex(0),
    error_processor_data(0),
    security_ctx(0)
    {}

  void init()
  {
    resolve_in_select_list= FALSE;
    error_processor= &dummy_error_processor;
    first_name_resolution_table= NULL;
    last_name_resolution_table= NULL;
  }

  void resolve_in_table_list_only(TABLE_LIST *tables)
  {
    table_list= first_name_resolution_table= tables;
    resolve_in_select_list= FALSE;
  }

  void process_error(THD *thd)
  {
    (*error_processor)(thd, error_processor_data);
  }
};


/*
  Store and restore the current state of a name resolution context.
*/

class Name_resolution_context_state
{
private:
  TABLE_LIST *save_table_list;
  TABLE_LIST *save_first_name_resolution_table;
  TABLE_LIST *save_next_name_resolution_table;
  bool        save_resolve_in_select_list;
  TABLE_LIST *save_next_local;

public:
  Name_resolution_context_state() {}          /* Remove gcc warning */

public:
  /* Save the state of a name resolution context. */
  void save_state(Name_resolution_context *context, TABLE_LIST *table_list)
  {
    save_table_list=                  context->table_list;
    save_first_name_resolution_table= context->first_name_resolution_table;
    save_resolve_in_select_list=      context->resolve_in_select_list;
    save_next_local=                  table_list->next_local;
    save_next_name_resolution_table=  table_list->next_name_resolution_table;
  }

  /* Restore a name resolution context from saved state. */
  void restore_state(Name_resolution_context *context, TABLE_LIST *table_list)
  {
    table_list->next_local=                save_next_local;
    table_list->next_name_resolution_table= save_next_name_resolution_table;
    context->table_list=                   save_table_list;
    context->first_name_resolution_table=  save_first_name_resolution_table;
    context->resolve_in_select_list=       save_resolve_in_select_list;
  }

  TABLE_LIST *get_first_name_resolution_table()
  {
    return save_first_name_resolution_table;
  }
};


/*
  This enum is used to report information about monotonicity of function
  represented by Item* tree.
  Monotonicity is defined only for Item* trees that represent table
  partitioning expressions (i.e. have no subselects/user vars/PS parameters
  etc etc). An Item* tree is assumed to have the same monotonicity properties
  as its correspoinding function F:

  [signed] longlong F(field1, field2, ...) {
    put values of field_i into table record buffer;
    return item->val_int(); 
  }

  NOTE
  At the moment function monotonicity is not well defined (and so may be
  incorrect) for Item trees with parameters/return types that are different
  from INT_RESULT, may be NULL, or are unsigned.
  It will be possible to address this issue once the related partitioning bugs
  (BUG#16002, BUG#15447, BUG#13436) are fixed.
*/

typedef enum monotonicity_info 
{
   NON_MONOTONIC,              /* none of the below holds */
   MONOTONIC_INCREASING,       /* F() is unary and (x < y) => (F(x) <= F(y)) */
   MONOTONIC_STRICT_INCREASING /* F() is unary and (x < y) => (F(x) <  F(y)) */
} enum_monotonicity_info;

/*************************************************************************/

class sp_rcontext;


class Settable_routine_parameter
{
public:
  /*
    Set required privileges for accessing the parameter.

    SYNOPSIS
      set_required_privilege()
        rw        if 'rw' is true then we are going to read and set the
                  parameter, so SELECT and UPDATE privileges might be
                  required, otherwise we only reading it and SELECT
                  privilege might be required.
  */
  Settable_routine_parameter() {}
  virtual ~Settable_routine_parameter() {}
  virtual void set_required_privilege(bool rw) {};

  /*
    Set parameter value.

    SYNOPSIS
      set_value()
        thd       thread handle
        ctx       context to which parameter belongs (if it is local
                  variable).
        it        item which represents new value

    RETURN
      FALSE if parameter value has been set,
      TRUE if error has occured.
  */
  virtual bool set_value(THD *thd, sp_rcontext *ctx, Item **it)= 0;
};


typedef bool (Item::*Item_processor) (uchar *arg);
/*
  Analyzer function
    SYNOPSIS
      argp   in/out IN:  Analysis parameter
                    OUT: Parameter to be passed to the transformer

    RETURN 
      TRUE   Invoke the transformer
      FALSE  Don't do it

*/
typedef bool (Item::*Item_analyzer) (uchar **argp);
typedef Item* (Item::*Item_transformer) (uchar *arg);
typedef void (*Cond_traverser) (const Item *item, void *arg);


class Item {
  Item(const Item &);			/* Prevent use of these */
  void operator=(Item &);
  /* Cache of the result of is_expensive(). */
  int8 is_expensive_cache;
  virtual bool is_expensive_processor(byte *arg) { return 0; }

public:
  static void *operator new(size_t size)
  { return sql_alloc(size); }
  static void *operator new(size_t size, MEM_ROOT *mem_root)
  { return alloc_root(mem_root, size); }
  static void operator delete(void *ptr,size_t size) { TRASH(ptr, size); }
  static void operator delete(void *ptr, MEM_ROOT *mem_root) {}

  enum Type {FIELD_ITEM= 0, FUNC_ITEM, SUM_FUNC_ITEM, STRING_ITEM,
	     INT_ITEM, REAL_ITEM, NULL_ITEM, VARBIN_ITEM,
	     COPY_STR_ITEM, FIELD_AVG_ITEM, DEFAULT_VALUE_ITEM,
	     PROC_ITEM,COND_ITEM, REF_ITEM, FIELD_STD_ITEM,
	     FIELD_VARIANCE_ITEM, INSERT_VALUE_ITEM,
             SUBSELECT_ITEM, ROW_ITEM, CACHE_ITEM, TYPE_HOLDER,
             PARAM_ITEM, TRIGGER_FIELD_ITEM, DECIMAL_ITEM,
             XPATH_NODESET, XPATH_NODESET_CMP,
             VIEW_FIXER_ITEM};

  enum cond_result { COND_UNDEF,COND_OK,COND_TRUE,COND_FALSE };

  enum traverse_order { POSTFIX, PREFIX };
  
  /* Reuse size, only used by SP local variable assignment, otherwize 0 */
  uint rsize;

  /*
    str_values's main purpose is to be used to cache the value in
    save_in_field
  */
  String str_value;
  char * name;			/* Name from select */
  /* Original item name (if it was renamed)*/
  char * orig_name;
  Item *next;
  uint32 max_length;
  uint name_length;                     /* Length of name */
  int8 marker;
  uint8 decimals;
  my_bool maybe_null;			/* If item may be null */
  my_bool null_value;			/* if item is null */
  my_bool unsigned_flag;
  my_bool with_sum_func;
  my_bool fixed;                        /* If item fixed with fix_fields */
  my_bool is_autogenerated_name;        /* indicate was name of this Item
                                           autogenerated or set by user */
  DTCollation collation;
  my_bool with_subselect;               /* If this item is a subselect or some
                                           of its arguments is or contains a
                                           subselect. Computed by fix_fields. */
  Item_result cmp_context;              /* Comparison context */
  // alloc & destruct is done as start of select using sql_alloc
  Item();
  /*
     Constructor used by Item_field, Item_ref & aggregate (sum) functions.
     Used for duplicating lists in processing queries with temporary
     tables
     Also it used for Item_cond_and/Item_cond_or for creating
     top AND/OR structure of WHERE clause to protect it of
     optimisation changes in prepared statements
  */
  Item(THD *thd, Item *item);
  virtual ~Item()
  {
#ifdef EXTRA_DEBUG
    name=0;
#endif
  }		/*lint -e1509 */
  void set_name(const char *str, uint length, CHARSET_INFO *cs);
  void rename(char *new_name);
  void init_make_field(Send_field *tmp_field,enum enum_field_types type);
  virtual void cleanup();
  virtual void make_field(Send_field *field);
  Field *make_string_field(TABLE *table);
  virtual bool fix_fields(THD *, Item **);
  /*
    should be used in case where we are sure that we do not need
    complete fix_fields() procedure.
  */
  inline void quick_fix_field() { fixed= 1; }
  /* Function returns 1 on overflow and -1 on fatal errors */
  int save_in_field_no_warnings(Field *field, bool no_conversions);
  virtual int save_in_field(Field *field, bool no_conversions);
  virtual void save_org_in_field(Field *field)
  { (void) save_in_field(field, 1); }
  virtual int save_safe_in_field(Field *field)
  { return save_in_field(field, 1); }
  virtual bool send(Protocol *protocol, String *str);
  virtual bool eq(const Item *, bool binary_cmp) const;
  virtual Item_result result_type() const { return REAL_RESULT; }
  virtual Item_result cast_to_int_type() const { return result_type(); }
  virtual enum_field_types string_field_type() const;
  virtual enum_field_types field_type() const;
  virtual enum Type type() const =0;
  
  /*
    Return information about function monotonicity. See comment for
    enum_monotonicity_info for details. This function can only be called
    after fix_fields() call.
  */
  virtual enum_monotonicity_info get_monotonicity_info() const
  { return NON_MONOTONIC; }

  /* valXXX methods must return NULL or 0 or 0.0 if null_value is set. */
  /*
    Return double precision floating point representation of item.

    SYNOPSIS
      val_real()

    RETURN
      In case of NULL value return 0.0 and set null_value flag to TRUE.
      If value is not null null_value flag will be reset to FALSE.
  */
  virtual double val_real()=0;
  /*
    Return integer representation of item.

    SYNOPSIS
      val_int()

    RETURN
      In case of NULL value return 0 and set null_value flag to TRUE.
      If value is not null null_value flag will be reset to FALSE.
  */
  virtual longlong val_int()=0;
  /*
    This is just a shortcut to avoid the cast. You should still use
    unsigned_flag to check the sign of the item.
  */
  inline ulonglong val_uint() { return (ulonglong) val_int(); }
  /*
    Return string representation of this item object.

    SYNOPSIS
      val_str()
      str   an allocated buffer this or any nested Item object can use to
            store return value of this method.

    NOTE
      Buffer passed via argument  should only be used if the item itself
      doesn't have an own String buffer. In case when the item maintains
      it's own string buffer, it's preferable to return it instead to
      minimize number of mallocs/memcpys.
      The caller of this method can modify returned string, but only in case
      when it was allocated on heap, (is_alloced() is true).  This allows
      the caller to efficiently use a buffer allocated by a child without
      having to allocate a buffer of it's own. The buffer, given to
      val_str() as argument, belongs to the caller and is later used by the
      caller at it's own choosing.
      A few implications from the above:
      - unless you return a string object which only points to your buffer
        but doesn't manages it you should be ready that it will be
        modified.
      - even for not allocated strings (is_alloced() == false) the caller
        can change charset (see Item_func_{typecast/binary}. XXX: is this
        a bug?
      - still you should try to minimize data copying and return internal
        object whenever possible.

    RETURN
      In case of NULL value return 0 (NULL pointer) and set null_value flag
      to TRUE.
      If value is not null null_value flag will be reset to FALSE.
  */
  virtual String *val_str(String *str)=0;
  /*
    Return decimal representation of item with fixed point.

    SYNOPSIS
      val_decimal()
      decimal_buffer  buffer which can be used by Item for returning value
                      (but can be not)

    NOTE
      Returned value should not be changed if it is not the same which was
      passed via argument.

    RETURN
      Return pointer on my_decimal (it can be other then passed via argument)
        if value is not NULL (null_value flag will be reset to FALSE).
      In case of NULL value it return 0 pointer and set null_value flag
        to TRUE.
  */
  virtual my_decimal *val_decimal(my_decimal *decimal_buffer)= 0;
  /*
    Return boolean value of item.

    RETURN
      FALSE value is false or NULL
      TRUE value is true (not equal to 0)
  */
  virtual bool val_bool();
  virtual String *val_nodeset(String*) { return 0; }
  /* Helper functions, see item_sum.cc */
  String *val_string_from_real(String *str);
  String *val_string_from_int(String *str);
  String *val_string_from_decimal(String *str);
  my_decimal *val_decimal_from_real(my_decimal *decimal_value);
  my_decimal *val_decimal_from_int(my_decimal *decimal_value);
  my_decimal *val_decimal_from_string(my_decimal *decimal_value);
  my_decimal *val_decimal_from_date(my_decimal *decimal_value);
  my_decimal *val_decimal_from_time(my_decimal *decimal_value);
  longlong val_int_from_decimal();
  double val_real_from_decimal();

  int save_time_in_field(Field *field);
  int save_date_in_field(Field *field);

  virtual Field *get_tmp_table_field() { return 0; }
  /* This is also used to create fields in CREATE ... SELECT: */
  virtual Field *tmp_table_field(TABLE *t_arg) { return 0; }
  virtual const char *full_name() const { return name ? name : "???"; }

  /*
    *result* family of methods is analog of *val* family (see above) but
    return value of result_field of item if it is present. If Item have not
    result field, it return val(). This methods set null_value flag in same
    way as *val* methods do it.
  */
  virtual double  val_result() { return val_real(); }
  virtual longlong val_int_result() { return val_int(); }
  virtual String *str_result(String* tmp) { return val_str(tmp); }
  virtual my_decimal *val_decimal_result(my_decimal *val)
  { return val_decimal(val); }
  virtual bool val_bool_result() { return val_bool(); }

  /* bit map of tables used by item */
  virtual table_map used_tables() const { return (table_map) 0L; }
  /*
    Return table map of tables that can't be NULL tables (tables that are
    used in a context where if they would contain a NULL row generated
    by a LEFT or RIGHT join, the item would not be true).
    This expression is used on WHERE item to determinate if a LEFT JOIN can be
    converted to a normal join.
    Generally this function should return used_tables() if the function
    would return null if any of the arguments are null
    As this is only used in the beginning of optimization, the value don't
    have to be updated in update_used_tables()
  */
  virtual table_map not_null_tables() const { return used_tables(); }
  /*
    Returns true if this is a simple constant item like an integer, not
    a constant expression. Used in the optimizer to propagate basic constants.
  */
  virtual bool basic_const_item() const { return 0; }
  /* cloning of constant items (0 if it is not const) */
  virtual Item *clone_item() { return 0; }
  virtual cond_result eq_cmp_result() const { return COND_OK; }
  inline uint float_length(uint decimals_par) const
  { return decimals != NOT_FIXED_DEC ? (DBL_DIG+2+decimals_par) : DBL_DIG+8;}
  virtual uint decimal_precision() const;
  inline int decimal_int_part() const
  { return my_decimal_int_part(decimal_precision(), decimals); }
  /* 
    Returns true if this is constant (during query execution, i.e. its value
    will not change until next fix_fields) and its value is known.
  */
  virtual bool const_item() const { return used_tables() == 0; }
  /* 
    Returns true if this is constant but its value may be not known yet.
    (Can be used for parameters of prep. stmts or of stored procedures.)
  */
  virtual bool const_during_execution() const 
  { return (used_tables() & ~PARAM_TABLE_BIT) == 0; }
  /*
    This is an essential method for correct functioning of VIEWS.
    To save a view in an .frm file we need its unequivocal
    definition in SQL that takes into account sql_mode and
    environmental settings.  Currently such definition is restored
    by traversing through the parsed tree of a view and
    print()'ing SQL syntax of every node to a String buffer. This
    method is used to print the SQL definition of an item. The
    second use of this method is for EXPLAIN EXTENDED, to print
    the SQL of a query after all optimizations of the parsed tree
    have been done.
  */
  virtual void print(String *str_arg) { str_arg->append(full_name()); }
  void print_item_w_name(String *);
  virtual void update_used_tables() {}
  virtual void split_sum_func(THD *thd, Item **ref_pointer_array,
                              List<Item> &fields) {}
  /* Called for items that really have to be split */
  void split_sum_func2(THD *thd, Item **ref_pointer_array, List<Item> &fields,
                       Item **ref, bool skip_registered);
  virtual bool get_date(MYSQL_TIME *ltime,uint fuzzydate);
  virtual bool get_time(MYSQL_TIME *ltime);
  virtual bool get_date_result(MYSQL_TIME *ltime,uint fuzzydate)
  { return get_date(ltime,fuzzydate); }
  /*
    The method allows to determine nullness of a complex expression 
    without fully evaluating it, instead of calling val/result*() then 
    checking null_value. Used in Item_func_isnull/Item_func_isnotnull
    and Item_sum_count/Item_sum_count_distinct.
    Any new item which can be NULL must implement this method.
  */
  virtual bool is_null() { return 0; }

  /*
   Make sure the null_value member has a correct value.
  */
  virtual void update_null_value () { (void) val_int(); }

  /*
    Inform the item that there will be no distinction between its result
    being FALSE or NULL.

    NOTE
      This function will be called for eg. Items that are top-level AND-parts
      of the WHERE clause. Items implementing this function (currently
      Item_cond_and and subquery-related item) enable special optimizations
      when they are "top level".
  */
  virtual void top_level_item() {}
  /*
    set field of temporary table for Item which can be switched on temporary
    table during query processing (grouping and so on)
  */
  virtual void set_result_field(Field *field) {}
  virtual bool is_result_field() { return 0; }
  virtual bool is_bool_func() { return 0; }
  virtual void save_in_result_field(bool no_conversions) {}
  /*
    set value of aggregate function in case of no rows for grouping were found
  */
  virtual void no_rows_in_result() {}
  virtual Item *copy_or_same(THD *thd) { return this; }
  virtual Item *copy_andor_structure(THD *thd) { return this; }
  virtual Item *real_item() { return this; }
  virtual Item *get_tmp_table_item(THD *thd) { return copy_or_same(thd); }

  static CHARSET_INFO *default_charset();
  virtual CHARSET_INFO *compare_collation() { return NULL; }

  virtual bool walk(Item_processor processor, bool walk_subquery, uchar *arg)
  {
    return (this->*processor)(arg);
  }

  virtual Item* transform(Item_transformer transformer, uchar *arg);

  /*
    This function performs a generic "compilation" of the Item tree.
    The process of compilation is assumed to go as follows: 
    
    compile()
    { 
      if (this->*some_analyzer(...))
      {
        compile children if any;
        this->*some_transformer(...);
      }
    }

    i.e. analysis is performed top-down while transformation is done
    bottom-up.      
  */
  virtual Item* compile(Item_analyzer analyzer, uchar **arg_p,
                        Item_transformer transformer, uchar *arg_t)
  {
    if ((this->*analyzer) (arg_p))
      return ((this->*transformer) (arg_t));
    return 0;
  }

   virtual void traverse_cond(Cond_traverser traverser,
                              void *arg, traverse_order order)
   {
     (*traverser)(this, arg);
   }

<<<<<<< HEAD
  virtual bool remove_dependence_processor(uchar * arg) { return 0; }
  virtual bool remove_fixed(uchar * arg) { fixed= 0; return 0; }
  virtual bool cleanup_processor(uchar *arg);
  virtual bool collect_item_field_processor(uchar * arg) { return 0; }
  virtual bool find_item_in_field_list_processor(uchar *arg) { return 0; }
  virtual bool change_context_processor(uchar *context) { return 0; }
  virtual bool reset_query_id_processor(uchar *query_id_arg) { return 0; }
  virtual bool is_expensive_processor(uchar *arg) { return 0; }
  virtual bool register_field_in_read_map(uchar *arg) { return 0; }
=======
  virtual bool remove_dependence_processor(byte * arg) { return 0; }
  virtual bool remove_fixed(byte * arg) { fixed= 0; return 0; }
  virtual bool cleanup_processor(byte *arg);
  virtual bool collect_item_field_processor(byte * arg) { return 0; }
  virtual bool find_item_in_field_list_processor(byte *arg) { return 0; }
  virtual bool change_context_processor(byte *context) { return 0; }
  virtual bool reset_query_id_processor(byte *query_id_arg) { return 0; }
  virtual bool register_field_in_read_map(byte *arg) { return 0; }
>>>>>>> 06fc7495
  /*
    Check if a partition function is allowed
    SYNOPSIS
      check_partition_func_processor()
      int_arg                        Ignored
    RETURN VALUE
      TRUE                           Partition function not accepted
      FALSE                          Partition function accepted

    DESCRIPTION
    check_partition_func_processor is used to check if a partition function
    uses an allowed function. An allowed function will always ensure that
    X=Y guarantees that also part_function(X)=part_function(Y) where X is
    a set of partition fields and so is Y. The problems comes mainly from
    character sets where two equal strings can be quite unequal. E.g. the
    german character for double s is equal to 2 s.

    The default is that an item is not allowed
    in a partition function. However all mathematical functions, string
    manipulation functions, date functions are allowed. Allowed functions
    can never depend on server version, they cannot depend on anything
    related to the environment. They can also only depend on a set of
    fields in the table itself. They cannot depend on other tables and
    cannot contain any queries and cannot contain udf's or similar.
    If a new Item class is defined and it inherits from a class that is
    allowed in a partition function then it is very important to consider
    whether this should be inherited to the new class. If not the function
    below should be defined in the new Item class.

    The general behaviour is that most integer functions are allowed.
    If the partition function contains any multi-byte collations then
    the function check_part_func_fields will report an error on the
    partition function independent of what functions are used. So the
    only character sets allowed are single character collation and
    even for those only a limited set of functions are allowed. The
    problem with multi-byte collations is that almost every string
    function has the ability to change things such that two strings
    that are equal will not be equal after manipulated by a string
    function. E.g. two strings one contains a double s, there is a
    special german character that is equal to two s. Now assume a
    string function removes one character at this place, then in
    one the double s will be removed and in the other there will
    still be one s remaining and the strings are no longer equal
    and thus the partition function will not sort equal strings into
    the same partitions.

    So the check if a partition function is valid is two steps. First
    check that the field types are valid, next check that the partition
    function is valid. The current set of partition functions valid
    assumes that there are no multi-byte collations amongst the partition
    fields.
  */
  virtual bool check_partition_func_processor(uchar *bool_arg) { return TRUE;}
  virtual bool subst_argument_checker(uchar **arg)
  { 
    if (*arg)
      *arg= NULL; 
    return TRUE;     
  }

  virtual Item *equal_fields_propagator(uchar * arg) { return this; }
  virtual bool set_no_const_sub(uchar *arg) { return FALSE; }
  virtual Item *replace_equal_field(uchar * arg) { return this; }

  /*
    For SP local variable returns pointer to Item representing its
    current value and pointer to current Item otherwise.
  */
  virtual Item *this_item() { return this; }
  virtual const Item *this_item() const { return this; }

  /*
    For SP local variable returns address of pointer to Item representing its
    current value and pointer passed via parameter otherwise.
  */
  virtual Item **this_item_addr(THD *thd, Item **addr_arg) { return addr_arg; }

  // Row emulation
  virtual uint cols() { return 1; }
  virtual Item* element_index(uint i) { return this; }
  virtual Item** addr(uint i) { return 0; }
  virtual bool check_cols(uint c);
  // It is not row => null inside is impossible
  virtual bool null_inside() { return 0; }
  // used in row subselects to get value of elements
  virtual void bring_value() {}

  Field *tmp_table_field_from_field_type(TABLE *table, bool fixed_length);
  virtual Item_field *filed_for_view_update() { return 0; }

  virtual Item *neg_transformer(THD *thd) { return NULL; }
  virtual Item *update_value_transformer(uchar *select_arg) { return this; }
  virtual Item *safe_charset_converter(CHARSET_INFO *tocs);
  void delete_self()
  {
    cleanup();
    delete this;
  }

  virtual bool is_splocal() { return 0; } /* Needed for error checking */

  /*
    Return Settable_routine_parameter interface of the Item.  Return 0
    if this Item is not Settable_routine_parameter.
  */
  virtual Settable_routine_parameter *get_settable_routine_parameter()
  {
    return 0;
  }
  /*
    result_as_longlong() must return TRUE for Items representing DATE/TIME
    functions and DATE/TIME table fields.
    Those Items have result_type()==STRING_RESULT (and not INT_RESULT), but
    their values should be compared as integers (because the integer
    representation is more precise than the string one).
  */
  virtual bool result_as_longlong() { return FALSE; }
<<<<<<< HEAD
  bool is_datetime();
=======

  /*
    Test whether an expression is expensive to compute. Used during
    optimization to avoid computing expensive expressions during this
    phase. Also used to force temp tables when sorting on expensive
    functions.
    TODO:
    Normally we should have a method:
      cost Item::execution_cost(),
    where 'cost' is either 'double' or some structure of various cost
    parameters.
  */
  virtual bool is_expensive()
  {
    if (is_expensive_cache < 0)
      is_expensive_cache= walk(&Item::is_expensive_processor, 0, (byte*)0);
    return test(is_expensive_cache);
  }
>>>>>>> 06fc7495
};


class sp_head;


/*****************************************************************************
  The class is a base class for representation of stored routine variables in
  the Item-hierarchy. There are the following kinds of SP-vars:
    - local variables (Item_splocal);
    - CASE expression (Item_case_expr);
*****************************************************************************/

class Item_sp_variable :public Item
{
protected:
  /*
    THD, which is stored in fix_fields() and is used in this_item() to avoid
    current_thd use.
  */
  THD *m_thd;

public:
  LEX_STRING m_name;

public:
#ifndef DBUG_OFF
  /*
    Routine to which this Item_splocal belongs. Used for checking if correct
    runtime context is used for variable handling.
  */
  sp_head *m_sp;
#endif

public:
  Item_sp_variable(char *sp_var_name_str, uint sp_var_name_length);

public:
  bool fix_fields(THD *thd, Item **);

  double val_real();
  longlong val_int();
  String *val_str(String *sp);
  my_decimal *val_decimal(my_decimal *decimal_value);
  bool is_null();

public:
  inline void make_field(Send_field *field);
  
  inline bool const_item() const;
  
  inline int save_in_field(Field *field, bool no_conversions);
  inline bool send(Protocol *protocol, String *str);
}; 

/*****************************************************************************
  Item_sp_variable inline implementation.
*****************************************************************************/

inline void Item_sp_variable::make_field(Send_field *field)
{
  Item *it= this_item();

  if (name)
    it->set_name(name, (uint) strlen(name), system_charset_info);
  else
    it->set_name(m_name.str, m_name.length, system_charset_info);
  it->make_field(field);
}

inline bool Item_sp_variable::const_item() const
{
  return TRUE;
}

inline int Item_sp_variable::save_in_field(Field *field, bool no_conversions)
{
  return this_item()->save_in_field(field, no_conversions);
}

inline bool Item_sp_variable::send(Protocol *protocol, String *str)
{
  return this_item()->send(protocol, str);
}


/*****************************************************************************
  A reference to local SP variable (incl. reference to SP parameter), used in
  runtime.
*****************************************************************************/

class Item_splocal :public Item_sp_variable,
                    private Settable_routine_parameter
{
  uint m_var_idx;

  Type m_type;
  Item_result m_result_type;
  enum_field_types m_field_type;
public:
  /* 
    Position of this reference to SP variable in the statement (the
    statement itself is in sp_instr_stmt::m_query).
    This is valid only for references to SP variables in statements,
    excluding DECLARE CURSOR statement. It is used to replace references to SP
    variables with NAME_CONST calls when putting statements into the binary
    log.
    Value of 0 means that this object doesn't corresponding to reference to
    SP variable in query text.
  */
  uint pos_in_query;

  Item_splocal(const LEX_STRING &sp_var_name, uint sp_var_idx,
               enum_field_types sp_var_type, uint pos_in_q= 0);

  bool is_splocal() { return 1; } /* Needed for error checking */

  Item *this_item();
  const Item *this_item() const;
  Item **this_item_addr(THD *thd, Item **);

  void print(String *str);

public:
  inline const LEX_STRING *my_name() const;

  inline uint get_var_idx() const;

  inline enum Type type() const;
  inline Item_result result_type() const;
  inline enum_field_types field_type() const { return m_field_type; }

private:
  bool set_value(THD *thd, sp_rcontext *ctx, Item **it);

public:
  Settable_routine_parameter *get_settable_routine_parameter()
  {
    return this;
  }
};

/*****************************************************************************
  Item_splocal inline implementation.
*****************************************************************************/

inline const LEX_STRING *Item_splocal::my_name() const
{
  return &m_name;
}

inline uint Item_splocal::get_var_idx() const
{
  return m_var_idx;
}

inline enum Item::Type Item_splocal::type() const
{
  return m_type;
}

inline Item_result Item_splocal::result_type() const
{
  return m_result_type;
}


/*****************************************************************************
  A reference to case expression in SP, used in runtime.
*****************************************************************************/

class Item_case_expr :public Item_sp_variable
{
public:
  Item_case_expr(uint case_expr_id);

public:
  Item *this_item();
  const Item *this_item() const;
  Item **this_item_addr(THD *thd, Item **);

  inline enum Type type() const;
  inline Item_result result_type() const;

public:
  /*
    NOTE: print() is intended to be used from views and for debug.
    Item_case_expr can not occur in views, so here it is only for debug
    purposes.
  */
  void print(String *str);

private:
  uint m_case_expr_id;
};

/*****************************************************************************
  Item_case_expr inline implementation.
*****************************************************************************/

inline enum Item::Type Item_case_expr::type() const
{
  return this_item()->type();
}

inline Item_result Item_case_expr::result_type() const
{
  return this_item()->result_type();
}


/*
  NAME_CONST(given_name, const_value). 
  This 'function' has all properties of the supplied const_value (which is 
  assumed to be a literal constant), and the name given_name. 

  This is used to replace references to SP variables when we write PROCEDURE
  statements into the binary log.

  TODO
    Together with Item_splocal and Item::this_item() we can actually extract
    common a base of this class and Item_splocal. Maybe it is possible to
    extract a common base with class Item_ref, too.
*/

class Item_name_const : public Item
{
  Item *value_item;
  Item *name_item;
public:
  Item_name_const(Item *name_arg, Item *val):
    value_item(val), name_item(name_arg)
  {
    Item::maybe_null= TRUE;
  }

  bool fix_fields(THD *, Item **);

  enum Type type() const;
  double val_real();
  longlong val_int();
  String *val_str(String *sp);
  my_decimal *val_decimal(my_decimal *);
  bool is_null();
  void print(String *str);

  Item_result result_type() const
  {
    return value_item->result_type();
  }

  bool const_item() const
  {
    return TRUE;
  }

  int save_in_field(Field *field, bool no_conversions)
  {
    return  value_item->save_in_field(field, no_conversions);
  }

  bool send(Protocol *protocol, String *str)
  {
    return value_item->send(protocol, str);
  }
};

bool agg_item_collations(DTCollation &c, const char *name,
                         Item **items, uint nitems, uint flags, int item_sep);
bool agg_item_collations_for_comparison(DTCollation &c, const char *name,
                                        Item **items, uint nitems, uint flags);
bool agg_item_charsets(DTCollation &c, const char *name,
                       Item **items, uint nitems, uint flags, int item_sep);


class Item_num: public Item
{
public:
  Item_num() {}                               /* Remove gcc warning */
  virtual Item_num *neg()= 0;
  Item *safe_charset_converter(CHARSET_INFO *tocs);
  bool check_partition_func_processor(uchar *int_arg) { return FALSE;}
};

#define NO_CACHED_FIELD_INDEX ((uint)(-1))

class st_select_lex;
class Item_ident :public Item
{
protected:
  /* 
    We have to store initial values of db_name, table_name and field_name
    to be able to restore them during cleanup() because they can be 
    updated during fix_fields() to values from Field object and life-time 
    of those is shorter than life-time of Item_field.
  */
  const char *orig_db_name;
  const char *orig_table_name;
  const char *orig_field_name;

public:
  Name_resolution_context *context;
  const char *db_name;
  const char *table_name;
  const char *field_name;
  bool alias_name_used; /* true if item was resolved against alias */
  /* 
    Cached value of index for this field in table->field array, used by prep. 
    stmts for speeding up their re-execution. Holds NO_CACHED_FIELD_INDEX 
    if index value is not known.
  */
  uint cached_field_index;
  /*
    Cached pointer to table which contains this field, used for the same reason
    by prep. stmt. too in case then we have not-fully qualified field.
    0 - means no cached value.
  */
  TABLE_LIST *cached_table;
  st_select_lex *depended_from;
  Item_ident(Name_resolution_context *context_arg,
             const char *db_name_arg, const char *table_name_arg,
             const char *field_name_arg);
  Item_ident(THD *thd, Item_ident *item);
  const char *full_name() const;
  void cleanup();
  bool remove_dependence_processor(uchar * arg);
  void print(String *str);
  virtual bool change_context_processor(uchar *cntx)
    { context= (Name_resolution_context *)cntx; return FALSE; }
  friend bool insert_fields(THD *thd, Name_resolution_context *context,
                            const char *db_name,
                            const char *table_name, List_iterator<Item> *it,
                            bool any_privileges);
};


class Item_ident_for_show :public Item
{
public:
  Field *field;
  const char *db_name;
  const char *table_name;

  Item_ident_for_show(Field *par_field, const char *db_arg,
                      const char *table_name_arg)
    :field(par_field), db_name(db_arg), table_name(table_name_arg)
  {}

  enum Type type() const { return FIELD_ITEM; }
  double val_real() { return field->val_real(); }
  longlong val_int() { return field->val_int(); }
  String *val_str(String *str) { return field->val_str(str); }
  my_decimal *val_decimal(my_decimal *dec) { return field->val_decimal(dec); }
  void make_field(Send_field *tmp_field);
};


class Item_equal;
class COND_EQUAL;

class Item_field :public Item_ident
{
protected:
  void set_field(Field *field);
public:
  Field *field,*result_field;
  Item_equal *item_equal;
  bool no_const_subst;
  /*
    if any_privileges set to TRUE then here real effective privileges will
    be stored
  */
  uint have_privileges;
  /* field need any privileges (for VIEW creation) */
  bool any_privileges;
  Item_field(Name_resolution_context *context_arg,
             const char *db_arg,const char *table_name_arg,
	     const char *field_name_arg);
  /*
    Constructor needed to process subselect with temporary tables (see Item)
  */
  Item_field(THD *thd, Item_field *item);
  /*
    Constructor used inside setup_wild(), ensures that field, table,
    and database names will live as long as Item_field (this is important
    in prepared statements).
  */
  Item_field(THD *thd, Name_resolution_context *context_arg, Field *field);
  /*
    If this constructor is used, fix_fields() won't work, because
    db_name, table_name and column_name are unknown. It's necessary to call
    reset_field() before fix_fields() for all fields created this way.
  */
  Item_field(Field *field);
  enum Type type() const { return FIELD_ITEM; }
  bool eq(const Item *item, bool binary_cmp) const;
  double val_real();
  longlong val_int();
  my_decimal *val_decimal(my_decimal *);
  String *val_str(String*);
  double val_result();
  longlong val_int_result();
  String *str_result(String* tmp);
  my_decimal *val_decimal_result(my_decimal *);
  bool val_bool_result();
  bool send(Protocol *protocol, String *str_arg);
  void reset_field(Field *f);
  bool fix_fields(THD *, Item **);
  void make_field(Send_field *tmp_field);
  int save_in_field(Field *field,bool no_conversions);
  void save_org_in_field(Field *field);
  table_map used_tables() const;
  enum Item_result result_type () const
  {
    return field->result_type();
  }
  Item_result cast_to_int_type() const
  {
    return field->cast_to_int_type();
  }
  enum_field_types field_type() const
  {
    return field->type();
  }
  enum_monotonicity_info get_monotonicity_info() const
  {
    return MONOTONIC_STRICT_INCREASING;
  }
  Field *get_tmp_table_field() { return result_field; }
  Field *tmp_table_field(TABLE *t_arg) { return result_field; }
  bool get_date(MYSQL_TIME *ltime,uint fuzzydate);
  bool get_date_result(MYSQL_TIME *ltime,uint fuzzydate);
  bool get_time(MYSQL_TIME *ltime);
  bool is_null() { return field->is_null(); }
  void update_null_value();
  Item *get_tmp_table_item(THD *thd);
  bool collect_item_field_processor(uchar * arg);
  bool find_item_in_field_list_processor(uchar *arg);
  bool register_field_in_read_map(uchar *arg);
  bool check_partition_func_processor(uchar *int_arg) {return FALSE;}
  void cleanup();
  bool result_as_longlong()
  {
    return field->can_be_compared_as_longlong();
  }
  Item_equal *find_item_equal(COND_EQUAL *cond_equal);
  bool subst_argument_checker(uchar **arg);
  Item *equal_fields_propagator(uchar *arg);
  bool set_no_const_sub(uchar *arg);
  Item *replace_equal_field(uchar *arg);
  inline uint32 max_disp_length() { return field->max_display_length(); }
  Item_field *filed_for_view_update() { return this; }
  Item *safe_charset_converter(CHARSET_INFO *tocs);
  int fix_outer_field(THD *thd, Field **field, Item **reference);
  virtual Item *update_value_transformer(uchar *select_arg);
  void print(String *str);
  Field::geometry_type get_geometry_type()
  {
    DBUG_ASSERT(field_type() == MYSQL_TYPE_GEOMETRY);
    return field->get_geometry_type();
  }
  friend class Item_default_value;
  friend class Item_insert_value;
  friend class st_select_lex_unit;
};

class Item_null :public Item
{
public:
  Item_null(char *name_par=0)
  {
    maybe_null= null_value= TRUE;
    max_length= 0;
    name= name_par ? name_par : (char*) "NULL";
    fixed= 1;
    collation.set(&my_charset_bin, DERIVATION_IGNORABLE);
  }
  enum Type type() const { return NULL_ITEM; }
  bool eq(const Item *item, bool binary_cmp) const;
  double val_real();
  longlong val_int();
  String *val_str(String *str);
  my_decimal *val_decimal(my_decimal *);
  int save_in_field(Field *field, bool no_conversions);
  int save_safe_in_field(Field *field);
  bool send(Protocol *protocol, String *str);
  enum Item_result result_type () const { return STRING_RESULT; }
  enum_field_types field_type() const   { return MYSQL_TYPE_NULL; }
  /* to prevent drop fixed flag (no need parent cleanup call) */
  void cleanup() {}
  bool basic_const_item() const { return 1; }
  Item *clone_item() { return new Item_null(name); }
  bool is_null() { return 1; }
  void print(String *str) { str->append(STRING_WITH_LEN("NULL")); }
  Item *safe_charset_converter(CHARSET_INFO *tocs);
  bool check_partition_func_processor(uchar *int_arg) {return FALSE;}
};

class Item_null_result :public Item_null
{
public:
  Field *result_field;
  Item_null_result() : Item_null(), result_field(0) {}
  bool is_result_field() { return result_field != 0; }
  void save_in_result_field(bool no_conversions)
  {
    save_in_field(result_field, no_conversions);
  }
  bool check_partition_func_processor(uchar *int_arg) {return TRUE;}
};  

/* Item represents one placeholder ('?') of prepared statement */

class Item_param :public Item
{
  char cnvbuf[MAX_FIELD_WIDTH];
  String cnvstr;
  Item *cnvitem;
  bool strict_type;
  enum Item_result required_result_type;

public:
  enum enum_item_param_state
  {
    NO_VALUE, NULL_VALUE, INT_VALUE, REAL_VALUE,
    STRING_VALUE, TIME_VALUE, LONG_DATA_VALUE,
    DECIMAL_VALUE
  } state;

  /*
    A buffer for string and long data values. Historically all allocated
    values returned from val_str() were treated as eligible to
    modification. I. e. in some cases Item_func_concat can append it's
    second argument to return value of the first one. Because of that we
    can't return the original buffer holding string data from val_str(),
    and have to have one buffer for data and another just pointing to
    the data. This is the latter one and it's returned from val_str().
    Can not be declared inside the union as it's not a POD type.
  */
  String str_value_ptr;
  my_decimal decimal_value;
  union
  {
    longlong integer;
    double   real;
    /*
      Character sets conversion info for string values.
      Character sets of client and connection defined at bind time are used
      for all conversions, even if one of them is later changed (i.e.
      between subsequent calls to mysql_stmt_execute).
    */
    struct CONVERSION_INFO
    {
      CHARSET_INFO *character_set_client;
      CHARSET_INFO *character_set_of_placeholder;
      /*
        This points at character set of connection if conversion
        to it is required (i. e. if placeholder typecode is not BLOB).
        Otherwise it's equal to character_set_client (to simplify
        check in convert_str_value()).
      */
      CHARSET_INFO *final_character_set_of_str_value;
    } cs_info;
    MYSQL_TIME     time;
  } value;

  /* Cached values for virtual methods to save us one switch.  */
  enum Item_result item_result_type;
  enum Type item_type;

  /*
    Used when this item is used in a temporary table.
    This is NOT placeholder metadata sent to client, as this value
    is assigned after sending metadata (in setup_one_conversion_function).
    For example in case of 'SELECT ?' you'll get MYSQL_TYPE_STRING both
    in result set and placeholders metadata, no matter what type you will
    supply for this placeholder in mysql_stmt_execute.
  */
  enum enum_field_types param_type;
  /*
    Offset of placeholder inside statement text. Used to create
    no-placeholders version of this statement for the binary log.
  */
  uint pos_in_query;

  Item_param(uint pos_in_query_arg);

  enum Item_result result_type () const { return item_result_type; }
  enum Type type() const { return item_type; }
  enum_field_types field_type() const { return param_type; }

  double val_real();
  longlong val_int();
  my_decimal *val_decimal(my_decimal*);
  String *val_str(String*);
  bool get_time(MYSQL_TIME *tm);
  bool get_date(MYSQL_TIME *tm, uint fuzzydate);
  int  save_in_field(Field *field, bool no_conversions);

  void set_null();
  void set_int(longlong i, uint32 max_length_arg);
  void set_double(double i);
  void set_decimal(const char *str, ulong length);
  bool set_str(const char *str, ulong length);
  bool set_longdata(const char *str, ulong length);
  void set_time(MYSQL_TIME *tm, timestamp_type type, uint32 max_length_arg);
  bool set_from_user_var(THD *thd, const user_var_entry *entry);
  void reset();
  /*
    Assign placeholder value from bind data.
    Note, that 'len' has different semantics in embedded library (as we
    don't need to check that packet is not broken there). See
    sql_prepare.cc for details.
  */
  void (*set_param_func)(Item_param *param, uchar **pos, ulong len);

  const String *query_val_str(String *str) const;

  bool convert_str_value(THD *thd);

  /*
    If value for parameter was not set we treat it as non-const
    so noone will use parameters value in fix_fields still
    parameter is constant during execution.
  */
  virtual table_map used_tables() const
  { return state != NO_VALUE ? (table_map)0 : PARAM_TABLE_BIT; }
  void print(String *str);
  bool is_null()
  { DBUG_ASSERT(state != NO_VALUE); return state == NULL_VALUE; }
  bool basic_const_item() const;
  /*
    This method is used to make a copy of a basic constant item when
    propagating constants in the optimizer. The reason to create a new
    item and not use the existing one is not precisely known (2005/04/16).
    Probably we are trying to preserve tree structure of items, in other
    words, avoid pointing at one item from two different nodes of the tree.
    Return a new basic constant item if parameter value is a basic
    constant, assert otherwise. This method is called only if
    basic_const_item returned TRUE.
  */
  Item *safe_charset_converter(CHARSET_INFO *tocs);
  Item *clone_item();
  /*
    Implement by-value equality evaluation if parameter value
    is set and is a basic constant (integer, real or string).
    Otherwise return FALSE.
  */
  bool eq(const Item *item, bool binary_cmp) const;
  void set_strict_type(enum Item_result result_type_arg)
  {
    strict_type= TRUE;
    required_result_type= result_type_arg;
  }
};


class Item_int :public Item_num
{
public:
  longlong value;
  Item_int(int32 i,uint length= MY_INT32_NUM_DECIMAL_DIGITS)
    :value((longlong) i)
    { max_length=length; fixed= 1; }
  Item_int(longlong i,uint length= MY_INT64_NUM_DECIMAL_DIGITS)
    :value(i)
    { max_length=length; fixed= 1; }
  Item_int(ulonglong i, uint length= MY_INT64_NUM_DECIMAL_DIGITS)
    :value((longlong)i)
    { max_length=length; fixed= 1; unsigned_flag= 1; }
  Item_int(const char *str_arg,longlong i,uint length) :value(i)
    { max_length=length; name=(char*) str_arg; fixed= 1; }
  Item_int(const char *str_arg, uint length=64);
  enum Type type() const { return INT_ITEM; }
  enum Item_result result_type () const { return INT_RESULT; }
  enum_field_types field_type() const { return MYSQL_TYPE_LONGLONG; }
  longlong val_int() { DBUG_ASSERT(fixed == 1); return value; }
  double val_real() { DBUG_ASSERT(fixed == 1); return (double) value; }
  my_decimal *val_decimal(my_decimal *);
  String *val_str(String*);
  int save_in_field(Field *field, bool no_conversions);
  bool basic_const_item() const { return 1; }
  Item *clone_item() { return new Item_int(name,value,max_length); }
  // to prevent drop fixed flag (no need parent cleanup call)
  void cleanup() {}
  void print(String *str);
  Item_num *neg() { value= -value; return this; }
  uint decimal_precision() const
  { return (uint)(max_length - test(value < 0)); }
  bool eq(const Item *, bool binary_cmp) const;
};


class Item_uint :public Item_int
{
public:
  Item_uint(const char *str_arg, uint length);
  Item_uint(ulonglong i) :Item_int((ulonglong) i, 10) {}
  Item_uint(const char *str_arg, longlong i, uint length);
  double val_real()
    { DBUG_ASSERT(fixed == 1); return ulonglong2double((ulonglong)value); }
  String *val_str(String*);
  Item *clone_item() { return new Item_uint(name,max_length); }
  int save_in_field(Field *field, bool no_conversions);
  void print(String *str);
  Item_num *neg ();
  uint decimal_precision() const { return max_length; }
};


/* decimal (fixed point) constant */
class Item_decimal :public Item_num
{
protected:
  my_decimal decimal_value;
public:
  Item_decimal(const char *str_arg, uint length, CHARSET_INFO *charset);
  Item_decimal(const char *str, const my_decimal *val_arg,
               uint decimal_par, uint length);
  Item_decimal(my_decimal *value_par);
  Item_decimal(longlong val, bool unsig);
  Item_decimal(double val, int precision, int scale);
  Item_decimal(const uchar *bin, int precision, int scale);

  enum Type type() const { return DECIMAL_ITEM; }
  enum Item_result result_type () const { return DECIMAL_RESULT; }
  enum_field_types field_type() const { return MYSQL_TYPE_NEWDECIMAL; }
  longlong val_int();
  double val_real();
  String *val_str(String*);
  my_decimal *val_decimal(my_decimal *val) { return &decimal_value; }
  int save_in_field(Field *field, bool no_conversions);
  bool basic_const_item() const { return 1; }
  Item *clone_item()
  {
    return new Item_decimal(name, &decimal_value, decimals, max_length);
  }
  // to prevent drop fixed flag (no need parent cleanup call)
  void cleanup() {}
  void print(String *str);
  Item_num *neg()
  {
    my_decimal_neg(&decimal_value);
    unsigned_flag= !decimal_value.sign();
    return this;
  }
  uint decimal_precision() const { return decimal_value.precision(); }
  bool eq(const Item *, bool binary_cmp) const;
  void set_decimal_value(my_decimal *value_par);
};


class Item_float :public Item_num
{
  char *presentation;
public:
  double value;
  // Item_real() :value(0) {}
  Item_float(const char *str_arg, uint length);
  Item_float(const char *str,double val_arg,uint decimal_par,uint length)
    :value(val_arg)
  {
    presentation= name=(char*) str;
    decimals=(uint8) decimal_par;
    max_length=length;
    fixed= 1;
  }
  Item_float(double value_par) :presentation(0), value(value_par) { fixed= 1; }

  int save_in_field(Field *field, bool no_conversions);
  enum Type type() const { return REAL_ITEM; }
  enum_field_types field_type() const { return MYSQL_TYPE_DOUBLE; }
  double val_real() { DBUG_ASSERT(fixed == 1); return value; }
  longlong val_int()
  {
    DBUG_ASSERT(fixed == 1);
    if (value <= (double) LONGLONG_MIN)
    {
       return LONGLONG_MIN;
    }
    else if (value >= (double) (ulonglong) LONGLONG_MAX)
    {
      return LONGLONG_MAX;
    }
    return (longlong) rint(value);
  }
  String *val_str(String*);
  my_decimal *val_decimal(my_decimal *);
  bool basic_const_item() const { return 1; }
  // to prevent drop fixed flag (no need parent cleanup call)
  void cleanup() {}
  Item *clone_item()
  { return new Item_float(name, value, decimals, max_length); }
  Item_num *neg() { value= -value; return this; }
  void print(String *str);
  bool eq(const Item *, bool binary_cmp) const;
};


class Item_static_float_func :public Item_float
{
  const char *func_name;
public:
  Item_static_float_func(const char *str, double val_arg, uint decimal_par,
                        uint length)
    :Item_float(NullS, val_arg, decimal_par, length), func_name(str)
  {}
  void print(String *str) { str->append(func_name); }
  Item *safe_charset_converter(CHARSET_INFO *tocs);
  bool check_partition_func_processor(uchar *int_arg) {return TRUE;}
};


class Item_string :public Item
{
public:
  Item_string(const char *str,uint length,
  	      CHARSET_INFO *cs, Derivation dv= DERIVATION_COERCIBLE)
  {
    collation.set(cs, dv);
    str_value.set_or_copy_aligned(str,length,cs);
    /*
      We have to have a different max_length than 'length' here to
      ensure that we get the right length if we do use the item
      to create a new table. In this case max_length must be the maximum
      number of chars for a string of this type because we in create_field::
      divide the max_length with mbmaxlen).
    */
    max_length= str_value.numchars()*cs->mbmaxlen;
    set_name(str, length, cs);
    decimals=NOT_FIXED_DEC;
    // it is constant => can be used without fix_fields (and frequently used)
    fixed= 1;
  }
  /* Just create an item and do not fill string representation */
  Item_string(CHARSET_INFO *cs, Derivation dv= DERIVATION_COERCIBLE)
  {
    collation.set(cs, dv);
    max_length= 0;
    set_name(NULL, 0, cs);
    decimals= NOT_FIXED_DEC;
    fixed= 1;
  }
  Item_string(const char *name_par, const char *str, uint length,
	      CHARSET_INFO *cs, Derivation dv= DERIVATION_COERCIBLE)
  {
    collation.set(cs, dv);
    str_value.set_or_copy_aligned(str,length,cs);
    max_length= str_value.numchars()*cs->mbmaxlen;
    set_name(name_par, 0, cs);
    decimals=NOT_FIXED_DEC;
    // it is constant => can be used without fix_fields (and frequently used)
    fixed= 1;
  }
  /*
    This is used in stored procedures to avoid memory leaks and
    does a deep copy of its argument.
  */
  void set_str_with_copy(const char *str_arg, uint length_arg)
  {
    str_value.copy(str_arg, length_arg, collation.collation);
    max_length= str_value.numchars() * collation.collation->mbmaxlen;
  }
  enum Type type() const { return STRING_ITEM; }
  double val_real();
  longlong val_int();
  String *val_str(String*)
  {
    DBUG_ASSERT(fixed == 1);
    return (String*) &str_value;
  }
  my_decimal *val_decimal(my_decimal *);
  int save_in_field(Field *field, bool no_conversions);
  enum Item_result result_type () const { return STRING_RESULT; }
  enum_field_types field_type() const { return MYSQL_TYPE_VARCHAR; }
  bool basic_const_item() const { return 1; }
  bool eq(const Item *item, bool binary_cmp) const;
  Item *clone_item() 
  {
    return new Item_string(name, str_value.ptr(), 
    			   str_value.length(), collation.collation);
  }
  Item *safe_charset_converter(CHARSET_INFO *tocs);
  inline void append(char *str, uint length)
  {
    str_value.append(str, length);
    max_length= str_value.numchars() * collation.collation->mbmaxlen;
  }
  void print(String *str);
  // to prevent drop fixed flag (no need parent cleanup call)
  void cleanup() {}
  bool check_partition_func_processor(uchar *int_arg) {return FALSE;}
};


class Item_static_string_func :public Item_string
{
  const char *func_name;
public:
  Item_static_string_func(const char *name_par, const char *str, uint length,
                          CHARSET_INFO *cs,
                          Derivation dv= DERIVATION_COERCIBLE)
    :Item_string(NullS, str, length, cs, dv), func_name(name_par)
  {}
  Item *safe_charset_converter(CHARSET_INFO *tocs);
  void print(String *str) { str->append(func_name); }
  bool check_partition_func_processor(uchar *int_arg) {return TRUE;}
};


/* for show tables */
class Item_partition_func_safe_string: public Item_string
{
public:
  Item_partition_func_safe_string(const char *name, uint length,
                                  CHARSET_INFO *cs= NULL):
    Item_string(name, length, cs)
  {}
  bool check_partition_func_processor(uchar *int_arg) {return TRUE;}
};


class Item_return_date_time :public Item_partition_func_safe_string
{
  enum_field_types date_time_field_type;
public:
  Item_return_date_time(const char *name_arg, enum_field_types field_type_arg)
    :Item_partition_func_safe_string(name_arg, 0, &my_charset_bin),
     date_time_field_type(field_type_arg)
  { }
  enum_field_types field_type() const { return date_time_field_type; }
};


class Item_blob :public Item_partition_func_safe_string
{
public:
  Item_blob(const char *name, uint length) :
    Item_partition_func_safe_string(name, length, &my_charset_bin)
  { max_length= length; }
  enum Type type() const { return TYPE_HOLDER; }
  enum_field_types field_type() const { return MYSQL_TYPE_BLOB; }
};


class Item_empty_string :public Item_partition_func_safe_string
{
public:
  Item_empty_string(const char *header,uint length, CHARSET_INFO *cs= NULL) :
    Item_partition_func_safe_string("",0, cs ? cs : &my_charset_bin)
    { name=(char*) header; max_length= cs ? length * cs->mbmaxlen : length; }
  void make_field(Send_field *field);
};


class Item_return_int :public Item_int
{
  enum_field_types int_field_type;
public:
  Item_return_int(const char *name_arg, uint length,
		  enum_field_types field_type_arg, longlong value= 0)
    :Item_int(name_arg, value, length), int_field_type(field_type_arg)
  {
    unsigned_flag=1;
  }
  enum_field_types field_type() const { return int_field_type; }
  bool check_partition_func_processor(uchar *int_arg) {return TRUE;}
};


class Item_hex_string: public Item
{
public:
  Item_hex_string(): Item() {}
  Item_hex_string(const char *str,uint str_length);
  enum Type type() const { return VARBIN_ITEM; }
  double val_real()
  { 
    DBUG_ASSERT(fixed == 1); 
    return (double) (ulonglong) Item_hex_string::val_int();
  }
  longlong val_int();
  bool basic_const_item() const { return 1; }
  String *val_str(String*) { DBUG_ASSERT(fixed == 1); return &str_value; }
  my_decimal *val_decimal(my_decimal *);
  int save_in_field(Field *field, bool no_conversions);
  enum Item_result result_type () const { return STRING_RESULT; }
  enum Item_result cast_to_int_type() const { return INT_RESULT; }
  enum_field_types field_type() const { return MYSQL_TYPE_VARCHAR; }
  // to prevent drop fixed flag (no need parent cleanup call)
  void cleanup() {}
  bool eq(const Item *item, bool binary_cmp) const;
  virtual Item *safe_charset_converter(CHARSET_INFO *tocs);
  bool check_partition_func_processor(uchar *int_arg) {return FALSE;}
};


class Item_bin_string: public Item_hex_string
{
public:
  Item_bin_string(const char *str,uint str_length);
};

class Item_result_field :public Item	/* Item with result field */
{
public:
  Field *result_field;				/* Save result here */
  Item_result_field() :result_field(0) {}
  // Constructor used for Item_sum/Item_cond_and/or (see Item comment)
  Item_result_field(THD *thd, Item_result_field *item):
    Item(thd, item), result_field(item->result_field)
  {}
  ~Item_result_field() {}			/* Required with gcc 2.95 */
  Field *get_tmp_table_field() { return result_field; }
  Field *tmp_table_field(TABLE *t_arg) { return result_field; }
  table_map used_tables() const { return 1; }
  virtual void fix_length_and_dec()=0;
  void set_result_field(Field *field) { result_field= field; }
  bool is_result_field() { return 1; }
  void save_in_result_field(bool no_conversions)
  {
    save_in_field(result_field, no_conversions);
  }
  void cleanup();
};


class Item_ref :public Item_ident
{
protected:
  void set_properties();
public:
  enum Ref_Type { REF, DIRECT_REF, VIEW_REF, OUTER_REF };
  Field *result_field;			 /* Save result here */
  Item **ref;
  Item_ref(Name_resolution_context *context_arg,
           const char *db_arg, const char *table_name_arg,
           const char *field_name_arg)
    :Item_ident(context_arg, db_arg, table_name_arg, field_name_arg),
     result_field(0), ref(0) {}
  /*
    This constructor is used in two scenarios:
    A) *item = NULL
      No initialization is performed, fix_fields() call will be necessary.
      
    B) *item points to an Item this Item_ref will refer to. This is 
      used for GROUP BY. fix_fields() will not be called in this case,
      so we call set_properties to make this item "fixed". set_properties
      performs a subset of action Item_ref::fix_fields does, and this subset
      is enough for Item_ref's used in GROUP BY.
    
    TODO we probably fix a superset of problems like in BUG#6658. Check this 
         with Bar, and if we have a more broader set of problems like this.
  */
  Item_ref(Name_resolution_context *context_arg, Item **item,
           const char *table_name_arg, const char *field_name_arg,
           bool alias_name_used_arg= FALSE);

  /* Constructor need to process subselect with temporary tables (see Item) */
  Item_ref(THD *thd, Item_ref *item)
    :Item_ident(thd, item), result_field(item->result_field), ref(item->ref) {}
  enum Type type() const		{ return REF_ITEM; }
  bool eq(const Item *item, bool binary_cmp) const
  { 
    Item *it= ((Item *) item)->real_item();
    return ref && (*ref)->eq(it, binary_cmp);
  }
  double val_real();
  longlong val_int();
  my_decimal *val_decimal(my_decimal *);
  bool val_bool();
  String *val_str(String* tmp);
  bool is_null();
  bool get_date(MYSQL_TIME *ltime,uint fuzzydate);
  double val_result();
  longlong val_int_result();
  String *str_result(String* tmp);
  my_decimal *val_decimal_result(my_decimal *);
  bool val_bool_result();
  bool send(Protocol *prot, String *tmp);
  void make_field(Send_field *field);
  bool fix_fields(THD *, Item **);
  int save_in_field(Field *field, bool no_conversions);
  void save_org_in_field(Field *field);
  enum Item_result result_type () const { return (*ref)->result_type(); }
  enum_field_types field_type() const   { return (*ref)->field_type(); }
  Field *get_tmp_table_field()
  { return result_field ? result_field : (*ref)->get_tmp_table_field(); }
  Item *get_tmp_table_item(THD *thd)
  { 
    return (result_field ? new Item_field(result_field) :
                          (*ref)->get_tmp_table_item(thd));
  }
  table_map used_tables() const		
  {
    return depended_from ? OUTER_REF_TABLE_BIT : (*ref)->used_tables(); 
  }
  void update_used_tables() 
  { 
    if (!depended_from) 
      (*ref)->update_used_tables(); 
  }
  table_map not_null_tables() const { return (*ref)->not_null_tables(); }
  void set_result_field(Field *field)	{ result_field= field; }
  bool is_result_field() { return 1; }
  void save_in_result_field(bool no_conversions)
  {
    (*ref)->save_in_field(result_field, no_conversions);
  }
  Item *real_item()
  {
    return ref ? (*ref)->real_item() : this;
  }
  bool walk(Item_processor processor, bool walk_subquery, uchar *arg)
  { return (*ref)->walk(processor, walk_subquery, arg); }
  void print(String *str);
  bool result_as_longlong()
  {
    return (*ref)->result_as_longlong();
  }
  void cleanup();
  Item_field *filed_for_view_update()
    { return (*ref)->filed_for_view_update(); }
  virtual Ref_Type ref_type() { return REF; }
};


/*
  The same as Item_ref, but get value from val_* family of method to get
  value of item on which it referred instead of result* family.
*/
class Item_direct_ref :public Item_ref
{
public:
  Item_direct_ref(Name_resolution_context *context_arg, Item **item,
                  const char *table_name_arg,
                  const char *field_name_arg,
                  bool alias_name_used_arg= FALSE)
    :Item_ref(context_arg, item, table_name_arg,
              field_name_arg, alias_name_used_arg)
  {}
  /* Constructor need to process subselect with temporary tables (see Item) */
  Item_direct_ref(THD *thd, Item_direct_ref *item) : Item_ref(thd, item) {}

  double val_real();
  longlong val_int();
  String *val_str(String* tmp);
  my_decimal *val_decimal(my_decimal *);
  bool val_bool();
  bool is_null();
  bool get_date(MYSQL_TIME *ltime,uint fuzzydate);
  virtual Ref_Type ref_type() { return DIRECT_REF; }
};

/*
  Class for view fields, the same as Item_direct_ref, but call fix_fields
  of reference if it is not called yet
*/
class Item_direct_view_ref :public Item_direct_ref
{
public:
  Item_direct_view_ref(Name_resolution_context *context_arg, Item **item,
                  const char *table_name_arg,
                  const char *field_name_arg)
    :Item_direct_ref(context_arg, item, table_name_arg, field_name_arg) {}
  /* Constructor need to process subselect with temporary tables (see Item) */
  Item_direct_view_ref(THD *thd, Item_direct_ref *item)
    :Item_direct_ref(thd, item) {}

  bool fix_fields(THD *, Item **);
  bool eq(const Item *item, bool binary_cmp) const;
  virtual Ref_Type ref_type() { return VIEW_REF; }
};


/*
  Class for outer fields.
  An object of this class is created when the select where the outer field was
  resolved is a grouping one. After it has been fixed the ref field will point
  to either an Item_ref or an Item_direct_ref object which will be used to
  access the field.
  See also comments for the fix_inner_refs() and the
  Item_field::fix_outer_field() functions.
*/

class Item_sum;
class Item_outer_ref :public Item_direct_ref
{
public:
  Item *outer_ref;
  /* The aggregate function under which this outer ref is used, if any. */
  Item_sum *in_sum_func;
  /*
    TRUE <=> that the outer_ref is already present in the select list
    of the outer select.
  */
  bool found_in_select_list;
  Item_outer_ref(Name_resolution_context *context_arg,
                 Item_field *outer_field_arg)
    :Item_direct_ref(context_arg, 0, outer_field_arg->table_name,
                     outer_field_arg->field_name),
    outer_ref(outer_field_arg), in_sum_func(0),
    found_in_select_list(0)
  {
    ref= &outer_ref;
    set_properties();
    fixed= 0;
  }
  Item_outer_ref(Name_resolution_context *context_arg, Item **item,
                 const char *table_name_arg, const char *field_name_arg,
                 bool alias_name_used_arg)
    :Item_direct_ref(context_arg, item, table_name_arg, field_name_arg,
                     alias_name_used_arg),
    outer_ref(0), in_sum_func(0), found_in_select_list(1)
  {}
  void save_in_result_field(bool no_conversions)
  {
    outer_ref->save_org_in_field(result_field);
  }
  bool fix_fields(THD *, Item **);
  table_map used_tables() const
  {
    return (*ref)->const_item() ? 0 : OUTER_REF_TABLE_BIT;
  }
  virtual Ref_Type ref_type() { return OUTER_REF; }
};


class Item_in_subselect;


/*
  An object of this class:
   - Converts val_XXX() calls to ref->val_XXX_result() calls, like Item_ref.
   - Sets owner->was_null=TRUE if it has returned a NULL value from any
     val_XXX() function. This allows to inject an Item_ref_null_helper
     object into subquery and then check if the subquery has produced a row
     with NULL value.
*/

class Item_ref_null_helper: public Item_ref
{
protected:
  Item_in_subselect* owner;
public:
  Item_ref_null_helper(Name_resolution_context *context_arg,
                       Item_in_subselect* master, Item **item,
		       const char *table_name_arg, const char *field_name_arg)
    :Item_ref(context_arg, item, table_name_arg, field_name_arg),
     owner(master) {}
  double val_real();
  longlong val_int();
  String* val_str(String* s);
  my_decimal *val_decimal(my_decimal *);
  bool val_bool();
  bool get_date(MYSQL_TIME *ltime, uint fuzzydate);
  void print(String *str);
  /*
    we add RAND_TABLE_BIT to prevent moving this item from HAVING to WHERE
  */
  table_map used_tables() const
  {
    return (depended_from ?
            OUTER_REF_TABLE_BIT :
            (*ref)->used_tables() | RAND_TABLE_BIT);
  }
};

/*
  The following class is used to optimize comparing of date and bigint columns
  We need to save the original item ('ref') to be able to call
  ref->save_in_field(). This is used to create index search keys.
  
  An instance of Item_int_with_ref may have signed or unsigned integer value.
  
*/

class Item_int_with_ref :public Item_int
{
  Item *ref;
public:
  Item_int_with_ref(longlong i, Item *ref_arg, my_bool unsigned_arg) :
    Item_int(i), ref(ref_arg)
  {
    unsigned_flag= unsigned_arg;
  }
  int save_in_field(Field *field, bool no_conversions)
  {
    return ref->save_in_field(field, no_conversions);
  }
  Item *clone_item();
  virtual Item *real_item() { return ref; }
  bool check_partition_func_processor(uchar *int_arg) {return TRUE;}
};

#ifdef MYSQL_SERVER
#include "gstream.h"
#include "spatial.h"
#include "item_sum.h"
#include "item_func.h"
#include "item_row.h"
#include "item_cmpfunc.h"
#include "item_strfunc.h"
#include "item_geofunc.h"
#include "item_timefunc.h"
#include "item_subselect.h"
#include "item_xmlfunc.h"
#endif

class Item_copy_string :public Item
{
  enum enum_field_types cached_field_type;
public:
  Item *item;
  Item_copy_string(Item *i) :item(i)
  {
    null_value=maybe_null=item->maybe_null;
    decimals=item->decimals;
    max_length=item->max_length;
    name=item->name;
    cached_field_type= item->field_type();
  }
  enum Type type() const { return COPY_STR_ITEM; }
  enum Item_result result_type () const { return STRING_RESULT; }
  enum_field_types field_type() const { return cached_field_type; }
  double val_real()
  {
    int err_not_used;
    char *end_not_used;
    return (null_value ? 0.0 :
	    my_strntod(str_value.charset(), (char*) str_value.ptr(),
		       str_value.length(), &end_not_used, &err_not_used));
  }
  longlong val_int()
  {
    int err;
    return null_value ? LL(0) : my_strntoll(str_value.charset(),str_value.ptr(),
                                            str_value.length(),10, (char**) 0,
                                            &err); 
  }
  String *val_str(String*);
  my_decimal *val_decimal(my_decimal *);
  void make_field(Send_field *field) { item->make_field(field); }
  void copy();
  int save_in_field(Field *field, bool no_conversions);
  table_map used_tables() const { return (table_map) 1L; }
  bool const_item() const { return 0; }
  bool is_null() { return null_value; }
};


class Cached_item :public Sql_alloc
{
public:
  my_bool null_value;
  Cached_item() :null_value(0) {}
  virtual bool cmp(void)=0;
  virtual ~Cached_item(); /*line -e1509 */
};

class Cached_item_str :public Cached_item
{
  Item *item;
  String value,tmp_value;
public:
  Cached_item_str(THD *thd, Item *arg);
  bool cmp(void);
  ~Cached_item_str();                           // Deallocate String:s
};


class Cached_item_real :public Cached_item
{
  Item *item;
  double value;
public:
  Cached_item_real(Item *item_par) :item(item_par),value(0.0) {}
  bool cmp(void);
};

class Cached_item_int :public Cached_item
{
  Item *item;
  longlong value;
public:
  Cached_item_int(Item *item_par) :item(item_par),value(0) {}
  bool cmp(void);
};


class Cached_item_decimal :public Cached_item
{
  Item *item;
  my_decimal value;
public:
  Cached_item_decimal(Item *item_par);
  bool cmp(void);
};

class Cached_item_field :public Cached_item
{
  uchar *buff;
  Field *field;
  uint length;

public:
  Cached_item_field(Item_field *item)
  {
    field= item->field;
    buff= (uchar*) sql_calloc(length=field->pack_length());
  }
  bool cmp(void);
};

class Item_default_value : public Item_field
{
public:
  Item *arg;
  Item_default_value(Name_resolution_context *context_arg)
    :Item_field(context_arg, (const char *)NULL, (const char *)NULL,
               (const char *)NULL),
     arg(NULL) {}
  Item_default_value(Name_resolution_context *context_arg, Item *a)
    :Item_field(context_arg, (const char *)NULL, (const char *)NULL,
                (const char *)NULL),
     arg(a) {}
  enum Type type() const { return DEFAULT_VALUE_ITEM; }
  bool eq(const Item *item, bool binary_cmp) const;
  bool fix_fields(THD *, Item **);
  void print(String *str);
  int save_in_field(Field *field_arg, bool no_conversions);
  table_map used_tables() const { return (table_map)0L; }

  bool walk(Item_processor processor, bool walk_subquery, uchar *args)
  {
    return arg->walk(processor, walk_subquery, args) ||
      (this->*processor)(args);
  }

  Item *transform(Item_transformer transformer, uchar *args);
};

/*
  Item_insert_value -- an implementation of VALUES() function.
  You can use the VALUES(col_name) function in the UPDATE clause
  to refer to column values from the INSERT portion of the INSERT
  ... UPDATE statement. In other words, VALUES(col_name) in the
  UPDATE clause refers to the value of col_name that would be
  inserted, had no duplicate-key conflict occurred.
  In all other places this function returns NULL.
*/

class Item_insert_value : public Item_field
{
public:
  Item *arg;
  Item_insert_value(Name_resolution_context *context_arg, Item *a)
    :Item_field(context_arg, (const char *)NULL, (const char *)NULL,
               (const char *)NULL),
     arg(a) {}
  bool eq(const Item *item, bool binary_cmp) const;
  bool fix_fields(THD *, Item **);
  void print(String *str);
  int save_in_field(Field *field_arg, bool no_conversions)
  {
    return Item_field::save_in_field(field_arg, no_conversions);
  }
  /* 
   We use RAND_TABLE_BIT to prevent Item_insert_value from
   being treated as a constant and precalculated before execution
  */
  table_map used_tables() const { return RAND_TABLE_BIT; }

  bool walk(Item_processor processor, bool walk_subquery, uchar *args)
  {
    return arg->walk(processor, walk_subquery, args) ||
	    (this->*processor)(args);
  }
};


/*
  We need this two enums here instead of sql_lex.h because
  at least one of them is used by Item_trigger_field interface.

  Time when trigger is invoked (i.e. before or after row actually
  inserted/updated/deleted).
*/
enum trg_action_time_type
{
  TRG_ACTION_BEFORE= 0, TRG_ACTION_AFTER= 1, TRG_ACTION_MAX
};

/*
  Event on which trigger is invoked.
*/
enum trg_event_type
{
  TRG_EVENT_INSERT= 0 , TRG_EVENT_UPDATE= 1, TRG_EVENT_DELETE= 2, TRG_EVENT_MAX
};

class Table_triggers_list;

/*
  Represents NEW/OLD version of field of row which is
  changed/read in trigger.

  Note: For this item main part of actual binding to Field object happens
        not during fix_fields() call (like for Item_field) but right after
        parsing of trigger definition, when table is opened, with special
        setup_field() call. On fix_fields() stage we simply choose one of
        two Field instances representing either OLD or NEW version of this
        field.
*/
class Item_trigger_field : public Item_field,
                           private Settable_routine_parameter
{
public:
  /* Is this item represents row from NEW or OLD row ? */
  enum row_version_type {OLD_ROW, NEW_ROW};
  row_version_type row_version;
  /* Next in list of all Item_trigger_field's in trigger */
  Item_trigger_field *next_trg_field;
  /* Index of the field in the TABLE::field array */
  uint field_idx;
  /* Pointer to Table_trigger_list object for table of this trigger */
  Table_triggers_list *triggers;

  Item_trigger_field(Name_resolution_context *context_arg,
                     row_version_type row_ver_arg,
                     const char *field_name_arg,
                     ulong priv, const bool ro)
    :Item_field(context_arg,
               (const char *)NULL, (const char *)NULL, field_name_arg),
     row_version(row_ver_arg), field_idx((uint)-1), original_privilege(priv),
     want_privilege(priv), table_grants(NULL), read_only (ro)
  {}
  void setup_field(THD *thd, TABLE *table, GRANT_INFO *table_grant_info);
  enum Type type() const { return TRIGGER_FIELD_ITEM; }
  bool eq(const Item *item, bool binary_cmp) const;
  bool fix_fields(THD *, Item **);
  void print(String *str);
  table_map used_tables() const { return (table_map)0L; }
  Field *get_tmp_table_field() { return 0; }
  Item *copy_or_same(THD *thd) { return this; }
  Item *get_tmp_table_item(THD *thd) { return copy_or_same(thd); }
  void cleanup();

private:
  void set_required_privilege(bool rw);
  bool set_value(THD *thd, sp_rcontext *ctx, Item **it);

public:
  Settable_routine_parameter *get_settable_routine_parameter()
  {
    return (read_only ? 0 : this);
  }

  bool set_value(THD *thd, Item **it)
  {
    return set_value(thd, NULL, it);
  }

private:
  /*
    'want_privilege' holds privileges required to perform operation on
    this trigger field (SELECT_ACL if we are going to read it and
    UPDATE_ACL if we are going to update it).  It is initialized at
    parse time but can be updated later if this trigger field is used
    as OUT or INOUT parameter of stored routine (in this case
    set_required_privilege() is called to appropriately update
    want_privilege and cleanup() is responsible for restoring of
    original want_privilege once parameter's value is updated).
  */
  ulong original_privilege;
  ulong want_privilege;
  GRANT_INFO *table_grants;
  /*
    Trigger field is read-only unless it belongs to the NEW row in a
    BEFORE INSERT of BEFORE UPDATE trigger.
  */
  bool read_only;
};


class Item_cache: public Item
{
protected:
  Item *example;
  table_map used_table_map;
public:
  Item_cache(): example(0), used_table_map(0) {fixed= 1; null_value= 1;}

  void set_used_tables(table_map map) { used_table_map= map; }

  virtual bool allocate(uint i) { return 0; }
  virtual bool setup(Item *item)
  {
    example= item;
    max_length= item->max_length;
    decimals= item->decimals;
    collation.set(item->collation);
    unsigned_flag= item->unsigned_flag;
    return 0;
  };
  virtual void store(Item *)= 0;
  enum Type type() const { return CACHE_ITEM; }
  static Item_cache* get_cache(Item_result type);
  table_map used_tables() const { return used_table_map; }
  virtual void keep_array() {}
  // to prevent drop fixed flag (no need parent cleanup call)
  void cleanup() {}
  void print(String *str);
};


class Item_cache_int: public Item_cache
{
protected:
  longlong value;
public:
  Item_cache_int(): Item_cache(), value(0) {}

  void store(Item *item);
  void store(Item *item, longlong val_arg);
  double val_real() { DBUG_ASSERT(fixed == 1); return (double) value; }
  longlong val_int() { DBUG_ASSERT(fixed == 1); return value; }
  String* val_str(String *str);
  my_decimal *val_decimal(my_decimal *);
  enum Item_result result_type() const { return INT_RESULT; }
  bool result_as_longlong() { return TRUE; }
};


class Item_cache_real: public Item_cache
{
  double value;
public:
  Item_cache_real(): Item_cache(), value(0) {}

  void store(Item *item);
  double val_real() { DBUG_ASSERT(fixed == 1); return value; }
  longlong val_int();
  String* val_str(String *str);
  my_decimal *val_decimal(my_decimal *);
  enum Item_result result_type() const { return REAL_RESULT; }
};


class Item_cache_decimal: public Item_cache
{
protected:
  my_decimal decimal_value;
public:
  Item_cache_decimal(): Item_cache() {}

  void store(Item *item);
  double val_real();
  longlong val_int();
  String* val_str(String *str);
  my_decimal *val_decimal(my_decimal *);
  enum Item_result result_type() const { return DECIMAL_RESULT; }
};


class Item_cache_str: public Item_cache
{
  char buffer[STRING_BUFFER_USUAL_SIZE];
  String *value, value_buff;
public:
  Item_cache_str(): Item_cache(), value(0) { }

  void store(Item *item);
  double val_real();
  longlong val_int();
  String* val_str(String *) { DBUG_ASSERT(fixed == 1); return value; }
  my_decimal *val_decimal(my_decimal *);
  enum Item_result result_type() const { return STRING_RESULT; }
  CHARSET_INFO *charset() const { return value->charset(); };
};

class Item_cache_row: public Item_cache
{
  Item_cache  **values;
  uint item_count;
  bool save_array;
public:
  Item_cache_row()
    :Item_cache(), values(0), item_count(2), save_array(0) {}
  
  /*
    'allocate' used only in row transformer, to preallocate space for row 
    cache.
  */
  bool allocate(uint num);
  /*
    'setup' is needed only by row => it not called by simple row subselect
    (only by IN subselect (in subselect optimizer))
  */
  bool setup(Item *item);
  void store(Item *item);
  void illegal_method_call(const char *);
  void make_field(Send_field *)
  {
    illegal_method_call((const char*)"make_field");
  };
  double val_real()
  {
    illegal_method_call((const char*)"val");
    return 0;
  };
  longlong val_int()
  {
    illegal_method_call((const char*)"val_int");
    return 0;
  };
  String *val_str(String *)
  {
    illegal_method_call((const char*)"val_str");
    return 0;
  };
  my_decimal *val_decimal(my_decimal *val)
  {
    illegal_method_call((const char*)"val_decimal");
    return 0;
  };

  enum Item_result result_type() const { return ROW_RESULT; }
  
  uint cols() { return item_count; }
  Item *element_index(uint i) { return values[i]; }
  Item **addr(uint i) { return (Item **) (values + i); }
  bool check_cols(uint c);
  bool null_inside();
  void bring_value();
  void keep_array() { save_array= 1; }
  void cleanup()
  {
    DBUG_ENTER("Item_cache_row::cleanup");
    Item_cache::cleanup();
    if (save_array)
      bzero(values, item_count*sizeof(Item**));
    else
      values= 0;
    DBUG_VOID_RETURN;
  }
};


/*
  Item_type_holder used to store type. name, length of Item for UNIONS &
  derived tables.

  Item_type_holder do not need cleanup() because its time of live limited by
  single SP/PS execution.
*/
class Item_type_holder: public Item
{
protected:
  TYPELIB *enum_set_typelib;
  enum_field_types fld_type;
  Field::geometry_type geometry_type;

  void get_full_info(Item *item);

  /* It is used to count decimal precision in join_types */
  int prev_decimal_int_part;
public:
  Item_type_holder(THD*, Item*);

  Item_result result_type() const;
  enum_field_types field_type() const { return fld_type; };
  enum Type type() const { return TYPE_HOLDER; }
  double val_real();
  longlong val_int();
  my_decimal *val_decimal(my_decimal *);
  String *val_str(String*);
  bool join_types(THD *thd, Item *);
  Field *make_field_by_type(TABLE *table);
  static uint32 display_length(Item *item);
  static enum_field_types get_real_type(Item *);
  Field::geometry_type get_geometry_type() { return geometry_type; };
};


class st_select_lex;
void mark_select_range_as_dependent(THD *thd,
                                    st_select_lex *last_select,
                                    st_select_lex *current_sel,
                                    Field *found_field, Item *found_item,
                                    Item_ident *resolved_item);

extern Cached_item *new_Cached_item(THD *thd, Item *item);
extern Item_result item_cmp_type(Item_result a,Item_result b);
extern void resolve_const_item(THD *thd, Item **ref, Item *cmp_item);
extern bool field_is_equal_to_item(Field *field,Item *item);<|MERGE_RESOLUTION|>--- conflicted
+++ resolved
@@ -820,7 +820,6 @@
      (*traverser)(this, arg);
    }
 
-<<<<<<< HEAD
   virtual bool remove_dependence_processor(uchar * arg) { return 0; }
   virtual bool remove_fixed(uchar * arg) { fixed= 0; return 0; }
   virtual bool cleanup_processor(uchar *arg);
@@ -828,18 +827,7 @@
   virtual bool find_item_in_field_list_processor(uchar *arg) { return 0; }
   virtual bool change_context_processor(uchar *context) { return 0; }
   virtual bool reset_query_id_processor(uchar *query_id_arg) { return 0; }
-  virtual bool is_expensive_processor(uchar *arg) { return 0; }
   virtual bool register_field_in_read_map(uchar *arg) { return 0; }
-=======
-  virtual bool remove_dependence_processor(byte * arg) { return 0; }
-  virtual bool remove_fixed(byte * arg) { fixed= 0; return 0; }
-  virtual bool cleanup_processor(byte *arg);
-  virtual bool collect_item_field_processor(byte * arg) { return 0; }
-  virtual bool find_item_in_field_list_processor(byte *arg) { return 0; }
-  virtual bool change_context_processor(byte *context) { return 0; }
-  virtual bool reset_query_id_processor(byte *query_id_arg) { return 0; }
-  virtual bool register_field_in_read_map(byte *arg) { return 0; }
->>>>>>> 06fc7495
   /*
     Check if a partition function is allowed
     SYNOPSIS
@@ -957,9 +945,7 @@
     representation is more precise than the string one).
   */
   virtual bool result_as_longlong() { return FALSE; }
-<<<<<<< HEAD
   bool is_datetime();
-=======
 
   /*
     Test whether an expression is expensive to compute. Used during
@@ -978,7 +964,6 @@
       is_expensive_cache= walk(&Item::is_expensive_processor, 0, (byte*)0);
     return test(is_expensive_cache);
   }
->>>>>>> 06fc7495
 };
 
 
