# Copyright (C) 2000-2006 MySQL AB
#
# This library is free software; you can redistribute it and/or
# modify it under the terms of the GNU Library General Public
# License as published by the Free Software Foundation; version 2
# of the License.
#
# This library is distributed in the hope that it will be useful,
# but WITHOUT ANY WARRANTY; without even the implied warranty of
# MERCHANTABILITY or FITNESS FOR A PARTICULAR PURPOSE.  See the GNU
# Library General Public License for more details.
#
# You should have received a copy of the GNU Library General Public
# License along with this library; if not, write to the Free
# Software Foundation, Inc., 59 Temple Place - Suite 330, Boston,
# MA 02111-1307, USA

## Process this file with automake to create Makefile.in

testdir =	$(prefix)/mysql-test

test_SCRIPTS =	mtr \
		mysql-test-run \
		mysql-test-run.pl \
		mysql-stress-test.pl

nobase_test_DATA = \
	lib/v1/mysql-test-run.pl \
	lib/v1/mtr_cases.pl \
	lib/v1/mtr_io.pl \
	lib/v1/mtr_report.pl \
	lib/v1/My/Config.pm \
	lib/v1/mtr_gcov.pl \
	lib/v1/mtr_match.pl \
	lib/v1/mtr_stress.pl \
	lib/v1/ndb_config_1_node.ini \
	lib/v1/ndb_config_2_node.ini \
	lib/v1/mtr_gprof.pl \
	lib/v1/mtr_misc.pl \
	lib/v1/mtr_timer.pl \
	lib/v1/mtr_im.pl \
	lib/v1/mtr_process.pl \
	lib/v1/mtr_unique.pl \
\
	lib/mtr_cases.pm \
	lib/mtr_gcov.pl \
	lib/mtr_gprof.pl \
	lib/mtr_io.pl \
	lib/mtr_match.pm \
	lib/mtr_misc.pl \
	lib/mtr_process.pl \
	lib/mtr_report.pm \
	lib/mtr_stress.pl \
	lib/mtr_unique.pm \
	lib/My/ConfigFactory.pm \
	lib/My/Config.pm \
	lib/My/Find.pm \
	lib/My/Handles.pm \
	lib/My/Options.pm \
	lib/My/Test.pm \
	lib/My/Platform.pm \
	lib/My/SafeProcess.pm \
	lib/My/File/Path.pm \
	lib/My/SysInfo.pm \
	lib/My/CoreDump.pm \
	lib/My/SafeProcess/Base.pm \
	lib/My/SafeProcess/safe_process.pl

SUBDIRS =	lib/My/SafeProcess

EXTRA_DIST =	README \
		valgrind.supp \
		$(test_SCRIPTS) \
		$(nobase_test_DATA) 

# List of directories containing test + result files and the
# related test data files that should be copied
<<<<<<< HEAD
# If you want to add a new suite, please check DEFAULT_SUITES in
# mysql-test-run.pl.
TEST_DIRS = t r include std_data std_data/parts \
=======
TEST_DIRS = t r include std_data std_data/parts collections \
>>>>>>> 61f71543
	std_data/ndb_backup50 std_data/ndb_backup51 \
        std_data/ndb_backup51_dd \
	std_data/ndb_backup51_data_be std_data/ndb_backup51_data_le \
        std_data/ndb_backup51_d2_be std_data/ndb_backup51_d2_le \
	std_data/funcs_1 \
	extra/binlog_tests/ extra/rpl_tests \
	suite/backup suite/backup/t suite/backup/r suite/backup/include \
	suite/backup_engines suite/backup_engines/t suite/backup_engines/r \
	suite/backup_engines/include \
	suite/backup_ptr suite/backup_ptr/t suite/backup_ptr/r \
	suite/backup_ptr/include \
	suite/binlog suite/binlog/t suite/binlog/r suite/binlog/std_data \
	suite/bugs suite/bugs/data suite/bugs/t suite/bugs/r \
	suite/federated \
	suite/funcs_1 suite/funcs_1/bitdata \
	suite/funcs_1/include suite/funcs_1/lib suite/funcs_1/r \
	suite/funcs_1/t suite/funcs_1/views suite/funcs_1/cursors \
	suite/funcs_1/datadict suite/funcs_1/storedproc suite/funcs_1/triggers \
	suite/funcs_2 suite/funcs_2/charset suite/funcs_2/data \
	suite/funcs_2/include suite/funcs_2/lib suite/funcs_2/r \
	suite/funcs_2/t \
	suite/jp suite/jp/t suite/jp/r suite/jp/std_data suite/jp/include \
	suite/manual/t suite/manual/r \
	suite/rpl suite/rpl/data suite/rpl/include suite/rpl/r \
	suite/rpl/t suite/maria/t suite/maria/r \
	suite/stress/include suite/stress/t suite/stress/r \
	suite/ndb suite/ndb/t suite/ndb/r \
	suite/ndb_binlog suite/ndb_binlog/t suite/ndb_binlog/r \
	suite/ndb_team suite/ndb_team/t suite/ndb_team/r \
	suite/rpl_ndb suite/rpl_ndb/t suite/rpl_ndb/r \
	suite/rpl_ndb_big suite/rpl_ndb_big/t suite/rpl_ndb_big/r \
	suite/falcon suite/falcon/t suite/falcon/r \
	suite/falcon_team suite/falcon_team/t suite/falcon_team/r \
	suite/parts suite/parts/t suite/parts/r suite/parts/inc

# Used by dist-hook and install-data-local to copy all
# test files into either dist or install directory
install_test_files:
	@if test -z "$(INSTALL_TO_DIR)"; then \
	  echo "Set INSTALL_TO_DIR!" && exit 1; \
	fi
	@for dir in $(TEST_DIRS); do \
	  from_dir="$(srcdir)/$$dir"; \
	  to_dir="$(INSTALL_TO_DIR)/$$dir"; \
	  $(mkinstalldirs) "$$to_dir"; \
	  for f in `(cd $$from_dir && ls)`; do \
	    if test -f "$$from_dir/$$f"; then \
	      $(INSTALL_DATA) "$$from_dir/$$f" "$$to_dir/$$f" ; \
	    fi; \
	  done \
	done

dist-hook:
	$(MAKE)	INSTALL_TO_DIR="$(distdir)" install_test_files
	-$(INSTALL_DATA) $(srcdir)/include/*.txt $(distdir)/include

install-data-local:
	$(MAKE)	INSTALL_TO_DIR="$(DESTDIR)$(testdir)" install_test_files

uninstall-local:
	@RM@ -f -r $(DESTDIR)$(testdir)

# mtr - a shortcut for executing mysql-test-run.pl
mtr:
	$(RM) -f mtr
	$(LN_S) mysql-test-run.pl mtr

# mysql-test-run - a shortcut for executing mysql-test-run.pl
mysql-test-run:
	$(RM) -f mysql-test-run
	$(LN_S) mysql-test-run.pl mysql-test-run
<|MERGE_RESOLUTION|>--- conflicted
+++ resolved
@@ -1,155 +1,152 @@
-# Copyright (C) 2000-2006 MySQL AB
-#
-# This library is free software; you can redistribute it and/or
-# modify it under the terms of the GNU Library General Public
-# License as published by the Free Software Foundation; version 2
-# of the License.
-#
-# This library is distributed in the hope that it will be useful,
-# but WITHOUT ANY WARRANTY; without even the implied warranty of
-# MERCHANTABILITY or FITNESS FOR A PARTICULAR PURPOSE.  See the GNU
-# Library General Public License for more details.
-#
-# You should have received a copy of the GNU Library General Public
-# License along with this library; if not, write to the Free
-# Software Foundation, Inc., 59 Temple Place - Suite 330, Boston,
-# MA 02111-1307, USA
-
-## Process this file with automake to create Makefile.in
-
-testdir =	$(prefix)/mysql-test
-
-test_SCRIPTS =	mtr \
-		mysql-test-run \
-		mysql-test-run.pl \
-		mysql-stress-test.pl
-
-nobase_test_DATA = \
-	lib/v1/mysql-test-run.pl \
-	lib/v1/mtr_cases.pl \
-	lib/v1/mtr_io.pl \
-	lib/v1/mtr_report.pl \
-	lib/v1/My/Config.pm \
-	lib/v1/mtr_gcov.pl \
-	lib/v1/mtr_match.pl \
-	lib/v1/mtr_stress.pl \
-	lib/v1/ndb_config_1_node.ini \
-	lib/v1/ndb_config_2_node.ini \
-	lib/v1/mtr_gprof.pl \
-	lib/v1/mtr_misc.pl \
-	lib/v1/mtr_timer.pl \
-	lib/v1/mtr_im.pl \
-	lib/v1/mtr_process.pl \
-	lib/v1/mtr_unique.pl \
-\
-	lib/mtr_cases.pm \
-	lib/mtr_gcov.pl \
-	lib/mtr_gprof.pl \
-	lib/mtr_io.pl \
-	lib/mtr_match.pm \
-	lib/mtr_misc.pl \
-	lib/mtr_process.pl \
-	lib/mtr_report.pm \
-	lib/mtr_stress.pl \
-	lib/mtr_unique.pm \
-	lib/My/ConfigFactory.pm \
-	lib/My/Config.pm \
-	lib/My/Find.pm \
-	lib/My/Handles.pm \
-	lib/My/Options.pm \
-	lib/My/Test.pm \
-	lib/My/Platform.pm \
-	lib/My/SafeProcess.pm \
-	lib/My/File/Path.pm \
-	lib/My/SysInfo.pm \
-	lib/My/CoreDump.pm \
-	lib/My/SafeProcess/Base.pm \
-	lib/My/SafeProcess/safe_process.pl
-
-SUBDIRS =	lib/My/SafeProcess
-
-EXTRA_DIST =	README \
-		valgrind.supp \
-		$(test_SCRIPTS) \
-		$(nobase_test_DATA) 
-
-# List of directories containing test + result files and the
-# related test data files that should be copied
-<<<<<<< HEAD
-# If you want to add a new suite, please check DEFAULT_SUITES in
-# mysql-test-run.pl.
-TEST_DIRS = t r include std_data std_data/parts \
-=======
-TEST_DIRS = t r include std_data std_data/parts collections \
->>>>>>> 61f71543
-	std_data/ndb_backup50 std_data/ndb_backup51 \
-        std_data/ndb_backup51_dd \
-	std_data/ndb_backup51_data_be std_data/ndb_backup51_data_le \
-        std_data/ndb_backup51_d2_be std_data/ndb_backup51_d2_le \
-	std_data/funcs_1 \
-	extra/binlog_tests/ extra/rpl_tests \
-	suite/backup suite/backup/t suite/backup/r suite/backup/include \
-	suite/backup_engines suite/backup_engines/t suite/backup_engines/r \
-	suite/backup_engines/include \
-	suite/backup_ptr suite/backup_ptr/t suite/backup_ptr/r \
-	suite/backup_ptr/include \
-	suite/binlog suite/binlog/t suite/binlog/r suite/binlog/std_data \
-	suite/bugs suite/bugs/data suite/bugs/t suite/bugs/r \
-	suite/federated \
-	suite/funcs_1 suite/funcs_1/bitdata \
-	suite/funcs_1/include suite/funcs_1/lib suite/funcs_1/r \
-	suite/funcs_1/t suite/funcs_1/views suite/funcs_1/cursors \
-	suite/funcs_1/datadict suite/funcs_1/storedproc suite/funcs_1/triggers \
-	suite/funcs_2 suite/funcs_2/charset suite/funcs_2/data \
-	suite/funcs_2/include suite/funcs_2/lib suite/funcs_2/r \
-	suite/funcs_2/t \
-	suite/jp suite/jp/t suite/jp/r suite/jp/std_data suite/jp/include \
-	suite/manual/t suite/manual/r \
-	suite/rpl suite/rpl/data suite/rpl/include suite/rpl/r \
-	suite/rpl/t suite/maria/t suite/maria/r \
-	suite/stress/include suite/stress/t suite/stress/r \
-	suite/ndb suite/ndb/t suite/ndb/r \
-	suite/ndb_binlog suite/ndb_binlog/t suite/ndb_binlog/r \
-	suite/ndb_team suite/ndb_team/t suite/ndb_team/r \
-	suite/rpl_ndb suite/rpl_ndb/t suite/rpl_ndb/r \
-	suite/rpl_ndb_big suite/rpl_ndb_big/t suite/rpl_ndb_big/r \
-	suite/falcon suite/falcon/t suite/falcon/r \
-	suite/falcon_team suite/falcon_team/t suite/falcon_team/r \
-	suite/parts suite/parts/t suite/parts/r suite/parts/inc
-
-# Used by dist-hook and install-data-local to copy all
-# test files into either dist or install directory
-install_test_files:
-	@if test -z "$(INSTALL_TO_DIR)"; then \
-	  echo "Set INSTALL_TO_DIR!" && exit 1; \
-	fi
-	@for dir in $(TEST_DIRS); do \
-	  from_dir="$(srcdir)/$$dir"; \
-	  to_dir="$(INSTALL_TO_DIR)/$$dir"; \
-	  $(mkinstalldirs) "$$to_dir"; \
-	  for f in `(cd $$from_dir && ls)`; do \
-	    if test -f "$$from_dir/$$f"; then \
-	      $(INSTALL_DATA) "$$from_dir/$$f" "$$to_dir/$$f" ; \
-	    fi; \
-	  done \
-	done
-
-dist-hook:
-	$(MAKE)	INSTALL_TO_DIR="$(distdir)" install_test_files
-	-$(INSTALL_DATA) $(srcdir)/include/*.txt $(distdir)/include
-
-install-data-local:
-	$(MAKE)	INSTALL_TO_DIR="$(DESTDIR)$(testdir)" install_test_files
-
-uninstall-local:
-	@RM@ -f -r $(DESTDIR)$(testdir)
-
-# mtr - a shortcut for executing mysql-test-run.pl
-mtr:
-	$(RM) -f mtr
-	$(LN_S) mysql-test-run.pl mtr
-
-# mysql-test-run - a shortcut for executing mysql-test-run.pl
-mysql-test-run:
-	$(RM) -f mysql-test-run
-	$(LN_S) mysql-test-run.pl mysql-test-run
+# Copyright (C) 2000-2006 MySQL AB
+#
+# This library is free software; you can redistribute it and/or
+# modify it under the terms of the GNU Library General Public
+# License as published by the Free Software Foundation; version 2
+# of the License.
+#
+# This library is distributed in the hope that it will be useful,
+# but WITHOUT ANY WARRANTY; without even the implied warranty of
+# MERCHANTABILITY or FITNESS FOR A PARTICULAR PURPOSE.  See the GNU
+# Library General Public License for more details.
+#
+# You should have received a copy of the GNU Library General Public
+# License along with this library; if not, write to the Free
+# Software Foundation, Inc., 59 Temple Place - Suite 330, Boston,
+# MA 02111-1307, USA
+
+## Process this file with automake to create Makefile.in
+
+testdir =	$(prefix)/mysql-test
+
+test_SCRIPTS =	mtr \
+		mysql-test-run \
+		mysql-test-run.pl \
+		mysql-stress-test.pl
+
+nobase_test_DATA = \
+	lib/v1/mysql-test-run.pl \
+	lib/v1/mtr_cases.pl \
+	lib/v1/mtr_io.pl \
+	lib/v1/mtr_report.pl \
+	lib/v1/My/Config.pm \
+	lib/v1/mtr_gcov.pl \
+	lib/v1/mtr_match.pl \
+	lib/v1/mtr_stress.pl \
+	lib/v1/ndb_config_1_node.ini \
+	lib/v1/ndb_config_2_node.ini \
+	lib/v1/mtr_gprof.pl \
+	lib/v1/mtr_misc.pl \
+	lib/v1/mtr_timer.pl \
+	lib/v1/mtr_im.pl \
+	lib/v1/mtr_process.pl \
+	lib/v1/mtr_unique.pl \
+\
+	lib/mtr_cases.pm \
+	lib/mtr_gcov.pl \
+	lib/mtr_gprof.pl \
+	lib/mtr_io.pl \
+	lib/mtr_match.pm \
+	lib/mtr_misc.pl \
+	lib/mtr_process.pl \
+	lib/mtr_report.pm \
+	lib/mtr_stress.pl \
+	lib/mtr_unique.pm \
+	lib/My/ConfigFactory.pm \
+	lib/My/Config.pm \
+	lib/My/Find.pm \
+	lib/My/Handles.pm \
+	lib/My/Options.pm \
+	lib/My/Test.pm \
+	lib/My/Platform.pm \
+	lib/My/SafeProcess.pm \
+	lib/My/File/Path.pm \
+	lib/My/SysInfo.pm \
+	lib/My/CoreDump.pm \
+	lib/My/SafeProcess/Base.pm \
+	lib/My/SafeProcess/safe_process.pl
+
+SUBDIRS =	lib/My/SafeProcess
+
+EXTRA_DIST =	README \
+		valgrind.supp \
+		$(test_SCRIPTS) \
+		$(nobase_test_DATA) 
+
+# List of directories containing test + result files and the
+# related test data files that should be copied
+# If you want to add a new suite, please check DEFAULT_SUITES in
+# mysql-test-run.pl.
+TEST_DIRS = t r include std_data std_data/parts collections \
+	std_data/ndb_backup50 std_data/ndb_backup51 \
+        std_data/ndb_backup51_dd \
+	std_data/ndb_backup51_data_be std_data/ndb_backup51_data_le \
+        std_data/ndb_backup51_d2_be std_data/ndb_backup51_d2_le \
+	std_data/funcs_1 \
+	extra/binlog_tests/ extra/rpl_tests \
+	suite/backup suite/backup/t suite/backup/r suite/backup/include \
+	suite/backup_engines suite/backup_engines/t suite/backup_engines/r \
+	suite/backup_engines/include \
+	suite/backup_ptr suite/backup_ptr/t suite/backup_ptr/r \
+	suite/backup_ptr/include \
+	suite/binlog suite/binlog/t suite/binlog/r suite/binlog/std_data \
+	suite/bugs suite/bugs/data suite/bugs/t suite/bugs/r \
+	suite/federated \
+	suite/funcs_1 suite/funcs_1/bitdata \
+	suite/funcs_1/include suite/funcs_1/lib suite/funcs_1/r \
+	suite/funcs_1/t suite/funcs_1/views suite/funcs_1/cursors \
+	suite/funcs_1/datadict suite/funcs_1/storedproc suite/funcs_1/triggers \
+	suite/funcs_2 suite/funcs_2/charset suite/funcs_2/data \
+	suite/funcs_2/include suite/funcs_2/lib suite/funcs_2/r \
+	suite/funcs_2/t \
+	suite/jp suite/jp/t suite/jp/r suite/jp/std_data suite/jp/include \
+	suite/manual/t suite/manual/r \
+	suite/rpl suite/rpl/data suite/rpl/include suite/rpl/r \
+	suite/rpl/t suite/maria/t suite/maria/r \
+	suite/stress/include suite/stress/t suite/stress/r \
+	suite/ndb suite/ndb/t suite/ndb/r \
+	suite/ndb_binlog suite/ndb_binlog/t suite/ndb_binlog/r \
+	suite/ndb_team suite/ndb_team/t suite/ndb_team/r \
+	suite/rpl_ndb suite/rpl_ndb/t suite/rpl_ndb/r \
+	suite/rpl_ndb_big suite/rpl_ndb_big/t suite/rpl_ndb_big/r \
+	suite/falcon suite/falcon/t suite/falcon/r \
+	suite/falcon_team suite/falcon_team/t suite/falcon_team/r \
+	suite/parts suite/parts/t suite/parts/r suite/parts/inc
+
+# Used by dist-hook and install-data-local to copy all
+# test files into either dist or install directory
+install_test_files:
+	@if test -z "$(INSTALL_TO_DIR)"; then \
+	  echo "Set INSTALL_TO_DIR!" && exit 1; \
+	fi
+	@for dir in $(TEST_DIRS); do \
+	  from_dir="$(srcdir)/$$dir"; \
+	  to_dir="$(INSTALL_TO_DIR)/$$dir"; \
+	  $(mkinstalldirs) "$$to_dir"; \
+	  for f in `(cd $$from_dir && ls)`; do \
+	    if test -f "$$from_dir/$$f"; then \
+	      $(INSTALL_DATA) "$$from_dir/$$f" "$$to_dir/$$f" ; \
+	    fi; \
+	  done \
+	done
+
+dist-hook:
+	$(MAKE)	INSTALL_TO_DIR="$(distdir)" install_test_files
+	-$(INSTALL_DATA) $(srcdir)/include/*.txt $(distdir)/include
+
+install-data-local:
+	$(MAKE)	INSTALL_TO_DIR="$(DESTDIR)$(testdir)" install_test_files
+
+uninstall-local:
+	@RM@ -f -r $(DESTDIR)$(testdir)
+
+# mtr - a shortcut for executing mysql-test-run.pl
+mtr:
+	$(RM) -f mtr
+	$(LN_S) mysql-test-run.pl mtr
+
+# mysql-test-run - a shortcut for executing mysql-test-run.pl
+mysql-test-run:
+	$(RM) -f mysql-test-run
+	$(LN_S) mysql-test-run.pl mysql-test-run
+