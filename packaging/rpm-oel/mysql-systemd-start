#! /bin/bash
#
# Scripts to run by MySQL systemd service
# 
# Needed argument: pre | post
# 
# pre mode  :  try to run mysql_install_db and fix perms and SELinux contexts
# post mode :  ping server until answer is received
# 

get_option () {
    local section=$1
    local option=$2
    local default=$3
    ret=$(/usr/bin/my_print_defaults $section | grep '^--'${option}'=' | cut -d= -f2-)
    [ -z $ret ] && ret=$default
    echo $ret
}

install_db () {    
    # Note: something different than datadir=/var/lib/mysql requires SELinux policy changes (in enforcing mode)
    datadir=$(get_option mysqld datadir "/var/lib/mysql")

    # Restore log, dir, perms and SELinux contexts
    [ -d "$datadir" ] || install -d -m 0755 -omysql -gmysql "$datadir" || exit 1
    log=/var/log/mysqld.log
    [ -e $log ] || touch $log
    chmod 0640 $log
    chown mysql:mysql $log || exit 1
    if [ -x /usr/sbin/restorecon ]; then
        /usr/sbin/restorecon "$datadir"
        /usr/sbin/restorecon $log
    fi

    # If special mysql dir is in place, skip db install 
    [ -d "$datadir/mysql" ] && exit 0

    # Create initial db
    /usr/bin/mysql_install_db --datadir="$datadir" --user=mysql

    # Create a file to trigger execution of mysql_secure_installation
    # after server has started
    touch  "$datadir"/.phase_two_required

    exit 0
}

pinger () {
    # Wait for ping to answer to signal startup completed,
    # might take a while in case of e.g. crash recovery
    # MySQL systemd service will timeout script if no answer
<<<<<<< HEAD
    ret=1
    while /bin/true ; do
        sleep 1
        mysqladmin ping >/dev/null 2>&1 && ret=0 && break
=======
    datadir=$(get_option mysqld datadir "/var/lib/mysql")
    socket=$(get_option  mysqld socket "$datadir/mysql.sock")
    case $socket in
        /*) adminsocket="$socket" ;;
        *) adminsocket="$datadir/$socket" ;;
    esac

    while /bin/true ; do
        sleep 1
        mysqladmin --no-defaults --socket="$adminsocket" --user=UNKNOWN_MYSQL_USER ping >/dev/null 2>&1 && break
>>>>>>> 14648e21
    done

    # If server has been started successfully and file created in
    # install_db step is present we run mysql_secure_installation
    if [ $ret -eq 0 -a -e "$datadir"/.phase_two_required -a -x /usr/bin/mysql_secure_installation ] ; then
	/usr/bin/mysql_secure_installation --use-default --defaults-file=/etc/my.cnf
	rm -f "$datadir"/.phase_two_required
    fi

    exit 0
}

# main
case $1 in
    "pre") install_db ;;
    "post") pinger ;;
esac

exit 0
<|MERGE_RESOLUTION|>--- conflicted
+++ resolved
@@ -49,23 +49,16 @@
     # Wait for ping to answer to signal startup completed,
     # might take a while in case of e.g. crash recovery
     # MySQL systemd service will timeout script if no answer
-<<<<<<< HEAD
-    ret=1
-    while /bin/true ; do
-        sleep 1
-        mysqladmin ping >/dev/null 2>&1 && ret=0 && break
-=======
     datadir=$(get_option mysqld datadir "/var/lib/mysql")
     socket=$(get_option  mysqld socket "$datadir/mysql.sock")
     case $socket in
         /*) adminsocket="$socket" ;;
         *) adminsocket="$datadir/$socket" ;;
     esac
-
+    ret=1
     while /bin/true ; do
         sleep 1
         mysqladmin --no-defaults --socket="$adminsocket" --user=UNKNOWN_MYSQL_USER ping >/dev/null 2>&1 && break
->>>>>>> 14648e21
     done
 
     # If server has been started successfully and file created in
