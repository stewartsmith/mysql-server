--- conflicted
+++ resolved
@@ -15,9 +15,6 @@
 federated_transactions   : Bug#29523 Transactions do not work
 subselect2 : BUG#31464 SergeyP will fix
 show_check      : Bug #32682    Test show_check fails in 6.0
-key_buffer_size_basic_64    : Bug #36522: Some tests of system variables have diffs on 64bit platorms
-rpl_recovery_rank_basic_64  : Bug #36522: Some tests of system variables have diffs on 64bit platorms
-sort_buffer_size_basic_64   : Bug #36522: Some tests of system variables have diffs on 64bit platorms
 lowercase_table3         : Bug#32667 lowercase_table3.test reports to error log
 rpl_log_pos          : Bug#8693 Test 'rpl_log_pos' fails sometimes
 subselect_sj         : Bug#32994: subselect_sj fails sporadically (timeout)
@@ -39,8 +36,6 @@
 cast                 : Bug#35594 2008-03-27 main.cast fails on Windows2003-64
 subselect_notembedded  : Bug#35803, Bug#33506 2008-Apr-03 subselect_notembedded crashes the server
 user_limits     : Bug#23921 random failure of user_limits.test
-<<<<<<< HEAD
-=======
 binlog_cache_size_basic_32            : Bug #36522: Some tests of system variables have diffs on 64bit platorms
 bulk_insert_buffer_size_basic_32      : Bug #36522: Some tests of system variables have diffs on 64bit platorms
 delayed_insert_limit_basic_32         : Bug #36522: Some tests of system variables have diffs on 64bit platorms
@@ -122,5 +117,4 @@
 tmp_table_size_basic_64               : Bug #36522: Some tests of system variables have diffs on 64bit platorms
 transaction_alloc_block_size_basic_64 : Bug #36522: Some tests of system variables have diffs on 64bit platorms
 transaction_prealloc_size_basic_64    : Bug #36522: Some tests of system variables have diffs on 64bit platorms
-wait_timeout_basic_64                 : Bug #36522: Some tests of system variables have diffs on 64bit platorms
->>>>>>> 742e84d7
+wait_timeout_basic_64                 : Bug #36522: Some tests of system variables have diffs on 64bit platorms