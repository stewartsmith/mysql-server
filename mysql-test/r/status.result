--- conflicted
+++ resolved
@@ -180,7 +180,24 @@
 Com_alter_function	0
 Com_create_function	1
 Com_drop_function	1
-<<<<<<< HEAD
+create database db37908;
+create table db37908.t1(f1 int);
+insert into db37908.t1 values(1);
+grant usage,execute on test.* to mysqltest_1@localhost;
+create procedure proc37908() begin select 1; end |
+create function func37908() returns int sql security invoker 
+return (select * from db37908.t1 limit 1)|
+select * from db37908.t1;
+ERROR 42000: SELECT command denied to user 'mysqltest_1'@'localhost' for table 't1'
+show status where variable_name ='uptime' and 2 in (select * from db37908.t1);
+ERROR 42000: SELECT command denied to user 'mysqltest_1'@'localhost' for table 't1'
+show procedure status where name ='proc37908' and 1 in (select f1 from db37908.t1);
+ERROR 42000: SELECT command denied to user 'mysqltest_1'@'localhost' for table 't1'
+show function status where name ='func37908' and 1 in (select func37908());
+ERROR 42000: SELECT command denied to user 'mysqltest_1'@'localhost' for table 't1'
+drop database db37908;
+drop procedure proc37908;
+drop function func37908;
 DROP VIEW IF EXISTS v1;
 CREATE VIEW v1 AS SELECT VARIABLE_NAME AS NAME, CONVERT(VARIABLE_VALUE, UNSIGNED) AS VALUE FROM INFORMATION_SCHEMA.GLOBAL_STATUS;
 SELECT VALUE INTO @tc FROM v1 WHERE NAME = 'Threads_connected';
@@ -192,24 +209,4 @@
 NAME	VALUE
 SELECT * FROM v1 WHERE NAME = 'Threads_running' AND VALUE < @tr;
 NAME	VALUE
-DROP VIEW v1;
-=======
-create database db37908;
-create table db37908.t1(f1 int);
-insert into db37908.t1 values(1);
-grant usage,execute on test.* to mysqltest_1@localhost;
-create procedure proc37908() begin select 1; end |
-create function func37908() returns int sql security invoker 
-return (select * from db37908.t1 limit 1)|
-select * from db37908.t1;
-ERROR 42000: SELECT command denied to user 'mysqltest_1'@'localhost' for table 't1'
-show status where variable_name ='uptime' and 2 in (select * from db37908.t1);
-ERROR 42000: SELECT command denied to user 'mysqltest_1'@'localhost' for table 't1'
-show procedure status where name ='proc37908' and 1 in (select f1 from db37908.t1);
-ERROR 42000: SELECT command denied to user 'mysqltest_1'@'localhost' for table 't1'
-show function status where name ='func37908' and 1 in (select func37908());
-ERROR 42000: SELECT command denied to user 'mysqltest_1'@'localhost' for table 't1'
-drop database db37908;
-drop procedure proc37908;
-drop function func37908;
->>>>>>> aa74a314
+DROP VIEW v1;