--- conflicted
+++ resolved
@@ -117,13 +117,6 @@
   my $testfile = $tmpdir . "x" x ($len  > 0 ? $len : 1);
   my $sock;
   eval {
-<<<<<<< HEAD
-    # Create the directories where the
-    # socket will be created
-    mkpath(dirname($path));
-
-=======
->>>>>>> e1e296bb
     $sock= new IO::Socket::UNIX
       (
        Local => $testfile,
