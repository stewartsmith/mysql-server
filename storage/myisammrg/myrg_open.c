--- conflicted
+++ resolved
@@ -449,12 +449,8 @@
                            (handle_locking & HA_OPEN_FOR_REPAIR)));
       if (handle_locking & HA_OPEN_FOR_REPAIR)
       {
-<<<<<<< HEAD
         myrg_print_wrong_table(myisam->s->unresolv_file_name);
-=======
-        myrg_print_wrong_table(myisam->filename);
         bad_children= TRUE;
->>>>>>> 1ab3b31f
         continue;
       }
       goto bad_children;
