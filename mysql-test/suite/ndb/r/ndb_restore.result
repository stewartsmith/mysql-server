use test;
drop table if exists t1,t2,t3,t4,t5,t6,t7,t8,t9,t10;
drop table if exists t1_c,t2_c,t3_c,t4_c,t5_c,t6_c,t7_c,t8_c,t9_c,t10_c;
CREATE TABLE `t1_c` (
`capgoaledatta` mediumint(5) unsigned NOT NULL auto_increment,
`goaledatta` char(2) NOT NULL default '',
`maturegarbagefa` varchar(32) NOT NULL default '',
PRIMARY KEY  (`capgoaledatta`,`goaledatta`,`maturegarbagefa`)
) ENGINE=ndbcluster DEFAULT CHARSET=latin1;
INSERT INTO `t1_c` VALUES (2,'3','q3plus.qt'),(400,'4','q3plus.qt'),(1,'3','q3.net'),(3,'4','q3.net'),(3000,'20','threetrees.qt');
CREATE TABLE `t2_c` (
`capgotod` smallint(5) unsigned NOT NULL auto_increment,
`gotod` smallint(5) unsigned NOT NULL default '0',
`goaledatta` char(2) default NULL,
`maturegarbagefa` varchar(32) default NULL,
`descrpooppo` varchar(64) default NULL,
`svcutonsa` varchar(64) NOT NULL default '',
PRIMARY KEY  (`capgotod`),
KEY `i quadaddsvr` (`gotod`)
) ENGINE=ndbcluster DEFAULT CHARSET=latin1;
INSERT INTO `t2_c` VALUES (500,4,'','q3.net','addavp:MK_CASELECTOR=1','postorod rattoaa'),(2,1,'4','','addavp:MK_BRANDTAD=345','REDS Brandtad'),(3,2,'4','q3.net','execorder','fixedRatediPO REDS'),(1,1,'3','','addavp:MK_BRANDTAD=123','TEST Brandtad'),(6,5,'','told.q3.net','addavp:MK_BRANDTAD=123','Brandtad Toldzone'),(4,3,'3','q3.net','addavp:MK_POOLHINT=2','ratedi PO TEST'),(5,0,'',NULL,NULL,'');
CREATE TABLE `t3_c` (
`CapGoaledatta` smallint(5) unsigned NOT NULL default '0',
`capgotod` smallint(5) unsigned NOT NULL default '0',
PRIMARY KEY  (`capgotod`,`CapGoaledatta`)
) ENGINE=ndbcluster DEFAULT CHARSET=latin1 ROW_FORMAT=FIXED;
INSERT INTO `t3_c` VALUES (5,3),(2,4),(5,4),(1,3);
CREATE TABLE `t4_c` (
`capfa` bigint(20) unsigned NOT NULL auto_increment,
`realm` varchar(32) NOT NULL default '',
`authpwchap` varchar(32) default NULL,
`fa` varchar(32) NOT NULL default '',
`payyingatta` tinyint(4) NOT NULL default '0',
`status` char(1) default NULL,
PRIMARY KEY  (`fa`,`realm`),
KEY `capfa` (`capfa`),
KEY `i_quadentity` (`fa`,`realm`)
) ENGINE=ndbcluster DEFAULT CHARSET=latin1;
INSERT INTO `t4_c` VALUES (18,'john.smith','q3.net','dessjohn.smith',0,NULL),(21,'quad_katt_with_brandtad','q3.net','acne',0,NULL),(2200,'quad_katt_carattoaa','q3.net','acne',0,NULL),(26,'436462612809','sqasdt.q3.net','N/A',0,'6'),(19,'john','smith.qt','dessjohn',0,NULL),(33,'436643196120','sqasdt.q3.net','N/A',1,'6'),(28,'436642900019','sqasdt.q3.net','N/A',0,'6'),(30,'436462900209','sqasdt.q3.net','N/A',0,'6'),(16,'436640006666','sqasdt.q3.net','',0,NULL),(19,'dette','el-redun.com','dessdette',0,NULL),(12,'quad_kattPP','q3.net','acne',2,NULL),(14,'436640008888','sqasdt.q3.net','',0,NULL),(29,'463624900028','sqasdt.q3.net','N/A',0,'6'),(15,'436640099099','sqasdt.q3.net','',0,NULL),(13,'pap','q3plus.qt','acne',1,NULL),(19,'436642612091','sqasdt.q3.net','N/A',0,'6'),(12,'quad_katt','q3.net','acne',0,NULL),(11,'quad_kattVK','q3.net','acne',1,NULL),(32000,'463641969502','sqasdt.q3.net','N/A',1,'6'),(20,'joe','q3.net','joedesswd',0,NULL),(290000000,'436642900034','sqasdt.q3.net','N/A',0,'6'),(25,'contind','armerde.qt','acne',1,NULL);
CREATE TABLE `t5_c` (
`capfa` bigint(20) unsigned NOT NULL default '0',
`gotod` smallint(5) unsigned NOT NULL default '0',
`orderutonsa` varchar(64) NOT NULL default '',
PRIMARY KEY  (`capfa`,`gotod`,`orderutonsa`)
) ENGINE=ndbcluster DEFAULT CHARSET=latin1;
INSERT INTO `t5_c` VALUES (21,2,''),(21,1,''),(22,4,'');
CREATE TABLE `t6_c` (
`capfa_parent` bigint(20) unsigned NOT NULL default '0',
`capfa_child` bigint(20) unsigned NOT NULL default '0',
`relatta` smallint(5) unsigned NOT NULL default '0',
PRIMARY KEY  (`capfa_child`,`capfa_parent`,`relatta`)
) ENGINE=ndbcluster DEFAULT CHARSET=latin1;
INSERT INTO `t6_c` VALUES (15,16,0),(19,20,0),(18326932092909551615,30,0),(26,29,0),(18326932092909551615,29,0),(19,18,0),(26,28,0),(12,14,0);
CREATE TABLE `t7_c` (
`dardpo` char(15) NOT NULL default '',
`dardtestard` tinyint(3) unsigned NOT NULL auto_increment,
`FastFA` char(5) NOT NULL default '',
`FastCode` char(6) NOT NULL default '',
`Fastca` char(1) NOT NULL default '',
`Fastmag` char(1) NOT NULL default '',
`Beareratta` char(2) NOT NULL default '',
PRIMARY KEY  (`dardpo`,`dardtestard`)
) ENGINE=ndbcluster DEFAULT CHARSET=latin1;
INSERT INTO `t7_c` VALUES ('2.6.2.4',24,'CECHP','54545','0','0','5'),('2.2.5.4',26,'CANFA','33223','1','1','4'),('4.3.2.4',28,'ITALD','54222','1','0','5'),('129..0.0.eins',28,'G','99999','1','1','5'),('1.1.1.1',24,'AUTPT','32323','0','1','3');
CREATE TABLE `t8_c` (
`kattjame` varchar(32) NOT NULL default '',
`realm` varchar(32) NOT NULL default '',
`realm_entered` varchar(32) NOT NULL default '',
`maturegarbagefa` varchar(32) NOT NULL default '',
`hunderaaarbagefa_parent` varchar(32) NOT NULL default '',
`kattjame_entered` varchar(32) NOT NULL default '',
`hunderaaarbagefa` varchar(32) NOT NULL default '',
`gest` varchar(16) default NULL,
`hassetino` varchar(16) NOT NULL default '',
`aaaproxysessfa` varchar(255) default NULL,
`autologonallowed` char(1) default NULL,
`squardporoot` varchar(15) NOT NULL default '',
`naspo` varchar(15) default NULL,
`beareratta` char(2) default NULL,
`fastCode` varchar(6) default NULL,
`fastFA` varchar(5) default NULL,
`fastca` char(1) default NULL,
`fastmag` char(1) default NULL,
`lastupdate` datetime default NULL,
`hassetistart` datetime NOT NULL default '0000-00-00 00:00:00',
`accthassetitime` int(10) unsigned default NULL,
`acctoutputoctets` bigint(20) unsigned default NULL,
`acctinputoctets` bigint(20) unsigned default NULL,
PRIMARY KEY  (`kattjame`,`hunderaaarbagefa`,`hassetistart`,`hassetino`),
KEY `squardporoot` (`squardporoot`)
) ENGINE=ndbcluster DEFAULT CHARSET=latin1;
INSERT INTO `t8_c` VALUES ('4tt45345235','pap','q3plus.qt','q3plus.qt','q3.net','436643196120','436643196929','8956234534568968','5524595699','uxasmt21.net.acne.qt/481889229462692422','','1.1.1.1','2.2.4.6','4','86989','34','x','x','2012-03-12 12:55:34','2012-12-05 11:20:04',3223433,3369,9565),('4545435545','john','q3.net','q3.net','acne.li','436643196120','436643196929','45345234568968','995696699','uxasmt21.net.acne.qt/481889229462692423','','1.1.1.1','2.2.9.8','2','86989','34','x','x','2012-03-12 11:35:03','2012-12-05 08:50:04',8821923,169,3565),('versteckter_q3net_katt','joe','q3.net','elredun.com','q3.net','436643196120','436643196939','91341234568968','695595699','uxasmt21.net.acne.qt/481889229462692421','','1.1.1.1','2.5.2.5','3','86989','34','x','x','2012-03-12 18:35:04','2012-12-05 12:35:04',1923123,9569,6565);
CREATE TABLE `t9_c` (
`kattjame` varchar(32) NOT NULL default '',
`kattjame_entered` varchar(32) NOT NULL default '',
`realm` varchar(32) NOT NULL default '',
`realm_entered` varchar(32) NOT NULL default '',
`maturegarbagefa` varchar(32) NOT NULL default '',
`hunderaaarbagefa` varchar(32) NOT NULL default '',
`hunderaaarbagefa_parent` varchar(32) NOT NULL default '',
`gest` varchar(16) default NULL,
`hassetino` varchar(16) NOT NULL default '',
`squardporoot` varchar(15) NOT NULL default '',
`naspo` varchar(15) default NULL,
`beareratta` char(2) default NULL,
`fastCode` varchar(6) default NULL,
`fastFA` varchar(5) default NULL,
`fastca` char(1) default NULL,
`fastmag` char(1) default NULL,
`lastupdate` datetime default NULL,
`hassetistart` datetime NOT NULL default '0000-00-00 00:00:00',
`accthassetitime` int(10) unsigned default NULL,
`actcoutpuocttets` bigint(20) unsigned default NULL,
`actinputocctets` bigint(20) unsigned default NULL,
`terminateraste` tinyint(3) unsigned default NULL,
PRIMARY KEY  (`kattjame`,`hunderaaarbagefa`,`hassetistart`,`hassetino`)
) ENGINE=ndbcluster DEFAULT CHARSET=latin1;
INSERT INTO `t9_c` VALUES ('3g4jh8gar2t','joe','q3.net','elredun.com','q3.net','436643316120','436643316939','91341234568968','695595699','1.1.1.1','2.2.6.2','3','86989','34','x','x','2012-03-12 18:35:04','2012-12-05 12:35:04',3123123,9569,6565,1),('4tt45345235','pap','q3plus.qt','q3plus.qt','q3.net','436643316120','436643316939','8956234534568968','5254595969','1.1.1.1','8.6.2.2','4','86989','34','x','x','2012-03-12 12:55:34','2012-12-05 11:20:04',3223433,3369,9565,2),('4545435545','john','q3.net','q3.net','acne.li','436643316120','436643316939','45345234568968','995696699','1.1.1.1','2.9.9.2','2','86998','34','x','x','2012-03-12 11:35:03','2012-12-05 08:50:04',8823123,169,3565,3);
CREATE TABLE t10_c (a INT AUTO_INCREMENT KEY) ENGINE=ndbcluster DEFAULT CHARSET=latin1;
INSERT INTO t10_c VALUES (1),(2),(3);
insert into t10_c values (10000),(2000),(3000);
create table t1 engine=myisam as select * from t1_c;
create table t2 engine=myisam as select * from t2_c;
create table t3 engine=myisam as select * from t3_c;
create table t4 engine=myisam as select * from t4_c;
create table t5 engine=myisam as select * from t5_c;
create table t6 engine=myisam as select * from t6_c;
create table t7 engine=myisam as select * from t7_c;
create table t8 engine=myisam as select * from t8_c;
create table t9 engine=myisam as select * from t9_c;
create table t10 engine=myisam as select * from t10_c;
ForceVarPart: 0
ForceVarPart: 1
CREATE TEMPORARY TABLE IF NOT EXISTS test.backup_info
(id INT, backup_id INT) ENGINE = MEMORY;
LOAD DATA INFILE '<MYSQLTEST_VARDIR>/tmp.dat' INTO TABLE test.backup_info FIELDS TERMINATED BY ',';
DROP TABLE test.backup_info;
drop table t1_c,t2_c,t3_c,t4_c,t5_c,t6_c,t7_c,t8_c,t9_c,t10_c;
ForceVarPart: 0
ForceVarPart: 1
select * from information_schema.columns where table_name = "t1_c";
TABLE_CATALOG	TABLE_SCHEMA	TABLE_NAME	COLUMN_NAME	ORDINAL_POSITION	COLUMN_DEFAULT	IS_NULLABLE	DATA_TYPE	CHARACTER_MAXIMUM_LENGTH	CHARACTER_OCTET_LENGTH	NUMERIC_PRECISION	NUMERIC_SCALE	CHARACTER_SET_NAME	COLLATION_NAME	COLUMN_TYPE	COLUMN_KEY	EXTRA	PRIVILEGES	COLUMN_COMMENT	STORAGE	FORMAT
def	test	t1_c	capgoaledatta	1	NULL	NO	mediumint	NULL	NULL	7	0	NULL	NULL	mediumint(5) unsigned	PRI	auto_increment	select,insert,update,references		Default	Default
def	test	t1_c	goaledatta	2		NO	char	2	2	NULL	NULL	latin1	latin1_swedish_ci	char(2)	PRI		select,insert,update,references		Default	Default
def	test	t1_c	maturegarbagefa	3		NO	varchar	32	32	NULL	NULL	latin1	latin1_swedish_ci	varchar(32)	PRI		select,insert,update,references		Default	Default
select count(*) from t1;
count(*)
5
select count(*) from t1_c;
count(*)
5
select count(*)
from (select * from t1 union 
select * from t1_c) a;
count(*)
5
select count(*) from t2;
count(*)
7
select count(*) from t2_c;
count(*)
7
select count(*)
from (select * from t2 union 
select * from t2_c) a;
count(*)
7
select count(*) from t3;
count(*)
4
select count(*) from t3_c;
count(*)
4
select count(*)
from (select * from t3 union 
select * from t3_c) a;
count(*)
4
select count(*) from t4;
count(*)
22
select count(*) from t4_c;
count(*)
22
select count(*)
from (select * from t4 union 
select * from t4_c) a;
count(*)
22
select count(*) from t5;
count(*)
3
select count(*) from t5_c;
count(*)
3
select count(*)
from (select * from t5 union 
select * from t5_c) a;
count(*)
3
select count(*) from t6;
count(*)
8
select count(*) from t6_c;
count(*)
8
select count(*)
from (select * from t6 union 
select * from t6_c) a;
count(*)
8
select count(*) from t7;
count(*)
5
select count(*) from t7_c;
count(*)
5
select count(*)
from (select * from t7 union 
select * from t7_c) a;
count(*)
5
select count(*) from t8;
count(*)
3
select count(*) from t8_c;
count(*)
3
select count(*)
from (select * from t8 union 
select * from t8_c) a;
count(*)
3
select count(*) from t9;
count(*)
3
select count(*) from t9_c;
count(*)
3
select count(*)
from (select * from t9 union 
select * from t9_c) a;
count(*)
3
select * from t10_c order by a;
a
1
2
3
2000
3000
10000
select max(capgoaledatta) from t1_c;
max(capgoaledatta)
3000
select auto_increment from information_schema.tables
where table_name = 't1_c';
auto_increment
3001
select max(capgotod) from t2_c;
max(capgotod)
500
select auto_increment from information_schema.tables
where table_name = 't2_c';
auto_increment
501
select max(capfa) from t4_c;
max(capfa)
290000000
select auto_increment from information_schema.tables
where table_name = 't4_c';
auto_increment
290000001
select max(dardtestard) from t7_c;
max(dardtestard)
28
select auto_increment from information_schema.tables
where table_name = 't7_c';
auto_increment
29
select max(a) from t10_c;
max(a)
10000
select auto_increment from information_schema.tables
where table_name = 't10_c';
auto_increment
10001
ALTER TABLE t7_c
PARTITION BY LINEAR KEY (`dardtestard`);
CREATE TEMPORARY TABLE IF NOT EXISTS test.backup_info
(id INT, backup_id INT) ENGINE = MEMORY;
LOAD DATA INFILE '<MYSQLTEST_VARDIR>/tmp.dat' INTO TABLE test.backup_info FIELDS TERMINATED BY ',';
DROP TABLE test.backup_info;
drop table t1_c,t2_c,t3_c,t4_c,t5_c,t6_c,t7_c,t8_c,t9_c,t10_c;
select count(*) from t1;
count(*)
5
select count(*) from t1_c;
count(*)
5
select count(*)
from (select * from t1 union 
select * from t1_c) a;
count(*)
5
select count(*) from t2;
count(*)
7
select count(*) from t2_c;
count(*)
7
select count(*)
from (select * from t2 union 
select * from t2_c) a;
count(*)
7
select count(*) from t3;
count(*)
4
select count(*) from t3_c;
count(*)
4
select count(*)
from (select * from t3 union 
select * from t3_c) a;
count(*)
4
select count(*) from t4;
count(*)
22
select count(*) from t4_c;
count(*)
22
select count(*)
from (select * from t4 union 
select * from t4_c) a;
count(*)
22
select count(*) from t5;
count(*)
3
select count(*) from t5_c;
count(*)
3
select count(*)
from (select * from t5 union 
select * from t5_c) a;
count(*)
3
select count(*) from t6;
count(*)
8
select count(*) from t6_c;
count(*)
8
select count(*)
from (select * from t6 union 
select * from t6_c) a;
count(*)
8
select count(*) from t7;
count(*)
5
select count(*) from t7_c;
count(*)
5
select count(*)
from (select * from t7 union 
select * from t7_c) a;
count(*)
5
select count(*) from t8;
count(*)
3
select count(*) from t8_c;
count(*)
3
select count(*)
from (select * from t8 union 
select * from t8_c) a;
count(*)
3
select count(*) from t9;
count(*)
3
select count(*) from t9_c;
count(*)
3
select count(*)
from (select * from t9 union 
select * from t9_c) a;
count(*)
3
drop table t1_c,t2_c,t3_c,t4_c,t5_c,t6_c,t7_c,t8_c,t9_c,t10_c;
select count(*) from t1;
count(*)
5
select count(*) from t1_c;
count(*)
5
select count(*)
from (select * from t1 union 
select * from t1_c) a;
count(*)
5
select count(*) from t2;
count(*)
7
select count(*) from t2_c;
count(*)
7
select count(*)
from (select * from t2 union 
select * from t2_c) a;
count(*)
7
select count(*) from t3;
count(*)
4
select count(*) from t3_c;
count(*)
4
select count(*)
from (select * from t3 union 
select * from t3_c) a;
count(*)
4
select count(*) from t4;
count(*)
22
select count(*) from t4_c;
count(*)
22
select count(*)
from (select * from t4 union 
select * from t4_c) a;
count(*)
22
select count(*) from t5;
count(*)
3
select count(*) from t5_c;
count(*)
3
select count(*)
from (select * from t5 union 
select * from t5_c) a;
count(*)
3
select count(*) from t6;
count(*)
8
select count(*) from t6_c;
count(*)
8
select count(*)
from (select * from t6 union 
select * from t6_c) a;
count(*)
8
select count(*) from t7;
count(*)
5
select count(*) from t7_c;
count(*)
5
select count(*)
from (select * from t7 union 
select * from t7_c) a;
count(*)
5
select count(*) from t8;
count(*)
3
select count(*) from t8_c;
count(*)
3
select count(*)
from (select * from t8 union 
select * from t8_c) a;
count(*)
3
select count(*) from t9;
count(*)
3
select count(*) from t9_c;
count(*)
3
select count(*)
from (select * from t9 union 
select * from t9_c) a;
count(*)
3
drop table t1_c,t3_c,t4_c,t5_c,t6_c,t7_c,t8_c,t9_c,t10_c;
CREATE TEMPORARY TABLE IF NOT EXISTS test.backup_info
(id INT, backup_id INT) ENGINE = MEMORY;
LOAD DATA INFILE '<MYSQLTEST_VARDIR>/tmp.dat' INTO TABLE test.backup_info FIELDS TERMINATED BY ',';
DROP TABLE test.backup_info;
CREATE TABLE t11_c (
c1 int primary key, c2 char(10), c3 varchar(10)
) ENGINE=ndbcluster DEFAULT CHARSET=latin1;
CREATE TABLE t12_c (
c1 int primary key, c2 char(10), c3 varchar(10)
) ENGINE=ndbcluster DEFAULT CHARSET=latin1;
INSERT INTO t11_c VALUES(1, "aaaaa", "bbbbb"), (2, "ccccc", "ddddd"), (3, "eeeee","fffff");
INSERT INTO t12_c VALUES(4, "ggggg", "hhhhh"), (5, "iiiii", "jjjjj"), (6, "kkkkk","lllll");
<<<<<<< HEAD
CREATE TEMPORARY TABLE test.backup_info (id INT, backup_id INT) ENGINE = HEAP;
LOAD DATA INFILE 'DUMP_FILE' INTO TABLE test.backup_info FIELDS TERMINATED BY ',';
=======
CREATE TEMPORARY TABLE IF NOT EXISTS test.backup_info
(id INT, backup_id INT) ENGINE = MEMORY;
LOAD DATA INFILE '<MYSQLTEST_VARDIR>/tmp.dat' INTO TABLE test.backup_info FIELDS TERMINATED BY ',';
>>>>>>> d2d52a83
DROP TABLE test.backup_info;
drop table t2_c,t11_c,t12_c;
SELECT * FROM t11_c ORDER BY c1;
c1	c2	c3
1	aaaaa	bbbbb
2	ccccc	ddddd
3	eeeee	fffff
drop table if exists t1,t2,t3,t4,t5,t6,t7,t8,t9,t10;
drop table if exists t2_c,t11_c,t12_c;
520093696,<the_backup_id>
select epoch from mysql.ndb_apply_status where server_id=0;
epoch
331
select epoch from mysql.ndb_apply_status where server_id=0;
epoch
151
select epoch > (1 << 32) from mysql.ndb_apply_status where server_id=0;
epoch > (1 << 32)
1<|MERGE_RESOLUTION|>--- conflicted
+++ resolved
@@ -504,14 +504,9 @@
 ) ENGINE=ndbcluster DEFAULT CHARSET=latin1;
 INSERT INTO t11_c VALUES(1, "aaaaa", "bbbbb"), (2, "ccccc", "ddddd"), (3, "eeeee","fffff");
 INSERT INTO t12_c VALUES(4, "ggggg", "hhhhh"), (5, "iiiii", "jjjjj"), (6, "kkkkk","lllll");
-<<<<<<< HEAD
-CREATE TEMPORARY TABLE test.backup_info (id INT, backup_id INT) ENGINE = HEAP;
-LOAD DATA INFILE 'DUMP_FILE' INTO TABLE test.backup_info FIELDS TERMINATED BY ',';
-=======
 CREATE TEMPORARY TABLE IF NOT EXISTS test.backup_info
 (id INT, backup_id INT) ENGINE = MEMORY;
 LOAD DATA INFILE '<MYSQLTEST_VARDIR>/tmp.dat' INTO TABLE test.backup_info FIELDS TERMINATED BY ',';
->>>>>>> d2d52a83
 DROP TABLE test.backup_info;
 drop table t2_c,t11_c,t12_c;
 SELECT * FROM t11_c ORDER BY c1;
