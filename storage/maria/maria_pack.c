/* Copyright (C) 2006 MySQL AB & MySQL Finland AB & TCX DataKonsult AB

   This program is free software; you can redistribute it and/or modify
   it under the terms of the GNU General Public License as published by
   the Free Software Foundation; version 2 of the License.

   This program is distributed in the hope that it will be useful,
   but WITHOUT ANY WARRANTY; without even the implied warranty of
   MERCHANTABILITY or FITNESS FOR A PARTICULAR PURPOSE.  See the
   GNU General Public License for more details.

   You should have received a copy of the GNU General Public License
   along with this program; if not, write to the Free Software
   Foundation, Inc., 59 Temple Place, Suite 330, Boston, MA  02111-1307  USA */

/* Pack MARIA file */

#ifndef USE_MY_FUNC
#define USE_MY_FUNC			/* We need at least my_malloc */
#endif

#include "maria_def.h"
#include <queues.h>
#include <my_tree.h>
#include "mysys_err.h"
#ifdef MSDOS
#include <io.h>
#endif
#ifndef __GNU_LIBRARY__
#define __GNU_LIBRARY__			/* Skip warnings in getopt.h */
#endif
#include <my_getopt.h>
#include <assert.h>

#if SIZEOF_LONG_LONG > 4
#define BITS_SAVED 64
#else
#define BITS_SAVED 32
#endif

#define IS_OFFSET ((uint) 32768)	/* Bit if offset or char in tree */
#define HEAD_LENGTH	32
#define ALLOWED_JOIN_DIFF	256	/* Diff allowed to join trees */

#define DATA_TMP_EXT		".TMD"
#define OLD_EXT			".OLD"
#define WRITE_COUNT		MY_HOW_OFTEN_TO_WRITE

struct st_file_buffer {
  File file;
  uchar *buffer,*pos,*end;
  my_off_t pos_in_file;
  int bits;
  ulonglong bitbucket;
};

struct st_huff_tree;
struct st_huff_element;

typedef struct st_huff_counts {
  uint	field_length,max_zero_fill;
  uint	pack_type;
  uint	max_end_space,max_pre_space,length_bits,min_space;
  ulong max_length;
  enum en_fieldtype field_type;
  struct st_huff_tree *tree;		/* Tree for field */
  my_off_t counts[256];
  my_off_t end_space[8];
  my_off_t pre_space[8];
  my_off_t tot_end_space,tot_pre_space,zero_fields,empty_fields,bytes_packed;
  TREE int_tree;        /* Tree for detecting distinct column values. */
  uchar *tree_buff;      /* Column values, 'field_length' each. */
  uchar *tree_pos;       /* Points to end of column values in 'tree_buff'. */
} HUFF_COUNTS;

typedef struct st_huff_element HUFF_ELEMENT;

/*
  WARNING: It is crucial for the optimizations in calc_packed_length()
  that 'count' is the first element of 'HUFF_ELEMENT'.
*/
struct st_huff_element {
  my_off_t count;
  union un_element {
    struct st_nod {
      HUFF_ELEMENT *left,*right;
    } nod;
    struct st_leaf {
      HUFF_ELEMENT *null;
      uint	element_nr;		/* Number of element */
    } leaf;
  } a;
};


typedef struct st_huff_tree {
  HUFF_ELEMENT *root,*element_buffer;
  HUFF_COUNTS *counts;
  uint tree_number;
  uint elements;
  my_off_t bytes_packed;
  uint tree_pack_length;
  uint min_chr,max_chr,char_bits,offset_bits,max_offset,height;
  ulonglong *code;
  uchar *code_len;
} HUFF_TREE;


typedef struct st_isam_mrg {
  MARIA_HA **file,**current,**end;
  uint free_file;
  uint count;
  uint	min_pack_length;		/* Theese is used by packed data */
  uint	max_pack_length;
  uint	ref_length;
  uint	max_blob_length;
  my_off_t records;
  /* true if at least one source file has at least one disabled index */
  my_bool src_file_has_indexes_disabled;
} PACK_MRG_INFO;


extern int main(int argc,char * *argv);
static void get_options(int *argc,char ***argv);
static MARIA_HA *open_maria_file(char *name,int mode);
static my_bool open_maria_files(PACK_MRG_INFO *mrg,char **names,uint count);
static int compress(PACK_MRG_INFO *file,char *join_name);
static HUFF_COUNTS *init_huff_count(MARIA_HA *info,my_off_t records);
static void free_counts_and_tree_and_queue(HUFF_TREE *huff_trees,
					   uint trees,
					   HUFF_COUNTS *huff_counts,
					   uint fields);
static int compare_tree(void* cmp_arg __attribute__((unused)),
			const uchar *s,const uchar *t);
static int get_statistic(PACK_MRG_INFO *mrg,HUFF_COUNTS *huff_counts);
static void check_counts(HUFF_COUNTS *huff_counts,uint trees,
			 my_off_t records);
static int test_space_compress(HUFF_COUNTS *huff_counts,my_off_t records,
			       uint max_space_length,my_off_t *space_counts,
			       my_off_t tot_space_count,
			       enum en_fieldtype field_type);
static HUFF_TREE* make_huff_trees(HUFF_COUNTS *huff_counts,uint trees);
static int make_huff_tree(HUFF_TREE *tree,HUFF_COUNTS *huff_counts);
static int compare_huff_elements(void *not_used, uchar *a,uchar *b);
static int save_counts_in_queue(uchar *key,element_count count,
				    HUFF_TREE *tree);
static my_off_t calc_packed_length(HUFF_COUNTS *huff_counts,uint flag);
static uint join_same_trees(HUFF_COUNTS *huff_counts,uint trees);
static int make_huff_decode_table(HUFF_TREE *huff_tree,uint trees);
static void make_traverse_code_tree(HUFF_TREE *huff_tree,
				    HUFF_ELEMENT *element,uint size,
				    ulonglong code);
static int write_header(PACK_MRG_INFO *isam_file, uint header_length,uint trees,
			my_off_t tot_elements,my_off_t filelength);
static void write_field_info(HUFF_COUNTS *counts, uint fields,uint trees);
static my_off_t write_huff_tree(HUFF_TREE *huff_tree,uint trees);
static uint *make_offset_code_tree(HUFF_TREE *huff_tree,
				       HUFF_ELEMENT *element,
				       uint *offset);
static uint max_bit(uint value);
static int compress_maria_file(PACK_MRG_INFO *file,HUFF_COUNTS *huff_counts);
static char *make_new_name(char *new_name,char *old_name);
static char *make_old_name(char *new_name,char *old_name);
static void init_file_buffer(File file,pbool read_buffer);
static int flush_buffer(ulong neaded_length);
static void end_file_buffer(void);
static void write_bits(ulonglong value, uint bits);
static void flush_bits(void);
static int save_state(MARIA_HA *isam_file,PACK_MRG_INFO *mrg,
                      my_off_t new_length, ha_checksum crc);
static int save_state_mrg(File file,PACK_MRG_INFO *isam_file,
                          my_off_t new_length, ha_checksum crc);
static int mrg_close(PACK_MRG_INFO *mrg);
static int mrg_rrnd(PACK_MRG_INFO *info,uchar *buf);
static void mrg_reset(PACK_MRG_INFO *mrg);
#if !defined(DBUG_OFF)
static void fakebigcodes(HUFF_COUNTS *huff_counts, HUFF_COUNTS *end_count);
static int fakecmp(my_off_t **count1, my_off_t **count2);
#endif


static int error_on_write=0,test_only=0,verbose=0,silent=0,
	   write_loop=0,force_pack=0, isamchk_neaded=0;
static int tmpfile_createflag=O_RDWR | O_TRUNC | O_EXCL;
static my_bool backup, opt_wait;
/*
  tree_buff_length is somewhat arbitrary. The bigger it is the better
  the chance to win in terms of compression factor. On the other hand,
  this table becomes part of the compressed file header. And its length
  is coded with 16 bits in the header. Hence the limit is 2**16 - 1.
*/
static uint tree_buff_length= 65536 - MALLOC_OVERHEAD;
static char tmp_dir[FN_REFLEN]={0},*join_table;
static my_off_t intervall_length;
static ha_checksum glob_crc;
static struct st_file_buffer file_buffer;
static QUEUE queue;
static HUFF_COUNTS *global_count;
static char zero_string[]={0,0,0,0,0,0,0,0,0,0,0,0,0,0,0,0};
static const char *load_default_groups[]= { "mariapack",0 };

	/* The main program */

int main(int argc, char **argv)
{
  int error,ok;
  PACK_MRG_INFO merge;
  char **default_argv;
  MY_INIT(argv[0]);

  load_defaults("my",load_default_groups,&argc,&argv);
  default_argv= argv;
  get_options(&argc,&argv);
  maria_init();

  error=ok=isamchk_neaded=0;
  if (join_table)
  {						/* Join files into one */
    if (open_maria_files(&merge,argv,(uint) argc) ||
	compress(&merge,join_table))
      error=1;
  }
  else while (argc--)
  {
    MARIA_HA *isam_file;
    if (!(isam_file=open_maria_file(*argv++,O_RDWR)))
      error=1;
    else
    {
      merge.file= &isam_file;
      merge.current=0;
      merge.free_file=0;
      merge.count=1;
      if (compress(&merge,0))
	error=1;
      else
	ok=1;
    }
  }
  if (ok && isamchk_neaded && !silent)
    puts("Remember to run maria_chk -rq on compressed tables");
  (void)(fflush(stdout));
  (void)(fflush(stderr));
  free_defaults(default_argv);
  maria_end();
  my_end(verbose ? MY_CHECK_ERROR | MY_GIVE_INFO : MY_CHECK_ERROR);
  exit(error ? 2 : 0);
#ifndef _lint
  return 0;					/* No compiler warning */
#endif
}

enum options_mp {OPT_CHARSETS_DIR_MP=256, OPT_AUTO_CLOSE};

static struct my_option my_long_options[] =
{
#ifdef __NETWARE__
  {"autoclose", OPT_AUTO_CLOSE, "Auto close the screen on exit for Netware.",
   0, 0, 0, GET_NO_ARG, NO_ARG, 0, 0, 0, 0, 0, 0},
#endif
  {"backup", 'b', "Make a backup of the table as table_name.OLD.",
   (uchar**) &backup, (uchar**) &backup, 0, GET_BOOL, NO_ARG, 0, 0, 0, 0, 0, 0},
  {"character-sets-dir", OPT_CHARSETS_DIR_MP,
   "Directory where character sets are.", (uchar**) &charsets_dir,
   (uchar**) &charsets_dir, 0, GET_STR, REQUIRED_ARG, 0, 0, 0, 0, 0, 0},
  {"debug", '#', "Output debug log. Often this is 'd:t:o,filename'.",
   0, 0, 0, GET_STR, OPT_ARG, 0, 0, 0, 0, 0, 0},
  {"force", 'f',
   "Force packing of table even if it gets bigger or if tempfile exists.",
   0, 0, 0, GET_NO_ARG, NO_ARG, 0, 0, 0, 0, 0, 0},
  {"join", 'j',
   "Join all given tables into 'new_table_name'. All tables MUST have identical layouts.",
   (uchar**) &join_table, (uchar**) &join_table, 0, GET_STR, REQUIRED_ARG, 0, 0, 0,
   0, 0, 0},
  {"help", '?', "Display this help and exit.",
   0, 0, 0, GET_NO_ARG, NO_ARG, 0, 0, 0, 0, 0, 0},
  {"silent", 's', "Be more silent.",
   0, 0, 0, GET_NO_ARG, NO_ARG, 0, 0, 0, 0, 0, 0},
  {"tmpdir", 'T', "Use temporary directory to store temporary table.",
   0, 0, 0, GET_STR, REQUIRED_ARG, 0, 0, 0, 0, 0, 0},
  {"test", 't', "Don't pack table, only test packing it.",
   0, 0, 0, GET_NO_ARG, NO_ARG, 0, 0, 0, 0, 0, 0},
  {"verbose", 'v', "Write info about progress and packing result. Use many -v for more verbosity!",
   0, 0, 0, GET_NO_ARG, NO_ARG, 0, 0, 0, 0, 0, 0},
  {"version", 'V', "Output version information and exit.",
   0, 0, 0, GET_NO_ARG, NO_ARG, 0, 0, 0, 0, 0, 0},
  {"wait", 'w', "Wait and retry if table is in use.", (uchar**) &opt_wait,
   (uchar**) &opt_wait, 0, GET_BOOL, NO_ARG, 0, 0, 0, 0, 0, 0},
  { 0, 0, 0, 0, 0, 0, GET_NO_ARG, NO_ARG, 0, 0, 0, 0, 0, 0}
};

#include <help_start.h>

static void print_version(void)
{
  (void)(printf("%s Ver 1.0 for %s on %s\n",
              my_progname, SYSTEM_TYPE, MACHINE_TYPE));
  NETWARE_SET_SCREEN_MODE(1);
}


static void usage(void)
{
  print_version();
  puts("Copyright (C) 2002 MySQL AB");
  puts("This software comes with ABSOLUTELY NO WARRANTY. This is free software,");
  puts("and you are welcome to modify and redistribute it under the GPL license\n");

  puts("Pack a MARIA-table to take much less space.");
  puts("Keys are not updated, you must run maria_chk -rq on the index (.MAI) file");
  puts("afterwards to update the keys.");
  puts("You should give the .MAI file as the filename argument.");
  puts("To unpack a packed table, run maria_chk -u on the table");

  (void)(printf("\nUsage: %s [OPTIONS] filename...\n", my_progname));
  my_print_help(my_long_options);
  print_defaults("my", load_default_groups);
  my_print_variables(my_long_options);
}

#include <help_end.h>

static my_bool
get_one_option(int optid, const struct my_option *opt __attribute__((unused)),
	       char *argument)
{
  uint length;

  switch(optid) {
#ifdef __NETWARE__
  case OPT_AUTO_CLOSE:
    setscreenmode(SCR_AUTOCLOSE_ON_EXIT);
    break;
#endif
  case 'f':
    force_pack= 1;
    tmpfile_createflag= O_RDWR | O_TRUNC;
    break;
  case 's':
    write_loop= verbose= 0;
    silent= 1;
    break;
  case 't':
    test_only= 1;
    /* Avoid to reset 'verbose' if it was already set > 1. */
    if (! verbose)
      verbose= 1;
    break;
  case 'T':
    length= (uint) (strmov(tmp_dir, argument) - tmp_dir);
    if (length != dirname_length(tmp_dir))
    {
      tmp_dir[length]=FN_LIBCHAR;
      tmp_dir[length+1]=0;
    }
    break;
  case 'v':
    verbose++; /* Allow for selecting the level of verbosity. */
    silent= 0;
    break;
  case '#':
    DBUG_PUSH(argument ? argument : "d:t:o,/tmp/maria_pack.trace");
    break;
  case 'V':
    print_version();
    exit(0);
  case 'I':
  case '?':
    usage();
    exit(0);
  }
  return 0;
}

	/* reads options */
	/* Initiates DEBUG - but no debugging here ! */

static void get_options(int *argc,char ***argv)
{
  int ho_error;

  my_progname= argv[0][0];
  if (isatty(fileno(stdout)))
    write_loop=1;

  if ((ho_error=handle_options(argc, argv, my_long_options, get_one_option)))
    exit(ho_error);

  if (!*argc)
  {
    usage();
    exit(1);
  }
  if (join_table)
  {
    backup=0;					/* Not needed */
    tmp_dir[0]=0;
  }
  return;
}


static MARIA_HA *open_maria_file(char *name,int mode)
{
  MARIA_HA *isam_file;
  MARIA_SHARE *share;
  DBUG_ENTER("open_maria_file");

  if (!(isam_file=maria_open(name, mode, HA_OPEN_IGNORE_MOVED_STATE |
			  (opt_wait ? HA_OPEN_WAIT_IF_LOCKED :
			   HA_OPEN_ABORT_IF_LOCKED))))
  {
    (void)(fprintf(stderr, "%s gave error %d on open\n", name, my_errno));
    DBUG_RETURN(0);
  }
  share=isam_file->s;
  if (share->options & HA_OPTION_COMPRESS_RECORD && !join_table)
  {
    if (!force_pack)
    {
      (void)(fprintf(stderr, "%s is already compressed\n", name));
      (void)(maria_close(isam_file));
      DBUG_RETURN(0);
    }
    if (verbose)
      puts("Recompressing already compressed table");
    share->options&= ~HA_OPTION_READ_ONLY_DATA; /* We are modifing it */
  }
  if (! force_pack && share->state.state.records != 0 &&
      (share->state.state.records <= 1 ||
       share->state.state.data_file_length < 1024))
  {
    (void)(fprintf(stderr, "%s is too small to compress\n", name));
    (void)(maria_close(isam_file));
    DBUG_RETURN(0);
  }
<<<<<<< HEAD
  (void)(maria_lock_database(isam_file,F_WRLCK));
=======
  VOID(maria_lock_database(isam_file,F_WRLCK));
  maria_ignore_trids(isam_file);
>>>>>>> aff64657
  DBUG_RETURN(isam_file);
}


static my_bool open_maria_files(PACK_MRG_INFO *mrg,char **names,uint count)
{
  uint i,j;
  mrg->count=0;
  mrg->current=0;
  mrg->file=(MARIA_HA**) my_malloc(sizeof(MARIA_HA*)*count,MYF(MY_FAE));
  mrg->free_file=1;
  mrg->src_file_has_indexes_disabled= 0;
  for (i=0; i < count ; i++)
  {
    if (!(mrg->file[i]=open_maria_file(names[i],O_RDONLY)))
      goto error;

    mrg->src_file_has_indexes_disabled|=
      ! maria_is_all_keys_active(mrg->file[i]->s->state.key_map,
                              mrg->file[i]->s->base.keys);
  }
  /* Check that files are identical */
  for (j=0 ; j < count-1 ; j++)
  {
    MARIA_COLUMNDEF *m1,*m2,*end;
    if (mrg->file[j]->s->base.reclength != mrg->file[j+1]->s->base.reclength ||
	mrg->file[j]->s->base.fields != mrg->file[j+1]->s->base.fields)
      goto diff_file;
    m1=mrg->file[j]->s->columndef;
    end=m1+mrg->file[j]->s->base.fields;
    m2=mrg->file[j+1]->s->columndef;
    for ( ; m1 != end ; m1++,m2++)
    {
      if (m1->type != m2->type || m1->length != m2->length)
	goto diff_file;
    }
  }
  mrg->count=count;
  return 0;

 diff_file:
  (void)(fprintf(stderr, "%s: Tables '%s' and '%s' are not identical\n",
               my_progname, names[j], names[j+1]));
 error:
  while (i--)
    maria_close(mrg->file[i]);
  my_free((uchar*) mrg->file,MYF(0));
  return 1;
}


static int compress(PACK_MRG_INFO *mrg,char *result_table)
{
  int error;
  File new_file,join_maria_file;
  MARIA_HA *isam_file;
  MARIA_SHARE *share;
  char org_name[FN_REFLEN],new_name[FN_REFLEN],temp_name[FN_REFLEN];
  uint i,header_length,fields,trees,used_trees;
  my_off_t old_length,new_length,tot_elements;
  HUFF_COUNTS *huff_counts;
  HUFF_TREE *huff_trees;
  DBUG_ENTER("compress");

  isam_file=mrg->file[0];			/* Take this as an example */
  share=isam_file->s;
  new_file=join_maria_file= -1;
  trees=fields=0;
  huff_trees=0;
  huff_counts=0;
  maria_block_size= isam_file->s->block_size;

  /* Create temporary or join file */
  if (backup)
    (void)(fn_format(org_name,isam_file->s->open_file_name,"",MARIA_NAME_DEXT,
                   2));
  else
    (void)(fn_format(org_name,isam_file->s->open_file_name,"",MARIA_NAME_DEXT,
                   2+4+16));

  if (init_pagecache(maria_pagecache, MARIA_MIN_PAGE_CACHE_SIZE, 0, 0,
                     maria_block_size, MY_WME) == 0)
  {
    fprintf(stderr, "Can't initialize page cache\n");
    goto err;
  }

  if (!test_only && result_table)
  {
    /* Make a new indexfile based on first file in list */
    uint length;
    uchar *buff;
    strmov(org_name,result_table);		/* Fix error messages */
    (void)(fn_format(new_name,result_table,"",MARIA_NAME_IEXT,2));
    if ((join_maria_file=my_create(new_name,0,tmpfile_createflag,MYF(MY_WME)))
	< 0)
      goto err;
    length=(uint) share->base.keystart;
    if (!(buff= (uchar*) my_malloc(length,MYF(MY_WME))))
      goto err;
    if (my_pread(share->kfile.file, buff, length, 0L, MYF(MY_WME | MY_NABP)) ||
	my_write(join_maria_file,buff,length,
		 MYF(MY_WME | MY_NABP | MY_WAIT_IF_FULL)))
    {
      my_free(buff,MYF(0));
      goto err;
    }
    my_free(buff,MYF(0));
    (void)(fn_format(new_name,result_table,"",MARIA_NAME_DEXT,2));
  }
  else if (!tmp_dir[0])
    (void)(make_new_name(new_name,org_name));
  else
    (void)(fn_format(new_name,org_name,tmp_dir,DATA_TMP_EXT,1+2+4));
  if (!test_only &&
      (new_file=my_create(new_name,0,tmpfile_createflag,MYF(MY_WME))) < 0)
    goto err;

  /* Start calculating statistics */

  mrg->records=0;
  for (i=0 ; i < mrg->count ; i++)
    mrg->records+=mrg->file[i]->s->state.state.records;

  DBUG_PRINT("info", ("Compressing %s: (%lu records)",
                      result_table ? new_name : org_name,
                      (ulong) mrg->records));
  if (write_loop || verbose)
  {
    (void)(printf("Compressing %s: (%lu records)\n",
                result_table ? new_name : org_name, (ulong) mrg->records));
  }
  trees=fields=share->base.fields;
  huff_counts=init_huff_count(isam_file,mrg->records);
  QUICK_SAFEMALLOC;

  /*
    Read the whole data file(s) for statistics.
  */
  DBUG_PRINT("info", ("- Calculating statistics"));
  if (write_loop || verbose)
    (void)(printf("- Calculating statistics\n"));
  if (get_statistic(mrg,huff_counts))
    goto err;
  NORMAL_SAFEMALLOC;
  old_length=0;
  for (i=0; i < mrg->count ; i++)
    old_length+= (mrg->file[i]->s->state.state.data_file_length -
		  mrg->file[i]->s->state.state.empty);

  /*
    Create a global priority queue in preparation for making
    temporary Huffman trees.
  */
  if (init_queue(&queue,256,0,0,compare_huff_elements,0))
    goto err;

  /*
    Check each column if we should use pre-space-compress, end-space-
    compress, empty-field-compress or zero-field-compress.
  */
  check_counts(huff_counts,fields,mrg->records);

  /*
    Build a Huffman tree for each column.
  */
  huff_trees=make_huff_trees(huff_counts,trees);

  /*
    If the packed lengths of combined columns is less then the sum of
    the non-combined columns, then create common Huffman trees for them.
    We do this only for uchar compressed columns, not for distinct values
    compressed columns.
  */
  if ((int) (used_trees=join_same_trees(huff_counts,trees)) < 0)
    goto err;

  /*
    Assign codes to all uchar or column values.
  */
  if (make_huff_decode_table(huff_trees,fields))
    goto err;

  /* Prepare a file buffer. */
  init_file_buffer(new_file,0);

  /*
    Reserve space in the target file for the fixed compressed file header.
  */
  file_buffer.pos_in_file=HEAD_LENGTH;
  if (! test_only)
    (void)(my_seek(new_file,file_buffer.pos_in_file,MY_SEEK_SET,MYF(0)));

  /*
    Write field infos: field type, pack type, length bits, tree number.
  */
  write_field_info(huff_counts,fields,used_trees);

  /*
    Write decode trees.
  */
  if (!(tot_elements=write_huff_tree(huff_trees,trees)))
    goto err;

  /*
    Calculate the total length of the compression info header.
    This includes the fixed compressed file header, the column compression
    type descriptions, and the decode trees.
  */
  header_length=(uint) file_buffer.pos_in_file+
    (uint) (file_buffer.pos-file_buffer.buffer);

  /*
    Compress the source file into the target file.
  */
  DBUG_PRINT("info", ("- Compressing file"));
  if (write_loop || verbose)
    (void)(printf("- Compressing file\n"));
  error=compress_maria_file(mrg,huff_counts);
  new_length=file_buffer.pos_in_file;
  if (!error && !test_only)
  {
    uchar buff[MEMMAP_EXTRA_MARGIN];		/* End marginal for memmap */
    bzero(buff,sizeof(buff));
    error=my_write(file_buffer.file,buff,sizeof(buff),
		   MYF(MY_WME | MY_NABP | MY_WAIT_IF_FULL)) != 0;
  }

  /*
    Write the fixed compressed file header.
  */
  if (!error)
    error=write_header(mrg,header_length,used_trees,tot_elements,
		       new_length);

  /* Flush the file buffer. */
  end_file_buffer();

  /* Display statistics. */
  DBUG_PRINT("info", ("Min record length: %6d  Max length: %6d  "
                      "Mean total length: %6ld",
                      mrg->min_pack_length, mrg->max_pack_length,
                      (ulong) (mrg->records ? (new_length/mrg->records) : 0)));
  if (verbose && mrg->records)
    (void)(printf("Min record length: %6d   Max length: %6d   "
                "Mean total length: %6ld\n", mrg->min_pack_length,
                mrg->max_pack_length, (ulong) (new_length/mrg->records)));

  /* Close source and target file. */
  if (!test_only)
  {
    error|=my_close(new_file,MYF(MY_WME));
    if (!result_table)
    {
      error|=my_close(isam_file->dfile.file, MYF(MY_WME));
      isam_file->dfile.file= -1;	/* Tell maria_close file is closed */
      isam_file->s->bitmap.file.file= -1;
    }
  }

  /* Cleanup. */
  free_counts_and_tree_and_queue(huff_trees,trees,huff_counts,fields);
  if (! test_only && ! error)
  {
    if (result_table)
    {
      error=save_state_mrg(join_maria_file,mrg,new_length,glob_crc);
    }
    else
    {
      if (backup)
      {
	if (my_rename(org_name,make_old_name(temp_name,
                                             isam_file->s->open_file_name),
		      MYF(MY_WME)))
	  error=1;
	else
	{
	  if (tmp_dir[0])
	    error=my_copy(new_name,org_name,MYF(MY_WME));
	  else
	    error=my_rename(new_name,org_name,MYF(MY_WME));
	  if (!error)
          {
	    (void)(my_copystat(temp_name,org_name,MYF(MY_COPYTIME)));
            if (tmp_dir[0])
              (void)(my_delete(new_name,MYF(MY_WME)));
          }
	}
      }
      else
      {
	if (tmp_dir[0])
        {
	  error=my_copy(new_name,org_name,
			MYF(MY_WME | MY_HOLD_ORIGINAL_MODES | MY_COPYTIME));
          if (!error)
            (void)(my_delete(new_name,MYF(MY_WME)));
        }
	else
	  error=my_redel(org_name,new_name,MYF(MY_WME | MY_COPYTIME));
      }
      if (! error)
	error=save_state(isam_file,mrg,new_length,glob_crc);
    }
  }
  error|=mrg_close(mrg);
  if (join_maria_file >= 0)
    error|=my_close(join_maria_file,MYF(MY_WME));
  if (error)
  {
    (void)(fprintf(stderr, "Aborting: %s is not compressed\n", org_name));
    (void)(my_delete(new_name,MYF(MY_WME)));
    DBUG_RETURN(-1);
  }
  if (write_loop || verbose)
  {
    if (old_length)
      (void)(printf("%.4g%%     \n",
                  (((longlong) (old_length - new_length)) * 100.0 /
                   (longlong) old_length)));
    else
      puts("Empty file saved in compressed format");
  }
  DBUG_RETURN(0);

 err:
  end_pagecache(maria_pagecache, 1);
  free_counts_and_tree_and_queue(huff_trees,trees,huff_counts,fields);
  if (new_file >= 0)
    (void)(my_close(new_file,MYF(0)));
  if (join_maria_file >= 0)
    (void)(my_close(join_maria_file,MYF(0)));
  mrg_close(mrg);
  (void)(fprintf(stderr, "Aborted: %s is not compressed\n", org_name));
  DBUG_RETURN(-1);
}

	/* Init a huff_count-struct for each field and init it */

static HUFF_COUNTS *init_huff_count(MARIA_HA *info,my_off_t records)
{
  reg2 uint i;
  reg1 HUFF_COUNTS *count;
  if ((count = (HUFF_COUNTS*) my_malloc(info->s->base.fields*
					sizeof(HUFF_COUNTS),
					MYF(MY_ZEROFILL | MY_WME))))
  {
    for (i=0 ; i < info->s->base.fields ; i++)
    {
      enum en_fieldtype type;
      count[i].field_length=info->s->columndef[i].length;
      type= count[i].field_type= (enum en_fieldtype) info->s->columndef[i].type;
      if (type == FIELD_INTERVALL ||
	  type == FIELD_CONSTANT ||
	  type == FIELD_ZERO)
	type = FIELD_NORMAL;
      if (count[i].field_length <= 8 &&
	  (type == FIELD_NORMAL ||
	   type == FIELD_SKIP_ZERO))
	count[i].max_zero_fill= count[i].field_length;
      /*
        For every column initialize a tree, which is used to detect distinct
        column values. 'int_tree' works together with 'tree_buff' and
        'tree_pos'. It's keys are implemented by pointers into 'tree_buff'.
        This is accomplished by '-1' as the element size.
      */
      init_tree(&count[i].int_tree,0,0,-1,(qsort_cmp2) compare_tree,0, NULL,
		NULL);
      if (records && type != FIELD_BLOB && type != FIELD_VARCHAR)
	count[i].tree_pos=count[i].tree_buff =
	  my_malloc(count[i].field_length > 1 ? tree_buff_length : 2,
		    MYF(MY_WME));
    }
  }
  return count;
}


	/* Free memory used by counts and trees */

static void free_counts_and_tree_and_queue(HUFF_TREE *huff_trees, uint trees,
					   HUFF_COUNTS *huff_counts,
					   uint fields)
{
  register uint i;

  if (huff_trees)
  {
    for (i=0 ; i < trees ; i++)
    {
      if (huff_trees[i].element_buffer)
	my_free((uchar*) huff_trees[i].element_buffer,MYF(0));
      if (huff_trees[i].code)
	my_free((uchar*) huff_trees[i].code,MYF(0));
    }
    my_free((uchar*) huff_trees,MYF(0));
  }
  if (huff_counts)
  {
    for (i=0 ; i < fields ; i++)
    {
      if (huff_counts[i].tree_buff)
      {
	my_free((uchar*) huff_counts[i].tree_buff,MYF(0));
	delete_tree(&huff_counts[i].int_tree);
      }
    }
    my_free((uchar*) huff_counts,MYF(0));
  }
  delete_queue(&queue);		/* This is safe to free */
  return;
}

	/* Read through old file and gather some statistics */

static int get_statistic(PACK_MRG_INFO *mrg,HUFF_COUNTS *huff_counts)
{
  int error;
  uint length, null_bytes;
  ulong reclength,max_blob_length;
  uchar *record,*pos,*next_pos,*end_pos,*start_pos;
  ha_rows record_count;
  HUFF_COUNTS *count,*end_count;
  TREE_ELEMENT *element;
  ha_checksum(*calc_checksum)(MARIA_HA *, const uchar *);
  DBUG_ENTER("get_statistic");

  reclength=  mrg->file[0]->s->base.reclength;
  null_bytes= mrg->file[0]->s->base.null_bytes;
  record=(uchar*) my_alloca(reclength);
  end_count=huff_counts+mrg->file[0]->s->base.fields;
  record_count=0; glob_crc=0;
  max_blob_length=0;

  /* Check how to calculate checksum */
  if (mrg->file[0]->s->data_file_type == STATIC_RECORD)
    calc_checksum= _ma_static_checksum;
  else
    calc_checksum= _ma_checksum;

  mrg_reset(mrg);
  while ((error=mrg_rrnd(mrg,record)) != HA_ERR_END_OF_FILE)
  {
    ulong tot_blob_length=0;
    if (! error)
    {
      /* glob_crc is a checksum over all bytes of all records. */
      glob_crc+= (*calc_checksum)(mrg->file[0],record);

      /* Count the incidence of values separately for every column. */
      for (pos=record + null_bytes, count=huff_counts ;
	   count < end_count ;
	   count++,
	   pos=next_pos)
      {
	next_pos=end_pos=(start_pos=pos)+count->field_length;

	/*
          Put the whole column value in a tree if there is room for it.
          'int_tree' is used to quickly check for duplicate values.
          'tree_buff' collects as many distinct column values as
          possible. If the field length is > 1, it is tree_buff_length,
          else 2 bytes. Each value is 'field_length' bytes big. If there
          are more distinct column values than fit into the buffer, we
          give up with this tree. BLOBs and VARCHARs do not have a
          tree_buff as it can only be used with fixed length columns.
          For the special case of field length == 1, we handle only the
          case that there is only one distinct value in the table(s).
          Otherwise, we can have a maximum of 256 distinct values. This
          is then handled by the normal Huffman tree build.

          Another limit for collecting distinct column values is the
          number of values itself. Since we would need to build a
          Huffman tree for the values, we are limited by the 'IS_OFFSET'
          constant. This constant expresses a bit which is used to
          determine if a tree element holds a final value or an offset
          to a child element. Hence, all values and offsets need to be
          smaller than 'IS_OFFSET'. A tree element is implemented with
          two integer values, one for the left branch and one for the
          right branch. For the extreme case that the first element
          points to the last element, the number of integers in the tree
          must be less or equal to IS_OFFSET. So the number of elements
          must be less or equal to IS_OFFSET / 2.

          WARNING: At first, we insert a pointer into the record buffer
          as the key for the tree. If we got a new distinct value, which
          is really inserted into the tree, instead of being counted
          only, we will copy the column value from the record buffer to
          'tree_buff' and adjust the key pointer of the tree accordingly.
        */
	if (count->tree_buff)
	{
	  global_count=count;
	  if (!(element=tree_insert(&count->int_tree,pos, 0,
				    count->int_tree.custom_arg)) ||
	      (element->count == 1 &&
	       (count->tree_buff + tree_buff_length <
                count->tree_pos + count->field_length)) ||
              (count->int_tree.elements_in_tree > IS_OFFSET / 2) ||
	      (count->field_length == 1 &&
	       count->int_tree.elements_in_tree > 1))
	  {
	    delete_tree(&count->int_tree);
	    my_free(count->tree_buff,MYF(0));
	    count->tree_buff=0;
	  }
	  else
	  {
            /*
              If tree_insert() succeeds, it either creates a new element
              or increments the counter of an existing element.
            */
	    if (element->count == 1)
	    {
              /* Copy the new column value into 'tree_buff'. */
	      memcpy(count->tree_pos,pos,(size_t) count->field_length);
              /* Adjust the key pointer in the tree. */
	      tree_set_pointer(element,count->tree_pos);
              /* Point behind the last column value so far. */
	      count->tree_pos+=count->field_length;
	    }
	  }
	}

	/* Save character counters and space-counts and zero-field-counts */
	if (count->field_type == FIELD_NORMAL ||
	    count->field_type == FIELD_SKIP_ENDSPACE)
	{
          /* Ignore trailing space. */
	  for ( ; end_pos > pos ; end_pos--)
	    if (end_pos[-1] != ' ')
	      break;
          /* Empty fields are just counted. Go to the next record. */
	  if (end_pos == pos)
	  {
	    count->empty_fields++;
	    count->max_zero_fill=0;
	    continue;
	  }
          /*
            Count the total of all trailing spaces and the number of
            short trailing spaces. Remember the longest trailing space.
          */
	  length= (uint) (next_pos-end_pos);
	  count->tot_end_space+=length;
	  if (length < 8)
	    count->end_space[length]++;
	  if (count->max_end_space < length)
	    count->max_end_space = length;
	}

	if (count->field_type == FIELD_NORMAL ||
	    count->field_type == FIELD_SKIP_PRESPACE)
	{
          /* Ignore leading space. */
	  for (pos=start_pos; pos < end_pos ; pos++)
	    if (pos[0] != ' ')
	      break;
          /* Empty fields are just counted. Go to the next record. */
	  if (end_pos == pos)
	  {
	    count->empty_fields++;
	    count->max_zero_fill=0;
	    continue;
	  }
          /*
            Count the total of all leading spaces and the number of
            short leading spaces. Remember the longest leading space.
          */
	  length= (uint) (pos-start_pos);
	  count->tot_pre_space+=length;
	  if (length < 8)
	    count->pre_space[length]++;
	  if (count->max_pre_space < length)
	    count->max_pre_space = length;
	}

        /* Calculate pos, end_pos, and max_length for variable length fields. */
	if (count->field_type == FIELD_BLOB)
	{
	  uint field_length=count->field_length -portable_sizeof_char_ptr;
	  ulong blob_length= _ma_calc_blob_length(field_length, start_pos);
	  memcpy_fixed((char*) &pos,  start_pos+field_length,sizeof(char*));
	  end_pos=pos+blob_length;
	  tot_blob_length+=blob_length;
	  set_if_bigger(count->max_length,blob_length);
	}
	else if (count->field_type == FIELD_VARCHAR)
	{
          uint pack_length= HA_VARCHAR_PACKLENGTH(count->field_length-1);
	  length= (pack_length == 1 ? (uint) *(uchar*) start_pos :
                   uint2korr(start_pos));
	  pos= start_pos+pack_length;
	  end_pos= pos+length;
	  set_if_bigger(count->max_length,length);
	}

        /* Evaluate 'max_zero_fill' for short fields. */
	if (count->field_length <= 8 &&
	    (count->field_type == FIELD_NORMAL ||
	     count->field_type == FIELD_SKIP_ZERO))
	{
	  uint i;
          /* Zero fields are just counted. Go to the next record. */
	  if (!memcmp((uchar*) start_pos,zero_string,count->field_length))
	  {
	    count->zero_fields++;
	    continue;
	  }
          /*
            max_zero_fill starts with field_length. It is decreased every
            time a shorter "zero trailer" is found. It is set to zero when
            an empty field is found (see above). This suggests that the
            variable should be called 'min_zero_fill'.
          */
	  for (i =0 ; i < count->max_zero_fill && ! end_pos[-1 - (int) i] ;
	       i++) ;
	  if (i < count->max_zero_fill)
	    count->max_zero_fill=i;
	}

        /* Ignore zero fields and check fields. */
	if (count->field_type == FIELD_ZERO ||
	    count->field_type == FIELD_CHECK)
	  continue;

        /*
          Count the incidence of every uchar value in the
          significant field value.
        */
	for ( ; pos < end_pos ; pos++)
	  count->counts[(uchar) *pos]++;

        /* Step to next field. */
      }

      if (tot_blob_length > max_blob_length)
	max_blob_length=tot_blob_length;
      record_count++;
      if (write_loop && record_count % WRITE_COUNT == 0)
      {
	(void)(printf("%lu\r", (ulong) record_count));
        (void)(fflush(stdout));
      }
    }
    else if (error != HA_ERR_RECORD_DELETED)
    {
<<<<<<< HEAD
      (void)(fprintf(stderr, "Got error %d while reading rows", error));
=======
      VOID(fprintf(stderr, "Got error %d while reading rows\n", error));
>>>>>>> aff64657
      break;
    }

    /* Step to next record. */
  }
  if (write_loop)
  {
    (void)(printf("            \r"));
    (void)(fflush(stdout));
  }

  /*
    If --debug=d,fakebigcodes is set, fake the counts to get big Huffman
    codes.
  */
  DBUG_EXECUTE_IF("fakebigcodes", fakebigcodes(huff_counts, end_count););

  DBUG_PRINT("info", ("Found the following number of incidents "
                      "of the uchar codes:"));
  if (verbose >= 2)
    (void)(printf("Found the following number of incidents "
                "of the uchar codes:\n"));
  for (count= huff_counts ; count < end_count; count++)
  {
    uint      idx;
    my_off_t  total_count;
    char      llbuf[32];

    DBUG_PRINT("info", ("column: %3u", (uint) (count - huff_counts + 1)));
    if (verbose >= 2)
      (void)(printf("column: %3u\n", (uint) (count - huff_counts + 1)));
    if (count->tree_buff)
    {
      DBUG_PRINT("info", ("number of distinct values: %u",
                          (uint) ((count->tree_pos - count->tree_buff) /
                                  count->field_length)));
      if (verbose >= 2)
        (void)(printf("number of distinct values: %u\n",
                    (uint) ((count->tree_pos - count->tree_buff) /
                            count->field_length)));
    }
    total_count= 0;
    for (idx= 0; idx < 256; idx++)
    {
      if (count->counts[idx])
      {
        total_count+= count->counts[idx];
        DBUG_PRINT("info", ("counts[0x%02x]: %12s", idx,
                            llstr((longlong) count->counts[idx], llbuf)));
        if (verbose >= 2)
          (void)(printf("counts[0x%02x]: %12s\n", idx,
                      llstr((longlong) count->counts[idx], llbuf)));
      }
    }
    DBUG_PRINT("info", ("total:        %12s", llstr((longlong) total_count,
                                                    llbuf)));
    if ((verbose >= 2) && total_count)
    {
      (void)(printf("total:        %12s\n",
                  llstr((longlong) total_count, llbuf)));
    }
  }

  mrg->records=record_count;
  mrg->max_blob_length=max_blob_length;
  my_afree((uchar*) record);
  DBUG_RETURN(error != HA_ERR_END_OF_FILE);
}

static int compare_huff_elements(void *not_used __attribute__((unused)),
				 uchar *a, uchar *b)
{
  return *((my_off_t*) a) < *((my_off_t*) b) ? -1 :
    (*((my_off_t*) a) == *((my_off_t*) b)  ? 0 : 1);
}

	/* Check each tree if we should use pre-space-compress, end-space-
	   compress, empty-field-compress or zero-field-compress */

static void check_counts(HUFF_COUNTS *huff_counts, uint trees,
			 my_off_t records)
{
  uint space_fields,fill_zero_fields,field_count[(int) FIELD_enum_val_count];
  my_off_t old_length,new_length,length;
  DBUG_ENTER("check_counts");

  bzero((uchar*) field_count,sizeof(field_count));
  space_fields=fill_zero_fields=0;

  for (; trees-- ; huff_counts++)
  {
    if (huff_counts->field_type == FIELD_BLOB)
    {
      huff_counts->length_bits=max_bit(huff_counts->max_length);
      goto found_pack;
    }
    else if (huff_counts->field_type == FIELD_VARCHAR)
    {
      huff_counts->length_bits=max_bit(huff_counts->max_length);
      goto found_pack;
    }
    else if (huff_counts->field_type == FIELD_CHECK)
    {
      huff_counts->bytes_packed=0;
      huff_counts->counts[0]=0;
      goto found_pack;
    }

    huff_counts->field_type=FIELD_NORMAL;
    huff_counts->pack_type=0;

    /* Check for zero-filled records (in this column), or zero records. */
    if (huff_counts->zero_fields || ! records)
    {
      my_off_t old_space_count;
      /*
        If there are only zero filled records (in this column),
        or no records at all, we are done.
      */
      if (huff_counts->zero_fields == records)
      {
	huff_counts->field_type= FIELD_ZERO;
	huff_counts->bytes_packed=0;
	huff_counts->counts[0]=0;
	goto found_pack;
      }
      /* Remeber the number of significant spaces. */
      old_space_count=huff_counts->counts[' '];
      /* Add all leading and trailing spaces. */
      huff_counts->counts[' ']+= (huff_counts->tot_end_space +
                                  huff_counts->tot_pre_space +
                                  huff_counts->empty_fields *
                                  huff_counts->field_length);
      /* Check, what the compressed length of this would be. */
      old_length=calc_packed_length(huff_counts,0)+records/8;
      /* Get the number of zero bytes. */
      length=huff_counts->zero_fields*huff_counts->field_length;
      /* Add it to the counts. */
      huff_counts->counts[0]+=length;
      /* Check, what the compressed length of this would be. */
      new_length=calc_packed_length(huff_counts,0);
      /* If the compression without the zeroes would be shorter, we are done. */
      if (old_length < new_length && huff_counts->field_length > 1)
      {
	huff_counts->field_type=FIELD_SKIP_ZERO;
	huff_counts->counts[0]-=length;
	huff_counts->bytes_packed=old_length- records/8;
	goto found_pack;
      }
      /* Remove the insignificant spaces, but keep the zeroes. */
      huff_counts->counts[' ']=old_space_count;
    }
    /* Check, what the compressed length of this column would be. */
    huff_counts->bytes_packed=calc_packed_length(huff_counts,0);

    /*
      If there are enough empty records (in this column),
      treating them specially may pay off.
    */
    if (huff_counts->empty_fields)
    {
      if (huff_counts->field_length > 2 &&
	  huff_counts->empty_fields + (records - huff_counts->empty_fields)*
	  (1+max_bit(max(huff_counts->max_pre_space,
			 huff_counts->max_end_space))) <
	  records * max_bit(huff_counts->field_length))
      {
	huff_counts->pack_type |= PACK_TYPE_SPACE_FIELDS;
      }
      else
      {
	length=huff_counts->empty_fields*huff_counts->field_length;
	if (huff_counts->tot_end_space || ! huff_counts->tot_pre_space)
	{
	  huff_counts->tot_end_space+=length;
	  huff_counts->max_end_space=huff_counts->field_length;
	  if (huff_counts->field_length < 8)
	    huff_counts->end_space[huff_counts->field_length]+=
	      huff_counts->empty_fields;
	}
	if (huff_counts->tot_pre_space)
	{
	  huff_counts->tot_pre_space+=length;
	  huff_counts->max_pre_space=huff_counts->field_length;
	  if (huff_counts->field_length < 8)
	    huff_counts->pre_space[huff_counts->field_length]+=
	      huff_counts->empty_fields;
	}
      }
    }

    /*
      If there are enough trailing spaces (in this column),
      treating them specially may pay off.
    */
    if (huff_counts->tot_end_space)
    {
      huff_counts->counts[' ']+=huff_counts->tot_pre_space;
      if (test_space_compress(huff_counts,records,huff_counts->max_end_space,
			      huff_counts->end_space,
			      huff_counts->tot_end_space,FIELD_SKIP_ENDSPACE))
	goto found_pack;
      huff_counts->counts[' ']-=huff_counts->tot_pre_space;
    }

    /*
      If there are enough leading spaces (in this column),
      treating them specially may pay off.
    */
    if (huff_counts->tot_pre_space)
    {
      if (test_space_compress(huff_counts,records,huff_counts->max_pre_space,
			      huff_counts->pre_space,
			      huff_counts->tot_pre_space,FIELD_SKIP_PRESPACE))
	goto found_pack;
    }

  found_pack:			/* Found field-packing */

    /* Test if we can use zero-fill */

    if (huff_counts->max_zero_fill &&
	(huff_counts->field_type == FIELD_NORMAL ||
	 huff_counts->field_type == FIELD_SKIP_ZERO))
    {
      huff_counts->counts[0]-=huff_counts->max_zero_fill*
	(huff_counts->field_type == FIELD_SKIP_ZERO ?
	 records - huff_counts->zero_fields : records);
      huff_counts->pack_type|=PACK_TYPE_ZERO_FILL;
      huff_counts->bytes_packed=calc_packed_length(huff_counts,0);
    }

    /* Test if intervall-field is better */

    if (huff_counts->tree_buff)
    {
      HUFF_TREE tree;

      DBUG_EXECUTE_IF("forceintervall",
                      huff_counts->bytes_packed= ~ (my_off_t) 0;);
      tree.element_buffer=0;
      if (!make_huff_tree(&tree,huff_counts) &&
	  tree.bytes_packed+tree.tree_pack_length < huff_counts->bytes_packed)
      {
	if (tree.elements == 1)
	  huff_counts->field_type=FIELD_CONSTANT;
	else
	  huff_counts->field_type=FIELD_INTERVALL;
	huff_counts->pack_type=0;
      }
      else
      {
	my_free((uchar*) huff_counts->tree_buff,MYF(0));
	delete_tree(&huff_counts->int_tree);
	huff_counts->tree_buff=0;
      }
      if (tree.element_buffer)
	my_free((uchar*) tree.element_buffer,MYF(0));
    }
    if (huff_counts->pack_type & PACK_TYPE_SPACE_FIELDS)
      space_fields++;
    if (huff_counts->pack_type & PACK_TYPE_ZERO_FILL)
      fill_zero_fields++;
    field_count[huff_counts->field_type]++;
  }
  DBUG_PRINT("info", ("normal:    %3d  empty-space:     %3d  "
                      "empty-zero:       %3d  empty-fill: %3d",
                      field_count[FIELD_NORMAL],space_fields,
                      field_count[FIELD_SKIP_ZERO],fill_zero_fields));
  DBUG_PRINT("info", ("pre-space: %3d  end-space:       %3d  "
                      "intervall-fields: %3d  zero:       %3d",
                      field_count[FIELD_SKIP_PRESPACE],
                      field_count[FIELD_SKIP_ENDSPACE],
                      field_count[FIELD_INTERVALL],
                      field_count[FIELD_ZERO]));
  if (verbose)
    (void)(printf("\nnormal:    %3d  empty-space:     %3d  "
                "empty-zero:       %3d  empty-fill: %3d\n"
                "pre-space: %3d  end-space:       %3d  "
                "intervall-fields: %3d  zero:       %3d\n",
                field_count[FIELD_NORMAL],space_fields,
                field_count[FIELD_SKIP_ZERO],fill_zero_fields,
                field_count[FIELD_SKIP_PRESPACE],
                field_count[FIELD_SKIP_ENDSPACE],
                field_count[FIELD_INTERVALL],
                field_count[FIELD_ZERO]));
  DBUG_VOID_RETURN;
}


/* Test if we can use space-compression and empty-field-compression */

static int
test_space_compress(HUFF_COUNTS *huff_counts, my_off_t records,
		    uint max_space_length, my_off_t *space_counts,
		    my_off_t tot_space_count, enum en_fieldtype field_type)
{
  int min_pos;
  uint length_bits,i;
  my_off_t space_count,min_space_count,min_pack,new_length,skip;

  length_bits=max_bit(max_space_length);

		/* Default no end_space-packing */
  space_count=huff_counts->counts[(uint) ' '];
  min_space_count= (huff_counts->counts[(uint) ' ']+= tot_space_count);
  min_pack=calc_packed_length(huff_counts,0);
  min_pos= -2;
  huff_counts->counts[(uint) ' ']=space_count;

	/* Test with allways space-count */
  new_length=huff_counts->bytes_packed+length_bits*records/8;
  if (new_length+1 < min_pack)
  {
    min_pos= -1;
    min_pack=new_length;
    min_space_count=space_count;
  }
	/* Test with length-flag */
  for (skip=0L, i=0 ; i < 8 ; i++)
  {
    if (space_counts[i])
    {
      if (i)
	huff_counts->counts[(uint) ' ']+=space_counts[i];
      skip+=huff_counts->pre_space[i];
      new_length=calc_packed_length(huff_counts,0)+
	(records+(records-skip)*(1+length_bits))/8;
      if (new_length < min_pack)
      {
	min_pos=(int) i;
	min_pack=new_length;
	min_space_count=huff_counts->counts[(uint) ' '];
      }
    }
  }

  huff_counts->counts[(uint) ' ']=min_space_count;
  huff_counts->bytes_packed=min_pack;
  switch (min_pos) {
  case -2:
    return(0);				/* No space-compress */
  case -1:				/* Always space-count */
    huff_counts->field_type=field_type;
    huff_counts->min_space=0;
    huff_counts->length_bits=max_bit(max_space_length);
    break;
  default:
    huff_counts->field_type=field_type;
    huff_counts->min_space=(uint) min_pos;
    huff_counts->pack_type|=PACK_TYPE_SELECTED;
    huff_counts->length_bits=max_bit(max_space_length);
    break;
  }
  return(1);				/* Using space-compress */
}


	/* Make a huff_tree of each huff_count */

static HUFF_TREE* make_huff_trees(HUFF_COUNTS *huff_counts, uint trees)
{
  uint tree;
  HUFF_TREE *huff_tree;
  DBUG_ENTER("make_huff_trees");

  if (!(huff_tree=(HUFF_TREE*) my_malloc(trees*sizeof(HUFF_TREE),
					 MYF(MY_WME | MY_ZEROFILL))))
    DBUG_RETURN(0);

  for (tree=0 ; tree < trees ; tree++)
  {
    if (make_huff_tree(huff_tree+tree,huff_counts+tree))
    {
      while (tree--)
	my_free((uchar*) huff_tree[tree].element_buffer,MYF(0));
      my_free((uchar*) huff_tree,MYF(0));
      DBUG_RETURN(0);
    }
  }
  DBUG_RETURN(huff_tree);
}

/*
  Build a Huffman tree.

  SYNOPSIS
    make_huff_tree()
    huff_tree                   The Huffman tree.
    huff_counts                 The counts.

  DESCRIPTION
    Build a Huffman tree according to huff_counts->counts or
    huff_counts->tree_buff. tree_buff, if non-NULL contains up to
    tree_buff_length of distinct column values. In that case, whole
    values can be Huffman encoded instead of single bytes.

  RETURN
    0           OK
    != 0        Error
*/

static int make_huff_tree(HUFF_TREE *huff_tree, HUFF_COUNTS *huff_counts)
{
  uint i,found,bits_packed,first,last;
  my_off_t bytes_packed;
  HUFF_ELEMENT *a,*b,*new_huff_el;

  first=last=0;
  if (huff_counts->tree_buff)
  {
    /* Calculate the number of distinct values in tree_buff. */
    found= (uint) (huff_counts->tree_pos - huff_counts->tree_buff) /
      huff_counts->field_length;
    first=0; last=found-1;
  }
  else
  {
    /* Count the number of uchar codes found in the column. */
    for (i=found=0 ; i < 256 ; i++)
    {
      if (huff_counts->counts[i])
      {
	if (! found++)
	  first=i;
	last=i;
      }
    }
    if (found < 2)
      found=2;
  }

  /* When using 'tree_buff' we can have more that 256 values. */
  if (queue.max_elements < found)
  {
    delete_queue(&queue);
    if (init_queue(&queue,found,0,0,compare_huff_elements,0))
      return -1;
  }

  /* Allocate or reallocate an element buffer for the Huffman tree. */
  if (!huff_tree->element_buffer)
  {
    if (!(huff_tree->element_buffer=
	 (HUFF_ELEMENT*) my_malloc(found*2*sizeof(HUFF_ELEMENT),MYF(MY_WME))))
      return 1;
  }
  else
  {
    HUFF_ELEMENT *temp;
    if (!(temp=
	  (HUFF_ELEMENT*) my_realloc((uchar*) huff_tree->element_buffer,
				     found*2*sizeof(HUFF_ELEMENT),
				     MYF(MY_WME))))
      return 1;
    huff_tree->element_buffer=temp;
  }

  huff_counts->tree=huff_tree;
  huff_tree->counts=huff_counts;
  huff_tree->min_chr=first;
  huff_tree->max_chr=last;
  huff_tree->char_bits=max_bit(last-first);
  huff_tree->offset_bits=max_bit(found-1)+1;

  if (huff_counts->tree_buff)
  {
    huff_tree->elements=0;
    huff_tree->tree_pack_length=(1+15+16+5+5+
				 (huff_tree->char_bits+1)*found+
				 (huff_tree->offset_bits+1)*
				 (found-2)+7)/8 +
				   (uint) (huff_tree->counts->tree_pos-
					   huff_tree->counts->tree_buff);
    /*
      Put a HUFF_ELEMENT into the queue for every distinct column value.

      tree_walk() calls save_counts_in_queue() for every element in
      'int_tree'. This takes elements from the target trees element
      buffer and places references to them into the buffer of the
      priority queue. We insert in column value order, but the order is
      in fact irrelevant here. We will establish the correct order
      later.
    */
    tree_walk(&huff_counts->int_tree,
	      (int (*)(void*, element_count,void*)) save_counts_in_queue,
	      (uchar*) huff_tree, left_root_right);
  }
  else
  {
    huff_tree->elements=found;
    huff_tree->tree_pack_length=(9+9+5+5+
				 (huff_tree->char_bits+1)*found+
				 (huff_tree->offset_bits+1)*
				 (found-2)+7)/8;
    /*
      Put a HUFF_ELEMENT into the queue for every uchar code found in the column.

      The elements are taken from the target trees element buffer.
      Instead of using queue_insert(), we just place references to the
      elements into the buffer of the priority queue. We insert in byte
      value order, but the order is in fact irrelevant here. We will
      establish the correct order later.
    */
    for (i=first, found=0 ; i <= last ; i++)
    {
      if (huff_counts->counts[i])
      {
	new_huff_el=huff_tree->element_buffer+(found++);
	new_huff_el->count=huff_counts->counts[i];
	new_huff_el->a.leaf.null=0;
	new_huff_el->a.leaf.element_nr=i;
	queue.root[found]=(uchar*) new_huff_el;
      }
    }
    /*
      If there is only a single uchar value in this field in all records,
      add a second element with zero incidence. This is required to enter
      the loop, which builds the Huffman tree.
    */
    while (found < 2)
    {
      new_huff_el=huff_tree->element_buffer+(found++);
      new_huff_el->count=0;
      new_huff_el->a.leaf.null=0;
      if (last)
	new_huff_el->a.leaf.element_nr=huff_tree->min_chr=last-1;
      else
	new_huff_el->a.leaf.element_nr=huff_tree->max_chr=last+1;
      queue.root[found]=(uchar*) new_huff_el;
    }
  }

  /* Make a queue from the queue buffer. */
  queue.elements=found;

  /*
    Make a priority queue from the queue. Construct its index so that we
    have a partially ordered tree.
  */
  for (i=found/2 ; i > 0 ; i--)
    _downheap(&queue,i);

  /* The Huffman algorithm. */
  bytes_packed=0; bits_packed=0;
  for (i=1 ; i < found ; i++)
  {
    /*
      Pop the top element from the queue (the one with the least incidence).
      Popping from a priority queue includes a re-ordering of the queue,
      to get the next least incidence element to the top.
    */
    a=(HUFF_ELEMENT*) queue_remove(&queue,0);
    /*
      Copy the next least incidence element. The queue implementation
      reserves root[0] for temporary purposes. root[1] is the top.
    */
    b=(HUFF_ELEMENT*) queue.root[1];
    /* Get a new element from the element buffer. */
    new_huff_el=huff_tree->element_buffer+found+i;
    /* The new element gets the sum of the two least incidence elements. */
    new_huff_el->count=a->count+b->count;
    /*
      The Huffman algorithm assigns another bit to the code for a byte
      every time that bytes incidence is combined (directly or indirectly)
      to a new element as one of the two least incidence elements.
      This means that one more bit per incidence of that uchar is required
      in the resulting file. So we add the new combined incidence as the
      number of bits by which the result grows.
    */
    bits_packed+=(uint) (new_huff_el->count & 7);
    bytes_packed+=new_huff_el->count/8;
    /* The new element points to its children, lesser in left.  */
    new_huff_el->a.nod.left=a;
    new_huff_el->a.nod.right=b;
    /*
      Replace the copied top element by the new element and re-order the
      queue.
    */
    queue.root[1]=(uchar*) new_huff_el;
    queue_replaced(&queue);
  }
  huff_tree->root=(HUFF_ELEMENT*) queue.root[1];
  huff_tree->bytes_packed=bytes_packed+(bits_packed+7)/8;
  return 0;
}

static int compare_tree(void* cmp_arg __attribute__((unused)),
			register const uchar *s, register const uchar *t)
{
  uint length;
  for (length=global_count->field_length; length-- ;)
    if (*s++ != *t++)
      return (int) s[-1] - (int) t[-1];
  return 0;
}

/*
  Organize distinct column values and their incidences into a priority queue.

  SYNOPSIS
    save_counts_in_queue()
    key                         The column value.
    count                       The incidence of this value.
    tree                        The Huffman tree to be built later.

  DESCRIPTION
    We use the element buffer of the targeted tree. The distinct column
    values are organized in a priority queue first. The Huffman
    algorithm will later organize the elements into a Huffman tree. For
    the time being, we just place references to the elements into the
    queue buffer. The buffer will later be organized into a priority
    queue.

  RETURN
    0
 */

static int save_counts_in_queue(uchar *key, element_count count,
				HUFF_TREE *tree)
{
  HUFF_ELEMENT *new_huff_el;

  new_huff_el=tree->element_buffer+(tree->elements++);
  new_huff_el->count=count;
  new_huff_el->a.leaf.null=0;
  new_huff_el->a.leaf.element_nr= (uint) (key- tree->counts->tree_buff) /
    tree->counts->field_length;
  queue.root[tree->elements]=(uchar*) new_huff_el;
  return 0;
}


/*
  Calculate length of file if given counts should be used.

  SYNOPSIS
    calc_packed_length()
    huff_counts                 The counts for a column of the table(s).
    add_tree_lenght             If the decode tree length should be added.

  DESCRIPTION
    We need to follow the Huffman algorithm until we know, how many bits
    are required for each uchar code. But we do not need the resulting
    Huffman tree. Hence, we can leave out some steps which are essential
    in make_huff_tree().

  RETURN
    Number of bytes required to compress this table column.
*/

static my_off_t calc_packed_length(HUFF_COUNTS *huff_counts,
				   uint add_tree_lenght)
{
  uint i,found,bits_packed,first,last;
  my_off_t bytes_packed;
  HUFF_ELEMENT element_buffer[256];
  DBUG_ENTER("calc_packed_length");

  /*
    WARNING: We use a small hack for efficiency: Instead of placing
    references to HUFF_ELEMENTs into the queue, we just insert
    references to the counts of the uchar codes which appeared in this
    table column. During the Huffman algorithm they are successively
    replaced by references to HUFF_ELEMENTs. This works, because
    HUFF_ELEMENTs have the incidence count at their beginning.
    Regardless, wether the queue array contains references to counts of
    type my_off_t or references to HUFF_ELEMENTs which have the count of
    type my_off_t at their beginning, it always points to a count of the
    same type.

    Instead of using queue_insert(), we just copy the references into
    the buffer of the priority queue. We insert in uchar value order, but
    the order is in fact irrelevant here. We will establish the correct
    order later.
  */
  first=last=0;
  for (i=found=0 ; i < 256 ; i++)
  {
    if (huff_counts->counts[i])
    {
      if (! found++)
	first=i;
      last=i;
      /* We start with root[1], which is the queues top element. */
      queue.root[found]=(uchar*) &huff_counts->counts[i];
    }
  }
  if (!found)
    DBUG_RETURN(0);			/* Empty tree */
  /*
    If there is only a single uchar value in this field in all records,
    add a second element with zero incidence. This is required to enter
    the loop, which follows the Huffman algorithm.
  */
  if (found < 2)
    queue.root[++found]=(uchar*) &huff_counts->counts[last ? 0 : 1];

  /* Make a queue from the queue buffer. */
  queue.elements=found;

  bytes_packed=0; bits_packed=0;
  /* Add the length of the coding table, which would become part of the file. */
  if (add_tree_lenght)
    bytes_packed=(8+9+5+5+(max_bit(last-first)+1)*found+
		  (max_bit(found-1)+1+1)*(found-2) +7)/8;

  /*
    Make a priority queue from the queue. Construct its index so that we
    have a partially ordered tree.
  */
  for (i=(found+1)/2 ; i > 0 ; i--)
    _downheap(&queue,i);

  /* The Huffman algorithm. */
  for (i=0 ; i < found-1 ; i++)
  {
    my_off_t        *a;
    my_off_t        *b;
    HUFF_ELEMENT    *new_huff_el;

    /*
      Pop the top element from the queue (the one with the least
      incidence). Popping from a priority queue includes a re-ordering
      of the queue, to get the next least incidence element to the top.
    */
    a= (my_off_t*) queue_remove(&queue, 0);
    /*
      Copy the next least incidence element. The queue implementation
      reserves root[0] for temporary purposes. root[1] is the top.
    */
    b= (my_off_t*) queue.root[1];
    /* Create a new element in a local (automatic) buffer. */
    new_huff_el= element_buffer + i;
    /* The new element gets the sum of the two least incidence elements. */
    new_huff_el->count= *a + *b;
    /*
      The Huffman algorithm assigns another bit to the code for a byte
      every time that bytes incidence is combined (directly or indirectly)
      to a new element as one of the two least incidence elements.
      This means that one more bit per incidence of that uchar is required
      in the resulting file. So we add the new combined incidence as the
      number of bits by which the result grows.
    */
    bits_packed+=(uint) (new_huff_el->count & 7);
    bytes_packed+=new_huff_el->count/8;
    /*
      Replace the copied top element by the new element and re-order the
      queue. This successively replaces the references to counts by
      references to HUFF_ELEMENTs.
    */
    queue.root[1]=(uchar*) new_huff_el;
    queue_replaced(&queue);
  }
  DBUG_RETURN(bytes_packed+(bits_packed+7)/8);
}


	/* Remove trees that don't give any compression */

static uint join_same_trees(HUFF_COUNTS *huff_counts, uint trees)
{
  uint k,tree_number;
  HUFF_COUNTS count,*i,*j,*last_count;

  last_count=huff_counts+trees;
  for (tree_number=0, i=huff_counts ; i < last_count ; i++)
  {
    if (!i->tree->tree_number)
    {
      i->tree->tree_number= ++tree_number;
      if (i->tree_buff)
	continue;			/* Don't join intervall */
      for (j=i+1 ; j < last_count ; j++)
      {
	if (! j->tree->tree_number && ! j->tree_buff)
	{
	  for (k=0 ; k < 256 ; k++)
	    count.counts[k]=i->counts[k]+j->counts[k];
	  if (calc_packed_length(&count,1) <=
	      i->tree->bytes_packed + j->tree->bytes_packed+
	      i->tree->tree_pack_length+j->tree->tree_pack_length+
	      ALLOWED_JOIN_DIFF)
	  {
	    memcpy_fixed((uchar*) i->counts,(uchar*) count.counts,
			 sizeof(count.counts[0])*256);
	    my_free((uchar*) j->tree->element_buffer,MYF(0));
	    j->tree->element_buffer=0;
	    j->tree=i->tree;
	    bmove((uchar*) i->counts,(uchar*) count.counts,
		  sizeof(count.counts[0])*256);
	    if (make_huff_tree(i->tree,i))
	      return (uint) -1;
	  }
	}
      }
    }
  }
  DBUG_PRINT("info", ("Original trees:  %d  After join: %d",
                      trees, tree_number));
  if (verbose)
    (void)(printf("Original trees:  %d  After join: %d\n", trees, tree_number));
  return tree_number;			/* Return trees left */
}


/*
  Fill in huff_tree encode tables.

  SYNOPSIS
    make_huff_decode_table()
    huff_tree               An array of HUFF_TREE which are to be encoded.
    trees                   The number of HUFF_TREE in the array.

  RETURN
    0           success
    != 0        error
*/

static int make_huff_decode_table(HUFF_TREE *huff_tree, uint trees)
{
  uint elements;
  for ( ; trees-- ; huff_tree++)
  {
    if (huff_tree->tree_number > 0)
    {
      elements=huff_tree->counts->tree_buff ? huff_tree->elements : 256;
      if (!(huff_tree->code =
            (ulonglong*) my_malloc(elements*
                                   (sizeof(ulonglong) + sizeof(uchar)),
                                   MYF(MY_WME | MY_ZEROFILL))))
	return 1;
      huff_tree->code_len=(uchar*) (huff_tree->code+elements);
      make_traverse_code_tree(huff_tree, huff_tree->root,
                              8 * sizeof(ulonglong), LL(0));
    }
  }
  return 0;
}


static void make_traverse_code_tree(HUFF_TREE *huff_tree,
				    HUFF_ELEMENT *element,
				    uint size, ulonglong code)
{
  uint chr;
  if (!element->a.leaf.null)
  {
    chr=element->a.leaf.element_nr;
    huff_tree->code_len[chr]= (uchar) (8 * sizeof(ulonglong) - size);
    huff_tree->code[chr]= (code >> size);
    if (huff_tree->height < 8 * sizeof(ulonglong) - size)
        huff_tree->height= 8 * sizeof(ulonglong) - size;
  }
  else
  {
    size--;
    make_traverse_code_tree(huff_tree,element->a.nod.left,size,code);
    make_traverse_code_tree(huff_tree, element->a.nod.right, size,
			    code + (((ulonglong) 1) << size));
  }
  return;
}


/*
  Convert a value into binary digits.

  SYNOPSIS
    bindigits()
    value                       The value.
    length                      The number of low order bits to convert.

  NOTE
    The result string is in static storage. It is reused on every call.
    So you cannot use it twice in one expression.

  RETURN
    A pointer to a static NUL-terminated string.
 */

static char *bindigits(ulonglong value, uint bits)
{
  static char digits[72];
  char *ptr= digits;
  uint idx= bits;

  DBUG_ASSERT(idx < sizeof(digits));
  while (idx)
    *(ptr++)= '0' + ((char) (value >> (--idx)) & (char) 1);
  *ptr= '\0';
  return digits;
}


/*
  Convert a value into hexadecimal digits.

  SYNOPSIS
    hexdigits()
    value                       The value.

  NOTE
    The result string is in static storage. It is reused on every call.
    So you cannot use it twice in one expression.

  RETURN
    A pointer to a static NUL-terminated string.
 */

static char *hexdigits(ulonglong value)
{
  static char digits[20];
  char *ptr= digits;
  uint idx= 2 * sizeof(value); /* Two hex digits per byte. */

  DBUG_ASSERT(idx < sizeof(digits));
  while (idx)
  {
    if ((*(ptr++)= '0' + ((char) (value >> (4 * (--idx))) & (char) 0xf)) > '9')
      *(ptr - 1)+= 'a' - '9' - 1;
  }
  *ptr= '\0';
  return digits;
}


	/* Write header to new packed data file */

static int write_header(PACK_MRG_INFO *mrg,uint head_length,uint trees,
			my_off_t tot_elements,my_off_t filelength)
{
  uchar *buff= (uchar*) file_buffer.pos;

  bzero(buff,HEAD_LENGTH);
  memcpy_fixed(buff,maria_pack_file_magic,4);
  int4store(buff+4,head_length);
  int4store(buff+8, mrg->min_pack_length);
  int4store(buff+12,mrg->max_pack_length);
  int4store(buff+16,tot_elements);
  int4store(buff+20,intervall_length);
  int2store(buff+24,trees);
  buff[26]=(char) mrg->ref_length;
	/* Save record pointer length */
  buff[27]= (uchar) maria_get_pointer_length((ulonglong) filelength,2);
  if (test_only)
    return 0;
  (void)(my_seek(file_buffer.file,0L,MY_SEEK_SET,MYF(0)));
  return my_write(file_buffer.file,(const uchar *) file_buffer.pos,HEAD_LENGTH,
		  MYF(MY_WME | MY_NABP | MY_WAIT_IF_FULL)) != 0;
}

	/* Write fieldinfo to new packed file */

static void write_field_info(HUFF_COUNTS *counts, uint fields, uint trees)
{
  reg1 uint i;
  uint huff_tree_bits;
  huff_tree_bits=max_bit(trees ? trees-1 : 0);

  DBUG_PRINT("info", (" "));
  DBUG_PRINT("info", ("column types:"));
  DBUG_PRINT("info", ("FIELD_NORMAL          0"));
  DBUG_PRINT("info", ("FIELD_SKIP_ENDSPACE   1"));
  DBUG_PRINT("info", ("FIELD_SKIP_PRESPACE   2"));
  DBUG_PRINT("info", ("FIELD_SKIP_ZERO       3"));
  DBUG_PRINT("info", ("FIELD_BLOB            4"));
  DBUG_PRINT("info", ("FIELD_CONSTANT        5"));
  DBUG_PRINT("info", ("FIELD_INTERVALL       6"));
  DBUG_PRINT("info", ("FIELD_ZERO            7"));
  DBUG_PRINT("info", ("FIELD_VARCHAR         8"));
  DBUG_PRINT("info", ("FIELD_CHECK           9"));
  DBUG_PRINT("info", (" "));
  DBUG_PRINT("info", ("pack type as a set of flags:"));
  DBUG_PRINT("info", ("PACK_TYPE_SELECTED      1"));
  DBUG_PRINT("info", ("PACK_TYPE_SPACE_FIELDS  2"));
  DBUG_PRINT("info", ("PACK_TYPE_ZERO_FILL     4"));
  DBUG_PRINT("info", (" "));
  if (verbose >= 2)
  {
    (void)(printf("\n"));
    (void)(printf("column types:\n"));
    (void)(printf("FIELD_NORMAL          0\n"));
    (void)(printf("FIELD_SKIP_ENDSPACE   1\n"));
    (void)(printf("FIELD_SKIP_PRESPACE   2\n"));
    (void)(printf("FIELD_SKIP_ZERO       3\n"));
    (void)(printf("FIELD_BLOB            4\n"));
    (void)(printf("FIELD_CONSTANT        5\n"));
    (void)(printf("FIELD_INTERVALL       6\n"));
    (void)(printf("FIELD_ZERO            7\n"));
    (void)(printf("FIELD_VARCHAR         8\n"));
    (void)(printf("FIELD_CHECK           9\n"));
    (void)(printf("\n"));
    (void)(printf("pack type as a set of flags:\n"));
    (void)(printf("PACK_TYPE_SELECTED      1\n"));
    (void)(printf("PACK_TYPE_SPACE_FIELDS  2\n"));
    (void)(printf("PACK_TYPE_ZERO_FILL     4\n"));
    (void)(printf("\n"));
  }
  for (i=0 ; i++ < fields ; counts++)
  {
    write_bits((ulonglong) (int) counts->field_type, 5);
    write_bits(counts->pack_type,6);
    if (counts->pack_type & PACK_TYPE_ZERO_FILL)
      write_bits(counts->max_zero_fill,5);
    else
      write_bits(counts->length_bits,5);
    write_bits((ulonglong) counts->tree->tree_number - 1, huff_tree_bits);
    DBUG_PRINT("info", ("column: %3u  type: %2u  pack: %2u  zero: %4u  "
                        "lbits: %2u  tree: %2u  length: %4u",
                        i , counts->field_type, counts->pack_type,
                        counts->max_zero_fill, counts->length_bits,
                        counts->tree->tree_number, counts->field_length));
    if (verbose >= 2)
      (void)(printf("column: %3u  type: %2u  pack: %2u  zero: %4u  lbits: %2u  "
                  "tree: %2u  length: %4u\n", i , counts->field_type,
                  counts->pack_type, counts->max_zero_fill, counts->length_bits,
                  counts->tree->tree_number, counts->field_length));
  }
  flush_bits();
  return;
}

	/* Write all huff_trees to new datafile. Return tot count of
	   elements in all trees
	   Returns 0 on error */

static my_off_t write_huff_tree(HUFF_TREE *huff_tree, uint trees)
{
  uint i,int_length;
  uint tree_no;
  uint codes;
  uint errors= 0;
  uint *packed_tree,*offset,length;
  my_off_t elements;

  /* Find the highest number of elements in the trees. */
  for (i=length=0 ; i < trees ; i++)
    if (huff_tree[i].tree_number > 0 && huff_tree[i].elements > length)
      length=huff_tree[i].elements;
  /*
    Allocate a buffer for packing a decode tree. Two numbers per element
    (left child and right child).
  */
  if (!(packed_tree=(uint*) my_alloca(sizeof(uint)*length*2)))
  {
    my_error(EE_OUTOFMEMORY,MYF(ME_BELL),sizeof(uint)*length*2);
    return 0;
  }

  DBUG_PRINT("info", (" "));
  if (verbose >= 2)
    (void)(printf("\n"));
  tree_no= 0;
  intervall_length=0;
  for (elements=0; trees-- ; huff_tree++)
  {
    /* Skip columns that have been joined with other columns. */
    if (huff_tree->tree_number == 0)
      continue;				/* Deleted tree */
    tree_no++;
    DBUG_PRINT("info", (" "));
    if (verbose >= 3)
      (void)(printf("\n"));
    /* Count the total number of elements (byte codes or column values). */
    elements+=huff_tree->elements;
    huff_tree->max_offset=2;
    /* Build a tree of offsets and codes for decoding in 'packed_tree'. */
    if (huff_tree->elements <= 1)
      offset=packed_tree;
    else
      offset=make_offset_code_tree(huff_tree,huff_tree->root,packed_tree);

    /* This should be the same as 'length' above. */
    huff_tree->offset_bits=max_bit(huff_tree->max_offset);

    /*
      Since we check this during collecting the distinct column values,
      this should never happen.
    */
    if (huff_tree->max_offset >= IS_OFFSET)
    {				/* This should be impossible */
      (void)(fprintf(stderr, "Tree offset got too big: %d, aborted\n",
                   huff_tree->max_offset));
      my_afree((uchar*) packed_tree);
      return 0;
    }

    DBUG_PRINT("info", ("pos: %lu  elements: %u  tree-elements: %lu  "
                        "char_bits: %u\n",
                        (ulong) (file_buffer.pos - file_buffer.buffer),
                        huff_tree->elements, (ulong) (offset - packed_tree),
                        huff_tree->char_bits));
    if (!huff_tree->counts->tree_buff)
    {
      /* We do a uchar compression on this column. Mark with bit 0. */
      write_bits(0,1);
      write_bits(huff_tree->min_chr,8);
      write_bits(huff_tree->elements,9);
      write_bits(huff_tree->char_bits,5);
      write_bits(huff_tree->offset_bits,5);
      int_length=0;
    }
    else
    {
      int_length=(uint) (huff_tree->counts->tree_pos -
			 huff_tree->counts->tree_buff);
      /* We have distinct column values for this column. Mark with bit 1. */
      write_bits(1,1);
      write_bits(huff_tree->elements,15);
      write_bits(int_length,16);
      write_bits(huff_tree->char_bits,5);
      write_bits(huff_tree->offset_bits,5);
      intervall_length+=int_length;
    }
    DBUG_PRINT("info", ("tree: %2u  elements: %4u  char_bits: %2u  "
                        "offset_bits: %2u  %s: %5u  codelen: %2u",
                        tree_no, huff_tree->elements, huff_tree->char_bits,
                        huff_tree->offset_bits, huff_tree->counts->tree_buff ?
                        "bufflen" : "min_chr", huff_tree->counts->tree_buff ?
                        int_length : huff_tree->min_chr, huff_tree->height));
    if (verbose >= 2)
      (void)(printf("tree: %2u  elements: %4u  char_bits: %2u  offset_bits: %2u  "
                  "%s: %5u  codelen: %2u\n", tree_no, huff_tree->elements,
                  huff_tree->char_bits, huff_tree->offset_bits,
                  huff_tree->counts->tree_buff ? "bufflen" : "min_chr",
                  huff_tree->counts->tree_buff ? int_length :
                  huff_tree->min_chr, huff_tree->height));

    /* Check that the code tree length matches the element count. */
    length=(uint) (offset-packed_tree);
    if (length != huff_tree->elements*2-2)
    {
      (void)(fprintf(stderr, "error: Huff-tree-length: %d != calc_length: %d\n",
                   length, huff_tree->elements * 2 - 2));
      errors++;
      break;
    }

    for (i=0 ; i < length ; i++)
    {
      if (packed_tree[i] & IS_OFFSET)
	write_bits(packed_tree[i] - IS_OFFSET+ (1 << huff_tree->offset_bits),
		   huff_tree->offset_bits+1);
      else
	write_bits(packed_tree[i]-huff_tree->min_chr,huff_tree->char_bits+1);
      DBUG_PRINT("info", ("tree[0x%04x]: %s0x%04x",
                          i, (packed_tree[i] & IS_OFFSET) ?
                          " -> " : "", (packed_tree[i] & IS_OFFSET) ?
                          packed_tree[i] - IS_OFFSET + i : packed_tree[i]));
      if (verbose >= 3)
        (void)(printf("tree[0x%04x]: %s0x%04x\n",
                    i, (packed_tree[i] & IS_OFFSET) ? " -> " : "",
                    (packed_tree[i] & IS_OFFSET) ?
                    packed_tree[i] - IS_OFFSET + i : packed_tree[i]));
    }
    flush_bits();

    /*
      Display coding tables and check their correctness.
    */
    codes= huff_tree->counts->tree_buff ? huff_tree->elements : 256;
    for (i= 0; i < codes; i++)
    {
      ulonglong code;
      uint bits;
      uint len;
      uint idx;

      if (! (len= huff_tree->code_len[i]))
        continue;
      DBUG_PRINT("info", ("code[0x%04x]:      0x%s  bits: %2u  bin: %s", i,
                          hexdigits(huff_tree->code[i]), huff_tree->code_len[i],
                          bindigits(huff_tree->code[i],
                                    huff_tree->code_len[i])));
      if (verbose >= 3)
        (void)(printf("code[0x%04x]:      0x%s  bits: %2u  bin: %s\n", i,
                    hexdigits(huff_tree->code[i]), huff_tree->code_len[i],
                    bindigits(huff_tree->code[i], huff_tree->code_len[i])));

      /* Check that the encode table decodes correctly. */
      code= 0;
      bits= 0;
      idx= 0;
      DBUG_EXECUTE_IF("forcechkerr1", len--;);
      DBUG_EXECUTE_IF("forcechkerr2", bits= 8 * sizeof(code););
      DBUG_EXECUTE_IF("forcechkerr3", idx= length;);
      for (;;)
      {
        if (! len)
        {
          (void)(fflush(stdout));
          (void)(fprintf(stderr, "error: code 0x%s with %u bits not found\n",
                       hexdigits(huff_tree->code[i]), huff_tree->code_len[i]));
          errors++;
          break;
        }
        code<<= 1;
        code|= (huff_tree->code[i] >> (--len)) & 1;
        bits++;
        if (bits > 8 * sizeof(code))
        {
          (void)(fflush(stdout));
          (void)(fprintf(stderr, "error: Huffman code too long: %u/%u\n",
                       bits, (uint) (8 * sizeof(code))));
          errors++;
          break;
        }
        idx+= (uint) code & 1;
        if (idx >= length)
        {
          (void)(fflush(stdout));
          (void)(fprintf(stderr, "error: illegal tree offset: %u/%u\n",
                       idx, length));
          errors++;
          break;
        }
        if (packed_tree[idx] & IS_OFFSET)
          idx+= packed_tree[idx] & ~IS_OFFSET;
        else
          break; /* Hit a leaf. This contains the result value. */
      }
      if (errors)
        break;

      DBUG_EXECUTE_IF("forcechkerr4", packed_tree[idx]++;);
      if (packed_tree[idx] != i)
      {
        (void)(fflush(stdout));
        (void)(fprintf(stderr, "error: decoded value 0x%04x  should be: 0x%04x\n",
                     packed_tree[idx], i));
        errors++;
        break;
      }
    } /*end for (codes)*/
    if (errors)
      break;

    /* Write column values in case of distinct column value compression. */
    if (huff_tree->counts->tree_buff)
    {
      for (i=0 ; i < int_length ; i++)
      {
 	write_bits((ulonglong) (uchar) huff_tree->counts->tree_buff[i], 8);
        DBUG_PRINT("info", ("column_values[0x%04x]: 0x%02x",
                            i, (uchar) huff_tree->counts->tree_buff[i]));
        if (verbose >= 3)
          (void)(printf("column_values[0x%04x]: 0x%02x\n",
                      i, (uchar) huff_tree->counts->tree_buff[i]));
      }
    }
    flush_bits();
  }
  DBUG_PRINT("info", (" "));
  if (verbose >= 2)
    (void)(printf("\n"));
  my_afree((uchar*) packed_tree);
  if (errors)
  {
    (void)(fprintf(stderr, "Error: Generated decode trees are corrupt. Stop.\n"));
    return 0;
  }
  return elements;
}


static uint *make_offset_code_tree(HUFF_TREE *huff_tree, HUFF_ELEMENT *element,
				   uint *offset)
{
  uint *prev_offset;

  prev_offset= offset;
  /*
    'a.leaf.null' takes the same place as 'a.nod.left'. If this is null,
    then there is no left child and, hence no right child either. This
    is a property of a binary tree. An element is either a node with two
    childs, or a leaf without childs.

    The current element is always a node with two childs. Go left first.
  */
  if (!element->a.nod.left->a.leaf.null)
  {
    /* Store the uchar code or the index of the column value. */
    prev_offset[0] =(uint) element->a.nod.left->a.leaf.element_nr;
    offset+=2;
  }
  else
  {
    /*
      Recursively traverse the tree to the left. Mark it as an offset to
      another tree node (in contrast to a uchar code or column value index).
    */
    prev_offset[0]= IS_OFFSET+2;
    offset=make_offset_code_tree(huff_tree,element->a.nod.left,offset+2);
  }

  /* Now, check the right child. */
  if (!element->a.nod.right->a.leaf.null)
  {
    /* Store the uchar code or the index of the column value. */
    prev_offset[1]=element->a.nod.right->a.leaf.element_nr;
    return offset;
  }
  else
  {
    /*
      Recursively traverse the tree to the right. Mark it as an offset to
      another tree node (in contrast to a uchar code or column value index).
    */
    uint temp=(uint) (offset-prev_offset-1);
    prev_offset[1]= IS_OFFSET+ temp;
    if (huff_tree->max_offset < temp)
      huff_tree->max_offset = temp;
    return make_offset_code_tree(huff_tree,element->a.nod.right,offset);
  }
}

	/* Get number of bits neaded to represent value */

static uint max_bit(register uint value)
{
  reg2 uint power=1;

  while ((value>>=1))
    power++;
  return (power);
}


static int compress_maria_file(PACK_MRG_INFO *mrg, HUFF_COUNTS *huff_counts)
{
  int error;
  uint i,max_calc_length,pack_ref_length,min_record_length,max_record_length;
  uint intervall,field_length,max_pack_length,pack_blob_length, null_bytes;
  my_off_t record_count;
  char llbuf[32];
  ulong length,pack_length;
  uchar *record,*pos,*end_pos,*record_pos,*start_pos;
  HUFF_COUNTS *count,*end_count;
  HUFF_TREE *tree;
  MARIA_HA *isam_file=mrg->file[0];
  uint pack_version= (uint) isam_file->s->pack.version;
  DBUG_ENTER("compress_maria_file");

  /* Allocate a buffer for the records (excluding blobs). */
  if (!(record=(uchar*) my_alloca(isam_file->s->base.reclength)))
    return -1;

  end_count=huff_counts+isam_file->s->base.fields;
  min_record_length= (uint) ~0;
  max_record_length=0;
  null_bytes= isam_file->s->base.null_bytes;

  /*
    Calculate the maximum number of bits required to pack the records.
    Remember to understand 'max_zero_fill' as 'min_zero_fill'.
    The tree height determines the maximum number of bits per value.
    Some fields skip leading or trailing spaces or zeroes. The skipped
    number of bytes is encoded by 'length_bits' bits.
    Empty blobs and varchar are encoded with a single 1 bit. Other blobs
    and varchar get a leading 0 bit.
  */
  max_calc_length= null_bytes;
  for (i= 0 ; i < isam_file->s->base.fields ; i++)
  {
    if (!(huff_counts[i].pack_type & PACK_TYPE_ZERO_FILL))
      huff_counts[i].max_zero_fill=0;
    if (huff_counts[i].field_type == FIELD_CONSTANT ||
	huff_counts[i].field_type == FIELD_ZERO ||
	huff_counts[i].field_type == FIELD_CHECK)
      continue;
    if (huff_counts[i].field_type == FIELD_INTERVALL)
      max_calc_length+=huff_counts[i].tree->height;
    else if (huff_counts[i].field_type == FIELD_BLOB ||
	     huff_counts[i].field_type == FIELD_VARCHAR)
      max_calc_length+=huff_counts[i].tree->height*huff_counts[i].max_length + huff_counts[i].length_bits +1;
    else
      max_calc_length+=
	(huff_counts[i].field_length - huff_counts[i].max_zero_fill)*
	  huff_counts[i].tree->height+huff_counts[i].length_bits;
  }
  max_calc_length= (max_calc_length + 7) / 8;
  pack_ref_length= _ma_calc_pack_length(pack_version, max_calc_length);
  record_count=0;
  /* 'max_blob_length' is the max length of all blobs of a record. */
  pack_blob_length= isam_file->s->base.blobs ?
                    _ma_calc_pack_length(pack_version, mrg->max_blob_length) : 0;
  max_pack_length=pack_ref_length+pack_blob_length;

  DBUG_PRINT("fields", ("==="));
  mrg_reset(mrg);
  while ((error=mrg_rrnd(mrg,record)) != HA_ERR_END_OF_FILE)
  {
    ulong tot_blob_length=0;
    if (! error)
    {
      if (flush_buffer((ulong) max_calc_length + (ulong) max_pack_length +
                       null_bytes))
	break;
      record_pos= (uchar*) file_buffer.pos;
      file_buffer.pos+= max_pack_length;
      if (null_bytes)
      {
        /* Copy null bits 'as is' */
        memcpy(file_buffer.pos, record, null_bytes);
        file_buffer.pos+= null_bytes;
      }
      for (start_pos=record+null_bytes, count= huff_counts;
           count < end_count ;
           count++)
      {
	end_pos=start_pos+(field_length=count->field_length);
	tree=count->tree;

        DBUG_PRINT("fields", ("column: %3lu  type: %2u  pack: %2u  zero: %4u  "
                              "lbits: %2u  tree: %2u  length: %4u",
                              (ulong) (count - huff_counts + 1),
                              count->field_type,
                              count->pack_type, count->max_zero_fill,
                              count->length_bits, count->tree->tree_number,
                              count->field_length));

        /* Check if the column contains spaces only. */
	if (count->pack_type & PACK_TYPE_SPACE_FIELDS)
	{
	  for (pos=start_pos ; *pos == ' ' && pos < end_pos; pos++) ;
	  if (pos == end_pos)
	  {
            DBUG_PRINT("fields",
                       ("PACK_TYPE_SPACE_FIELDS spaces only, bits:  1"));
            DBUG_PRINT("fields", ("---"));
	    write_bits(1,1);
	    start_pos=end_pos;
	    continue;
	  }
          DBUG_PRINT("fields",
                     ("PACK_TYPE_SPACE_FIELDS not only spaces, bits:  1"));
	  write_bits(0,1);
	}
	end_pos-=count->max_zero_fill;
	field_length-=count->max_zero_fill;

	switch (count->field_type) {
	case FIELD_SKIP_ZERO:
	  if (!memcmp((uchar*) start_pos,zero_string,field_length))
	  {
            DBUG_PRINT("fields", ("FIELD_SKIP_ZERO zeroes only, bits:  1"));
	    write_bits(1,1);
	    start_pos=end_pos;
	    break;
	  }
          DBUG_PRINT("fields", ("FIELD_SKIP_ZERO not only zeroes, bits:  1"));
	  write_bits(0,1);
	  /* Fall through */
	case FIELD_NORMAL:
          DBUG_PRINT("fields", ("FIELD_NORMAL %lu bytes",
                                (ulong) (end_pos - start_pos)));
	  for ( ; start_pos < end_pos ; start_pos++)
          {
            DBUG_PRINT("fields",
                       ("value: 0x%02x  code: 0x%s  bits: %2u  bin: %s",
                        (uchar) *start_pos,
                        hexdigits(tree->code[(uchar) *start_pos]),
                        (uint) tree->code_len[(uchar) *start_pos],
                        bindigits(tree->code[(uchar) *start_pos],
                                  (uint) tree->code_len[(uchar) *start_pos])));
	    write_bits(tree->code[(uchar) *start_pos],
		       (uint) tree->code_len[(uchar) *start_pos]);
          }
	  break;
	case FIELD_SKIP_ENDSPACE:
	  for (pos=end_pos ; pos > start_pos && pos[-1] == ' ' ; pos--) ;
	  length= (ulong) (end_pos - pos);
	  if (count->pack_type & PACK_TYPE_SELECTED)
	  {
	    if (length > count->min_space)
	    {
              DBUG_PRINT("fields",
                         ("FIELD_SKIP_ENDSPACE more than min_space, bits:  1"));
              DBUG_PRINT("fields",
                         ("FIELD_SKIP_ENDSPACE skip %lu/%u bytes, bits: %2u",
                          length, field_length, count->length_bits));
	      write_bits(1,1);
	      write_bits(length,count->length_bits);
	    }
	    else
	    {
              DBUG_PRINT("fields",
                         ("FIELD_SKIP_ENDSPACE not more than min_space, "
                          "bits:  1"));
	      write_bits(0,1);
	      pos=end_pos;
	    }
	  }
	  else
          {
            DBUG_PRINT("fields",
                       ("FIELD_SKIP_ENDSPACE skip %lu/%u bytes, bits: %2u",
                        length, field_length, count->length_bits));
	    write_bits(length,count->length_bits);
          }
          /* Encode all significant bytes. */
          DBUG_PRINT("fields", ("FIELD_SKIP_ENDSPACE %lu bytes",
                                (ulong) (pos - start_pos)));
	  for ( ; start_pos < pos ; start_pos++)
          {
            DBUG_PRINT("fields",
                       ("value: 0x%02x  code: 0x%s  bits: %2u  bin: %s",
                        (uchar) *start_pos,
                        hexdigits(tree->code[(uchar) *start_pos]),
                        (uint) tree->code_len[(uchar) *start_pos],
                        bindigits(tree->code[(uchar) *start_pos],
                                  (uint) tree->code_len[(uchar) *start_pos])));
	    write_bits(tree->code[(uchar) *start_pos],
		       (uint) tree->code_len[(uchar) *start_pos]);
          }
	  start_pos=end_pos;
	  break;
	case FIELD_SKIP_PRESPACE:
	  for (pos=start_pos ; pos < end_pos && pos[0] == ' ' ; pos++) ;
          length= (ulong) (pos - start_pos);
	  if (count->pack_type & PACK_TYPE_SELECTED)
	  {
	    if (length > count->min_space)
	    {
              DBUG_PRINT("fields",
                         ("FIELD_SKIP_PRESPACE more than min_space, bits:  1"));
              DBUG_PRINT("fields",
                         ("FIELD_SKIP_PRESPACE skip %lu/%u bytes, bits: %2u",
                          length, field_length, count->length_bits));
	      write_bits(1,1);
	      write_bits(length,count->length_bits);
	    }
	    else
	    {
              DBUG_PRINT("fields",
                         ("FIELD_SKIP_PRESPACE not more than min_space, "
                          "bits:  1"));
	      pos=start_pos;
	      write_bits(0,1);
	    }
	  }
	  else
          {
            DBUG_PRINT("fields",
                       ("FIELD_SKIP_PRESPACE skip %lu/%u bytes, bits: %2u",
                        length, field_length, count->length_bits));
	    write_bits(length,count->length_bits);
          }
          /* Encode all significant bytes. */
          DBUG_PRINT("fields", ("FIELD_SKIP_PRESPACE %lu bytes",
                                (ulong) (end_pos - start_pos)));
	  for (start_pos=pos ; start_pos < end_pos ; start_pos++)
          {
            DBUG_PRINT("fields",
                       ("value: 0x%02x  code: 0x%s  bits: %2u  bin: %s",
                        (uchar) *start_pos,
                        hexdigits(tree->code[(uchar) *start_pos]),
                        (uint) tree->code_len[(uchar) *start_pos],
                        bindigits(tree->code[(uchar) *start_pos],
                                  (uint) tree->code_len[(uchar) *start_pos])));
	    write_bits(tree->code[(uchar) *start_pos],
		       (uint) tree->code_len[(uchar) *start_pos]);
          }
	  break;
	case FIELD_CONSTANT:
	case FIELD_ZERO:
	case FIELD_CHECK:
          DBUG_PRINT("fields", ("FIELD_CONSTANT/ZERO/CHECK"));
	  start_pos=end_pos;
	  break;
	case FIELD_INTERVALL:
	  global_count=count;
	  pos=(uchar*) tree_search(&count->int_tree, start_pos,
				  count->int_tree.custom_arg);
	  intervall=(uint) (pos - count->tree_buff)/field_length;
          DBUG_PRINT("fields", ("FIELD_INTERVALL"));
          DBUG_PRINT("fields", ("index: %4u code: 0x%s  bits: %2u",
                                intervall, hexdigits(tree->code[intervall]),
                                (uint) tree->code_len[intervall]));
	  write_bits(tree->code[intervall],(uint) tree->code_len[intervall]);
	  start_pos=end_pos;
	  break;
	case FIELD_BLOB:
	{
	  ulong blob_length= _ma_calc_blob_length(field_length-
						 portable_sizeof_char_ptr,
						 start_pos);
          /* Empty blobs are encoded with a single 1 bit. */
	  if (!blob_length)
	  {
            DBUG_PRINT("fields", ("FIELD_BLOB empty, bits:  1"));
            write_bits(1,1);
	  }
	  else
	  {
	    uchar *blob,*blob_end;
            DBUG_PRINT("fields", ("FIELD_BLOB not empty, bits:  1"));
	    write_bits(0,1);
            /* Write the blob length. */
            DBUG_PRINT("fields", ("FIELD_BLOB %lu bytes, bits: %2u",
                                  blob_length, count->length_bits));
	    write_bits(blob_length,count->length_bits);
	    memcpy_fixed(&blob,end_pos-portable_sizeof_char_ptr,
			 sizeof(char*));
	    blob_end=blob+blob_length;
            /* Encode the blob bytes. */
	    for ( ; blob < blob_end ; blob++)
            {
              DBUG_PRINT("fields",
                         ("value: 0x%02x  code: 0x%s  bits: %2u  bin: %s",
                          (uchar) *blob, hexdigits(tree->code[(uchar) *blob]),
                          (uint) tree->code_len[(uchar) *blob],
                          bindigits(tree->code[(uchar) *start_pos],
                                    (uint)tree->code_len[(uchar) *start_pos])));
	      write_bits(tree->code[(uchar) *blob],
			 (uint) tree->code_len[(uchar) *blob]);
            }
	    tot_blob_length+=blob_length;
	  }
	  start_pos= end_pos;
	  break;
	}
	case FIELD_VARCHAR:
	{
          uint var_pack_length= HA_VARCHAR_PACKLENGTH(count->field_length-1);
	  ulong col_length= (var_pack_length == 1 ?
                             (uint) *(uchar*) start_pos :
                             uint2korr(start_pos));
          /* Empty varchar are encoded with a single 1 bit. */
	  if (!col_length)
	  {
            DBUG_PRINT("fields", ("FIELD_VARCHAR empty, bits:  1"));
	    write_bits(1,1);			/* Empty varchar */
	  }
	  else
	  {
	    uchar *end= start_pos + var_pack_length + col_length;
            DBUG_PRINT("fields", ("FIELD_VARCHAR not empty, bits:  1"));
	    write_bits(0,1);
            /* Write the varchar length. */
            DBUG_PRINT("fields", ("FIELD_VARCHAR %lu bytes, bits: %2u",
                                  col_length, count->length_bits));
	    write_bits(col_length,count->length_bits);
            /* Encode the varchar bytes. */
	    for (start_pos+= var_pack_length ; start_pos < end ; start_pos++)
            {
              DBUG_PRINT("fields",
                         ("value: 0x%02x  code: 0x%s  bits: %2u  bin: %s",
                          (uchar) *start_pos,
                          hexdigits(tree->code[(uchar) *start_pos]),
                          (uint) tree->code_len[(uchar) *start_pos],
                          bindigits(tree->code[(uchar) *start_pos],
                                    (uint)tree->code_len[(uchar) *start_pos])));
	      write_bits(tree->code[(uchar) *start_pos],
			 (uint) tree->code_len[(uchar) *start_pos]);
            }
	  }
	  start_pos= end_pos;
	  break;
	}
	case FIELD_LAST:
        case FIELD_enum_val_count:
	  abort();				/* Impossible */
	}
	start_pos+=count->max_zero_fill;
        DBUG_PRINT("fields", ("---"));
      }
      flush_bits();
      length=(ulong) ((uchar*) file_buffer.pos - record_pos) - max_pack_length;
      pack_length= _ma_save_pack_length(pack_version, record_pos, length);
      if (pack_blob_length)
	pack_length+= _ma_save_pack_length(pack_version,
                                           record_pos + pack_length,
                                           tot_blob_length);
      DBUG_PRINT("fields", ("record: %lu  length: %lu  blob-length: %lu  "
                            "length-bytes: %lu", (ulong) record_count, length,
                            tot_blob_length, pack_length));
      DBUG_PRINT("fields", ("==="));

      /* Correct file buffer if the header was smaller */
      if (pack_length != max_pack_length)
      {
	bmove(record_pos+pack_length,record_pos+max_pack_length,length);
	file_buffer.pos-= (max_pack_length-pack_length);
      }
      if (length < (ulong) min_record_length)
	min_record_length=(uint) length;
      if (length > (ulong) max_record_length)
	max_record_length=(uint) length;
      record_count++;
      if (write_loop && record_count % WRITE_COUNT == 0)
      {
	(void)(printf("%lu\r", (ulong) record_count));
        (void)(fflush(stdout));
      }
    }
    else if (error != HA_ERR_RECORD_DELETED)
      break;
  }
  if (error == HA_ERR_END_OF_FILE)
    error=0;
  else
  {
    (void)(fprintf(stderr, "%s: Got error %d reading records\n",
                 my_progname, error));
  }
  if (verbose >= 2)
    (void)(printf("wrote %s records.\n", llstr((longlong) record_count, llbuf)));

  my_afree((uchar*) record);
  mrg->ref_length=max_pack_length;
  mrg->min_pack_length=max_record_length ? min_record_length : 0;
  mrg->max_pack_length=max_record_length;
  DBUG_RETURN(error || error_on_write || flush_buffer(~(ulong) 0));
}


static char *make_new_name(char *new_name, char *old_name)
{
  return fn_format(new_name,old_name,"",DATA_TMP_EXT,2+4);
}

static char *make_old_name(char *new_name, char *old_name)
{
  return fn_format(new_name,old_name,"",OLD_EXT,2+4);
}

	/* rutines for bit writing buffer */

static void init_file_buffer(File file, pbool read_buffer)
{
  file_buffer.file=file;
  file_buffer.buffer= (uchar*) my_malloc(ALIGN_SIZE(RECORD_CACHE_SIZE),
					 MYF(MY_WME));
  file_buffer.end=file_buffer.buffer+ALIGN_SIZE(RECORD_CACHE_SIZE)-8;
  file_buffer.pos_in_file=0;
  error_on_write=0;
  if (read_buffer)
  {

    file_buffer.pos=file_buffer.end;
    file_buffer.bits=0;
  }
  else
  {
    file_buffer.pos=file_buffer.buffer;
    file_buffer.bits=BITS_SAVED;
  }
  file_buffer.bitbucket= 0;
}


static int flush_buffer(ulong neaded_length)
{
  ulong length;

  /*
    file_buffer.end is 8 bytes lower than the real end of the buffer.
    This is done so that the end-of-buffer condition does not need to be
    checked for every uchar (see write_bits()). Consequently,
    file_buffer.pos can become greater than file_buffer.end. The
    algorithms in the other functions ensure that there will never be
    more than 8 bytes written to the buffer without an end-of-buffer
    check. So the buffer cannot be overrun. But we need to check for the
    near-to-buffer-end condition to avoid a negative result, which is
    casted to unsigned and thus becomes giant.
  */
  if ((file_buffer.pos < file_buffer.end) &&
      ((ulong) (file_buffer.end - file_buffer.pos) > neaded_length))
    return 0;
  length=(ulong) (file_buffer.pos-file_buffer.buffer);
  file_buffer.pos=file_buffer.buffer;
  file_buffer.pos_in_file+=length;
  if (test_only)
    return 0;
  if (error_on_write|| my_write(file_buffer.file,
				(const uchar*) file_buffer.buffer,
				length,
				MYF(MY_WME | MY_NABP | MY_WAIT_IF_FULL)))
  {
    error_on_write=1;
    return 1;
  }

  if (neaded_length != ~(ulong) 0 &&
      (ulong) (file_buffer.end-file_buffer.buffer) < neaded_length)
  {
    char *tmp;
    neaded_length+=256;				/* some margin */
    tmp= my_realloc((char*) file_buffer.buffer, neaded_length,MYF(MY_WME));
    if (!tmp)
      return 1;
    file_buffer.pos= ((uchar*) tmp +
                      (ulong) (file_buffer.pos - file_buffer.buffer));
    file_buffer.buffer= (uchar*) tmp;
    file_buffer.end= (uchar*) (tmp+neaded_length-8);
  }
  return 0;
}


static void end_file_buffer(void)
{
  my_free((uchar*) file_buffer.buffer,MYF(0));
}

	/* output `bits` low bits of `value' */

static void write_bits(register ulonglong value, register uint bits)
{
  DBUG_ASSERT(((bits < 8 * sizeof(value)) && ! (value >> bits)) ||
              (bits == 8 * sizeof(value)));

  if ((file_buffer.bits-= (int) bits) >= 0)
  {
    file_buffer.bitbucket|= value << file_buffer.bits;
  }
  else
  {
    reg3 ulonglong bit_buffer;
    bits= (uint) -file_buffer.bits;
    bit_buffer= (file_buffer.bitbucket |
                 ((bits != 8 * sizeof(value)) ? (value >> bits) : 0));
#if BITS_SAVED == 64
    *file_buffer.pos++= (uchar) (bit_buffer >> 56);
    *file_buffer.pos++= (uchar) (bit_buffer >> 48);
    *file_buffer.pos++= (uchar) (bit_buffer >> 40);
    *file_buffer.pos++= (uchar) (bit_buffer >> 32);
#endif
    *file_buffer.pos++= (uchar) (bit_buffer >> 24);
    *file_buffer.pos++= (uchar) (bit_buffer >> 16);
    *file_buffer.pos++= (uchar) (bit_buffer >> 8);
    *file_buffer.pos++= (uchar) (bit_buffer);

    if (bits != 8 * sizeof(value))
      value&= (((ulonglong) 1) << bits) - 1;
    if (file_buffer.pos >= file_buffer.end)
      (void)(flush_buffer(~ (ulong) 0));
    file_buffer.bits=(int) (BITS_SAVED - bits);
    file_buffer.bitbucket= value << (BITS_SAVED - bits);
  }
  return;
}

	/* Flush bits in bit_buffer to buffer */

static void flush_bits(void)
{
  int bits;
  ulonglong bit_buffer;

  bits= file_buffer.bits & ~7;
  bit_buffer= file_buffer.bitbucket >> bits;
  bits= BITS_SAVED - bits;
  while (bits > 0)
  {
    bits-= 8;
    *file_buffer.pos++= (uchar) (bit_buffer >> bits);
  }
  if (file_buffer.pos >= file_buffer.end)
    (void)(flush_buffer(~ (ulong) 0));
  file_buffer.bits= BITS_SAVED;
  file_buffer.bitbucket= 0;
}


/****************************************************************************
** functions to handle the joined files
****************************************************************************/

static int save_state(MARIA_HA *isam_file,PACK_MRG_INFO *mrg,
                      my_off_t new_length,
		      ha_checksum crc)
{
  MARIA_SHARE *share=isam_file->s;
  uint options=mi_uint2korr(share->state.header.options);
  uint key;
  DBUG_ENTER("save_state");

  options|= HA_OPTION_COMPRESS_RECORD | HA_OPTION_READ_ONLY_DATA;
  mi_int2store(share->state.header.options,options);
  /* Save the original file type of we have to undo the packing later */
  share->state.header.org_data_file_type= share->state.header.data_file_type;
  share->state.header.data_file_type= COMPRESSED_RECORD;

  share->state.state.data_file_length=new_length;
  share->state.state.del=0;
  share->state.state.empty=0;
  share->state.dellink= HA_OFFSET_ERROR;
  share->state.split=(ha_rows) mrg->records;
  share->state.version=(ulong) time((time_t*) 0);
  if (share->base.born_transactional)
    share->state.create_rename_lsn= share->state.is_of_horizon=
      share->state.skip_redo_lsn= LSN_REPAIRED_BY_MARIA_CHK;
  if (! maria_is_all_keys_active(share->state.key_map, share->base.keys))
  {
    /*
      Some indexes are disabled, cannot use current key_file_length value
      as an estimate of upper bound of index file size. Use packed data file
      size instead.
    */
    share->state.state.key_file_length= new_length;
  }
  /*
    If there are no disabled indexes, keep key_file_length value from
    original file so "maria_chk -rq" can use this value (this is necessary
    because index size cannot be easily calculated for fulltext keys)
  */
  maria_clear_all_keys_active(share->state.key_map);
  for (key=0 ; key < share->base.keys ; key++)
    share->state.key_root[key]= HA_OFFSET_ERROR;
  share->state.key_del= HA_OFFSET_ERROR;
  share->state.state.checksum= crc;     /* Save crc in file */
  share->changed=1;			/* Force write of header */
  share->state.open_count=0;
  share->global_changed=0;
  (void)(my_chsize(share->kfile.file, share->base.keystart, 0, MYF(0)));
  if (share->base.keys)
    isamchk_neaded=1;
  DBUG_RETURN(_ma_state_info_write_sub(share->kfile.file,
                                       &share->state, (1 + 2)));
}


static int save_state_mrg(File file,PACK_MRG_INFO *mrg,my_off_t new_length,
			  ha_checksum crc)
{
  MARIA_STATE_INFO state;
  MARIA_HA *isam_file=mrg->file[0];
  uint options;
  DBUG_ENTER("save_state_mrg");

  state= isam_file->s->state;
  options= (mi_uint2korr(state.header.options) | HA_OPTION_COMPRESS_RECORD |
	    HA_OPTION_READ_ONLY_DATA);
  mi_int2store(state.header.options,options);
  /* Save the original file type of we have to undo the packing later */
  state.header.org_data_file_type= state.header.data_file_type;
  state.header.data_file_type= COMPRESSED_RECORD;

  state.state.data_file_length=new_length;
  state.state.del=0;
  state.state.empty=0;
  state.state.records=state.split=(ha_rows) mrg->records;
  state.create_rename_lsn= state.is_of_horizon= state.skip_redo_lsn=
    LSN_REPAIRED_BY_MARIA_CHK;

  /* See comment above in save_state about key_file_length handling. */
  if (mrg->src_file_has_indexes_disabled)
  {
    isam_file->s->state.state.key_file_length=
      max(isam_file->s->state.state.key_file_length, new_length);
  }
  state.dellink= HA_OFFSET_ERROR;
  state.version=(ulong) time((time_t*) 0);
  maria_clear_all_keys_active(state.key_map);
  state.state.checksum=crc;
  if (isam_file->s->base.keys)
    isamchk_neaded=1;
  state.changed=STATE_CHANGED | STATE_NOT_ANALYZED; /* Force check of table */
  DBUG_RETURN (_ma_state_info_write_sub(file,&state,1+2));
}


/* reset for mrg_rrnd */

static void mrg_reset(PACK_MRG_INFO *mrg)
{
  if (mrg->current)
  {
    maria_extra(*mrg->current, HA_EXTRA_NO_CACHE, 0);
    mrg->current=0;
  }
}

static int mrg_rrnd(PACK_MRG_INFO *info,uchar *buf)
{
  int error;
  MARIA_HA *isam_info;
  my_off_t filepos;

  if (!info->current)
  {
    isam_info= *(info->current=info->file);
    info->end=info->current+info->count;
    maria_reset(isam_info);
    maria_extra(isam_info, HA_EXTRA_CACHE, 0);
    if ((error= maria_scan_init(isam_info)))
      return(error);
  }
  else
    isam_info= *info->current;

  for (;;)
  {
    if (!(error= maria_scan(isam_info, buf)) ||
	error != HA_ERR_END_OF_FILE)
      return (error);
    maria_scan_end(isam_info);
    maria_extra(isam_info,HA_EXTRA_NO_CACHE, 0);
    if (info->current+1 == info->end)
      return(HA_ERR_END_OF_FILE);
    info->current++;
    isam_info= *info->current;
    filepos=isam_info->s->pack.header_length;
    maria_reset(isam_info);
    maria_extra(isam_info,HA_EXTRA_CACHE, 0);
    if ((error= maria_scan_init(isam_info)))
      return(error);
  }
}


static int mrg_close(PACK_MRG_INFO *mrg)
{
  uint i;
  int error=0;
  DBUG_ENTER("mrg_close");

  for (i=0 ; i < mrg->count ; i++)
    error|=maria_close(mrg->file[i]);
  if (mrg->free_file)
    my_free((uchar*) mrg->file,MYF(0));
  DBUG_RETURN(error);
}


#if !defined(DBUG_OFF)
/*
  Fake the counts to get big Huffman codes.

  SYNOPSIS
    fakebigcodes()
    huff_counts                 A pointer to the counts array.
    end_count                   A pointer past the counts array.

  DESCRIPTION

    Huffman coding works by removing the two least frequent values from
    the list of values and add a new value with the sum of their
    incidences in a loop until only one value is left. Every time a
    value is reused for a new value, it gets one more bit for its
    encoding. Hence, the least frequent values get the longest codes.

    To get a maximum code length for a value, two of the values must
    have an incidence of 1. As their sum is 2, the next infrequent value
    must have at least an incidence of 2, then 4, 8, 16 and so on. This
    means that one needs 2**n bytes (values) for a code length of n
    bits. However, using more distinct values forces the use of longer
    codes, or reaching the code length with less total bytes (values).

    To get 64(32)-bit codes, I sort the counts by decreasing incidence.
    I assign counts of 1 to the two most frequent values, a count of 2
    for the next one, then 4, 8, and so on until 2**64-1(2**30-1). All
    the remaining values get 1. That way every possible uchar has an
    assigned code, though not all codes are used if not all uchar values
    are present in the column.

    This strategy would work with distinct column values too, but
    requires that at least 64(32) values are present. To make things
    easier here, I cancel all distinct column values and force byte
    compression for all columns.

  RETURN
    void
*/

static void fakebigcodes(HUFF_COUNTS *huff_counts, HUFF_COUNTS *end_count)
{
  HUFF_COUNTS   *count;
  my_off_t      *cur_count_p;
  my_off_t      *end_count_p;
  my_off_t      **cur_sort_p;
  my_off_t      **end_sort_p;
  my_off_t      *sort_counts[256];
  my_off_t      total;
  DBUG_ENTER("fakebigcodes");

  for (count= huff_counts; count < end_count; count++)
  {
    /*
      Remove distinct column values.
    */
    if (huff_counts->tree_buff)
    {
      my_free((uchar*) huff_counts->tree_buff, MYF(0));
      delete_tree(&huff_counts->int_tree);
      huff_counts->tree_buff= NULL;
      DBUG_PRINT("fakebigcodes", ("freed distinct column values"));
    }

    /*
      Sort counts by decreasing incidence.
    */
    cur_count_p= count->counts;
    end_count_p= cur_count_p + 256;
    cur_sort_p= sort_counts;
    while (cur_count_p < end_count_p)
      *(cur_sort_p++)= cur_count_p++;
    (void) my_qsort(sort_counts, 256, sizeof(my_off_t*), (qsort_cmp) fakecmp);

    /*
      Assign faked counts.
    */
    cur_sort_p= sort_counts;
#if SIZEOF_LONG_LONG > 4
    end_sort_p= sort_counts + 8 * sizeof(ulonglong) - 1;
#else
    end_sort_p= sort_counts + 8 * sizeof(ulonglong) - 2;
#endif
    /* Most frequent value gets a faked count of 1. */
    **(cur_sort_p++)= 1;
    total= 1;
    while (cur_sort_p < end_sort_p)
    {
      **(cur_sort_p++)= total;
      total<<= 1;
    }
    /* Set the last value. */
    **(cur_sort_p++)= --total;
    /*
      Set the remaining counts.
    */
    end_sort_p= sort_counts + 256;
    while (cur_sort_p < end_sort_p)
      **(cur_sort_p++)= 1;
  }
  DBUG_VOID_RETURN;
}


/*
  Compare two counts for reverse sorting.

  SYNOPSIS
    fakecmp()
    count1              One count.
    count2              Another count.

  RETURN
    1                   count1  < count2
    0                   count1 == count2
    -1                  count1 >  count2
*/

static int fakecmp(my_off_t **count1, my_off_t **count2)
{
  return ((**count1 < **count2) ? 1 :
          (**count1 > **count2) ? -1 : 0);
}
#endif

#include "ma_check_standalone.h"<|MERGE_RESOLUTION|>--- conflicted
+++ resolved
@@ -434,12 +434,8 @@
     (void)(maria_close(isam_file));
     DBUG_RETURN(0);
   }
-<<<<<<< HEAD
   (void)(maria_lock_database(isam_file,F_WRLCK));
-=======
-  VOID(maria_lock_database(isam_file,F_WRLCK));
   maria_ignore_trids(isam_file);
->>>>>>> aff64657
   DBUG_RETURN(isam_file);
 }
 
@@ -1088,11 +1084,7 @@
     }
     else if (error != HA_ERR_RECORD_DELETED)
     {
-<<<<<<< HEAD
-      (void)(fprintf(stderr, "Got error %d while reading rows", error));
-=======
-      VOID(fprintf(stderr, "Got error %d while reading rows\n", error));
->>>>>>> aff64657
+      (void)(fprintf(stderr, "Got error %d while reading rows\n", error));
       break;
     }
 
