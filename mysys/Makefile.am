# Copyright (C) 2000-2006 MySQL AB
# 
# This program is free software; you can redistribute it and/or modify
# it under the terms of the GNU General Public License as published by
# the Free Software Foundation; version 2 of the License.
# 
# This program is distributed in the hope that it will be useful,
# but WITHOUT ANY WARRANTY; without even the implied warranty of
# MERCHANTABILITY or FITNESS FOR A PARTICULAR PURPOSE.  See the
# GNU General Public License for more details.
# 
# You should have received a copy of the GNU General Public License
# along with this program; if not, write to the Free Software
# Foundation, Inc., 59 Temple Place, Suite 330, Boston, MA  02111-1307  USA

MYSQLDATAdir =		$(localstatedir)
MYSQLSHAREdir =		$(pkgdatadir)
MYSQLBASEdir=		$(prefix)
<<<<<<< HEAD
INCLUDES =		@ZLIB_INCLUDES@ -I$(top_builddir)/include \
			-I$(top_srcdir)/include -I$(srcdir)
=======
AM_CPPFLAGS =		@ZLIB_INCLUDES@ \
			-I$(top_srcdir)/include
>>>>>>> b0218b63
LDADD =			$(top_builddir)/strings/libmystringslt.la \
			$(top_builddir)/dbug/libdbuglt.la @ZLIB_LIBS@


pkglib_LTLIBRARIES =	libmysys.la
libmysys_la_LDFLAGS = 	-static
libmysys_la_SOURCES =   
# This can't be listed here as $(top_builddir)/mysys/libmysyslt.la
# or it breaks make's dependency track for -j builds
libmysys_la_LIBADD =	libmysyslt.la libmysyswrap.la
# Force C++ linking - dummy.cxx doesn't have to exist with EXTRA in the name
nodist_EXTRA_libmysys_la_SOURCES = dummy.cxx

# We split out my_wrap because it's only used by mysqld and otherwise
# creates an unneccesary linking dependency on -lwrap
noinst_LTLIBRARIES =	libmysyslt.la libmysyswrap.la
libmysyswrap_la_SOURCES = my_libwrap.c
noinst_HEADERS =	mysys_priv.h my_static.h my_handler_errors.h my_safehash.h
libmysyslt_la_SOURCES =	my_init.c my_getwd.c mf_getdate.c my_mmap.c \
			mf_path.c mf_loadpath.c my_file.c \
			my_open.c my_create.c my_dup.c my_seek.c my_read.c \
			my_pread.c my_write.c my_getpagesize.c \
			my_safehash.c \
			mf_keycache.c mf_keycaches.c my_crc32.c \
			mf_iocache.c mf_iocache2.c mf_cache.c mf_tempfile.c \
			mf_tempdir.c my_lock.c mf_brkhant.c my_alarm.c \
			my_malloc.c my_realloc.c my_once.c mulalloc.c \
			my_alloc.c safemalloc.c my_new.cc \
			my_vle.c my_atomic.c lf_hash.c \
			lf_dynarray.c lf_alloc-pin.c \
			my_fopen.c my_fstream.c my_getsystime.c \
			my_rnd.c my_uuid.c \
			my_error.c errors.c my_div.c my_messnc.c \
			mf_format.c mf_same.c mf_dirname.c mf_fn_ext.c \
			my_symlink.c my_symlink2.c \
			mf_pack.c mf_unixpath.c mf_strip.c mf_arr_appstr.c \
			mf_wcomp.c mf_wfile.c my_gethwaddr.c \
			mf_qsort.c mf_qsort2.c mf_sort.c \
			ptr_cmp.c mf_radix.c queues.c my_getncpus.c \
			tree.c trie.c list.c hash.c array.c string.c typelib.c \
			my_copy.c my_append.c my_lib.c \
			my_delete.c my_rename.c my_redel.c \
			my_chsize.c my_chmod.c my_clock.c \
			my_quick.c my_lockmem.c my_static.c \
			my_sync.c my_getopt.c my_mkdir.c \
			default_modify.c default.c \
                        my_compress.c checksum.c \
			my_net.c my_port.c my_sleep.c \
			charset.c charset-def.c my_bitmap.c my_bit.c md5.c \
			my_gethostbyname.c rijndael.c my_aes.c sha1.c \
			my_handler.c my_netware.c my_largepage.c \
			my_memmem.c stacktrace.c \
			my_windac.c my_access.c base64.c my_libwrap.c \
		        wqueue.c
if THREAD
libmysyslt_la_SOURCES+=	thr_alarm.c thr_lock.c my_pthread.c my_thr_init.c \
			thr_mutex.c thr_rwlock.c waiting_threads.c
endif
EXTRA_DIST =		CMakeLists.txt mf_soundex.c \
			my_conio.c my_wincond.c my_winthread.c my_winerr.c my_winfile.c

DEFS =			-DDEFAULT_BASEDIR=\"$(prefix)\" \
			-DDATADIR="\"$(MYSQLDATAdir)\"" \
			-DDEFAULT_CHARSET_HOME="\"$(MYSQLBASEdir)\"" \
			-DSHAREDIR="\"$(MYSQLSHAREdir)\"" \
			-DDEFAULT_HOME_ENV=MYSQL_HOME \
			-DDEFAULT_GROUP_SUFFIX_ENV=MYSQL_GROUP_SUFFIX \
			-DDEFAULT_SYSCONFDIR="\"$(sysconfdir)\"" \
<<<<<<< HEAD
                        @DEFS@

# Don't update the files from bitkeeper
%::SCCS/s.%
=======
                        @DEFS@
>>>>>>> b0218b63
<|MERGE_RESOLUTION|>--- conflicted
+++ resolved
@@ -16,13 +16,8 @@
 MYSQLDATAdir =		$(localstatedir)
 MYSQLSHAREdir =		$(pkgdatadir)
 MYSQLBASEdir=		$(prefix)
-<<<<<<< HEAD
-INCLUDES =		@ZLIB_INCLUDES@ -I$(top_builddir)/include \
-			-I$(top_srcdir)/include -I$(srcdir)
-=======
 AM_CPPFLAGS =		@ZLIB_INCLUDES@ \
 			-I$(top_srcdir)/include
->>>>>>> b0218b63
 LDADD =			$(top_builddir)/strings/libmystringslt.la \
 			$(top_builddir)/dbug/libdbuglt.la @ZLIB_LIBS@
 
@@ -91,11 +86,4 @@
 			-DDEFAULT_HOME_ENV=MYSQL_HOME \
 			-DDEFAULT_GROUP_SUFFIX_ENV=MYSQL_GROUP_SUFFIX \
 			-DDEFAULT_SYSCONFDIR="\"$(sysconfdir)\"" \
-<<<<<<< HEAD
-                        @DEFS@
-
-# Don't update the files from bitkeeper
-%::SCCS/s.%
-=======
-                        @DEFS@
->>>>>>> b0218b63
+                        @DEFS@