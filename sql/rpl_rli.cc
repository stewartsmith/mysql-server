--- conflicted
+++ resolved
@@ -27,10 +27,7 @@
 #include "transaction.h"
 #include "sql_parse.h"                          // end_trans, ROLLBACK
 #include "rpl_slave.h"
-<<<<<<< HEAD
-=======
 #include "rpl_rli_pdb.h"
->>>>>>> 99565c83
 #include <mysql/plugin.h>
 #include <mysql/service_thd_wait.h>
 
@@ -46,12 +43,8 @@
   "group_relay_log_pos",
   "group_master_log_name",
   "group_master_log_pos",
-<<<<<<< HEAD
-  "sql_delay"
-=======
   "sql_delay",
   "number_of_workers"
->>>>>>> 99565c83
 };
 
 Relay_log_info::Relay_log_info(bool is_slave_recovery
@@ -84,17 +77,12 @@
    until_log_pos(0), retried_trans(0),
    tables_to_lock(0), tables_to_lock_count(0),
    rows_query_ev(NULL), last_event_start_time(0),
-<<<<<<< HEAD
-   sql_delay(0), sql_delay_end(0),
-   m_flags(0)
-=======
    slave_parallel_workers(0),
    recovery_parallel_workers(0), checkpoint_seqno(0),
    checkpoint_group(mts_checkpoint_group), mts_recovery_group_cnt(0),
    mts_recovery_index(0), mts_recovery_group_seen_begin(0),
    mts_group_status(MTS_NOT_IN_GROUP), reported_unsafe_warning(false),
    sql_delay(0), sql_delay_end(0), m_flags(0)
->>>>>>> 99565c83
 {
   DBUG_ENTER("Relay_log_info::Relay_log_info");
 
@@ -108,16 +96,11 @@
   group_relay_log_name[0]= event_relay_log_name[0]=
     group_master_log_name[0]= 0;
   until_log_name[0]= ign_master_log_name_end[0]= 0;
-<<<<<<< HEAD
-  memset(&cache_buf, 0, sizeof(cache_buf));
-  cached_charset_invalidate();
-=======
   set_timespec_nsec(last_clock, 0);
   bitmap_init(&recovery_groups, NULL, checkpoint_group, FALSE);
   memset(&cache_buf, 0, sizeof(cache_buf));
   cached_charset_invalidate();
 
->>>>>>> 99565c83
   mysql_mutex_init(key_relay_log_info_log_space_lock,
                    &log_space_lock, MY_MUTEX_INIT_FAST);
   mysql_cond_init(key_relay_log_info_log_space_cond, &log_space_cond, NULL);
@@ -131,8 +114,6 @@
   DBUG_VOID_RETURN;
 }
 
-<<<<<<< HEAD
-=======
 /**
    The method to invoke at slave threads start
 */
@@ -156,15 +137,11 @@
   delete_dynamic(&workers);
 }
 
->>>>>>> 99565c83
 Relay_log_info::~Relay_log_info()
 {
   DBUG_ENTER("Relay_log_info::~Relay_log_info");
 
-<<<<<<< HEAD
-=======
   bitmap_free(&recovery_groups);
->>>>>>> 99565c83
   mysql_mutex_destroy(&log_space_lock);
   mysql_cond_destroy(&log_space_cond);
   mysql_mutex_destroy(&pending_jobs_lock);
@@ -173,8 +150,6 @@
   relay_log.cleanup();
 
   DBUG_VOID_RETURN;
-<<<<<<< HEAD
-=======
 }
 
 /**
@@ -257,7 +232,6 @@
     last_master_timestamp= new_ts;
     mysql_mutex_unlock(&data_lock);
   }
->>>>>>> 99565c83
 }
 
 static inline int add_relay_log(Relay_log_info* rli,LOG_INFO* linfo)
@@ -828,21 +802,12 @@
 /**
   Purges relay logs. It assumes to have a run lock on rli and that no
   slave thread are running.
-<<<<<<< HEAD
 
   @param[in]   THD         connection,
   @param[in]   just_reset  if false, it tells that logs should be purged
                            and @c init_relay_log_pos() should be called,
   @errmsg[out] errmsg      store pointer to an error message.
 
-=======
-
-  @param[in]   THD         connection,
-  @param[in]   just_reset  if false, it tells that logs should be purged
-                           and @c init_relay_log_pos() should be called,
-  @errmsg[out] errmsg      store pointer to an error message.
-
->>>>>>> 99565c83
   @retval 0 successfuly executed,
   @retval 1 otherwise error, where errmsg is set to point to the error message.
 */
@@ -1070,7 +1035,6 @@
 void Relay_log_info::stmt_done(my_off_t event_master_log_pos)
 {
   clear_flag(IN_STMT);
-  DBUG_ASSERT(!belongs_to_client());
 
   DBUG_ASSERT(!belongs_to_client());
   /* Worker does not execute binlog update position logics */
@@ -1099,13 +1063,9 @@
     middle of the "transaction". START SLAVE will resume at BEGIN
     while the MyISAM table has already been updated.
   */
-<<<<<<< HEAD
-  if ((info_thd->variables.option_bits & OPTION_BEGIN) && opt_using_transactions)
-=======
   if ((!is_parallel_exec() && is_in_group()) ||
       mts_group_status != MTS_NOT_IN_GROUP)
   {
->>>>>>> 99565c83
     inc_event_relay_log_pos();
   }
   else
@@ -1124,10 +1084,6 @@
       (void) mts_checkpoint_routine(this, 0, FALSE, FALSE); // TODO: ALFRANIO ERROR
     }
     inc_group_relay_log_pos(event_master_log_pos);
-<<<<<<< HEAD
-    flush_info(is_transactional() ? TRUE : FALSE);
-=======
->>>>>>> 99565c83
   }
 }
 
@@ -1153,11 +1109,6 @@
   {
     trans_rollback_stmt(thd); // if a "statement transaction"
     trans_rollback(thd);      // if a "real transaction"
-    if (rows_query_ev)
-    {
-      delete rows_query_ev;
-      rows_query_ev= NULL;
-    }
   }
   if (rows_query_ev)
   {
@@ -1305,12 +1256,8 @@
     if (hot_log)
       mysql_mutex_unlock(log_lock);
 
-<<<<<<< HEAD
-    DBUG_RETURN(0);
-=======
     DBUG_RETURN(recovery_parallel_workers && !is_mts_recovery() ?
                 mts_recovery_groups(this, &recovery_groups) : 0);
->>>>>>> 99565c83
   }
 
   cur_log_fd = -1;
@@ -1414,11 +1361,7 @@
     the handler->init_info().
   */
   int necessary_to_configure= check_info();
-<<<<<<< HEAD
-  if ((error= handler->init_info()))
-=======
   if ((error= handler->init_info(uidx, nidx)))
->>>>>>> 99565c83
   {
     msg= "Error reading relay log configuration";
     error= 1;
@@ -1508,11 +1451,7 @@
   if (!inited)
     DBUG_VOID_RETURN;
 
-<<<<<<< HEAD
-  handler->end_info();
-=======
   handler->end_info(uidx, nidx);
->>>>>>> 99565c83
 
   if (cur_log_fd >= 0)
   {
@@ -1605,11 +1544,7 @@
 
   @return 0 on success, 1 on error.
 */
-<<<<<<< HEAD
-int Relay_log_info::flush_info(bool force)
-=======
 int Relay_log_info::flush_info(const bool force)
->>>>>>> 99565c83
 {
   DBUG_ENTER("Relay_log_info::flush_info");
 
@@ -1621,14 +1556,10 @@
   */
   handler->set_sync_period(sync_relayloginfo_period);
 
-<<<<<<< HEAD
-  if (write_info(handler, force))
-=======
   if (write_info(handler))
     goto err;
 
   if (handler->flush_info(uidx, nidx, force))
->>>>>>> 99565c83
     goto err;
 
   DBUG_RETURN(0);
@@ -1691,14 +1622,9 @@
     it is line count and not binlog name (new format) it will be
     overwritten by the second row later.
   */
-<<<<<<< HEAD
-  if (from->prepare_info_for_read() ||
-      from->get_info(group_relay_log_name, sizeof(group_relay_log_name), ""))
-=======
   if (from->prepare_info_for_read(nidx) ||
       from->get_info(group_relay_log_name, (size_t) sizeof(group_relay_log_name),
                      (char *) ""))
->>>>>>> 99565c83
     DBUG_RETURN(TRUE);
 
   lines= strtoul(group_relay_log_name, &first_non_digit, 10);
@@ -1707,32 +1633,20 @@
       *first_non_digit=='\0' && lines >= LINES_IN_RELAY_LOG_INFO_WITH_DELAY)
   {
     /* Seems to be new format => read group relay log name */
-<<<<<<< HEAD
-    if (from->get_info(group_relay_log_name,  sizeof(group_relay_log_name), ""))
-=======
     if (from->get_info(group_relay_log_name, (size_t) sizeof(group_relay_log_name),
                        (char *) ""))
->>>>>>> 99565c83
       DBUG_RETURN(TRUE);
   }
   else
      DBUG_PRINT("info", ("relay_log_info file is in old format."));
 
   if (from->get_info((ulong *) &temp_group_relay_log_pos,
-<<<<<<< HEAD
-                        (ulong) BIN_LOG_HEADER_SIZE) ||
-      from->get_info(group_master_log_name,
-                        sizeof(group_relay_log_name), "") ||
-      from->get_info((ulong *) &temp_group_master_log_pos,
-                        (ulong) 0))
-=======
                      (ulong) BIN_LOG_HEADER_SIZE) ||
       from->get_info(group_master_log_name,
                      (size_t) sizeof(group_relay_log_name),
                      (char *) "") ||
       from->get_info((ulong *) &temp_group_master_log_pos,
                      (ulong) 0))
->>>>>>> 99565c83
     DBUG_RETURN(TRUE);
 
   if (lines >= LINES_IN_RELAY_LOG_INFO_WITH_DELAY)
@@ -1741,15 +1655,12 @@
       DBUG_RETURN(TRUE);
   }
 
-<<<<<<< HEAD
-=======
   if (lines >= LINES_IN_RELAY_LOG_INFO_WITH_WORKERS)
   {
     if (from->get_info(&recovery_parallel_workers,(ulong) 0))
       DBUG_RETURN(TRUE);
   }
 
->>>>>>> 99565c83
   group_relay_log_pos=  temp_group_relay_log_pos;
   group_master_log_pos= temp_group_master_log_pos;
   sql_delay= (int32) temp_sql_delay;
@@ -1757,11 +1668,7 @@
   DBUG_RETURN(FALSE);
 }
 
-<<<<<<< HEAD
-bool Relay_log_info::write_info(Rpl_info_handler *to, bool force)
-=======
 bool Relay_log_info::write_info(Rpl_info_handler *to)
->>>>>>> 99565c83
 {
   DBUG_ENTER("Relay_log_info::write_info");
 
@@ -1771,27 +1678,12 @@
   */
   //DBUG_ASSERT(!belongs_to_client());
 
-<<<<<<< HEAD
-  if (to->prepare_info_for_write() ||
-      to->set_info((int) LINES_IN_RELAY_LOG_INFO_WITH_DELAY) ||
-=======
   if (to->prepare_info_for_write(nidx) ||
       to->set_info((int) LINES_IN_RELAY_LOG_INFO_WITH_WORKERS) ||
->>>>>>> 99565c83
       to->set_info(group_relay_log_name) ||
       to->set_info((ulong) group_relay_log_pos) ||
       to->set_info(group_master_log_name) ||
       to->set_info((ulong) group_master_log_pos) ||
-<<<<<<< HEAD
-      to->set_info((int) sql_delay))
-    DBUG_RETURN(TRUE);
-
-  if (to->flush_info(force))
-    DBUG_RETURN(TRUE);
-
-  DBUG_RETURN(FALSE);
-}
-=======
       to->set_info((int) sql_delay) ||
       to->set_info(recovery_parallel_workers))
     DBUG_RETURN(TRUE);
@@ -1805,4 +1697,3 @@
   return (!active_mi || !active_mi->rli || !active_mi->rli->is_parallel_exec()) ?
     NULL : active_mi->rli->info_thd;
 }
->>>>>>> 99565c83
