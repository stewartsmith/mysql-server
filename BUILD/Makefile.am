--- conflicted
+++ resolved
@@ -83,11 +83,4 @@
 			compile-solaris-sparc-purify \
 			compile-sparc \
 			compile-sparc-debug \
-<<<<<<< HEAD
-			compile-sparc-debug-max-no-ndb
-
-# Don't update the files from bitkeeper
-%::SCCS/s.%
-=======
-			compile-sparc-debug-max-no-ndb
->>>>>>> b0218b63
+			compile-sparc-debug-max-no-ndb