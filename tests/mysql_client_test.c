--- conflicted
+++ resolved
@@ -17692,11 +17692,7 @@
   { "test_bug20023", test_bug20023 },
   { "test_bug31418", test_bug31418 },
   { "test_bug31669", test_bug31669 },
-<<<<<<< HEAD
-  { "test_change_user", test_change_user },
-=======
   { "test_bug28386", test_bug28386 },
->>>>>>> 79d4ed08
   { 0, 0 }
 };
 
