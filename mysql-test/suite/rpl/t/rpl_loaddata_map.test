--- conflicted
+++ resolved
@@ -53,18 +53,9 @@
 eval load data infile '$MYSQLTEST_VARDIR/tmp/bug30435_5k.txt' into table t2;
 select count(*) from t2 /* 5 000 */;
 
-<<<<<<< HEAD
-# the binglog will show fragmented Append_block events
---let $binlog_start=107
---replace_column 2 # 4 # 5 #
---replace_regex /\/\* xid=.* \*\//\/* XID *\// /file_id=[0-9]+/file_id=#/ /block_len=[0-9]+/block_len=#/
---replace_result $MYSQLTEST_VARDIR MYSQLTEST_VARDIR $binlog_start <binlog_start>
---eval show binlog events in 'master-bin.000002' from $binlog_start
-=======
 # the binlog will show fragmented Append_block events
 source include/show_binlog_events.inc;
 
->>>>>>> fc0f2481
 
 --echo ==== Verify results on slave ====
 
