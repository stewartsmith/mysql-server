/* Copyright (C) 2000-2006 MySQL AB

   This program is free software; you can redistribute it and/or modify
   it under the terms of the GNU General Public License as published by
   the Free Software Foundation; version 2 of the License.

   This program is distributed in the hope that it will be useful,
   but WITHOUT ANY WARRANTY; without even the implied warranty of
   MERCHANTABILITY or FITNESS FOR A PARTICULAR PURPOSE.  See the
   GNU General Public License for more details.

   You should have received a copy of the GNU General Public License
   along with this program; if not, write to the Free Software
   Foundation, Inc., 59 Temple Place, Suite 330, Boston, MA  02111-1307  USA */


/*
  Functions to create a unireg form-file from a FIELD and a fieldname-fieldinfo
  struct.
  In the following functions FIELD * is an ordinary field-structure with
  the following exeptions:
    sc_length,typepos,row,kol,dtype,regnr and field need not to be set.
    str is a (long) to record position where 0 is the first position.
*/

#include "mysql_priv.h"
#include <m_ctype.h>
#include <assert.h>

#define FCOMP			17		/* Bytes for a packed field */

static uchar * pack_screens(List<Create_field> &create_fields,
			    uint *info_length, uint *screens, bool small_file);
static uint pack_keys(uchar *keybuff,uint key_count, KEY *key_info,
                      ulong data_offset);
static bool pack_header(uchar *forminfo,enum legacy_db_type table_type,
			List<Create_field> &create_fields,
			uint info_length, uint screens, uint table_options,
			ulong data_offset, handler *file);
static uint get_interval_id(uint *int_count,List<Create_field> &create_fields,
			    Create_field *last_field);
static bool pack_fields(File file, List<Create_field> &create_fields,
                        ulong data_offset);
static bool make_empty_rec(THD *thd, int file, enum legacy_db_type table_type,
			   uint table_options,
			   List<Create_field> &create_fields,
			   uint reclength, ulong data_offset,
                           handler *handler);

/**
  An interceptor to hijack ER_TOO_MANY_FIELDS error from
  pack_screens and retry again without UNIREG screens.

  XXX: what is a UNIREG  screen?
*/

struct Pack_header_error_handler: public Internal_error_handler
{
  virtual bool handle_error(uint sql_errno,
                            const char *message,
                            MYSQL_ERROR::enum_warning_level level,
                            THD *thd);
  bool is_handled;
  Pack_header_error_handler() :is_handled(FALSE) {}
};


bool
Pack_header_error_handler::
handle_error(uint sql_errno,
             const char * /* message */,
             MYSQL_ERROR::enum_warning_level /* level */,
             THD * /* thd */)
{
  is_handled= (sql_errno == ER_TOO_MANY_FIELDS);
  return is_handled;
}

/*
  Create a frm (table definition) file

  SYNOPSIS
    mysql_create_frm()
    thd			Thread handler
    file_name		Path for file (including database and .frm)
    db                  Name of database
    table               Name of table
    create_info		create info parameters
    create_fields	Fields to create
    keys		number of keys to create
    key_info		Keys to create
    db_file		Handler to use. May be zero, in which case we use
			create_info->db_type
  RETURN
    0  ok
    1  error
*/

bool mysql_create_frm(THD *thd, const char *file_name,
                      const char *db, const char *table,
		      HA_CREATE_INFO *create_info,
		      List<Create_field> &create_fields,
		      uint keys, KEY *key_info,
		      handler *db_file)
{
  LEX_STRING str_db_type;
  uint reclength, info_length, screens, key_info_length, maxlength, tmp_len, i;
  ulong key_buff_length;
  File file;
  ulong filepos, data_offset;
  uchar fileinfo[64],forminfo[288],*keybuff;
  TYPELIB formnames;
  uchar *screen_buff;
  char buff[128];
#ifdef WITH_PARTITION_STORAGE_ENGINE
  partition_info *part_info= thd->work_part_info;
#endif
  const uint format_section_header_size= 8;
  uint format_section_len;
  uint tablespace_len= 0;
  Pack_header_error_handler pack_header_error_handler;
  int error;
  DBUG_ENTER("mysql_create_frm");

  DBUG_ASSERT(*fn_rext((char*)file_name)); // Check .frm extension
  formnames.type_names=0;
  if (!(screen_buff=pack_screens(create_fields,&info_length,&screens,0)))
    DBUG_RETURN(1);
  DBUG_ASSERT(db_file != NULL);

 /* If fixed row records, we need one bit to check for deleted rows */
  if (!(create_info->table_options & HA_OPTION_PACK_RECORD))
    create_info->null_bits++;
  data_offset= (create_info->null_bits + 7) / 8;

  thd->push_internal_handler(&pack_header_error_handler);

  error= pack_header(forminfo, ha_legacy_type(create_info->db_type),
                     create_fields,info_length,
                     screens, create_info->table_options,
                     data_offset, db_file);

  thd->pop_internal_handler();

  if (error)
  {
    my_free(screen_buff, MYF(0));
    if (! pack_header_error_handler.is_handled)
      DBUG_RETURN(1);

    // Try again without UNIREG screens (to get more columns)
    if (!(screen_buff=pack_screens(create_fields,&info_length,&screens,1)))
      DBUG_RETURN(1);
    if (pack_header(forminfo, ha_legacy_type(create_info->db_type),
                    create_fields,info_length,
		    screens, create_info->table_options, data_offset, db_file))
    {
      my_free(screen_buff, MYF(0));
      DBUG_RETURN(1);
    }
  }
  reclength=uint2korr(forminfo+266);

  /* Calculate extra data segment length */
  str_db_type= *hton_name(create_info->db_type);
  /* str_db_type */
  create_info->extra_size= (2 + str_db_type.length +
                            2 + create_info->connect_string.length);
  /*
    Partition:
      Length of partition info = 4 byte
      Potential NULL byte at end of partition info string = 1 byte
      Indicator if auto-partitioned table = 1 byte
      => Total 6 byte
  */
  create_info->extra_size+= 6;
#ifdef WITH_PARTITION_STORAGE_ENGINE
  if (part_info)
  {
    create_info->extra_size+= part_info->part_info_len;
  }
#endif

  for (i= 0; i < keys; i++)
  {
    if (key_info[i].parser_name)
      create_info->extra_size+= key_info[i].parser_name->length + 1;
  }
  /* Add space for storage type and field format array of fields */
  if (create_info->tablespace)
    tablespace_len= strlen(create_info->tablespace);
  format_section_len=
    format_section_header_size +
    tablespace_len + 1 +
    create_fields.elements;
  create_info->extra_size+= format_section_len;

  tmp_len= system_charset_info->cset->charpos(system_charset_info,
                                              create_info->comment.str,
                                              create_info->comment.str +
                                              create_info->comment.length, 
                                              TABLE_COMMENT_MAXLEN);

  if (tmp_len < create_info->comment.length)
  {
    if ((thd->variables.sql_mode &
         (MODE_STRICT_TRANS_TABLES | MODE_STRICT_ALL_TABLES)))
    {
      my_error(ER_WRONG_STRING_LENGTH, MYF(0),
                 create_info->comment.str,"TABLE COMMENT",
                 (uint) TABLE_COMMENT_MAXLEN);
      my_free(screen_buff,MYF(0));
      DBUG_RETURN(1);
    }
    push_warning_printf(current_thd, MYSQL_ERROR::WARN_LEVEL_WARN,
                        ER_WRONG_STRING_LENGTH, ER(ER_WRONG_STRING_LENGTH),
                        create_info->comment.str,"TABLE COMMENT",
                        (uint) TABLE_COMMENT_MAXLEN);
    create_info->comment.length= tmp_len;
  }

  //if table comment is larger than 180 bytes, store into extra segment.
  if (create_info->comment.length > 180)
  {
    forminfo[46]=255;
    create_info->extra_size+= 2 + create_info->comment.length;
  }
  else{
    strmake((char*) forminfo+47, create_info->comment.str ?
            create_info->comment.str : "", create_info->comment.length);
    forminfo[46]=(uchar) create_info->comment.length;
#ifdef EXTRA_DEBUG
    /*
      EXTRA_DEBUG causes strmake() to initialize its buffer behind the
      payload with a magic value to detect wrong buffer-sizes. We
      explicitly zero that segment again.
    */
    memset((char*) forminfo+47 + forminfo[46], 0, 61 - forminfo[46]);
#endif
  }

  if ((file=create_frm(thd, file_name, db, table, reclength, fileinfo,
		       create_info, keys, key_info)) < 0)
  {
    my_free(screen_buff, MYF(0));
    DBUG_RETURN(1);
  }

  key_buff_length= uint4korr(fileinfo+47);
  keybuff=(uchar*) my_malloc(key_buff_length, MYF(0));
  key_info_length= pack_keys(keybuff, keys, key_info, data_offset);
  (void) get_form_pos(file,fileinfo,&formnames);
  if (!(filepos=make_new_entry(file,fileinfo,&formnames,"")))
    goto err;
  maxlength=(uint) next_io_size((ulong) (uint2korr(forminfo)+1000));
  int2store(forminfo+2,maxlength);
  int4store(fileinfo+10,(ulong) (filepos+maxlength));
  fileinfo[26]= (uchar) test((create_info->max_rows == 1) &&
			     (create_info->min_rows == 1) && (keys == 0));
  int2store(fileinfo+28,key_info_length);


#ifdef WITH_PARTITION_STORAGE_ENGINE
  if (part_info)
  {
    fileinfo[61]= (uchar) ha_legacy_type(part_info->default_engine_type);
    DBUG_PRINT("info", ("part_db_type = %d", fileinfo[61]));
  }
#endif
  int2store(fileinfo+59,db_file->extra_rec_buf_length());

  if (my_pwrite(file, fileinfo, 64, 0L, MYF_RW) ||
      my_pwrite(file, keybuff, key_info_length,
		(ulong) uint2korr(fileinfo+6),MYF_RW))
    goto err;
  my_seek(file,
	       (ulong) uint2korr(fileinfo+6)+ (ulong) key_buff_length,
	       MY_SEEK_SET,MYF(0));
  if (make_empty_rec(thd,file,ha_legacy_type(create_info->db_type),
                     create_info->table_options,
		     create_fields,reclength, data_offset, db_file))
    goto err;

  int2store(buff, create_info->connect_string.length);
  if (my_write(file, (const uchar*)buff, 2, MYF(MY_NABP)) ||
      my_write(file, (const uchar*)create_info->connect_string.str,
               create_info->connect_string.length, MYF(MY_NABP)))
      goto err;

  int2store(buff, str_db_type.length);
  if (my_write(file, (const uchar*)buff, 2, MYF(MY_NABP)) ||
      my_write(file, (const uchar*)str_db_type.str,
               str_db_type.length, MYF(MY_NABP)))
    goto err;

#ifdef WITH_PARTITION_STORAGE_ENGINE
  if (part_info)
  {
    char auto_partitioned= part_info->is_auto_partitioned ? 1 : 0;
    int4store(buff, part_info->part_info_len);
    if (my_write(file, (const uchar*)buff, 4, MYF_RW) ||
        my_write(file, (const uchar*)part_info->part_info_string,
                 part_info->part_info_len + 1, MYF_RW) ||
        my_write(file, (const uchar*)&auto_partitioned, 1, MYF_RW))
      goto err;
  }
  else
#endif
  {
    bzero((uchar*) buff, 6);
    if (my_write(file, (uchar*) buff, 6, MYF_RW))
      goto err;
  }
  for (i= 0; i < keys; i++)
  {
    if (key_info[i].parser_name)
    {
      if (my_write(file, (const uchar*)key_info[i].parser_name->str,
                   key_info[i].parser_name->length + 1, MYF(MY_NABP)))
        goto err;
    }
  }

  if (forminfo[46] == (uchar)255)
  {
    uchar comment_length_buff[2];
    int2store(comment_length_buff,create_info->comment.length);
    if (my_write(file, comment_length_buff, 2, MYF(MY_NABP)) ||
        my_write(file, (uchar*)create_info->comment.str,
                  create_info->comment.length, MYF(MY_NABP)))
      goto err;
  }

  /* Store storage type and field format array of fields */
  {
    /* prepare header */
    {
      uint flags= 0;
      flags|= create_info->default_storage_media; //3 bits

      bzero(buff, format_section_header_size);
      /* length of section 2 bytes*/
      int2store(buff+0, format_section_len);
      /* flags of section 4 bytes*/
      int4store(buff+2, flags);
      /* 2 bytes left for future use */
    }
    /* write header */
    if (my_write(file, (const uchar*)buff, format_section_header_size, MYF_RW))
      goto err;
    /* write tablespace name */
    if (tablespace_len > 0)
      if (my_write(file, (const uchar*)create_info->tablespace, tablespace_len, MYF_RW))
        goto err;
    buff[0]= 0;
    if (my_write(file, (const uchar*)buff, 1, MYF_RW))
      goto err;
    /* write column info, 1 byte per column */
    {
      List_iterator<Create_field> it(create_fields);
      Create_field *field;
      uchar storage_type, column_format, write_byte;
      while ((field=it++))
      {
        storage_type= (uchar)field->field_storage_type();
        column_format= (uchar)field->column_format();
        write_byte= storage_type + (column_format << COLUMN_FORMAT_SHIFT);
        if (my_write(file, &write_byte, 1, MYF_RW))
          goto err;
      }
    }
  }
  my_seek(file,filepos,MY_SEEK_SET,MYF(0));
  if (my_write(file, forminfo, 288, MYF_RW) ||
      my_write(file, screen_buff, info_length, MYF_RW) ||
      pack_fields(file, create_fields, data_offset))
    goto err;

#ifdef HAVE_CRYPTED_FRM
  if (create_info->password)
  {
    char tmp=2,*disk_buff=0;
    SQL_CRYPT *crypted=new SQL_CRYPT(create_info->password);
    if (!crypted || my_pwrite(file,&tmp,1,26,MYF_RW))	// Mark crypted
      goto err;
    uint read_length=uint2korr(forminfo)-256;
    my_seek(file,filepos+256,MY_SEEK_SET,MYF(0));
    if (read_string(file,(uchar**) &disk_buff,read_length))
      goto err;
    crypted->encode(disk_buff,read_length);
    delete crypted;
    if (my_pwrite(file,disk_buff,read_length,filepos+256,MYF_RW))
    {
      my_free(disk_buff,MYF(0));
      goto err;
    }
    my_free(disk_buff,MYF(0));
  }
#endif

  my_free(screen_buff,MYF(0));
  my_free(keybuff, MYF(0));

  if (opt_sync_frm && !(create_info->options & HA_LEX_CREATE_TMP_TABLE) &&
      (my_sync(file, MYF(MY_WME)) ||
       my_sync_dir_by_file(file_name, MYF(MY_WME))))
      goto err2;

  if (my_close(file,MYF(MY_WME)))
    goto err3;

  {
    /* 
      Restore all UCS2 intervals.
      HEX representation of them is not needed anymore.
    */
    List_iterator<Create_field> it(create_fields);
    Create_field *field;
    while ((field=it++))
    {
      if (field->save_interval)
      {
        field->interval= field->save_interval;
        field->save_interval= 0;
      }
    }
  }
  DBUG_RETURN(0);

err:
  my_free(screen_buff, MYF(0));
  my_free(keybuff, MYF(0));
err2:
  (void) my_close(file,MYF(MY_WME));
err3:
  my_delete(file_name,MYF(0));
  DBUG_RETURN(1);
} /* mysql_create_frm */


/*
  Create a frm (table definition) file and the tables

  SYNOPSIS
    rea_create_table()
    thd			Thread handler
    path		Name of file (including database, without .frm)
    db			Data base name
    table_name		Table name
    create_info		create info parameters
    create_fields	Fields to create
    keys		number of keys to create
    key_info		Keys to create
    file		Handler to use

  RETURN
    0  ok
    1  error
*/

int rea_create_table(THD *thd, const char *path,
                     const char *db, const char *table_name,
                     HA_CREATE_INFO *create_info,
                     List<Create_field> &create_fields,
                     uint keys, KEY *key_info, handler *file)
{
  DBUG_ENTER("rea_create_table");

  char frm_name[FN_REFLEN];
  strxmov(frm_name, path, reg_ext, NullS);
  if (mysql_create_frm(thd, frm_name, db, table_name, create_info,
                       create_fields, keys, key_info, file))

    DBUG_RETURN(1);

  // Make sure mysql_create_frm din't remove extension
  DBUG_ASSERT(*fn_rext(frm_name));
  if (thd->variables.keep_files_on_create)
    create_info->options|= HA_CREATE_KEEP_FILES;
  if (file->ha_create_handler_files(path, NULL, CHF_CREATE_FLAG, create_info))
    goto err_handler;
  if (!create_info->frm_only && ha_create_table(thd, path, db, table_name,
                                                create_info,0))
    goto err_handler;
  DBUG_RETURN(0);

err_handler:
  (void) file->ha_create_handler_files(path, NULL, CHF_DELETE_FLAG, create_info);
  my_delete(frm_name, MYF(0));
  DBUG_RETURN(1);
} /* rea_create_table */


	/* Pack screens to a screen for save in a form-file */

static uchar *pack_screens(List<Create_field> &create_fields,
                           uint *info_length, uint *screens,
                           bool small_file)
{
  reg1 uint i;
  uint row,start_row,end_row,fields_on_screen;
  uint length,cols;
  uchar *info,*pos,*start_screen;
  uint fields=create_fields.elements;
  List_iterator<Create_field> it(create_fields);
  DBUG_ENTER("pack_screens");

  start_row=4; end_row=22; cols=80; fields_on_screen=end_row+1-start_row;

  *screens=(fields-1)/fields_on_screen+1;
  length= (*screens) * (SC_INFO_LENGTH+ (cols>> 1)+4);

  Create_field *field;
  while ((field=it++))
    length+=(uint) strlen(field->field_name)+1+TE_INFO_LENGTH+cols/2;

  if (!(info=(uchar*) my_malloc(length,MYF(MY_WME))))
    DBUG_RETURN(0);

  start_screen=0;
  row=end_row;
  pos=info;
  it.rewind();
  for (i=0 ; i < fields ; i++)
  {
    Create_field *cfield=it++;
    if (row++ == end_row)
    {
      if (i)
      {
	length=(uint) (pos-start_screen);
	int2store(start_screen,length);
	start_screen[2]=(uchar) (fields_on_screen+1);
	start_screen[3]=(uchar) (fields_on_screen);
      }
      row=start_row;
      start_screen=pos;
      pos+=4;
      pos[0]= (uchar) start_row-2;	/* Header string */
      pos[1]= (uchar) (cols >> 2);
      pos[2]= (uchar) (cols >> 1) +1;
      strfill((char *) pos+3,(uint) (cols >> 1),' ');
      pos+=(cols >> 1)+4;
    }
    length=(uint) strlen(cfield->field_name);
    if (length > cols-3)
      length=cols-3;

    if (!small_file)
    {
      pos[0]=(uchar) row;
      pos[1]=0;
      pos[2]=(uchar) (length+1);
      pos=(uchar*) strmake((char*) pos+3,cfield->field_name,length)+1;
    }
    cfield->row=(uint8) row;
    cfield->col=(uint8) (length+1);
    cfield->sc_length=(uint8) min(cfield->length,cols-(length+2));
  }
  length=(uint) (pos-start_screen);
  int2store(start_screen,length);
  start_screen[2]=(uchar) (row-start_row+2);
  start_screen[3]=(uchar) (row-start_row+1);

  *info_length=(uint) (pos-info);
  DBUG_RETURN(info);
} /* pack_screens */


	/* Pack keyinfo and keynames to keybuff for save in form-file. */

static uint pack_keys(uchar *keybuff, uint key_count, KEY *keyinfo,
                      ulong data_offset)
{
  uint key_parts,length;
  uchar *pos, *keyname_pos;
  KEY *key,*end;
  KEY_PART_INFO *key_part,*key_part_end;
  DBUG_ENTER("pack_keys");

  pos=keybuff+6;
  key_parts=0;
  for (key=keyinfo,end=keyinfo+key_count ; key != end ; key++)
  {
    int2store(pos, (key->flags ^ HA_NOSAME));
    int2store(pos+2,key->key_length);
    pos[4]= (uchar) key->key_parts;
    pos[5]= (uchar) key->algorithm;
    int2store(pos+6, key->block_size);
    pos+=8;
    key_parts+=key->key_parts;
<<<<<<< HEAD
    DBUG_PRINT("loop", ("flags: %lu  key_parts: %d at %p",
=======
    DBUG_PRINT("loop", ("flags: %lu  key_parts: %d  key_part: 0x%lx",
>>>>>>> 0bfb9083
                        key->flags, key->key_parts,
                        key->key_part));
    for (key_part=key->key_part,key_part_end=key_part+key->key_parts ;
	 key_part != key_part_end ;
	 key_part++)

    {
      uint offset;
      DBUG_PRINT("loop",("field: %d  startpos: %lu  length: %d",
			 key_part->fieldnr, key_part->offset + data_offset,
                         key_part->length));
      int2store(pos,key_part->fieldnr+1+FIELD_NAME_USED);
      offset= (uint) (key_part->offset+data_offset+1);
      int2store(pos+2, offset);
      pos[4]=0;					// Sort order
      int2store(pos+5,key_part->key_type);
      int2store(pos+7,key_part->length);
      pos+=9;
    }
  }
	/* Save keynames */
  keyname_pos=pos;
  *pos++=(uchar) NAMES_SEP_CHAR;
  for (key=keyinfo ; key != end ; key++)
  {
    uchar *tmp=(uchar*) strmov((char*) pos,key->name);
    *tmp++= (uchar) NAMES_SEP_CHAR;
    *tmp=0;
    pos=tmp;
  }
  *(pos++)=0;

  for (key=keyinfo,end=keyinfo+key_count ; key != end ; key++)
  {
    if (key->flags & HA_USES_COMMENT)
    {
      int2store(pos, key->comment.length);
      uchar *tmp= (uchar*)strnmov((char*) pos+2,key->comment.str,key->comment.length);
      pos= tmp;
    }
  }

  if (key_count > 127 || key_parts > 127)
  {
    keybuff[0]= (key_count & 0x7f) | 0x80;
    keybuff[1]= key_count >> 7;
    int2store(keybuff+2,key_parts);
  }
  else
  {
    keybuff[0]=(uchar) key_count;
    keybuff[1]=(uchar) key_parts;
    keybuff[2]= keybuff[3]= 0;
  }
  length=(uint) (pos-keyname_pos);
  int2store(keybuff+4,length);
  DBUG_RETURN((uint) (pos-keybuff));
} /* pack_keys */


	/* Make formheader */

static bool pack_header(uchar *forminfo, enum legacy_db_type table_type,
			List<Create_field> &create_fields,
                        uint info_length, uint screens, uint table_options,
                        ulong data_offset, handler *file)
{
  uint length,int_count,int_length,no_empty, int_parts;
  uint time_stamp_pos,null_fields;
  ulong reclength, totlength, n_length, com_length;
  DBUG_ENTER("pack_header");

  if (create_fields.elements > MAX_FIELDS)
  {
    my_message(ER_TOO_MANY_FIELDS, ER(ER_TOO_MANY_FIELDS), MYF(0));
    DBUG_RETURN(1);
  }

  totlength= 0L;
  reclength= data_offset;
  no_empty=int_count=int_parts=int_length=time_stamp_pos=null_fields=
    com_length=0;
  n_length=2L;

	/* Check fields */

  List_iterator<Create_field> it(create_fields);
  Create_field *field;
  while ((field=it++))
  {
    uint tmp_len= system_charset_info->cset->charpos(system_charset_info,
                                                     field->comment.str,
                                                     field->comment.str +
                                                     field->comment.length,
                                                     COLUMN_COMMENT_MAXLEN);

    if (tmp_len < field->comment.length)
    {
      if ((current_thd->variables.sql_mode &
	   (MODE_STRICT_TRANS_TABLES | MODE_STRICT_ALL_TABLES)))
      {
        my_error(ER_WRONG_STRING_LENGTH, MYF(0),
                   field->comment.str,"COLUMN COMMENT",
                   (uint) COLUMN_COMMENT_MAXLEN);
	DBUG_RETURN(1);
      }
      push_warning_printf(current_thd, MYSQL_ERROR::WARN_LEVEL_WARN,
                          ER_WRONG_STRING_LENGTH, ER(ER_WRONG_STRING_LENGTH),
                          field->comment.str,"COLUMN COMMENT",
                          (uint) COLUMN_COMMENT_MAXLEN);
      field->comment.length= tmp_len;
    }

    totlength+= field->length;
    com_length+= field->comment.length;
    if (MTYP_TYPENR(field->unireg_check) == Field::NOEMPTY ||
	field->unireg_check & MTYP_NOEMPTY_BIT)
    {
      field->unireg_check= (Field::utype) ((uint) field->unireg_check |
					   MTYP_NOEMPTY_BIT);
      no_empty++;
    }
    /* 
      We mark first TIMESTAMP field with NOW() in DEFAULT or ON UPDATE 
      as auto-update field.
    */
    if (field->sql_type == MYSQL_TYPE_TIMESTAMP &&
        MTYP_TYPENR(field->unireg_check) != Field::NONE &&
	!time_stamp_pos)
      time_stamp_pos= (uint) field->offset+ (uint) data_offset + 1;
    length=field->pack_length;
    /* Ensure we don't have any bugs when generating offsets */
    DBUG_ASSERT(reclength == field->offset + data_offset);
    if ((uint) field->offset+ (uint) data_offset+ length > reclength)
      reclength=(uint) (field->offset+ data_offset + length);
    n_length+= (ulong) strlen(field->field_name)+1;
    field->interval_id=0;
    field->save_interval= 0;
    if (field->interval)
    {
      uint old_int_count=int_count;

      if (field->charset->mbminlen > 1)
      {
        /* 
          Escape UCS2 intervals using HEX notation to avoid
          problems with delimiters between enum elements.
          As the original representation is still needed in 
          the function make_empty_rec to create a record of
          filled with default values it is saved in save_interval
          The HEX representation is created from this copy.
        */
        field->save_interval= field->interval;
        field->interval= (TYPELIB*) sql_alloc(sizeof(TYPELIB));
        *field->interval= *field->save_interval; 
        field->interval->type_names= 
          (const char **) sql_alloc(sizeof(char*) * 
				    (field->interval->count+1));
        field->interval->type_names[field->interval->count]= 0;
        field->interval->type_lengths=
          (uint *) sql_alloc(sizeof(uint) * field->interval->count);
 
        for (uint pos= 0; pos < field->interval->count; pos++)
        {
          char *dst;
          const char *src= field->save_interval->type_names[pos];
          uint hex_length;
          length= field->save_interval->type_lengths[pos];
          hex_length= length * 2;
          field->interval->type_lengths[pos]= hex_length;
          field->interval->type_names[pos]= dst= (char*) sql_alloc(hex_length +
                                                                   1);
          octet2hex(dst, src, length);
        }
      }

      field->interval_id=get_interval_id(&int_count,create_fields,field);
      if (old_int_count != int_count)
      {
	for (const char **pos=field->interval->type_names ; *pos ; pos++)
	  int_length+=(uint) strlen(*pos)+1;	// field + suffix prefix
	int_parts+=field->interval->count+1;
      }
    }
    if (f_maybe_null(field->pack_flag))
      null_fields++;
  }
  int_length+=int_count*2;			// 255 prefix + 0 suffix

	/* Save values in forminfo */

  if (reclength > (ulong) file->max_record_length())
  {
    my_error(ER_TOO_BIG_ROWSIZE, MYF(0), (uint) file->max_record_length());
    DBUG_RETURN(1);
  }
  /* Hack to avoid bugs with small static rows in MySQL */
  reclength=max(file->min_record_length(table_options),reclength);
  if (info_length+(ulong) create_fields.elements*FCOMP+288+
      n_length+int_length+com_length > 65535L || int_count > 255)
  {
    my_message(ER_TOO_MANY_FIELDS, ER(ER_TOO_MANY_FIELDS), MYF(0));
    DBUG_RETURN(1);
  }

  bzero((char*)forminfo,288);
  length=(info_length+create_fields.elements*FCOMP+288+n_length+int_length+
	  com_length);
  int2store(forminfo,length);
  forminfo[256] = (uint8) screens;
  int2store(forminfo+258,create_fields.elements);
  int2store(forminfo+260,info_length);
  int2store(forminfo+262,totlength);
  int2store(forminfo+264,no_empty);
  int2store(forminfo+266,reclength);
  int2store(forminfo+268,n_length);
  int2store(forminfo+270,int_count);
  int2store(forminfo+272,int_parts);
  int2store(forminfo+274,int_length);
  int2store(forminfo+276,time_stamp_pos);
  int2store(forminfo+278,80);			/* Columns needed */
  int2store(forminfo+280,22);			/* Rows needed */
  int2store(forminfo+282,null_fields);
  int2store(forminfo+284,com_length);
  /* Up to forminfo+288 is free to use for additional information */
  DBUG_RETURN(0);
} /* pack_header */


	/* get each unique interval each own id */

static uint get_interval_id(uint *int_count,List<Create_field> &create_fields,
			    Create_field *last_field)
{
  List_iterator<Create_field> it(create_fields);
  Create_field *field;
  TYPELIB *interval=last_field->interval;

  while ((field=it++) != last_field)
  {
    if (field->interval_id && field->interval->count == interval->count)
    {
      const char **a,**b;
      for (a=field->interval->type_names, b=interval->type_names ;
	   *a && !strcmp(*a,*b);
	   a++,b++) ;

      if (! *a)
      {
	return field->interval_id;		// Re-use last interval
      }
    }
  }
  return ++*int_count;				// New unique interval
}


	/* Save fields, fieldnames and intervals */

static bool pack_fields(File file, List<Create_field> &create_fields,
                        ulong data_offset)
{
  reg2 uint i;
  uint int_count, comment_length=0;
  uchar buff[MAX_FIELD_WIDTH];
  Create_field *field;
  DBUG_ENTER("pack_fields");

	/* Write field info */

  List_iterator<Create_field> it(create_fields);

  int_count=0;
  while ((field=it++))
  {
    uint recpos;
    buff[0]= (uchar) field->row;
    buff[1]= (uchar) field->col;
    buff[2]= (uchar) field->sc_length;
    int2store(buff+3, field->length);
    /* The +1 is here becasue the col offset in .frm file have offset 1 */
    recpos= field->offset+1 + (uint) data_offset;
    int3store(buff+5,recpos);
    int2store(buff+8,field->pack_flag);
    int2store(buff+10,field->unireg_check);
    buff[12]= (uchar) field->interval_id;
    buff[13]= (uchar) field->sql_type; 
    if (field->sql_type == MYSQL_TYPE_GEOMETRY)
    {
      buff[14]= (uchar) field->geom_type;
#ifndef HAVE_SPATIAL
      DBUG_ASSERT(0);                           // Should newer happen
#endif
    }
    else if (field->charset) 
      buff[14]= (uchar) field->charset->number;
    else
      buff[14]= 0;				// Numerical
    int2store(buff+15, field->comment.length);
    comment_length+= field->comment.length;
    set_if_bigger(int_count,field->interval_id);
    if (my_write(file, buff, FCOMP, MYF_RW))
      DBUG_RETURN(1);
  }

	/* Write fieldnames */
  buff[0]=(uchar) NAMES_SEP_CHAR;
  if (my_write(file, buff, 1, MYF_RW))
    DBUG_RETURN(1);
  i=0;
  it.rewind();
  while ((field=it++))
  {
    char *pos= strmov((char*) buff,field->field_name);
    *pos++=NAMES_SEP_CHAR;
    if (i == create_fields.elements-1)
      *pos++=0;
    if (my_write(file, buff, (size_t) (pos-(char*) buff),MYF_RW))
      DBUG_RETURN(1);
    i++;
  }

	/* Write intervals */
  if (int_count)
  {
    String tmp((char*) buff,sizeof(buff), &my_charset_bin);
    tmp.length(0);
    it.rewind();
    int_count=0;
    while ((field=it++))
    {
      if (field->interval_id > int_count)
      {
        unsigned char  sep= 0;
        unsigned char  occ[256];
        uint           i;
        unsigned char *val= NULL;

        bzero(occ, sizeof(occ));

        for (i=0; (val= (unsigned char*) field->interval->type_names[i]); i++)
          for (uint j = 0; j < field->interval->type_lengths[i]; j++)
            occ[(unsigned int) (val[j])]= 1;

        if (!occ[(unsigned char)NAMES_SEP_CHAR])
          sep= (unsigned char) NAMES_SEP_CHAR;
        else if (!occ[(unsigned int)','])
          sep= ',';
        else
        {
          for (uint i=1; i<256; i++)
          {
            if(!occ[i])
            {
              sep= i;
              break;
            }
          }

          if(!sep)    /* disaster, enum uses all characters, none left as separator */
          {
            my_message(ER_WRONG_FIELD_TERMINATORS,ER(ER_WRONG_FIELD_TERMINATORS),
                       MYF(0));
            DBUG_RETURN(1);
          }
        }

        int_count= field->interval_id;
        tmp.append(sep);
        for (const char **pos=field->interval->type_names ; *pos ; pos++)
        {
          tmp.append(*pos);
          tmp.append(sep);
        }
        tmp.append('\0');                      // End of intervall
      }
    }
    if (my_write(file,(uchar*) tmp.ptr(),tmp.length(),MYF_RW))
      DBUG_RETURN(1);
  }
  if (comment_length)
  {
    it.rewind();
    int_count=0;
    while ((field=it++))
    {
      if (field->comment.length)
	if (my_write(file, (uchar*) field->comment.str, field->comment.length,
		     MYF_RW))
	  DBUG_RETURN(1);
    }
  }
  DBUG_RETURN(0);
}


	/* save an empty record on start of formfile */

static bool make_empty_rec(THD *thd, File file,enum legacy_db_type table_type,
			   uint table_options,
			   List<Create_field> &create_fields,
			   uint reclength,
                           ulong data_offset,
                           handler *handler)
{
  int error= 0;
  Field::utype type;
  uint null_count;
  uchar *buff,*null_pos;
  TABLE table;
  TABLE_SHARE share;
  Create_field *field;
  enum_check_fields old_count_cuted_fields= thd->count_cuted_fields;
  DBUG_ENTER("make_empty_rec");

  /* We need a table to generate columns for default values */
  bzero((char*) &table, sizeof(table));
  bzero((char*) &share, sizeof(share));
  table.s= &share;

  if (!(buff=(uchar*) my_malloc((size_t) reclength,MYF(MY_WME | MY_ZEROFILL))))
  {
    DBUG_RETURN(1);
  }

  table.in_use= thd;
  table.s->db_low_byte_first= handler->low_byte_first();
  table.s->blob_ptr_size= portable_sizeof_char_ptr;

  null_count=0;
  if (!(table_options & HA_OPTION_PACK_RECORD))
  {
    null_count++;			// Need one bit for delete mark
    *buff|= 1;
  }
  null_pos= buff;

  List_iterator<Create_field> it(create_fields);
  thd->count_cuted_fields= CHECK_FIELD_WARN;    // To find wrong default values
  while ((field=it++))
  {
    /*
      regfield don't have to be deleted as it's allocated with sql_alloc()
    */
    Field *regfield= make_field(&share,
                                buff+field->offset + data_offset,
                                field->length,
                                null_pos + null_count / 8,
                                null_count & 7,
                                field->pack_flag,
                                field->sql_type,
                                field->charset,
                                field->geom_type,
                                field->unireg_check,
                                field->save_interval ? field->save_interval :
                                field->interval, 
                                field->field_name);
    if (!regfield)
    {
      error= 1;
      goto err;                                 // End of memory
    }

    /* save_in_field() will access regfield->table->in_use */
    regfield->init(&table);

    if (!(field->flags & NOT_NULL_FLAG))
    {
      *regfield->null_ptr|= regfield->null_bit;
      null_count++;
    }

    if (field->sql_type == MYSQL_TYPE_BIT && !f_bit_as_char(field->pack_flag))
      null_count+= field->length & 7;

    type= (Field::utype) MTYP_TYPENR(field->unireg_check);

    if (field->def)
    {
      int res= field->def->save_in_field(regfield, 1);
      /* If not ok or warning of level 'note' */
      if (res != 0 && res != 3)
      {
        my_error(ER_INVALID_DEFAULT, MYF(0), regfield->field_name);
        error= 1;
        delete regfield; //To avoid memory leak
        goto err;
      }
    }
    else if (regfield->real_type() == MYSQL_TYPE_ENUM &&
	     (field->flags & NOT_NULL_FLAG))
    {
      regfield->set_notnull();
      regfield->store((longlong) 1, TRUE);
    }
    else if (type == Field::YES)		// Old unireg type
      regfield->store(ER(ER_YES),(uint) strlen(ER(ER_YES)),system_charset_info);
    else if (type == Field::NO)			// Old unireg type
      regfield->store(ER(ER_NO), (uint) strlen(ER(ER_NO)),system_charset_info);
    else
      regfield->reset();
  }
  DBUG_ASSERT(data_offset == ((null_count + 7) / 8));

  /*
    We need to set the unused bits to 1. If the number of bits is a multiple
    of 8 there are no unused bits.
  */
  if (null_count & 7)
    *(null_pos + null_count / 8)|= ~(((uchar) 1 << (null_count & 7)) - 1);

  error= my_write(file, buff, (size_t) reclength,MYF_RW) != 0;

err:
  my_free(buff, MYF(MY_FAE));
  thd->count_cuted_fields= old_count_cuted_fields;
  DBUG_RETURN(error);
} /* make_empty_rec */<|MERGE_RESOLUTION|>--- conflicted
+++ resolved
@@ -589,11 +589,7 @@
     int2store(pos+6, key->block_size);
     pos+=8;
     key_parts+=key->key_parts;
-<<<<<<< HEAD
-    DBUG_PRINT("loop", ("flags: %lu  key_parts: %d at %p",
-=======
-    DBUG_PRINT("loop", ("flags: %lu  key_parts: %d  key_part: 0x%lx",
->>>>>>> 0bfb9083
+    DBUG_PRINT("loop", ("flags: %lu  key_parts: %d  key_part: %p",
                         key->flags, key->key_parts,
                         key->key_part));
     for (key_part=key->key_part,key_part_end=key_part+key->key_parts ;
