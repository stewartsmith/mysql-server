/* Copyright (C) 2000-2003 MySQL AB

  This program is free software; you can redistribute it and/or modify
  it under the terms of the GNU General Public License as published by
  the Free Software Foundation; version 2 of the License.

  This program is distributed in the hope that it will be useful,
  but WITHOUT ANY WARRANTY; without even the implied warranty of
  MERCHANTABILITY or FITNESS FOR A PARTICULAR PURPOSE.  See the
  GNU General Public License for more details.

  You should have received a copy of the GNU General Public License
  along with this program; if not, write to the Free Software
  Foundation, Inc., 59 Temple Place, Suite 330, Boston, MA  02111-1307  USA
*/

#include "mysql_priv.h"
#include "sql_show.h"
#ifdef WITH_NDBCLUSTER_STORAGE_ENGINE
#include "ha_ndbcluster.h"
#include "ha_ndbcluster_connection.h"

#ifdef HAVE_NDB_BINLOG
#include "rpl_injector.h"
#include "rpl_filter.h"
#include "slave.h"
#include "sql_prepare.h"
#include "ha_ndbcluster_binlog.h"
#include <ndbapi/NdbDictionary.hpp>
#include <ndbapi/ndb_cluster_connection.hpp>
#include <util/NdbAutoPtr.hpp>
#include <portlib/NdbTick.h>

#ifdef ndb_dynamite
#undef assert
#define assert(x) do { if(x) break; ::printf("%s %d: assert failed: %s\n", __FILE__, __LINE__, #x); ::fflush(stdout); ::signal(SIGABRT,SIG_DFL); ::abort(); ::kill(::getpid(),6); ::kill(::getpid(),9); } while (0)
#endif

extern my_bool opt_ndb_log_orig;
<<<<<<< HEAD
=======
extern my_bool opt_ndb_log_bin;
>>>>>>> 0c350e54

extern my_bool opt_ndb_log_update_as_write;
extern my_bool opt_ndb_log_updated_only;

extern my_bool ndbcluster_silent;

<<<<<<< HEAD
=======
extern my_bool ndb_log_binlog_index;

>>>>>>> 0c350e54
/*
  defines for cluster replication table names
*/
#include "ha_ndbcluster_tables.h"
#define NDB_APPLY_TABLE_FILE "./" NDB_REP_DB "/" NDB_APPLY_TABLE
#define NDB_SCHEMA_TABLE_FILE "./" NDB_REP_DB "/" NDB_SCHEMA_TABLE
static char repdb[]= NDB_REP_DB;
static char reptable[]= NDB_REP_TABLE;

/*
  Timeout for syncing schema events between
  mysql servers, and between mysql server and the binlog
*/
const int opt_ndb_sync_timeout= 120;

/*
  Flag showing if the ndb injector thread is running, if so == 1
  -1 if it was started but later stopped for some reason
   0 if never started
*/
int ndb_binlog_thread_running= 0;
/*
  Flag showing if the ndb binlog should be created, if so == TRUE
  FALSE if not
*/
my_bool ndb_binlog_running= FALSE;
my_bool ndb_binlog_tables_inited= FALSE;
my_bool ndb_binlog_is_ready= FALSE;

/*
  Global reference to the ndb injector thread THD oject

  Has one sole purpose, for setting the in_use table member variable
  in get_share(...)
*/
extern THD * injector_thd; // Declared in ha_ndbcluster.cc

/*
  Global reference to ndb injector thd object.

  Used mainly by the binlog index thread, but exposed to the client sql
  thread for one reason; to setup the events operations for a table
  to enable ndb injector thread receiving events.

  Must therefore always be used with a surrounding
  pthread_mutex_lock(&injector_mutex), when doing create/dropEventOperation
*/
static Ndb *injector_ndb= 0;
static Ndb *schema_ndb= 0;

static int ndbcluster_binlog_inited= 0;
/*
  Flag "ndbcluster_binlog_terminating" set when shutting down mysqld.
  Server main loop should call handlerton function:

  ndbcluster_hton->binlog_func ==
  ndbcluster_binlog_func(...,BFN_BINLOG_END,...) ==
  ndbcluster_binlog_end

  at shutdown, which sets the flag. And then server needs to wait for it
  to complete.  Otherwise binlog will not be complete.

  ndbcluster_hton->panic == ndbcluster_end() will not return until
  ndb binlog is completed
*/
static int ndbcluster_binlog_terminating= 0;

/*
  Mutex and condition used for interacting between client sql thread
  and injector thread
*/
pthread_t ndb_binlog_thread;
pthread_mutex_t injector_mutex;
pthread_cond_t  injector_cond;

/* NDB Injector thread (used for binlog creation) */
static ulonglong ndb_latest_applied_binlog_epoch= 0;
static ulonglong ndb_latest_handled_binlog_epoch= 0;
static ulonglong ndb_latest_received_binlog_epoch= 0;

NDB_SHARE *ndb_apply_status_share= 0;
NDB_SHARE *ndb_schema_share= 0;
pthread_mutex_t ndb_schema_share_mutex;

extern my_bool opt_log_slave_updates;
static my_bool g_ndb_log_slave_updates;

/* Schema object distribution handling */
HASH ndb_schema_objects;
typedef struct st_ndb_schema_object {
  pthread_mutex_t mutex;
  char *key;
  uint key_length;
  uint use_count;
  MY_BITMAP slock_bitmap;
  uint32 slock[256/32]; // 256 bits for lock status of table
} NDB_SCHEMA_OBJECT;
static NDB_SCHEMA_OBJECT *ndb_get_schema_object(const char *key,
                                                my_bool create_if_not_exists,
                                                my_bool have_lock);
static void ndb_free_schema_object(NDB_SCHEMA_OBJECT **ndb_schema_object,
                                   bool have_lock);

<<<<<<< HEAD
static MDL_LOCK_DATA binlog_mdl_lock_data;
static char binlog_mdlkey[MAX_MDLKEY_LENGTH];

=======
>>>>>>> 0c350e54
/*
  Helper functions
*/
static bool ndbcluster_check_if_local_table(const char *dbname, const char *tabname);
static bool ndbcluster_check_if_local_tables_in_db(THD *thd, const char *dbname);

#ifndef DBUG_OFF
/* purecov: begin deadcode */
static void print_records(TABLE *table, const uchar *record)
{
  for (uint j= 0; j < table->s->fields; j++)
  {
    char buf[40];
    int pos= 0;
    Field *field= table->field[j];
    const uchar* field_ptr= field->ptr - table->record[0] + record;
    int pack_len= field->pack_length();
    int n= pack_len < 10 ? pack_len : 10;

    for (int i= 0; i < n && pos < 20; i++)
    {
      pos+= sprintf(&buf[pos]," %x", (int) (uchar) field_ptr[i]);
    }
    buf[pos]= 0;
    DBUG_PRINT("info",("[%u]field_ptr[0->%d]: %s", j, n, buf));
  }
}
/* purecov: end */
#else
#define print_records(a,b)
#endif


#ifndef DBUG_OFF
static void dbug_print_table(const char *info, TABLE *table)
{
  if (table == 0)
  {
    DBUG_PRINT("info",("%s: (null)", info));
    return;
  }
  DBUG_PRINT("info",
             ("%s: %s.%s s->fields: %d  "
              "reclength: %lu  rec_buff_length: %u  record[0]: %p  "
              "record[1]: %p",
              info,
              table->s->db.str,
              table->s->table_name.str,
              table->s->fields,
              table->s->reclength,
              table->s->rec_buff_length,
              table->record[0],
              table->record[1]));

  for (unsigned int i= 0; i < table->s->fields; i++) 
  {
    Field *f= table->field[i];
    DBUG_PRINT("info",
               ("[%d] \"%s\"(0x%lx:%s%s%s%s%s%s) type: %d  pack_length: %d  "
                "ptr: 0x%lx[+%d]  null_bit: %u  null_ptr: 0x%lx[+%d]",
                i,
                f->field_name,
                (long) f->flags,
                (f->flags & PRI_KEY_FLAG)  ? "pri"       : "attr",
                (f->flags & NOT_NULL_FLAG) ? ""          : ",nullable",
                (f->flags & UNSIGNED_FLAG) ? ",unsigned" : ",signed",
                (f->flags & ZEROFILL_FLAG) ? ",zerofill" : "",
                (f->flags & BLOB_FLAG)     ? ",blob"     : "",
                (f->flags & BINARY_FLAG)   ? ",binary"   : "",
                f->real_type(),
                f->pack_length(),
                (long) f->ptr, (int) (f->ptr - table->record[0]),
                f->null_bit,
                (long) f->null_ptr,
                (int) ((uchar*) f->null_ptr - table->record[0])));
    if (f->type() == MYSQL_TYPE_BIT)
    {
      Field_bit *g= (Field_bit*) f;
      DBUG_PRINT("MYSQL_TYPE_BIT",("field_length: %d  bit_ptr: %p[+%d] "
                                   "bit_ofs: %d  bit_len: %u",
                                   g->field_length, g->bit_ptr,
                                   (int) ((uchar*) g->bit_ptr -
                                          table->record[0]),
                                   g->bit_ofs, g->bit_len));
    }
  }
}
#else
#define dbug_print_table(a,b)
#endif


/*
  Run a query through mysql_parse

  Used to:
  - purging the ndb_binlog_index
  - creating the ndb_apply_status table
*/
static void copy_warnings(THD *thd, List<MYSQL_ERROR> *src)
{
  List_iterator_fast<MYSQL_ERROR> err_it(*src);
  MYSQL_ERROR *err;

  while ((err= err_it++))
    push_warning(thd, err->level, err->code, err->msg);
}
static void run_query(THD *thd, char *buf, char *end,
                      const int *no_print_error, my_bool disable_binlog,
                      my_bool reset_error)
{
  ulonglong save_thd_options= thd->options;
  DBUG_ASSERT(sizeof(save_thd_options) == sizeof(thd->options));

  LEX_STRING query= {buf, end - buf};
  if (disable_binlog)
    thd->options&= ~OPTION_BIN_LOG;

  DBUG_PRINT("query", ("%s", query.str));

  DBUG_ASSERT(!thd->in_sub_stmt);
  DBUG_ASSERT(!thd->locked_tables_mode);

<<<<<<< HEAD
=======
  if (no_print_error && thd->main_da.is_error())
>>>>>>> 0c350e54
  {
    Ed_connection con(thd);
    bool res= con.execute_direct(query);

    if (no_print_error && res)
    {
      int i;
      Thd_ndb *thd_ndb= get_thd_ndb(thd);
      for (i= 0; no_print_error[i]; i++)
        if ((thd_ndb->m_error_code == no_print_error[i]) ||
            (con.get_last_errno() == (unsigned)no_print_error[i]))
          break;
      if (!no_print_error[i])
        sql_print_error("NDB: %s: error %s %d(ndb: %d)",
                        buf,
                        con.get_last_error(),
                        con.get_last_errno(),
                        thd_ndb->m_error_code);
    }

    if (res && !reset_error)
    {
      copy_warnings(thd, con.get_warn_list());
      my_message(con.get_last_errno(), con.get_last_error(), MYF(ME_NO_WARNING_FOR_ERROR));
    }
  }
<<<<<<< HEAD

  thd->options= save_thd_options;
=======
  close_thread_tables(thd);
  /*
    XXX: this code is broken. mysql_parse()/mysql_reset_thd_for_next_command()
    can not be called from within a statement, and
    run_query() can be called from anywhere, including from within
    a sub-statement.
    This particular reset is a temporary hack to avoid an assert
    for double assignment of the diagnostics area when run_query()
    is called from ndbcluster_reset_logs(), which is called from
    mysql_flush().
  */
  if (!thd->main_da.is_error() || reset_error)
  {
    thd->main_da.reset_diagnostics_area();
  }

  thd->options= save_thd_options;
  thd->query_length= save_thd_query_length;
  thd->query= save_thd_query;
  thd->variables.pseudo_thread_id= save_thread_id;
  thd->status_var= save_thd_status_var;
  thd->transaction.all= save_thd_transaction_all;
  thd->transaction.stmt= save_thd_transaction_stmt;
  thd->net= save_thd_net;
>>>>>>> 0c350e54
}

static void
ndbcluster_binlog_close_table(THD *thd, NDB_SHARE *share)
{
  DBUG_ENTER("ndbcluster_binlog_close_table");
  Ndb_event_data *event_data= share->event_data;
  if (event_data)
  {
    delete event_data;
    share->event_data= 0;
  }
  DBUG_VOID_RETURN;
}


/*
  Creates a TABLE object for the ndb cluster table

  NOTES
    This does not open the underlying table
*/

static int
ndbcluster_binlog_open_table(THD *thd, NDB_SHARE *share)
{
  int error;
  DBUG_ASSERT(share->event_data == 0);
  Ndb_event_data *event_data= share->event_data= new Ndb_event_data(share);
  DBUG_ENTER("ndbcluster_binlog_open_table");

  MEM_ROOT **root_ptr=
    my_pthread_getspecific_ptr(MEM_ROOT**, THR_MALLOC);
  MEM_ROOT *old_root= *root_ptr;
  init_sql_alloc(&event_data->mem_root, 1024, 0);
  *root_ptr= &event_data->mem_root;

  TABLE_SHARE *table_share= event_data->table_share= 
    (TABLE_SHARE*)alloc_root(&event_data->mem_root, sizeof(TABLE_SHARE));
  TABLE *table= event_data->table= 
    (TABLE*)alloc_root(&event_data->mem_root, sizeof(TABLE));

  safe_mutex_assert_owner(&LOCK_open);
  init_tmp_table_share(thd, table_share, share->db, 0, share->table_name, 
                       share->key);
  if ((error= open_table_def(thd, table_share, 0)) ||
      (error= open_table_from_share(thd, table_share, "", 0, 
                                    (uint) (OPEN_FRM_FILE_ONLY | DELAYED_OPEN | READ_ALL),
                                    0, table, OTM_OPEN)))
  {
    DBUG_PRINT("error", ("open_table_def/open_table_from_share failed: %d my_errno: %d",
                         error, my_errno));
    free_table_share(table_share);
    event_data->table= 0;
    event_data->table_share= 0;
    delete event_data;
    share->event_data= 0;
    *root_ptr= old_root;
    DBUG_RETURN(error);
  }
  assign_new_table_id(table_share);

  table->in_use= injector_thd;
  
  table->s->db.str= share->db;
  table->s->db.length= strlen(share->db);
  table->s->table_name.str= share->table_name;
  table->s->table_name.length= strlen(share->table_name);
  /* We can't use 'use_all_columns()' as the file object is not setup yet */
  table->column_bitmaps_set_no_signal(&table->s->all_set, &table->s->all_set);
#ifndef DBUG_OFF
  dbug_print_table("table", table);
#endif
  *root_ptr= old_root;
  DBUG_RETURN(0);
}


/*
  Initialize the binlog part of the NDB_SHARE
*/
int ndbcluster_binlog_init_share(THD *thd, NDB_SHARE *share, TABLE *_table)
{
  MEM_ROOT *mem_root= &share->mem_root;
  int do_event_op= ndb_binlog_running;
  int error= 0;
  DBUG_ENTER("ndbcluster_binlog_init_share");

  share->connect_count= g_ndb_cluster_connection->get_connect_count();

  share->op= 0;
  share->new_op= 0;
  share->event_data= 0;

  if (!ndb_schema_share &&
      strcmp(share->db, NDB_REP_DB) == 0 &&
      strcmp(share->table_name, NDB_SCHEMA_TABLE) == 0)
    do_event_op= 1;
  else if (!ndb_apply_status_share &&
           strcmp(share->db, NDB_REP_DB) == 0 &&
           strcmp(share->table_name, NDB_APPLY_TABLE) == 0)
    do_event_op= 1;

  {
    int i, no_nodes= g_ndb_cluster_connection->no_db_nodes();
    share->subscriber_bitmap= (MY_BITMAP*)
      alloc_root(mem_root, no_nodes * sizeof(MY_BITMAP));
    for (i= 0; i < no_nodes; i++)
    {
      bitmap_init(&share->subscriber_bitmap[i],
                  (Uint32*)alloc_root(mem_root, max_ndb_nodes/8),
                  max_ndb_nodes, FALSE);
      bitmap_clear_all(&share->subscriber_bitmap[i]);
    }
  }

  if (!do_event_op)
  {
    if (_table)
    {
      if (_table->s->primary_key == MAX_KEY)
        share->flags|= NSF_HIDDEN_PK;
      if (_table->s->blob_fields != 0)
        share->flags|= NSF_BLOB_FLAG;
    }
    else
    {
      share->flags|= NSF_NO_BINLOG;
    }
    DBUG_RETURN(error);
  }
  while (1) 
  {
    if ((error= ndbcluster_binlog_open_table(thd, share)))
      break;
    if (share->event_data->table->s->primary_key == MAX_KEY)
      share->flags|= NSF_HIDDEN_PK;
    if (share->event_data->table->s->blob_fields != 0)
      share->flags|= NSF_BLOB_FLAG;
    break;
  }
  DBUG_RETURN(error);
}

/*****************************************************************
  functions called from master sql client threads
****************************************************************/

/*
  called in mysql_show_binlog_events and reset_logs to make sure we wait for
  all events originating from this mysql server to arrive in the binlog

  Wait for the last epoch in which the last transaction is a part of.

  Wait a maximum of 30 seconds.
*/
static void ndbcluster_binlog_wait(THD *thd)
{
  if (ndb_binlog_running)
  {
    DBUG_ENTER("ndbcluster_binlog_wait");
    ulonglong wait_epoch= ndb_get_latest_trans_gci();
    /*
      cluster not connected or no transactions done
      so nothing to wait for
    */
    if (!wait_epoch)
      DBUG_VOID_RETURN;
    const char *save_info= thd ? thd->proc_info : 0;
    int count= 30;
    if (thd)
<<<<<<< HEAD
      THD_SET_PROC_INFO(thd,
        "Waiting for ndbcluster binlog update to reach current position");
=======
      thd->proc_info= "Waiting for ndbcluster binlog update to "
	"reach current position";
>>>>>>> 0c350e54
    pthread_mutex_lock(&injector_mutex);
    while (!thd->killed && count && ndb_binlog_running &&
           (ndb_latest_handled_binlog_epoch == 0 ||
            ndb_latest_handled_binlog_epoch < wait_epoch))
    {
      count--;
      struct timespec abstime;
      set_timespec(abstime, 1);
      pthread_cond_timedwait(&injector_cond, &injector_mutex, &abstime);
    }
    pthread_mutex_unlock(&injector_mutex);
    if (thd)
      THD_SET_PROC_INFO(thd, save_info);
    DBUG_VOID_RETURN;
  }
}

/*
 Called from MYSQL_BIN_LOG::reset_logs in log.cc when binlog is emptied
*/
static int ndbcluster_reset_logs(THD *thd)
{
  if (!ndb_binlog_running)
    return 0;

  /* only reset master should reset logs */
  if (!((thd->lex->sql_command == SQLCOM_RESET) &&
        (thd->lex->type & REFRESH_MASTER)))
    return 0;

  DBUG_ENTER("ndbcluster_reset_logs");

  /*
    Wait for all events originating from this mysql server has
    reached the binlog before continuing to reset
  */
  ndbcluster_binlog_wait(thd);

<<<<<<< HEAD
  char buf[1024];
  char *end= strmov(buf, "TRUNCATE " NDB_REP_DB "." NDB_REP_TABLE);

  run_query(thd, buf, end, NULL, TRUE, FALSE);

  /*
    Calling function only expects and handles error cases,
    so reset state if not an error as not to hit asserts
    in upper layers
  */
  while (thd->stmt_da->is_error())
  {
    if (thd->stmt_da->sql_errno() == ER_NO_SUCH_TABLE)
    {
      /*
        If table does not exist ignore the error as it
        is a consistant behavior
      */
      break;
    }
    DBUG_RETURN(1);
  }
  thd->stmt_da->reset_diagnostics_area();
=======
  /*
    Could use run_query() here, but it is actually wrong,
    see comment in run_query()
  */
  TABLE_LIST table;
  bzero((char*) &table, sizeof(table));
  table.db= repdb;
  table.alias= table.table_name= reptable;
  mysql_truncate(thd, &table, 0);
>>>>>>> 0c350e54

  /*
    Calling function only expects and handles error cases,
    so reset state if not an error as not to hit asserts
    in upper layers
  */
  while (thd->main_da.is_error())
  {
    if (thd->main_da.sql_errno() == ER_NO_SUCH_TABLE)
    {
      /*
        If table does not exist ignore the error as it
        is a consistant behavior
      */
      break;
    }
    DBUG_RETURN(1);
  }
  thd->main_da.reset_diagnostics_area();
  DBUG_RETURN(0);
}

/*
  Called from MYSQL_BIN_LOG::purge_logs in log.cc when the binlog "file"
  is removed
*/

static int
ndbcluster_binlog_index_purge_file(THD *thd, const char *file)
{
  if (!ndb_binlog_running || thd->slave_thread)
    return 0;

  DBUG_ENTER("ndbcluster_binlog_index_purge_file");
  DBUG_PRINT("enter", ("file: %s", file));

  char buf[1024];
  char *end= strmov(strmov(strmov(buf,
                                  "DELETE FROM "
                                  NDB_REP_DB "." NDB_REP_TABLE
                                  " WHERE File='"), file), "'");

  run_query(thd, buf, end, NULL, TRUE, FALSE);
<<<<<<< HEAD
  if (thd->stmt_da->is_error() &&
      thd->stmt_da->sql_errno() == ER_NO_SUCH_TABLE)
=======
  if (thd->main_da.is_error() &&
      thd->main_da.sql_errno() == ER_NO_SUCH_TABLE)
>>>>>>> 0c350e54
  {
    /*
      If table does not exist ignore the error as it
      is a consistant behavior
    */
<<<<<<< HEAD
    thd->stmt_da->reset_diagnostics_area();
=======
    thd->main_da.reset_diagnostics_area();
>>>>>>> 0c350e54
  }

  DBUG_RETURN(0);
}

static void
ndbcluster_binlog_log_query(handlerton *hton, THD *thd, enum_binlog_command binlog_command,
                            const char *query, uint query_length,
                            const char *db, const char *table_name)
{
  DBUG_ENTER("ndbcluster_binlog_log_query");
  DBUG_PRINT("enter", ("db: %s  table_name: %s  query: %s",
                       db, table_name, query));
  enum SCHEMA_OP_TYPE type;
  int log= 0;
  switch (binlog_command)
  {
  case LOGCOM_CREATE_TABLE:
    type= SOT_CREATE_TABLE;
    DBUG_ASSERT(FALSE);
    break;
  case LOGCOM_ALTER_TABLE:
    type= SOT_ALTER_TABLE_COMMIT;
    //log= 1;
    break;
  case LOGCOM_RENAME_TABLE:
    type= SOT_RENAME_TABLE;
    DBUG_ASSERT(FALSE);
    break;
  case LOGCOM_DROP_TABLE:
    type= SOT_DROP_TABLE;
    DBUG_ASSERT(FALSE);
    break;
  case LOGCOM_CREATE_DB:
    type= SOT_CREATE_DB;
    log= 1;
    break;
  case LOGCOM_ALTER_DB:
    type= SOT_ALTER_DB;
    log= 1;
    break;
  case LOGCOM_DROP_DB:
    type= SOT_DROP_DB;
    DBUG_ASSERT(FALSE);
    break;
  }
  if (log)
  {
    ndbcluster_log_schema_op(thd, query, query_length,
                             db, table_name, 0, 0, type,
                             0, 0, 0);
  }
  DBUG_VOID_RETURN;
}


/*
  End use of the NDB Cluster binlog
   - wait for binlog thread to shutdown
*/

static int ndbcluster_binlog_end(THD *thd)
{
  DBUG_ENTER("ndbcluster_binlog_end");

  if (!ndbcluster_binlog_inited)
    DBUG_RETURN(0);
  ndbcluster_binlog_inited= 0;

#ifdef HAVE_NDB_BINLOG
  if (ndb_util_thread_running > 0)
  {
    /*
      Wait for util thread to die (as this uses the injector mutex)
      There is a very small change that ndb_util_thread dies and the
      following mutex is freed before it's accessed. This shouldn't
      however be a likely case as the ndbcluster_binlog_end is supposed to
      be called before ndb_cluster_end().
    */
    pthread_mutex_lock(&LOCK_ndb_util_thread);
    /* Ensure mutex are not freed if ndb_cluster_end is running at same time */
    ndb_util_thread_running++;
    ndbcluster_terminating= 1;
    pthread_cond_signal(&COND_ndb_util_thread);
    while (ndb_util_thread_running > 1)
      pthread_cond_wait(&COND_ndb_util_ready, &LOCK_ndb_util_thread);
    ndb_util_thread_running--;
    pthread_mutex_unlock(&LOCK_ndb_util_thread);
  }

  /* wait for injector thread to finish */
  ndbcluster_binlog_terminating= 1;
  pthread_mutex_lock(&injector_mutex);
  pthread_cond_signal(&injector_cond);
  while (ndb_binlog_thread_running > 0)
    pthread_cond_wait(&injector_cond, &injector_mutex);
  pthread_mutex_unlock(&injector_mutex);

  pthread_mutex_destroy(&injector_mutex);
  pthread_cond_destroy(&injector_cond);
  pthread_mutex_destroy(&ndb_schema_share_mutex);
#endif

  DBUG_RETURN(0);
}

/*****************************************************************
  functions called from slave sql client threads
****************************************************************/
static void ndbcluster_reset_slave(THD *thd)
{
  if (!ndb_binlog_running)
    return;

  DBUG_ENTER("ndbcluster_reset_slave");
  char buf[1024];
  char *end= strmov(buf, "DELETE FROM " NDB_REP_DB "." NDB_APPLY_TABLE);
  run_query(thd, buf, end, NULL, TRUE, FALSE);
<<<<<<< HEAD
  if (thd->stmt_da->is_error() &&
      ((thd->stmt_da->sql_errno() == ER_NO_SUCH_TABLE) ||
       (thd->stmt_da->sql_errno() == ER_OPEN_AS_READONLY && ndbcluster_silent)))
=======
  if (thd->main_da.is_error() &&
      ((thd->main_da.sql_errno() == ER_NO_SUCH_TABLE) ||
       (thd->main_da.sql_errno() == ER_OPEN_AS_READONLY && ndbcluster_silent)))
>>>>>>> 0c350e54
  {
    /*
      If table does not exist ignore the error as it
      is a consistant behavior
    */
<<<<<<< HEAD
    thd->stmt_da->reset_diagnostics_area();
=======
    thd->main_da.reset_diagnostics_area();
>>>>>>> 0c350e54
    /*
      ndbcluster_silent
      - avoid "no table mysql.ndb_apply_status" warning - ER_NO_SUCH_TABLE
      - avoid "mysql.ndb_apply_status read only" warning - ER_OPEN_AS_READONLY
    */
    if (ndbcluster_silent)
<<<<<<< HEAD
      thd->warning_info->clear_warning_info(thd->query_id);
=======
      mysql_reset_errors(thd, 1);
>>>>>>> 0c350e54
  }

  DBUG_VOID_RETURN;
}

/*
  Initialize the binlog part of the ndb handlerton
*/

/**
  Upon the sql command flush logs, we need to ensure that all outstanding
  ndb data to be logged has made it to the binary log to get a deterministic
  behavior on the rotation of the log.
 */
static bool ndbcluster_flush_logs(handlerton *hton)
{
  ndbcluster_binlog_wait(current_thd);
  return FALSE;
}

/*
  Global schema lock across mysql servers
*/
int ndbcluster_has_global_schema_lock(Thd_ndb *thd_ndb)
{
  if (thd_ndb->global_schema_lock_trans)
  {
    thd_ndb->global_schema_lock_trans->refresh();
    return 1;
  }
  return 0;
}

int ndbcluster_no_global_schema_lock_abort(THD *thd, const char *msg)
{
  Thd_ndb *thd_ndb= get_thd_ndb(thd);
  if (thd_ndb && thd_ndb->global_schema_lock_error != 0)
    return HA_ERR_NO_CONNECTION;
  sql_print_error("NDB: programming error, no lock taken while running "
                  "query %s. Message: %s", thd->query, msg);
  abort();
}

#include "ha_ndbcluster_lock_ext.h"

/*
  lock/unlock calls are reference counted, so calls to lock
  must be matched to a call to unlock even if the lock call fails
*/
static int ndbcluster_global_schema_lock_is_locked_or_queued= 0;
static int ndbcluster_global_schema_lock_no_locking_allowed= 0;
static pthread_mutex_t ndbcluster_global_schema_lock_mutex;
void ndbcluster_global_schema_lock_init()
{
  pthread_mutex_init(&ndbcluster_global_schema_lock_mutex, MY_MUTEX_INIT_FAST);
}
void ndbcluster_global_schema_lock_deinit()
{
  pthread_mutex_destroy(&ndbcluster_global_schema_lock_mutex);
}

static int ndbcluster_global_schema_lock(THD *thd, int no_lock_queue,
                                         int report_cluster_disconnected)
{
  Ndb *ndb= check_ndb_in_thd(thd);
  Thd_ndb *thd_ndb= get_thd_ndb(thd);
  NdbError ndb_error;
  if (thd_ndb->options & TNO_NO_LOCK_SCHEMA_OP)
    return 0;
  DBUG_ENTER("ndbcluster_global_schema_lock");
  DBUG_PRINT("enter", ("query: %s, no_lock_queue: %d",
                       thd->query, no_lock_queue));
  if (thd_ndb->global_schema_lock_count)
  {
    if (thd_ndb->global_schema_lock_trans)
      thd_ndb->global_schema_lock_trans->refresh();
    else
      DBUG_ASSERT(thd_ndb->global_schema_lock_error != 0);
    thd_ndb->global_schema_lock_count++;
    DBUG_PRINT("exit", ("global_schema_lock_count: %d",
                        thd_ndb->global_schema_lock_count));
    DBUG_RETURN(0);
  }
  DBUG_ASSERT(thd_ndb->global_schema_lock_count == 0);
  thd_ndb->global_schema_lock_count= 1;
  thd_ndb->global_schema_lock_error= 0;
  DBUG_PRINT("exit", ("global_schema_lock_count: %d",
                      thd_ndb->global_schema_lock_count));

  /*
    Check that taking the lock is allowed
    - if not allowed to enter lock queue, return if lock exists
    - wait until allowed
    - increase global lock count
  */
  Thd_proc_info_guard thd_proc_info_guard(thd);
  pthread_mutex_lock(&ndbcluster_global_schema_lock_mutex);
  /* increase global lock count */
  ndbcluster_global_schema_lock_is_locked_or_queued++;
  if (no_lock_queue)
  {
    if (ndbcluster_global_schema_lock_is_locked_or_queued != 1)
    {
      /* Other thread has lock and this thread may not enter lock queue */
      pthread_mutex_unlock(&ndbcluster_global_schema_lock_mutex);
      thd_ndb->global_schema_lock_error= -1;
      DBUG_PRINT("exit", ("aborting as lock exists"));
      DBUG_RETURN(-1);
    }
    /* Mark that no other thread may be take lock */
    ndbcluster_global_schema_lock_no_locking_allowed= 1;
  }
  else
  {
    while (ndbcluster_global_schema_lock_no_locking_allowed)
    {
      thd_proc_info(thd, "Waiting for allowed to take ndbcluster global schema lock");
      /* Wait until locking is allowed */
      pthread_mutex_unlock(&ndbcluster_global_schema_lock_mutex);
      do_retry_sleep(50);
      if (thd->killed)
      {
        thd_ndb->global_schema_lock_error= -1;
        DBUG_RETURN(-1);
      }
      pthread_mutex_lock(&ndbcluster_global_schema_lock_mutex);
    }
  }
  pthread_mutex_unlock(&ndbcluster_global_schema_lock_mutex);

  /*
    Take the lock
  */
  thd_proc_info(thd, "Waiting for ndbcluster global schema lock");
  thd_ndb->global_schema_lock_trans=
    ndbcluster_global_schema_lock_ext(thd, ndb, ndb_error, -1);

  DBUG_EXECUTE_IF("sleep_after_global_schema_lock", my_sleep(6000000););

  if (no_lock_queue)
  {
    pthread_mutex_lock(&ndbcluster_global_schema_lock_mutex);
    /* Mark that other thread may be take lock */
    ndbcluster_global_schema_lock_no_locking_allowed= 0;
    pthread_mutex_unlock(&ndbcluster_global_schema_lock_mutex);
  }

  if (thd_ndb->global_schema_lock_trans)
  {
    DBUG_RETURN(0);
  }

  /*
    ndbcluster_silent - avoid "cluster disconnected error"
  */
  if (ndbcluster_silent)
    report_cluster_disconnected= 0;
  if (ndb_error.code != 4009 || report_cluster_disconnected)
  {
    sql_print_warning("NDB: Could not acquire global schema lock (%d)%s",
                      ndb_error.code, ndb_error.message);
    push_warning_printf(thd, MYSQL_ERROR::WARN_LEVEL_ERROR,
                        ER_GET_ERRMSG, ER(ER_GET_ERRMSG),
                        ndb_error.code, ndb_error.message,
                        "NDB. Could not acquire global schema lock");
  }
  thd_ndb->global_schema_lock_error= ndb_error.code ? ndb_error.code : -1;
  DBUG_RETURN(-1);
}
static int ndbcluster_global_schema_unlock(THD *thd)
{
  Thd_ndb *thd_ndb= get_thd_ndb(thd);
  DBUG_ASSERT(thd_ndb != 0);
  if (thd_ndb == 0 || (thd_ndb->options & TNO_NO_LOCK_SCHEMA_OP))
    return 0;
  Ndb *ndb= thd_ndb->ndb;
  DBUG_ENTER("ndbcluster_global_schema_unlock");
  NdbTransaction *trans= thd_ndb->global_schema_lock_trans;
  thd_ndb->global_schema_lock_count--;
  DBUG_PRINT("exit", ("global_schema_lock_count: %d",
                      thd_ndb->global_schema_lock_count));
  DBUG_ASSERT(ndb != NULL);
  if (ndb == NULL)
    return 0;
  DBUG_ASSERT(trans != NULL || thd_ndb->global_schema_lock_error != 0);
  if (thd_ndb->global_schema_lock_count != 0)
  {
    DBUG_RETURN(0);
  }
  thd_ndb->global_schema_lock_error= 0;

  /*
    Decrease global lock count
  */
  pthread_mutex_lock(&ndbcluster_global_schema_lock_mutex);
  ndbcluster_global_schema_lock_is_locked_or_queued--;
  pthread_mutex_unlock(&ndbcluster_global_schema_lock_mutex);

  if (trans)
  {
    thd_ndb->global_schema_lock_trans= NULL;
    NdbError ndb_error;
    if (ndbcluster_global_schema_unlock_ext(ndb, trans, ndb_error))
    {
      sql_print_warning("NDB: Releasing global schema lock (%d)%s",
                        ndb_error.code, ndb_error.message);
      push_warning_printf(thd, MYSQL_ERROR::WARN_LEVEL_ERROR,
                          ER_GET_ERRMSG, ER(ER_GET_ERRMSG),
                          ndb_error.code,
                          ndb_error.message,
                          "ndb. Releasing global schema lock");
      DBUG_RETURN(-1);
    }
  }
  DBUG_RETURN(0);
}

static int ndbcluster_binlog_func(handlerton *hton, THD *thd, 
                                  enum_binlog_func fn, 
                                  void *arg)
{
  DBUG_ENTER("ndbcluster_binlog_func");
  switch(fn)
  {
  case BFN_RESET_LOGS:
    DBUG_RETURN(ndbcluster_reset_logs(thd));
  case BFN_RESET_SLAVE:
    ndbcluster_reset_slave(thd);
    break;
  case BFN_BINLOG_WAIT:
    ndbcluster_binlog_wait(thd);
    break;
  case BFN_BINLOG_END:
    ndbcluster_binlog_end(thd);
    break;
  case BFN_BINLOG_PURGE_FILE:
    ndbcluster_binlog_index_purge_file(thd, (const char *)arg);
    break;
  case BFN_GLOBAL_SCHEMA_LOCK:
    DBUG_RETURN(ndbcluster_global_schema_lock(thd, *(int*)arg, 1));
    break;
  case BFN_GLOBAL_SCHEMA_UNLOCK:
    ndbcluster_global_schema_unlock(thd);
    break;
  }
  DBUG_RETURN(0);
}
Ndbcluster_global_schema_lock_guard::Ndbcluster_global_schema_lock_guard(THD *thd)
  : m_thd(thd), m_lock(0)
{
}
Ndbcluster_global_schema_lock_guard::~Ndbcluster_global_schema_lock_guard()
{
  if (m_lock)
    ndbcluster_global_schema_unlock(m_thd);
}
int Ndbcluster_global_schema_lock_guard::lock()
{
  /* only one lock call allowed */
  DBUG_ASSERT(m_lock == 0);
  /*
    Always se m_lock, even if lock fails. Since the
    lock/unlock calls are reference counted, the number
    of calls to lock and unlock need to match up.
  */
  m_lock= 1;
  return ndbcluster_global_schema_lock(m_thd, 0, 0);
}

void ndbcluster_binlog_init_handlerton()
{
  handlerton *h= ndbcluster_hton;
  h->flush_logs=       ndbcluster_flush_logs;
  h->binlog_func=      ndbcluster_binlog_func;
  h->binlog_log_query= ndbcluster_binlog_log_query;
}





/*
  check the availability af the ndb_apply_status share
  - return share, but do not increase refcount
  - return 0 if there is no share
*/
static NDB_SHARE *ndbcluster_check_ndb_apply_status_share()
{
  pthread_mutex_lock(&ndbcluster_mutex);

  void *share= hash_search(&ndbcluster_open_tables, 
                           (uchar*) NDB_APPLY_TABLE_FILE,
                           sizeof(NDB_APPLY_TABLE_FILE) - 1);
  DBUG_PRINT("info",("ndbcluster_check_ndb_apply_status_share %s %p",
                     NDB_APPLY_TABLE_FILE, share));
  pthread_mutex_unlock(&ndbcluster_mutex);
  return (NDB_SHARE*) share;
}

/*
  check the availability af the schema share
  - return share, but do not increase refcount
  - return 0 if there is no share
*/
static NDB_SHARE *ndbcluster_check_ndb_schema_share()
{
  pthread_mutex_lock(&ndbcluster_mutex);

  void *share= hash_search(&ndbcluster_open_tables, 
                           (uchar*) NDB_SCHEMA_TABLE_FILE,
                           sizeof(NDB_SCHEMA_TABLE_FILE) - 1);
  DBUG_PRINT("info",("ndbcluster_check_ndb_schema_share %s %p",
                     NDB_SCHEMA_TABLE_FILE, share));
  pthread_mutex_unlock(&ndbcluster_mutex);
  return (NDB_SHARE*) share;
}

/*
  Create the ndb_apply_status table
*/
static int ndbcluster_create_ndb_apply_status_table(THD *thd)
{
  DBUG_ENTER("ndbcluster_create_ndb_apply_status_table");

  /*
    Check if we already have the apply status table.
    If so it should have been discovered at startup
    and thus have a share
  */

  if (ndbcluster_check_ndb_apply_status_share())
    DBUG_RETURN(0);

  if (g_ndb_cluster_connection->get_no_ready() <= 0)
    DBUG_RETURN(0);

  char buf[1024], *end;

  if (ndb_extra_logging)
    sql_print_information("NDB: Creating " NDB_REP_DB "." NDB_APPLY_TABLE);

  /*
    Check if apply status table exists in MySQL "dictionary"
    if so, remove it since there is none in Ndb
  */
  {
    build_table_filename(buf, sizeof(buf),
                         NDB_REP_DB, NDB_APPLY_TABLE, reg_ext, 0);
    if (my_delete(buf, MYF(0)) == 0)
    {
      /*
        The .frm file existed and was deleted from disk.
        It's possible that someone has tried to use it and thus
        it might have been inserted in the table definition cache.
        It must be flushed to avoid that it exist only in the
        table definition cache.
      */
      if (ndb_extra_logging)
        sql_print_information("NDB: Flushing " NDB_REP_DB "." NDB_APPLY_TABLE);

      end= strmov(buf, "FLUSH TABLE " NDB_REP_DB "." NDB_APPLY_TABLE);
      const int no_print_error[1]= {0};
      run_query(thd, buf, end, no_print_error, TRUE, TRUE);
    }
  }

  /*
    Note, updating this table schema must be reflected in ndb_restore
  */
  end= strmov(buf, "CREATE TABLE IF NOT EXISTS "
                   NDB_REP_DB "." NDB_APPLY_TABLE
                   " ( server_id INT UNSIGNED NOT NULL,"
                   " epoch BIGINT UNSIGNED NOT NULL, "
                   " log_name VARCHAR(255) BINARY NOT NULL, "
                   " start_pos BIGINT UNSIGNED NOT NULL, "
                   " end_pos BIGINT UNSIGNED NOT NULL, "
                   " PRIMARY KEY USING HASH (server_id) ) ENGINE=NDB CHARACTER SET latin1");

  const int no_print_error[6]= {ER_TABLE_EXISTS_ERROR,
                                701,
                                702,
                                721, // Table already exist
                                4009,
                                0}; // do not print error 701 etc
  run_query(thd, buf, end, no_print_error, TRUE, TRUE);

  DBUG_RETURN(0);
}


/*
  Create the schema table
*/
static int ndbcluster_create_schema_table(THD *thd)
{
  DBUG_ENTER("ndbcluster_create_schema_table");

  /*
    Check if we already have the schema table.
    If so it should have been discovered at startup
    and thus have a share
  */

  if (ndbcluster_check_ndb_schema_share())
    DBUG_RETURN(0);

  if (g_ndb_cluster_connection->get_no_ready() <= 0)
    DBUG_RETURN(0);

  char buf[1024], *end;

  if (ndb_extra_logging)
    sql_print_information("NDB: Creating " NDB_REP_DB "." NDB_SCHEMA_TABLE);

  /*
    Check if schema table exists in MySQL "dictionary"
    if so, remove it since there is none in Ndb
  */
  {
    build_table_filename(buf, sizeof(buf),
                         NDB_REP_DB, NDB_SCHEMA_TABLE, reg_ext, 0);
    if (my_delete(buf, MYF(0)) == 0)
    {
      /*
        The .frm file existed and was deleted from disk.
        It's possible that someone has tried to use it and thus
        it might have been inserted in the table definition cache.
        It must be flushed to avoid that it exist only in the
        table definition cache.
      */
      if (ndb_extra_logging)
        sql_print_information("NDB: Flushing " NDB_REP_DB "." NDB_SCHEMA_TABLE);

      end= strmov(buf, "FLUSH TABLE " NDB_REP_DB "." NDB_SCHEMA_TABLE);
      const int no_print_error[1]= {0};
      run_query(thd, buf, end, no_print_error, TRUE, TRUE);
    }
  }

  /*
    Update the defines below to reflect the table schema
  */
  end= strmov(buf, "CREATE TABLE IF NOT EXISTS "
                   NDB_REP_DB "." NDB_SCHEMA_TABLE
                   " ( db VARBINARY(63) NOT NULL,"
                   " name VARBINARY(63) NOT NULL,"
                   " slock BINARY(32) NOT NULL,"
                   " query BLOB NOT NULL,"
                   " node_id INT UNSIGNED NOT NULL,"
                   " epoch BIGINT UNSIGNED NOT NULL,"
                   " id INT UNSIGNED NOT NULL,"
                   " version INT UNSIGNED NOT NULL,"
                   " type INT UNSIGNED NOT NULL,"
                   " PRIMARY KEY USING HASH (db,name) ) ENGINE=NDB CHARACTER SET latin1");

  const int no_print_error[6]= {ER_TABLE_EXISTS_ERROR,
                                701,
                                702,
                                721, // Table already exist
                                4009,
                                0}; // do not print error 701 etc
  run_query(thd, buf, end, no_print_error, TRUE, TRUE);

  DBUG_RETURN(0);
}

class Thd_ndb_options_guard
{
public:
  Thd_ndb_options_guard(Thd_ndb *thd_ndb)
    : m_val(thd_ndb->options), m_save_val(thd_ndb->options) {}
  ~Thd_ndb_options_guard() { m_val= m_save_val; }
  void set(uint32 flag) { m_val|= flag; }
private:
  uint32 &m_val;
  uint32 m_save_val;
};

/*
  Ndb has no representation of the database schema objects.
  The mysql.ndb_schema table contains the latest schema operations
  done via a mysqld, and thus reflects databases created/dropped/altered
  while a mysqld was disconnected.  This function tries to recover
  the correct state w.r.t created databases using the information in
  that table.

  Function should only be called while ndbcluster_global_schema_lock
  is held, to ensure that ndb_schema table is not being updated while
  scanning.
*/
static int ndbcluster_find_all_databases(THD *thd)
{
  Ndb *ndb= check_ndb_in_thd(thd);
  Thd_ndb *thd_ndb= get_thd_ndb(thd);
  Thd_ndb_options_guard thd_ndb_options(thd_ndb);
  NDBDICT *dict= ndb->getDictionary();
  NdbTransaction *trans= NULL;
  NdbError ndb_error;
  int retries= 100;
  int retry_sleep= 30; /* 30 milliseconds, transaction */
  DBUG_ENTER("ndbcluster_find_all_databases");
  /* Ensure that we have the right lock */
  if (!ndbcluster_has_global_schema_lock(thd_ndb))
    DBUG_RETURN(ndbcluster_no_global_schema_lock_abort
                (thd, "ndbcluster_find_all_databases"));
  ndb->setDatabaseName(NDB_REP_DB);
  thd_ndb_options.set(TNO_NO_LOG_SCHEMA_OP);
  thd_ndb_options.set(TNO_NO_LOCK_SCHEMA_OP);
  while (1)
  {
    char db_buffer[FN_REFLEN];
    char *db= db_buffer+1;
    char name[FN_REFLEN];
    char query[64000];
    Ndb_table_guard ndbtab_g(dict, NDB_SCHEMA_TABLE);
    const NDBTAB *ndbtab= ndbtab_g.get_table();
    NdbScanOperation *op;
    NdbBlob *query_blob_handle;
    int r= 0;
    if (ndbtab == NULL)
    {
      ndb_error= dict->getNdbError();
      goto error;
    }
    trans= ndb->startTransaction();
    if (trans == NULL)
    {
      ndb_error= ndb->getNdbError();
      goto error;
    }
    op= trans->getNdbScanOperation(ndbtab);
    if (op == NULL)
      abort();
    op->readTuples(NdbScanOperation::LM_Read,
                   NdbScanOperation::SF_TupScan, 1);
    
    r|= op->getValue("db", db_buffer) == NULL;
    r|= op->getValue("name", name) == NULL;
    r|= (query_blob_handle= op->getBlobHandle("query")) == NULL;
    r|= query_blob_handle->getValue(query, sizeof(query));

    if (r)
      abort();

    if (trans->execute(NdbTransaction::NoCommit))
    {
      ndb_error= trans->getNdbError();
      goto error;
    }

    while ((r= op->nextResult()) == 0)
    {
      unsigned db_len= db_buffer[0];
      unsigned name_len= name[0];
      /*
        name_len == 0 means no table name, hence the row
        is for a database
      */
      if (db_len > 0 && name_len == 0)
      {
        /* database found */
        Uint64 query_length= 0;
        if (query_blob_handle->getLength(query_length))
          abort();
        db[db_len]= 0;
        query[query_length]= 0;
        build_table_filename(name, sizeof(name), db, "", "", 0);
        int database_exists= !my_access(name, F_OK);
        if (strncasecmp("CREATE", query, 6) == 0)
        {
          /* Database should exist */
          if (!database_exists)
          {
            /* create missing database */
            sql_print_information("NDB: Discovered missing database '%s'", db);
            const int no_print_error[1]= {0};
            run_query(thd, query, query + query_length,
                      no_print_error,    /* print error */
                      TRUE,   /* don't binlog the query */
                      TRUE);  /* reset error */
          }
        }
        else if (strncasecmp("ALTER", query, 5) == 0)
        {
          /* Database should exist */
          if (!database_exists)
          {
            /* create missing database */
            sql_print_information("NDB: Discovered missing database '%s'", db);
            const int no_print_error[1]= {0};
            name_len= my_snprintf(name, sizeof(name), "CREATE DATABASE %s", db);
            run_query(thd, name, name + name_len,
                      no_print_error,    /* print error */
                      TRUE,   /* don't binlog the query */
                      TRUE);  /* reset error */
            run_query(thd, query, query + query_length,
                      no_print_error,    /* print error */
                      TRUE,   /* don't binlog the query */
                      TRUE);  /* reset error */
          }
        }
        else if (strncasecmp("DROP", query, 4) == 0)
        {
          /* Database should not exist */
          if (database_exists)
          {
            /* drop missing database */
            sql_print_information("NDB: Discovered reamining database '%s'", db);
          }
        }
      }
    }
    if (r == -1)
    {
      ndb_error= op->getNdbError();
      goto error;
    }
    ndb->closeTransaction(trans);
    trans= NULL;
    DBUG_RETURN(0); // success
  error:
    if (trans)
    {
      ndb->closeTransaction(trans);
      trans= NULL;
    }
    if (ndb_error.status == NdbError::TemporaryError && !thd->killed)
    {
      if (retries--)
      {
        do_retry_sleep(retry_sleep);
        continue; // retry
      }
    }
    DBUG_RETURN(1); // not temp error or too many retries
  }
}

int ndbcluster_setup_binlog_table_shares(THD *thd)
{
  Ndbcluster_global_schema_lock_guard global_schema_lock_guard(thd);
  if (global_schema_lock_guard.lock())
    return 1;
  if (!ndb_schema_share &&
      ndbcluster_check_ndb_schema_share() == 0)
  {
    pthread_mutex_lock(&LOCK_open);
    ndb_create_table_from_engine(thd, NDB_REP_DB, NDB_SCHEMA_TABLE);
    pthread_mutex_unlock(&LOCK_open);
    if (!ndb_schema_share)
    {
      ndbcluster_create_schema_table(thd);
      // always make sure we create the 'schema' first
      if (!ndb_schema_share)
        return 1;
    }
  }
  if (!ndb_apply_status_share &&
      ndbcluster_check_ndb_apply_status_share() == 0)
  {
    pthread_mutex_lock(&LOCK_open);
    ndb_create_table_from_engine(thd, NDB_REP_DB, NDB_APPLY_TABLE);
    pthread_mutex_unlock(&LOCK_open);
    if (!ndb_apply_status_share)
    {
      ndbcluster_create_ndb_apply_status_table(thd);
      if (!ndb_apply_status_share)
        return 1;
    }
  }

  if (ndbcluster_find_all_databases(thd))
  {
    return 1;
  }

  if (!ndbcluster_find_all_files(thd))
  {
    pthread_mutex_lock(&LOCK_open);
    ndb_binlog_tables_inited= TRUE;
    if (ndb_binlog_tables_inited &&
        ndb_binlog_running && ndb_binlog_is_ready)
    {
      if (ndb_extra_logging)
        sql_print_information("NDB Binlog: ndb tables writable");
      close_cached_tables(NULL, NULL, TRUE, FALSE);
    }
    pthread_mutex_unlock(&LOCK_open);
    /* Signal injector thread that all is setup */
    pthread_cond_signal(&injector_cond);
  }
  return 0;
}

/*
  Defines and struct for schema table.
  Should reflect table definition above.
*/
#define SCHEMA_DB_I 0u
#define SCHEMA_NAME_I 1u
#define SCHEMA_SLOCK_I 2u
#define SCHEMA_QUERY_I 3u
#define SCHEMA_NODE_ID_I 4u
#define SCHEMA_EPOCH_I 5u
#define SCHEMA_ID_I 6u
#define SCHEMA_VERSION_I 7u
#define SCHEMA_TYPE_I 8u
#define SCHEMA_SIZE 9u
#define SCHEMA_SLOCK_SIZE 32u

struct Cluster_schema
{
  uchar db_length;
  char db[64];
  uchar name_length;
  char name[64];
  uchar slock_length;
  uint32 slock[SCHEMA_SLOCK_SIZE/4];
  unsigned short query_length;
  char *query;
  Uint64 epoch;
  uint32 node_id;
  uint32 id;
  uint32 version;
  uint32 type;
  uint32 any_value;
};

/*
  Transfer schema table data into corresponding struct
*/
static void ndbcluster_get_schema(Ndb_event_data *event_data,
                                  Cluster_schema *s)
{
  TABLE *table= event_data->table;
  Field **field;
  /* unpack blob values */
  uchar* blobs_buffer= 0;
  uint blobs_buffer_size= 0;
  my_bitmap_map *old_map= dbug_tmp_use_all_columns(table, table->read_set);
  {
    ptrdiff_t ptrdiff= 0;
    int ret= get_ndb_blobs_value(table, event_data->ndb_value[0],
                                 blobs_buffer, blobs_buffer_size,
                                 ptrdiff);
    if (ret != 0)
    {
      my_free(blobs_buffer, MYF(MY_ALLOW_ZERO_PTR));
      DBUG_PRINT("info", ("blob read error"));
      DBUG_ASSERT(FALSE);
    }
  }
  /* db varchar 1 length uchar */
  field= table->field;
  s->db_length= *(uint8*)(*field)->ptr;
  DBUG_ASSERT(s->db_length <= (*field)->field_length);
  DBUG_ASSERT((*field)->field_length + 1 == sizeof(s->db));
  memcpy(s->db, (*field)->ptr + 1, s->db_length);
  s->db[s->db_length]= 0;
  /* name varchar 1 length uchar */
  field++;
  s->name_length= *(uint8*)(*field)->ptr;
  DBUG_ASSERT(s->name_length <= (*field)->field_length);
  DBUG_ASSERT((*field)->field_length + 1 == sizeof(s->name));
  memcpy(s->name, (*field)->ptr + 1, s->name_length);
  s->name[s->name_length]= 0;
  /* slock fixed length */
  field++;
  s->slock_length= (*field)->field_length;
  DBUG_ASSERT((*field)->field_length == sizeof(s->slock));
  memcpy(s->slock, (*field)->ptr, s->slock_length);
  /* query blob */
  field++;
  {
    Field_blob *field_blob= (Field_blob*)(*field);
    uint blob_len= field_blob->get_length((*field)->ptr);
    uchar *blob_ptr= 0;
    field_blob->get_ptr(&blob_ptr);
    DBUG_ASSERT(blob_len == 0 || blob_ptr != 0);
    s->query_length= blob_len;
    s->query= sql_strmake((char*) blob_ptr, blob_len);
  }
  /* node_id */
  field++;
  s->node_id= ((Field_long *)*field)->val_int();
  /* epoch */
  field++;
  s->epoch= ((Field_long *)*field)->val_int();
  /* id */
  field++;
  s->id= ((Field_long *)*field)->val_int();
  /* version */
  field++;
  s->version= ((Field_long *)*field)->val_int();
  /* type */
  field++;
  s->type= ((Field_long *)*field)->val_int();
  /* free blobs buffer */
  my_free(blobs_buffer, MYF(MY_ALLOW_ZERO_PTR));
  dbug_tmp_restore_column_map(table->read_set, old_map);
}

/*
  helper function to pack a ndb varchar
*/
char *ndb_pack_varchar(const NDBCOL *col, char *buf,
                       const char *str, int sz)
{
  switch (col->getArrayType())
  {
    case NDBCOL::ArrayTypeFixed:
      memcpy(buf, str, sz);
      break;
    case NDBCOL::ArrayTypeShortVar:
      *(uchar*)buf= (uchar)sz;
      memcpy(buf + 1, str, sz);
      break;
    case NDBCOL::ArrayTypeMediumVar:
      int2store(buf, sz);
      memcpy(buf + 2, str, sz);
      break;
  }
  return buf;
}

/*
  acknowledge handling of schema operation
*/
static int
ndbcluster_update_slock(THD *thd,
                        const char *db,
                        const char *table_name)
{
  DBUG_ENTER("ndbcluster_update_slock");
  if (!ndb_schema_share)
  {
    DBUG_RETURN(0);
  }

  const NdbError *ndb_error= 0;
  uint32 node_id= g_ndb_cluster_connection->node_id();
  Ndb *ndb= check_ndb_in_thd(thd);
  char save_db[FN_HEADLEN];
  strcpy(save_db, ndb->getDatabaseName());

  char tmp_buf[FN_REFLEN];
  NDBDICT *dict= ndb->getDictionary();
  ndb->setDatabaseName(NDB_REP_DB);
  Ndb_table_guard ndbtab_g(dict, NDB_SCHEMA_TABLE);
  const NDBTAB *ndbtab= ndbtab_g.get_table();
  NdbTransaction *trans= 0;
  int retries= 100;
  int retry_sleep= 30; /* 30 milliseconds, transaction */
  const NDBCOL *col[SCHEMA_SIZE];
  unsigned sz[SCHEMA_SIZE];

  MY_BITMAP slock;
  uint32 bitbuf[SCHEMA_SLOCK_SIZE/4];
  bitmap_init(&slock, bitbuf, sizeof(bitbuf)*8, false);

  if (ndbtab == 0)
  {
    if (dict->getNdbError().code != 4009)
      abort();
    DBUG_RETURN(0);
  }

  {
    uint i;
    for (i= 0; i < SCHEMA_SIZE; i++)
    {
      col[i]= ndbtab->getColumn(i);
      if (i != SCHEMA_QUERY_I)
      {
        sz[i]= col[i]->getLength();
        DBUG_ASSERT(sz[i] <= sizeof(tmp_buf));
      }
    }
  }

  while (1)
  {
    if ((trans= ndb->startTransaction()) == 0)
      goto err;
    {
      NdbOperation *op= 0;
      int r= 0;

      /* read the bitmap exlusive */
      r|= (op= trans->getNdbOperation(ndbtab)) == 0;
      DBUG_ASSERT(r == 0);
      r|= op->readTupleExclusive();
      DBUG_ASSERT(r == 0);
    
      /* db */
      ndb_pack_varchar(col[SCHEMA_DB_I], tmp_buf, db, strlen(db));
      r|= op->equal(SCHEMA_DB_I, tmp_buf);
      DBUG_ASSERT(r == 0);
      /* name */
      ndb_pack_varchar(col[SCHEMA_NAME_I], tmp_buf, table_name,
                       strlen(table_name));
      r|= op->equal(SCHEMA_NAME_I, tmp_buf);
      DBUG_ASSERT(r == 0);
      /* slock */
      r|= op->getValue(SCHEMA_SLOCK_I, (char*)slock.bitmap) == 0;
      DBUG_ASSERT(r == 0);
    }
    if (trans->execute(NdbTransaction::NoCommit))
      goto err;
    bitmap_clear_bit(&slock, node_id);
    {
      NdbOperation *op= 0;
      int r= 0;

      /* now update the tuple */
      r|= (op= trans->getNdbOperation(ndbtab)) == 0;
      DBUG_ASSERT(r == 0);
      r|= op->updateTuple();
      DBUG_ASSERT(r == 0);

      /* db */
      ndb_pack_varchar(col[SCHEMA_DB_I], tmp_buf, db, strlen(db));
      r|= op->equal(SCHEMA_DB_I, tmp_buf);
      DBUG_ASSERT(r == 0);
      /* name */
      ndb_pack_varchar(col[SCHEMA_NAME_I], tmp_buf, table_name,
                       strlen(table_name));
      r|= op->equal(SCHEMA_NAME_I, tmp_buf);
      DBUG_ASSERT(r == 0);
      /* slock */
      r|= op->setValue(SCHEMA_SLOCK_I, (char*)slock.bitmap);
      DBUG_ASSERT(r == 0);
      /* node_id */
      r|= op->setValue(SCHEMA_NODE_ID_I, node_id);
      DBUG_ASSERT(r == 0);
      /* type */
      r|= op->setValue(SCHEMA_TYPE_I, (uint32)SOT_CLEAR_SLOCK);
      DBUG_ASSERT(r == 0);
    }
    if (trans->execute(NdbTransaction::Commit) == 0)
    {
      DBUG_PRINT("info", ("node %d cleared lock on '%s.%s'",
                          node_id, db, table_name));
      break;
    }
  err:
    const NdbError *this_error= trans ?
      &trans->getNdbError() : &ndb->getNdbError();
    if (this_error->status == NdbError::TemporaryError && !thd->killed)
    {
      if (retries--)
      {
        if (trans)
          ndb->closeTransaction(trans);
        do_retry_sleep(retry_sleep);
        continue; // retry
      }
    }
    ndb_error= this_error;
    break;
  }

  if (ndb_error)
    push_warning_printf(thd, MYSQL_ERROR::WARN_LEVEL_WARN,
                        ER_GET_ERRMSG, ER(ER_GET_ERRMSG),
                        ndb_error->code,
                        ndb_error->message,
                        "Could not release lock on '%s.%s'",
                        db, table_name);
  if (trans)
    ndb->closeTransaction(trans);
  ndb->setDatabaseName(save_db);
  DBUG_RETURN(0);
}


/*
  log query in schema table
*/
static void ndb_report_waiting(const char *key,
                               int the_time,
                               const char *op,
                               const char *obj)
{
  ulonglong ndb_latest_epoch= 0;
  const char *proc_info= "<no info>";
  pthread_mutex_lock(&injector_mutex);
  if (injector_ndb)
    ndb_latest_epoch= injector_ndb->getLatestGCI();
  if (injector_thd)
    proc_info= injector_thd->proc_info;
  pthread_mutex_unlock(&injector_mutex);
  sql_print_information("NDB %s:"
                        " waiting max %u sec for %s %s."
                        "  epochs: (%u/%u,%u/%u,%u/%u)"
                        "  injector proc_info: %s"
                        ,key, the_time, op, obj
                        ,(uint)(ndb_latest_handled_binlog_epoch >> 32)
                        ,(uint)(ndb_latest_handled_binlog_epoch)
                        ,(uint)(ndb_latest_received_binlog_epoch >> 32)
                        ,(uint)(ndb_latest_received_binlog_epoch)
                        ,(uint)(ndb_latest_epoch >> 32)
                        ,(uint)(ndb_latest_epoch)
                        ,proc_info
                        );
}

int ndbcluster_log_schema_op(THD *thd,
                             const char *query, int query_length,
                             const char *db, const char *table_name,
                             uint32 ndb_table_id,
                             uint32 ndb_table_version,
                             enum SCHEMA_OP_TYPE type,
                             const char *new_db, const char *new_table_name,
                             int have_lock_open)
{
  DBUG_ENTER("ndbcluster_log_schema_op");
  Thd_ndb *thd_ndb= get_thd_ndb(thd);
  if (!thd_ndb)
  {
    if (!(thd_ndb= ha_ndbcluster::seize_thd_ndb()))
    {
      sql_print_error("Could not allocate Thd_ndb object");
      DBUG_RETURN(1);
    }
    set_thd_ndb(thd, thd_ndb);
  }

  DBUG_PRINT("enter",
             ("query: %s  db: %s  table_name: %s  thd_ndb->options: %d",
              query, db, table_name, thd_ndb->options));
  if (!ndb_schema_share || thd_ndb->options & TNO_NO_LOG_SCHEMA_OP)
  {
    DBUG_RETURN(0);
  }

  char tmp_buf2[FN_REFLEN];
  const char *type_str;
  int also_internal= 0;
  switch (type)
  {
  case SOT_DROP_TABLE:
    /* drop database command, do not log at drop table */
    if (thd->lex->sql_command ==  SQLCOM_DROP_DB)
      DBUG_RETURN(0);
    /* redo the drop table query as is may contain several tables */
    query= tmp_buf2;
    query_length= (uint) (strxmov(tmp_buf2, "drop table ",
                                  "`", db, "`", ".",
                                  "`", table_name, "`", NullS) - tmp_buf2);
    type_str= "drop table";
    break;
  case SOT_RENAME_TABLE_PREPARE:
    type_str= "rename table prepare";
    also_internal= 1;
    break;
  case SOT_RENAME_TABLE:
    /* redo the rename table query as is may contain several tables */
    query= tmp_buf2;
    query_length= (uint) (strxmov(tmp_buf2, "rename table ",
                                  "`", db, "`", ".",
                                  "`", table_name, "` to ",
                                  "`", new_db, "`", ".",
                                  "`", new_table_name, "`", NullS) - tmp_buf2);
    type_str= "rename table";
    break;
  case SOT_CREATE_TABLE:
    type_str= "create table";
    break;
  case SOT_ALTER_TABLE_COMMIT:
    type_str= "alter table";
    also_internal= 1;
    break;
  case SOT_ONLINE_ALTER_TABLE_PREPARE:
    type_str= "online alter table prepare";
    also_internal= 1;
    break;
  case SOT_ONLINE_ALTER_TABLE_COMMIT:
    type_str= "online alter table commit";
    also_internal= 1;
    break;
  case SOT_DROP_DB:
    type_str= "drop db";
    break;
  case SOT_CREATE_DB:
    type_str= "create db";
    break;
  case SOT_ALTER_DB:
    type_str= "alter db";
    break;
  case SOT_TABLESPACE:
    type_str= "tablespace";
    break;
  case SOT_LOGFILE_GROUP:
    type_str= "logfile group";
    break;
  case SOT_TRUNCATE_TABLE:
    type_str= "truncate table";
    break;
  default:
    abort(); /* should not happen, programming error */
  }

  NDB_SCHEMA_OBJECT *ndb_schema_object;
  {
    char key[FN_REFLEN];
    build_table_filename(key, sizeof(key), db, table_name, "", 0);
    ndb_schema_object= ndb_get_schema_object(key, TRUE, FALSE);
  }

  const NdbError *ndb_error= 0;
  uint32 node_id= g_ndb_cluster_connection->node_id();
  Uint64 epoch= 0;
  MY_BITMAP schema_subscribers;
  uint32 bitbuf[sizeof(ndb_schema_object->slock)/4];
  char bitbuf_e[sizeof(bitbuf)];
  bzero(bitbuf_e, sizeof(bitbuf_e));
  {
    int i, updated= 0;
    int no_storage_nodes= g_ndb_cluster_connection->no_db_nodes();
    bitmap_init(&schema_subscribers, bitbuf, sizeof(bitbuf)*8, FALSE);
    bitmap_set_all(&schema_subscribers);

    /* begin protect ndb_schema_share */
    pthread_mutex_lock(&ndb_schema_share_mutex);
    if (ndb_schema_share == 0)
    {
      pthread_mutex_unlock(&ndb_schema_share_mutex);
      if (ndb_schema_object)
        ndb_free_schema_object(&ndb_schema_object, FALSE);
      DBUG_RETURN(0);    
    }
    (void) pthread_mutex_lock(&ndb_schema_share->mutex);
    for (i= 0; i < no_storage_nodes; i++)
    {
      MY_BITMAP *table_subscribers= &ndb_schema_share->subscriber_bitmap[i];
      if (!bitmap_is_clear_all(table_subscribers))
      {
        bitmap_intersect(&schema_subscribers,
                         table_subscribers);
        updated= 1;
      }
    }
    (void) pthread_mutex_unlock(&ndb_schema_share->mutex);
    pthread_mutex_unlock(&ndb_schema_share_mutex);
    /* end protect ndb_schema_share */

    if (updated)
    {
      bitmap_clear_bit(&schema_subscribers, node_id);
      /*
        if setting own acknowledge bit it is important that
        no other mysqld's are registred, as subsequent code
        will cause the original event to be hidden (by blob
        merge event code)
      */
      if (bitmap_is_clear_all(&schema_subscribers))
          bitmap_set_bit(&schema_subscribers, node_id);
    }
    else
      bitmap_clear_all(&schema_subscribers);

    if (also_internal)
      bitmap_set_bit(&schema_subscribers, node_id);        

    if (ndb_schema_object)
    {
      (void) pthread_mutex_lock(&ndb_schema_object->mutex);
      memcpy(ndb_schema_object->slock, schema_subscribers.bitmap,
             sizeof(ndb_schema_object->slock));
      (void) pthread_mutex_unlock(&ndb_schema_object->mutex);
    }

    DBUG_DUMP("schema_subscribers", (uchar*)schema_subscribers.bitmap,
              no_bytes_in_map(&schema_subscribers));
    DBUG_PRINT("info", ("bitmap_is_clear_all(&schema_subscribers): %d",
                        bitmap_is_clear_all(&schema_subscribers)));
  }

  Ndb *ndb= thd_ndb->ndb;
  char save_db[FN_REFLEN];
  strcpy(save_db, ndb->getDatabaseName());

  char tmp_buf[FN_REFLEN];
  NDBDICT *dict= ndb->getDictionary();
  ndb->setDatabaseName(NDB_REP_DB);
  Ndb_table_guard ndbtab_g(dict, NDB_SCHEMA_TABLE);
  const NDBTAB *ndbtab= ndbtab_g.get_table();
  NdbTransaction *trans= 0;
  int retries= 100;
  int retry_sleep= 30; /* 30 milliseconds, transaction */
  const NDBCOL *col[SCHEMA_SIZE];
  unsigned sz[SCHEMA_SIZE];

  if (ndbtab == 0)
  {
    if (strcmp(NDB_REP_DB, db) != 0 ||
        strcmp(NDB_SCHEMA_TABLE, table_name))
    {
      ndb_error= &dict->getNdbError();
    }
    goto end;
  }

  {
    uint i;
    for (i= 0; i < SCHEMA_SIZE; i++)
    {
      col[i]= ndbtab->getColumn(i);
      if (i != SCHEMA_QUERY_I)
      {
        sz[i]= col[i]->getLength();
        DBUG_ASSERT(sz[i] <= sizeof(tmp_buf));
      }
    }
  }

  while (1)
  {
    const char *log_db= db;
    const char *log_tab= table_name;
    const char *log_subscribers= (char*)schema_subscribers.bitmap;
    uint32 log_type= (uint32)type;
    if ((trans= ndb->startTransaction()) == 0)
      goto err;
    while (1)
    {
      NdbOperation *op= 0;
      int r= 0;
      r|= (op= trans->getNdbOperation(ndbtab)) == 0;
      DBUG_ASSERT(r == 0);
      r|= op->writeTuple();
      DBUG_ASSERT(r == 0);
      
      /* db */
      ndb_pack_varchar(col[SCHEMA_DB_I], tmp_buf, log_db, strlen(log_db));
      r|= op->equal(SCHEMA_DB_I, tmp_buf);
      DBUG_ASSERT(r == 0);
      /* name */
      ndb_pack_varchar(col[SCHEMA_NAME_I], tmp_buf, log_tab,
                       strlen(log_tab));
      r|= op->equal(SCHEMA_NAME_I, tmp_buf);
      DBUG_ASSERT(r == 0);
      /* slock */
      DBUG_ASSERT(sz[SCHEMA_SLOCK_I] == sizeof(bitbuf));
      r|= op->setValue(SCHEMA_SLOCK_I, log_subscribers);
      DBUG_ASSERT(r == 0);
      /* query */
      {
        NdbBlob *ndb_blob= op->getBlobHandle(SCHEMA_QUERY_I);
        DBUG_ASSERT(ndb_blob != 0);
        uint blob_len= query_length;
        const char* blob_ptr= query;
        r|= ndb_blob->setValue(blob_ptr, blob_len);
        DBUG_ASSERT(r == 0);
      }
      /* node_id */
      r|= op->setValue(SCHEMA_NODE_ID_I, node_id);
      DBUG_ASSERT(r == 0);
      /* epoch */
      r|= op->setValue(SCHEMA_EPOCH_I, epoch);
      DBUG_ASSERT(r == 0);
      /* id */
      r|= op->setValue(SCHEMA_ID_I, ndb_table_id);
      DBUG_ASSERT(r == 0);
      /* version */
      r|= op->setValue(SCHEMA_VERSION_I, ndb_table_version);
      DBUG_ASSERT(r == 0);
      /* type */
      r|= op->setValue(SCHEMA_TYPE_I, log_type);
      DBUG_ASSERT(r == 0);
      /* any value */
      if (!(thd->options & OPTION_BIN_LOG))
        r|= op->setAnyValue(NDB_ANYVALUE_FOR_NOLOGGING);
      else
        r|= op->setAnyValue(thd->server_id);
      DBUG_ASSERT(r == 0);
#if 0
      if (log_db != new_db && new_db && new_table_name)
      {
        log_db= new_db;
        log_tab= new_table_name;
        log_subscribers= bitbuf_e; // no ack expected on this
        log_type= (uint32)SOT_RENAME_TABLE_NEW;
        continue;
      }
#endif
      break;
    }
    if (trans->execute(NdbTransaction::Commit) == 0)
    {
      DBUG_PRINT("info", ("logged: %s", query));
      break;
    }
err:
    const NdbError *this_error= trans ?
      &trans->getNdbError() : &ndb->getNdbError();
    if (this_error->status == NdbError::TemporaryError && !thd->killed)
    {
      if (retries--)
      {
        if (trans)
          ndb->closeTransaction(trans);
        do_retry_sleep(retry_sleep);
        continue; // retry
      }
    }
    ndb_error= this_error;
    break;
  }
end:
  if (ndb_error)
    push_warning_printf(thd, MYSQL_ERROR::WARN_LEVEL_WARN,
                        ER_GET_ERRMSG, ER(ER_GET_ERRMSG),
                        ndb_error->code,
                        ndb_error->message,
                        "Could not log query '%s' on other mysqld's");
          
  if (trans)
    ndb->closeTransaction(trans);
  ndb->setDatabaseName(save_db);

  /*
    Wait for other mysqld's to acknowledge the table operation
  */
  if (ndb_error == 0 &&
      !bitmap_is_clear_all(&schema_subscribers))
  {
    if (!also_internal)
    {
      /*
        if own nodeid is set we are a single mysqld registred
        as an optimization we update the slock directly
      */
      if (bitmap_is_set(&schema_subscribers, node_id))
        ndbcluster_update_slock(thd, db, table_name);
    }
    int max_timeout= opt_ndb_sync_timeout;
    /* Inconsistent usage of ndb_schema_object->mutex and LOCK_open */
    (void) my_pthread_mutex_lock(&ndb_schema_object->mutex,
                                 MYF_NO_DEADLOCK_DETECTION);
    if (have_lock_open)
    {
      safe_mutex_assert_owner(&LOCK_open);
      (void) pthread_mutex_unlock(&LOCK_open);
    }
    while (1)
    {
      struct timespec abstime;
      int i;
      int no_storage_nodes= g_ndb_cluster_connection->no_db_nodes();
      set_timespec(abstime, 1);
      int ret= pthread_cond_timedwait(&injector_cond,
                                      &ndb_schema_object->mutex,
                                      &abstime);
      if (thd->killed)
        break;

      /* begin protect ndb_schema_share */
      pthread_mutex_lock(&ndb_schema_share_mutex);
      if (ndb_schema_share == 0)
      {
        pthread_mutex_unlock(&ndb_schema_share_mutex);
        break;
      }
      (void) pthread_mutex_lock(&ndb_schema_share->mutex);
      for (i= 0; i < no_storage_nodes; i++)
      {
        /* remove any unsubscribed from schema_subscribers */
        MY_BITMAP *tmp= &ndb_schema_share->subscriber_bitmap[i];
        if (!bitmap_is_clear_all(tmp))
          bitmap_intersect(&schema_subscribers, tmp);
      }
      (void) pthread_mutex_unlock(&ndb_schema_share->mutex);
      pthread_mutex_unlock(&ndb_schema_share_mutex);
      /* end protect ndb_schema_share */

      /* remove any unsubscribed from ndb_schema_object->slock */
      bitmap_intersect(&ndb_schema_object->slock_bitmap, &schema_subscribers);

      DBUG_DUMP("ndb_schema_object->slock_bitmap.bitmap",
                (uchar*)ndb_schema_object->slock_bitmap.bitmap,
                no_bytes_in_map(&ndb_schema_object->slock_bitmap));

      if (bitmap_is_clear_all(&ndb_schema_object->slock_bitmap))
        break;

      if (ret)
      {
        max_timeout--;
        if (max_timeout == 0)
        {
          sql_print_error("NDB %s: distributing %s timed out. Ignoring...",
                          type_str, ndb_schema_object->key);
          break;
        }
        if (ndb_extra_logging)
          ndb_report_waiting(type_str, max_timeout,
                             "distributing", ndb_schema_object->key);
      }
    }
    if (have_lock_open)
    {
      (void) pthread_mutex_lock(&LOCK_open);
    }
    (void) pthread_mutex_unlock(&ndb_schema_object->mutex);
  }

  if (ndb_schema_object)
    ndb_free_schema_object(&ndb_schema_object, FALSE);

  DBUG_RETURN(0);
}

/*
  Handle _non_ data events from the storage nodes
*/

int
ndb_handle_schema_change(THD *thd, Ndb *ndb, NdbEventOperation *pOp,
                         Ndb_event_data *event_data)
{
  DBUG_ENTER("ndb_handle_schema_change");
  NDB_SHARE *share= event_data->share;
  TABLE_SHARE *table_share= event_data->table_share;
  const char *tabname= table_share->table_name.str;
  const char *dbname= table_share->db.str;
  bool do_close_cached_tables= FALSE;
  bool is_remote_change= !ndb_has_node_id(pOp->getReqNodeId());

  if (pOp->getEventType() == NDBEVENT::TE_ALTER)
  {
    DBUG_RETURN(0);
  }
  DBUG_ASSERT(pOp->getEventType() == NDBEVENT::TE_DROP ||
              pOp->getEventType() == NDBEVENT::TE_CLUSTER_FAILURE);
  {
    ndb->setDatabaseName(dbname);
    Ndb_table_guard ndbtab_g(ndb->getDictionary(), tabname);
    const NDBTAB *ev_tab= pOp->getTable();
    const NDBTAB *cache_tab= ndbtab_g.get_table();
    if (cache_tab &&
        cache_tab->getObjectId() == ev_tab->getObjectId() &&
        cache_tab->getObjectVersion() <= ev_tab->getObjectVersion())
      ndbtab_g.invalidate();
  }

  (void) pthread_mutex_lock(&share->mutex);
  DBUG_ASSERT(share->state == NSS_DROPPED || 
              share->op == pOp || share->new_op == pOp);
  if (share->new_op)
  {
    share->new_op= 0;
  }
  if (share->op)
  {
    share->op= 0;
  }
  // either just us or drop table handling as well
      
  /* Signal ha_ndbcluster::delete/rename_table that drop is done */
  (void) pthread_mutex_unlock(&share->mutex);
  (void) pthread_cond_signal(&injector_cond);

  pthread_mutex_lock(&ndbcluster_mutex);
  /* ndb_share reference binlog free */
  DBUG_PRINT("NDB_SHARE", ("%s binlog free  use_count: %u",
                           share->key, share->use_count));
  free_share(&share, TRUE);
  if (is_remote_change && share && share->state != NSS_DROPPED)
  {
    DBUG_PRINT("info", ("remote change"));
    share->state= NSS_DROPPED;
    if (share->use_count != 1)
    {
      /* open handler holding reference */
      /* wait with freeing create ndb_share to below */
      do_close_cached_tables= TRUE;
    }
    else
    {
      /* ndb_share reference create free */
      DBUG_PRINT("NDB_SHARE", ("%s create free  use_count: %u",
                               share->key, share->use_count));
      free_share(&share, TRUE);
      share= 0;
    }
  }
  else
    share= 0;
  pthread_mutex_unlock(&ndbcluster_mutex);

  if (event_data)
  {
    delete event_data;
    pOp->setCustomData(NULL);
  }

  pthread_mutex_lock(&injector_mutex);
  ndb->dropEventOperation(pOp);
  pOp= 0;
  pthread_mutex_unlock(&injector_mutex);

  if (do_close_cached_tables)
  {
    TABLE_LIST table_list;
    bzero((char*) &table_list,sizeof(table_list));
    table_list.db= (char *)dbname;
    table_list.alias= table_list.table_name= (char *)tabname;
    close_cached_tables(thd, &table_list, FALSE, FALSE);
    /* ndb_share reference create free */
    DBUG_PRINT("NDB_SHARE", ("%s create free  use_count: %u",
                             share->key, share->use_count));
    free_share(&share);
  }
  DBUG_RETURN(0);
}

static void ndb_binlog_query(THD *thd, Cluster_schema *schema)
{
  if (schema->any_value & NDB_ANYVALUE_RESERVED)
  {
    if (schema->any_value != NDB_ANYVALUE_FOR_NOLOGGING)
      sql_print_warning("NDB: unknown value for binlog signalling 0x%X, "
                        "query not logged",
                        schema->any_value);
    return;
  }
  uint32 thd_server_id_save= thd->server_id;
  DBUG_ASSERT(sizeof(thd_server_id_save) == sizeof(thd->server_id));
  char *thd_db_save= thd->db;
  if (schema->any_value == 0)
    thd->server_id= ::server_id;
  else
    thd->server_id= schema->any_value;
  thd->db= schema->db;
  thd->binlog_query(THD::STMT_QUERY_TYPE, schema->query,
                    schema->query_length, FALSE,
                    schema->name[0] == 0 || thd->db[0] == 0);
  thd->server_id= thd_server_id_save;
  thd->db= thd_db_save;
}

static int
ndb_binlog_thread_handle_schema_event(THD *thd, Ndb *ndb,
                                      NdbEventOperation *pOp,
                                      List<Cluster_schema> 
                                      *post_epoch_log_list,
                                      List<Cluster_schema> 
                                      *post_epoch_unlock_list,
                                      MEM_ROOT *mem_root)
{
  DBUG_ENTER("ndb_binlog_thread_handle_schema_event");
  Ndb_event_data *event_data= (Ndb_event_data *) pOp->getCustomData();
  NDB_SHARE *tmp_share= event_data->share;
  if (tmp_share && ndb_schema_share == tmp_share)
  {
    NDBEVENT::TableEvent ev_type= pOp->getEventType();
    DBUG_PRINT("enter", ("%s.%s  ev_type: %d",
                         tmp_share->db, tmp_share->table_name, ev_type));
    if (ev_type == NDBEVENT::TE_UPDATE ||
        ev_type == NDBEVENT::TE_INSERT)
    {
      Thd_ndb *thd_ndb= get_thd_ndb(thd);
      Thd_ndb_options_guard thd_ndb_options(thd_ndb);
      Cluster_schema *schema= (Cluster_schema *)
        sql_alloc(sizeof(Cluster_schema));
      MY_BITMAP slock;
      bitmap_init(&slock, schema->slock, 8*SCHEMA_SLOCK_SIZE, FALSE);
      uint node_id= g_ndb_cluster_connection->node_id();
      {
        ndbcluster_get_schema(event_data, schema);
        schema->any_value= pOp->getAnyValue();
      }
      enum SCHEMA_OP_TYPE schema_type= (enum SCHEMA_OP_TYPE)schema->type;
      DBUG_PRINT("info",
                 ("%s.%s: log query_length: %d  query: '%s'  type: %d",
                  schema->db, schema->name,
                  schema->query_length, schema->query,
                  schema_type));
      switch (schema_type)
      {
      case SOT_CLEAR_SLOCK:
        /*
          handle slock after epoch is completed to ensure that
          schema events get inserted in the binlog after any data
          events
        */
        post_epoch_log_list->push_back(schema, mem_root);
        DBUG_RETURN(0);
      case SOT_ALTER_TABLE_COMMIT:
        // fall through
      case SOT_RENAME_TABLE_PREPARE:
        // fall through
      case SOT_ONLINE_ALTER_TABLE_PREPARE:
        // fall through
      case SOT_ONLINE_ALTER_TABLE_COMMIT:
        post_epoch_log_list->push_back(schema, mem_root);
        post_epoch_unlock_list->push_back(schema, mem_root);
        DBUG_RETURN(0);
        break;
      default:
        break;
      }

      if (schema->node_id != node_id)
      {
        int log_query= 0, post_epoch_unlock= 0;
        char errmsg[MYSQL_ERRMSG_SIZE];

        switch (schema_type)
        {
        case SOT_RENAME_TABLE:
          // fall through
        case SOT_RENAME_TABLE_NEW:
        {
          uint end= my_snprintf(&errmsg[0], MYSQL_ERRMSG_SIZE,
                                "NDB Binlog: Skipping renaming locally "
                                "defined table '%s.%s' from binlog schema "
                                "event '%s' from node %d. ",
                                schema->db, schema->name, schema->query,
                                schema->node_id);
          
          errmsg[end]= '\0';
        }
        // fall through
        case SOT_DROP_TABLE:
          if (schema_type == SOT_DROP_TABLE)
          {
            uint end= my_snprintf(&errmsg[0], MYSQL_ERRMSG_SIZE,
                                  "NDB Binlog: Skipping dropping locally "
                                  "defined table '%s.%s' from binlog schema "
                                  "event '%s' from node %d. ",
                                  schema->db, schema->name, schema->query,
                                  schema->node_id);
            errmsg[end]= '\0';
          }
          if (! ndbcluster_check_if_local_table(schema->db, schema->name))
          {
            thd_ndb_options.set(TNO_NO_LOCK_SCHEMA_OP);
            const int no_print_error[2]=
              {ER_BAD_TABLE_ERROR, 0}; /* ignore missing table */
            run_query(thd, schema->query,
                      schema->query + schema->query_length,
                      no_print_error, //   /* don't print error */
                      TRUE,   /* don't binlog the query */
                      TRUE);  /* reset error */
            /* binlog dropping table after any table operations */
            post_epoch_log_list->push_back(schema, mem_root);
            /* acknowledge this query _after_ epoch completion */
            post_epoch_unlock= 1;
          }
          else
          {
            /* Tables exists as a local table, leave it */
            DBUG_PRINT("info", ((const char *) errmsg));
            sql_print_error((const char *) errmsg);
            log_query= 1;
          }
          // Fall through
	case SOT_TRUNCATE_TABLE:
        {
          char key[FN_REFLEN];
          build_table_filename(key, sizeof(key),
                               schema->db, schema->name, "", 0);
          /* ndb_share reference temporary, free below */
          NDB_SHARE *share= get_share(key, 0, FALSE, FALSE);
          if (share)
          {
            DBUG_PRINT("NDB_SHARE", ("%s temporary  use_count: %u",
                                     share->key, share->use_count));
          }
          // invalidation already handled by binlog thread
          if (!share || !share->op)
          {
            {
              injector_ndb->setDatabaseName(schema->db);
              Ndb_table_guard ndbtab_g(injector_ndb->getDictionary(),
                                       schema->name);
              ndbtab_g.invalidate();
            }
            TABLE_LIST table_list;
            bzero((char*) &table_list,sizeof(table_list));
            table_list.db= schema->db;
            table_list.alias= table_list.table_name= schema->name;
            close_cached_tables(thd, &table_list, FALSE, FALSE);
          }
          /* ndb_share reference temporary free */
          if (share)
          {
            DBUG_PRINT("NDB_SHARE", ("%s temporary free  use_count: %u",
                                     share->key, share->use_count));
            free_share(&share);
          }
        }
        if (schema_type != SOT_TRUNCATE_TABLE)
          break;
        // fall through
        case SOT_CREATE_TABLE:
          thd_ndb_options.set(TNO_NO_LOCK_SCHEMA_OP);
          pthread_mutex_lock(&LOCK_open);
          if (ndbcluster_check_if_local_table(schema->db, schema->name))
          {
            DBUG_PRINT("info", ("NDB Binlog: Skipping locally defined table '%s.%s'",
                                schema->db, schema->name));
            sql_print_error("NDB Binlog: Skipping locally defined table '%s.%s' from "
                            "binlog schema event '%s' from node %d. ",
                            schema->db, schema->name, schema->query,
                            schema->node_id);
          }
          else if (ndb_create_table_from_engine(thd, schema->db, schema->name))
          {
            sql_print_error("NDB Binlog: Could not discover table '%s.%s' from "
                            "binlog schema event '%s' from node %d. "
                            "my_errno: %d",
                            schema->db, schema->name, schema->query,
                            schema->node_id, my_errno);
            List_iterator_fast<MYSQL_ERROR> it(thd->warning_info->warn_list());
            MYSQL_ERROR *err;
            while ((err= it++))
              sql_print_warning("NDB Binlog: (%d)%s", err->code, err->msg);
          }
          pthread_mutex_unlock(&LOCK_open);
          log_query= 1;
          break;
        case SOT_DROP_DB:
          /* Drop the database locally if it only contains ndb tables */
          thd_ndb_options.set(TNO_NO_LOCK_SCHEMA_OP);
          if (! ndbcluster_check_if_local_tables_in_db(thd, schema->db))
          {
            const int no_print_error[1]= {0};
            run_query(thd, schema->query,
                      schema->query + schema->query_length,
                      no_print_error,    /* print error */
                      TRUE,   /* don't binlog the query */
                      TRUE);  /* reset error */
            /* binlog dropping database after any table operations */
            post_epoch_log_list->push_back(schema, mem_root);
            /* acknowledge this query _after_ epoch completion */
            post_epoch_unlock= 1;
          }
          else
          {
            /* Database contained local tables, leave it */
            sql_print_error("NDB Binlog: Skipping drop database '%s' since it contained local tables "
                            "binlog schema event '%s' from node %d. ",
                            schema->db, schema->query,
                            schema->node_id);
            log_query= 1;
          }
          break;
        case SOT_CREATE_DB:
          if (ndb_extra_logging > 9)
            sql_print_information("SOT_CREATE_DB %s", schema->db);
          
          /* fall through */
        case SOT_ALTER_DB:
        {
          thd_ndb_options.set(TNO_NO_LOCK_SCHEMA_OP);
          const int no_print_error[1]= {0};
          run_query(thd, schema->query,
                    schema->query + schema->query_length,
                    no_print_error,    /* print error */
                    TRUE,   /* don't binlog the query */
                    TRUE);  /* reset error */
          log_query= 1;
          break;
        }
        case SOT_TABLESPACE:
        case SOT_LOGFILE_GROUP:
          log_query= 1;
          break;
        case SOT_ALTER_TABLE_COMMIT:
        case SOT_RENAME_TABLE_PREPARE:
        case SOT_ONLINE_ALTER_TABLE_PREPARE:
        case SOT_ONLINE_ALTER_TABLE_COMMIT:
        case SOT_CLEAR_SLOCK:
          abort();
        }
        if (log_query && ndb_binlog_running)
          ndb_binlog_query(thd, schema);
        /* signal that schema operation has been handled */
        DBUG_DUMP("slock", (uchar*) schema->slock, schema->slock_length);
        if (bitmap_is_set(&slock, node_id))
        {
          if (post_epoch_unlock)
            post_epoch_unlock_list->push_back(schema, mem_root);
          else
            ndbcluster_update_slock(thd, schema->db, schema->name);
        }
      }
      DBUG_RETURN(0);
    }
    /*
      the normal case of UPDATE/INSERT has already been handled
    */
    switch (ev_type)
    {
    case NDBEVENT::TE_DELETE:
      // skip
      break;
    case NDBEVENT::TE_CLUSTER_FAILURE:
      if (ndb_extra_logging)
        sql_print_information("NDB Binlog: cluster failure for %s at epoch %u/%u.",
                              ndb_schema_share->key,
                              (uint)(pOp->getGCI() >> 32),
                              (uint)(pOp->getGCI()));
      // fall through
    case NDBEVENT::TE_DROP:
      if (ndb_extra_logging &&
          ndb_binlog_tables_inited && ndb_binlog_running)
        sql_print_information("NDB Binlog: ndb tables initially "
                              "read only on reconnect.");

      /* begin protect ndb_schema_share */
      pthread_mutex_lock(&ndb_schema_share_mutex);
      /* ndb_share reference binlog extra free */
      DBUG_PRINT("NDB_SHARE", ("%s binlog extra free  use_count: %u",
                               ndb_schema_share->key,
                               ndb_schema_share->use_count));
      free_share(&ndb_schema_share);
      ndb_schema_share= 0;
      ndb_binlog_tables_inited= FALSE;
      ndb_binlog_is_ready= FALSE;
      pthread_mutex_unlock(&ndb_schema_share_mutex);
      /* end protect ndb_schema_share */

      close_cached_tables(NULL, NULL, FALSE, FALSE);
      // fall through
    case NDBEVENT::TE_ALTER:
      ndb_handle_schema_change(thd, ndb, pOp, event_data);
      break;
    case NDBEVENT::TE_NODE_FAILURE:
    {
      uint8 node_id= g_node_id_map[pOp->getNdbdNodeId()];
      DBUG_ASSERT(node_id != 0xFF);
      (void) pthread_mutex_lock(&tmp_share->mutex);
      bitmap_clear_all(&tmp_share->subscriber_bitmap[node_id]);
      DBUG_PRINT("info",("NODE_FAILURE UNSUBSCRIBE[%d]", node_id));
      if (ndb_extra_logging)
      {
        sql_print_information("NDB Binlog: Node: %d, down,"
                              " Subscriber bitmask %x%x",
                              pOp->getNdbdNodeId(),
                              tmp_share->subscriber_bitmap[node_id].bitmap[1],
                              tmp_share->subscriber_bitmap[node_id].bitmap[0]);
      }
      (void) pthread_mutex_unlock(&tmp_share->mutex);
      (void) pthread_cond_signal(&injector_cond);
      break;
    }
    case NDBEVENT::TE_SUBSCRIBE:
    {
      uint8 node_id= g_node_id_map[pOp->getNdbdNodeId()];
      uint8 req_id= pOp->getReqNodeId();
      DBUG_ASSERT(req_id != 0 && node_id != 0xFF);
      (void) pthread_mutex_lock(&tmp_share->mutex);
      bitmap_set_bit(&tmp_share->subscriber_bitmap[node_id], req_id);
      DBUG_PRINT("info",("SUBSCRIBE[%d] %d", node_id, req_id));
      if (ndb_extra_logging)
      {
        sql_print_information("NDB Binlog: Node: %d, subscribe from node %d,"
                              " Subscriber bitmask %x%x",
                              pOp->getNdbdNodeId(),
                              req_id,
                              tmp_share->subscriber_bitmap[node_id].bitmap[1],
                              tmp_share->subscriber_bitmap[node_id].bitmap[0]);
      }
      (void) pthread_mutex_unlock(&tmp_share->mutex);
      (void) pthread_cond_signal(&injector_cond);
      break;
    }
    case NDBEVENT::TE_UNSUBSCRIBE:
    {
      uint8 node_id= g_node_id_map[pOp->getNdbdNodeId()];
      uint8 req_id= pOp->getReqNodeId();
      DBUG_ASSERT(req_id != 0 && node_id != 0xFF);
      (void) pthread_mutex_lock(&tmp_share->mutex);
      bitmap_clear_bit(&tmp_share->subscriber_bitmap[node_id], req_id);
      DBUG_PRINT("info",("UNSUBSCRIBE[%d] %d", node_id, req_id));
      if (ndb_extra_logging)
      {
        sql_print_information("NDB Binlog: Node: %d, unsubscribe from node %d,"
                              " Subscriber bitmask %x%x",
                              pOp->getNdbdNodeId(),
                              req_id,
                              tmp_share->subscriber_bitmap[node_id].bitmap[1],
                              tmp_share->subscriber_bitmap[node_id].bitmap[0]);
      }
      (void) pthread_mutex_unlock(&tmp_share->mutex);
      (void) pthread_cond_signal(&injector_cond);
      break;
    }
    default:
      sql_print_error("NDB Binlog: unknown non data event %d for %s. "
                      "Ignoring...", (unsigned) ev_type, tmp_share->key);
    }
  }
  DBUG_RETURN(0);
}

/*
  process any operations that should be done after
  the epoch is complete
*/
static void
ndb_binlog_thread_handle_schema_event_post_epoch(THD *thd,
                                                 List<Cluster_schema>
                                                 *post_epoch_log_list,
                                                 List<Cluster_schema>
                                                 *post_epoch_unlock_list)
{
  if (post_epoch_log_list->elements == 0)
    return;
  DBUG_ENTER("ndb_binlog_thread_handle_schema_event_post_epoch");
  Cluster_schema *schema;
  Thd_ndb *thd_ndb= get_thd_ndb(thd);
  while ((schema= post_epoch_log_list->pop()))
  {
    Thd_ndb_options_guard thd_ndb_options(thd_ndb);
    DBUG_PRINT("info",
               ("%s.%s: log query_length: %d  query: '%s'  type: %d",
                schema->db, schema->name,
                schema->query_length, schema->query,
                schema->type));
    int log_query= 0;
    {
      enum SCHEMA_OP_TYPE schema_type= (enum SCHEMA_OP_TYPE)schema->type;
      char key[FN_REFLEN];
      build_table_filename(key, sizeof(key), schema->db, schema->name, "", 0);
      if (schema_type == SOT_CLEAR_SLOCK)
      {
        pthread_mutex_lock(&ndbcluster_mutex);
        NDB_SCHEMA_OBJECT *ndb_schema_object=
          (NDB_SCHEMA_OBJECT*) hash_search(&ndb_schema_objects,
                                           (uchar*) key, strlen(key));
        if (ndb_schema_object)
        {
          pthread_mutex_lock(&ndb_schema_object->mutex);
          memcpy(ndb_schema_object->slock, schema->slock,
                 sizeof(ndb_schema_object->slock));
          DBUG_DUMP("ndb_schema_object->slock_bitmap.bitmap",
                    (uchar*)ndb_schema_object->slock_bitmap.bitmap,
                    no_bytes_in_map(&ndb_schema_object->slock_bitmap));
          pthread_mutex_unlock(&ndb_schema_object->mutex);
          pthread_cond_signal(&injector_cond);
        }
        pthread_mutex_unlock(&ndbcluster_mutex);
        continue;
      }
      /* ndb_share reference temporary, free below */
      NDB_SHARE *share= get_share(key, 0, FALSE, FALSE);
      if (share)
      {
        DBUG_PRINT("NDB_SHARE", ("%s temporary  use_count: %u",
                                 share->key, share->use_count));
      }
      switch (schema_type)
      {
      case SOT_DROP_DB:
        log_query= 1;
        break;
      case SOT_DROP_TABLE:
        if (ndb_extra_logging > 9)
          sql_print_information("SOT_DROP_TABLE %s.%s", schema->db, schema->name);
        log_query= 1;
        {
          injector_ndb->setDatabaseName(schema->db);
          Ndb_table_guard ndbtab_g(injector_ndb->getDictionary(),
                                   schema->name);
          ndbtab_g.invalidate();
        }
        {
          TABLE_LIST table_list;
          bzero((char*) &table_list,sizeof(table_list));
          table_list.db= schema->db;
          table_list.alias= table_list.table_name= schema->name;
          close_cached_tables(thd, &table_list, FALSE, FALSE);
        }
        break;
      case SOT_RENAME_TABLE:
        if (ndb_extra_logging > 9)
          sql_print_information("SOT_RENAME_TABLE %s.%s", schema->db, schema->name);
        log_query= 1;
        pthread_mutex_lock(&LOCK_open);
        ndbcluster_rename_share(thd, share);
        pthread_mutex_unlock(&LOCK_open);
        break;
      case SOT_RENAME_TABLE_PREPARE:
        if (ndb_extra_logging > 9)
          sql_print_information("SOT_RENAME_TABLE_PREPARE %s.%s -> %s",
                                schema->db, schema->name, schema->query);
        if (schema->node_id != g_ndb_cluster_connection->node_id())
          ndbcluster_prepare_rename_share(share, schema->query);
        break;
      case SOT_ALTER_TABLE_COMMIT:
        if (ndb_extra_logging > 9)
          sql_print_information("SOT_ALTER_TABLE_COMMIT %s.%s", schema->db, schema->name);
        if (schema->node_id == g_ndb_cluster_connection->node_id())
          break;
        log_query= 1;
        {
          injector_ndb->setDatabaseName(schema->db);
          Ndb_table_guard ndbtab_g(injector_ndb->getDictionary(),
                                   schema->name);
          ndbtab_g.invalidate();
        }
        {
          TABLE_LIST table_list;
          bzero((char*) &table_list,sizeof(table_list));
          table_list.db= schema->db;
          table_list.alias= table_list.table_name= schema->name;
<<<<<<< HEAD
          close_cached_tables(thd, &table_list, FALSE, FALSE);
=======
          close_cached_tables(thd, &table_list, FALSE, FALSE, FALSE);
>>>>>>> 0c350e54
        }
        if (share)
        {
          if (share->op)
          {
            Ndb_event_data *event_data= (Ndb_event_data *) share->op->getCustomData();
            if (event_data)
              delete event_data;
            share->op->setCustomData(NULL);
            injector_ndb->dropEventOperation(share->op);
            share->op= 0;
            free_share(&share);
          }
          free_share(&share);
        }
        if (ndb_binlog_running)
        {
          /*
            we need to free any share here as command below
            may need to call handle_trailing_share
          */
          if (share)
          {
            /* ndb_share reference temporary free */
            DBUG_PRINT("NDB_SHARE", ("%s temporary free  use_count: %u",
                                     share->key, share->use_count));
            free_share(&share);
            share= 0;
          }
          thd_ndb_options.set(TNO_NO_LOCK_SCHEMA_OP);
          pthread_mutex_lock(&LOCK_open);
          if (ndbcluster_check_if_local_table(schema->db, schema->name))
          {
            DBUG_PRINT("info", ("NDB Binlog: Skipping locally defined table '%s.%s'",
                                schema->db, schema->name));
            sql_print_error("NDB Binlog: Skipping locally defined table '%s.%s' from "
                            "binlog schema event '%s' from node %d. ",
                            schema->db, schema->name, schema->query,
                            schema->node_id);
          }
          else if (ndb_create_table_from_engine(thd, schema->db, schema->name))
          {
            sql_print_error("NDB Binlog: Could not discover table '%s.%s' from "
                            "binlog schema event '%s' from node %d. my_errno: %d",
                            schema->db, schema->name, schema->query,
                            schema->node_id, my_errno);
<<<<<<< HEAD
            List_iterator_fast<MYSQL_ERROR> it(thd->warning_info->warn_list());
=======
            List_iterator_fast<MYSQL_ERROR> it(thd->warn_list);
>>>>>>> 0c350e54
            MYSQL_ERROR *err;
            while ((err= it++))
              sql_print_warning("NDB Binlog: (%d)%s", err->code, err->msg);
          }
          pthread_mutex_unlock(&LOCK_open);
        }
        break;
      case SOT_ONLINE_ALTER_TABLE_PREPARE:
      {
        if (ndb_extra_logging > 9)
          sql_print_information("SOT_ONLINE_ALTER_TABLE_PREPARE %s.%s", schema->db, schema->name);
        NDBDICT *dict= injector_ndb->getDictionary();
        int error= 0;
        injector_ndb->setDatabaseName(schema->db);
        {
          Ndb_table_guard ndbtab_g(dict, schema->name);
          ndbtab_g.get_table();
          ndbtab_g.invalidate();
        }
        Ndb_table_guard ndbtab_g(dict, schema->name);
        const NDBTAB *ndbtab= ndbtab_g.get_table();
        /*
          Refresh local frm file and dictionary cache if
          remote on-line alter table
        */
        pthread_mutex_lock(&LOCK_open);
        TABLE_LIST table_list;
        bzero((char*) &table_list,sizeof(table_list));
        table_list.db= (char *)schema->db;
        table_list.alias= table_list.table_name= (char *)schema->name;
<<<<<<< HEAD
        close_cached_tables(thd, &table_list, TRUE, FALSE);
=======
        close_cached_tables(thd, &table_list, TRUE, FALSE, FALSE);
>>>>>>> 0c350e54

        if (schema->node_id != g_ndb_cluster_connection->node_id())
        {
          char key[FN_REFLEN];
          uchar *data= 0, *pack_data= 0;
          size_t length, pack_length;
 
          DBUG_PRINT("info", ("Detected frm change of table %s.%s",
                              schema->db, schema->name));
          log_query= 1;
          build_table_filename(key, FN_LEN-1, schema->db, schema->name, NullS, 0);
          /*
            If the there is no local table shadowing the altered table and 
            it has an frm that is different than the one on disk then 
            overwrite it with the new table definition
          */
          if (!ndbcluster_check_if_local_table(schema->db, schema->name) &&
              readfrm(key, &data, &length) == 0 &&
              packfrm(data, length, &pack_data, &pack_length) == 0 &&
              cmp_frm(ndbtab, pack_data, pack_length))
          {
            DBUG_DUMP("frm", (uchar*) ndbtab->getFrmData(), 
                      ndbtab->getFrmLength());
            my_free((char*)data, MYF(MY_ALLOW_ZERO_PTR));
            data= NULL;
            if ((error= unpackfrm(&data, &length,
                                  (const uchar*) ndbtab->getFrmData())) ||
                (error= writefrm(key, data, length)))
            {
              sql_print_error("NDB: Failed write frm for %s.%s, error %d",
                              schema->db, schema->name, error);
            }
          }
          my_free((char*)data, MYF(MY_ALLOW_ZERO_PTR));
          my_free((char*)pack_data, MYF(MY_ALLOW_ZERO_PTR));
        }
        if (!share)
          pthread_mutex_unlock(&LOCK_open);
        else
        {
          if (ndb_extra_logging > 9)
            sql_print_information("NDB Binlog: handeling online alter/rename");

          (void) pthread_mutex_lock(&share->mutex);
          ndbcluster_binlog_close_table(thd, share);

          if ((error= ndbcluster_binlog_open_table(thd, share)))
            sql_print_error("NDB Binlog: Failed to re-open table %s.%s",
                            schema->db, schema->name);
          pthread_mutex_unlock(&LOCK_open);
          if (error)
            (void) pthread_mutex_unlock(&share->mutex);
        }
        if (!error && share)
        {
          if (share->event_data->table->s->primary_key == MAX_KEY)
            share->flags|= NSF_HIDDEN_PK;
          /*
            Refresh share->flags to handle added BLOB columns
          */
          if (share->event_data->table->s->blob_fields != 0)
            share->flags|= NSF_BLOB_FLAG;

          /*
            Start subscribing to data changes to the new table definition
          */
          String event_name(INJECTOR_EVENT_LEN);
          ndb_rep_event_name(&event_name, schema->db, schema->name,
                             get_binlog_full(share));
          NdbEventOperation *tmp_op= share->op;
          share->new_op= 0;
          share->op= 0;

          if (ndbcluster_create_event_ops(thd, share, ndbtab, event_name.c_ptr()))
          {
            sql_print_error("NDB Binlog:"
                            "FAILED CREATE (DISCOVER) EVENT OPERATIONS Event: %s",
                            event_name.c_ptr());
          }
          else
          {
            share->new_op= share->op;
          }
          share->op= tmp_op;
          (void) pthread_mutex_unlock(&share->mutex);

          if (ndb_extra_logging > 9)
            sql_print_information("NDB Binlog: handeling online alter/rename done");
        }
        break;
      }
      case SOT_ONLINE_ALTER_TABLE_COMMIT:
      {
        if (ndb_extra_logging > 9)
          sql_print_information("SOT_ONLINE_ALTER_TABLE_COMMIT %s.%s", schema->db, schema->name);
        if (share)
        {
          (void) pthread_mutex_lock(&share->mutex);
          if (share->op && share->new_op)
          {
            Ndb_event_data *event_data= (Ndb_event_data *) share->op->getCustomData();
            if (event_data)
              delete event_data;
            share->op->setCustomData(NULL);
            injector_ndb->dropEventOperation(share->op);
            share->op= share->new_op;
            share->new_op= 0;
            free_share(&share);
          }
          (void) pthread_mutex_unlock(&share->mutex);
        }
        break;
      }
      case SOT_RENAME_TABLE_NEW:
        if (ndb_extra_logging > 9)
          sql_print_information("SOT_RENAME_TABLE_NEW %s.%s", schema->db, schema->name);
        log_query= 1;
        if (ndb_binlog_running && (!share || !share->op))
        {
          /*
            we need to free any share here as command below
            may need to call handle_trailing_share
          */
          if (share)
          {
            /* ndb_share reference temporary free */
            DBUG_PRINT("NDB_SHARE", ("%s temporary free  use_count: %u",
                                     share->key, share->use_count));
            free_share(&share);
            share= 0;
          }
          thd_ndb_options.set(TNO_NO_LOCK_SCHEMA_OP);
          pthread_mutex_lock(&LOCK_open);
          if (ndbcluster_check_if_local_table(schema->db, schema->name))
          {
            DBUG_PRINT("info", ("NDB Binlog: Skipping locally defined table '%s.%s'",
                                schema->db, schema->name));
            sql_print_error("NDB Binlog: Skipping locally defined table '%s.%s' from "
                            "binlog schema event '%s' from node %d. ",
                            schema->db, schema->name, schema->query,
                            schema->node_id);
          }
          else if (ndb_create_table_from_engine(thd, schema->db, schema->name))
          {
            sql_print_error("NDB Binlog: Could not discover table '%s.%s' from "
                            "binlog schema event '%s' from node %d. my_errno: %d",
                            schema->db, schema->name, schema->query,
                            schema->node_id, my_errno);
            List_iterator_fast<MYSQL_ERROR> it(thd->warning_info->warn_list());
            MYSQL_ERROR *err;
            while ((err= it++))
              sql_print_warning("NDB Binlog: (%d)%s", err->code, err->msg);
          }
          pthread_mutex_unlock(&LOCK_open);
        }
        break;
      default:
        DBUG_ASSERT(FALSE);
      }
      if (share)
      {
        /* ndb_share reference temporary free */
        DBUG_PRINT("NDB_SHARE", ("%s temporary free  use_count: %u",
                                 share->key, share->use_count));
        free_share(&share);
        share= 0;
      }
    }
    if (ndb_binlog_running && log_query)
      ndb_binlog_query(thd, schema);
  }
  while ((schema= post_epoch_unlock_list->pop()))
  {
    ndbcluster_update_slock(thd, schema->db, schema->name);
  }
  DBUG_VOID_RETURN;
}

/*
  Timer class for doing performance measurements
*/

/*********************************************************************
  Internal helper functions for handeling of the cluster replication tables
  - ndb_binlog_index
  - ndb_apply_status
*********************************************************************/

/*
  struct to hold the data to be inserted into the
  ndb_binlog_index table
*/
struct ndb_binlog_index_row {
  ulonglong epoch;
  const char *master_log_file;
  ulonglong master_log_pos;
  ulong n_inserts;
  ulong n_updates;
  ulong n_deletes;
  ulong n_schemaops;

  ulong orig_server_id;
  ulonglong orig_epoch;

  ulong gci;

  struct ndb_binlog_index_row *next;
};

/*
  Open the ndb_binlog_index table
*/
static int open_and_lock_ndb_binlog_index(THD *thd, TABLE_LIST *tables,
                                          TABLE **ndb_binlog_index)
{
  const char *save_proc_info= thd->proc_info;

  bzero((char*) tables, sizeof(*tables));
  tables->db= repdb;
  tables->alias= tables->table_name= reptable;
  tables->lock_type= TL_WRITE;
  THD_SET_PROC_INFO(thd, "Opening " NDB_REP_DB "." NDB_REP_TABLE);
  tables->required_type= FRMTYPE_TABLE;
  thd->clear_error();
<<<<<<< HEAD
  mdl_init_lock(&binlog_mdl_lock_data, binlog_mdlkey, 0, tables->db,
                tables->table_name);
  tables->mdl_lock_data= &binlog_mdl_lock_data;
=======
>>>>>>> 0c350e54
  if (simple_open_n_lock_tables(thd, tables))
  {
    if (thd->killed)
      sql_print_error("NDB Binlog: Opening ndb_binlog_index: killed");
    else
      sql_print_error("NDB Binlog: Opening ndb_binlog_index: %d, '%s'",
                      thd->stmt_da->sql_errno(),
                      thd->stmt_da->message());
    THD_SET_PROC_INFO(thd, save_proc_info);
    return -1;
  }
  *ndb_binlog_index= tables->table;
  THD_SET_PROC_INFO(thd, save_proc_info);
  (*ndb_binlog_index)->use_all_columns();
  return 0;
}

/*
  Insert one row in the ndb_binlog_index
*/

static int
ndb_add_ndb_binlog_index(THD *thd, ndb_binlog_index_row *row)
{
  int error= 0;
  ndb_binlog_index_row *first= row;
  TABLE *ndb_binlog_index= 0;
  TABLE_LIST binlog_tables;

  /*
    Turn of binlogging to prevent the table changes to be written to
    the binary log.
  */
  ulong saved_options= thd->options;
  thd->options&= ~(OPTION_BIN_LOG);


  if (open_and_lock_ndb_binlog_index(thd, &binlog_tables, &ndb_binlog_index))
<<<<<<< HEAD
  {
    sql_print_error("NDB Binlog: Unable to lock table ndb_binlog_index");
    error= -1;
    goto add_ndb_binlog_index_err;
  }

  /*
    Intialize ndb_binlog_index->record[0]
  */
  do
  {
=======
  {
    sql_print_error("NDB Binlog: Unable to lock table ndb_binlog_index");
    error= -1;
    goto add_ndb_binlog_index_err;
  }

  /*
    Intialize ndb_binlog_index->record[0]
  */
  do
  {
    ulonglong epoch, orig_epoch;
    uint orig_server_id;
>>>>>>> 0c350e54
    empty_record(ndb_binlog_index);

    ndb_binlog_index->field[0]->store(first->master_log_pos);
    ndb_binlog_index->field[1]->store(first->master_log_file,
                                      strlen(first->master_log_file),
                                      &my_charset_bin);
<<<<<<< HEAD
    ndb_binlog_index->field[2]->store(first->epoch);
=======
    ndb_binlog_index->field[2]->store(epoch= first->epoch);
>>>>>>> 0c350e54
    if (ndb_binlog_index->s->fields > 7)
    {
      ndb_binlog_index->field[3]->store(row->n_inserts);
      ndb_binlog_index->field[4]->store(row->n_updates);
      ndb_binlog_index->field[5]->store(row->n_deletes);
      ndb_binlog_index->field[6]->store(row->n_schemaops);
<<<<<<< HEAD
      ndb_binlog_index->field[7]->store(row->orig_server_id);
      ndb_binlog_index->field[8]->store(row->orig_epoch);
=======
      ndb_binlog_index->field[7]->store(orig_server_id= row->orig_server_id);
      ndb_binlog_index->field[8]->store(orig_epoch= row->orig_epoch);
>>>>>>> 0c350e54
      ndb_binlog_index->field[9]->store(first->gci);
      row= row->next;
    }
    else
    {
      while ((row= row->next))
      {
        first->n_inserts+= row->n_inserts;
        first->n_updates+= row->n_updates;
        first->n_deletes+= row->n_deletes;
        first->n_schemaops+= row->n_schemaops;
      }
      ndb_binlog_index->field[3]->store((ulonglong)first->n_inserts);
      ndb_binlog_index->field[4]->store((ulonglong)first->n_updates);
      ndb_binlog_index->field[5]->store((ulonglong)first->n_deletes);
      ndb_binlog_index->field[6]->store((ulonglong)first->n_schemaops);
<<<<<<< HEAD
    }

    if ((error= ndb_binlog_index->file->ha_write_row(ndb_binlog_index->record[0])))
    {
      sql_print_error("NDB Binlog: Writing row to ndb_binlog_index: %d", error);
      error= -1;
      goto add_ndb_binlog_index_err;
    }
=======
    }

    if ((error= ndb_binlog_index->file->ha_write_row(ndb_binlog_index->record[0])))
    {
      char tmp[128];
      if (ndb_binlog_index->s->fields > 7)
        my_snprintf(tmp, sizeof(tmp), "%u/%u,%u,%u/%u",
                    uint(epoch >> 32), uint(epoch),
                    orig_server_id,
                    uint(orig_epoch >> 32), uint(orig_epoch));

      else
        my_snprintf(tmp, sizeof(tmp), "%u/%u", uint(epoch >> 32), uint(epoch));
      sql_print_error("NDB Binlog: Writing row (%s) to ndb_binlog_index: %d",
                      tmp, error);
      error= -1;
      goto add_ndb_binlog_index_err;
    }
>>>>>>> 0c350e54
  } while (row);

add_ndb_binlog_index_err:
  close_thread_tables(thd);
  thd->options= saved_options;
  return error;
}

/*********************************************************************
  Functions for start, stop, wait for ndbcluster binlog thread
*********************************************************************/

enum Binlog_thread_state
{
  BCCC_running= 0,
  BCCC_exit= 1,
  BCCC_restart= 2
};

static enum Binlog_thread_state do_ndbcluster_binlog_close_connection= BCCC_restart;

int ndbcluster_binlog_start()
{
  DBUG_ENTER("ndbcluster_binlog_start");

  if (::server_id == 0)
  {
    sql_print_warning("NDB: server id set to zero will cause any other mysqld "
                      "with bin log to log with wrong server id");
  }
  else if (::server_id & 0x1 << 31)
  {
    sql_print_error("NDB: server id's with high bit set is reserved for internal "
                    "purposes");
    DBUG_RETURN(-1);
  }

  pthread_mutex_init(&injector_mutex, MY_MUTEX_INIT_FAST);
  pthread_cond_init(&injector_cond, NULL);
  pthread_mutex_init(&ndb_schema_share_mutex, MY_MUTEX_INIT_FAST);

  /* Create injector thread */
  if (pthread_create(&ndb_binlog_thread, &connection_attrib,
                     ndb_binlog_thread_func, 0))
  {
    DBUG_PRINT("error", ("Could not create ndb injector thread"));
    pthread_cond_destroy(&injector_cond);
    pthread_mutex_destroy(&injector_mutex);
    DBUG_RETURN(-1);
  }

  ndbcluster_binlog_inited= 1;

  /* Wait for the injector thread to start */
  pthread_mutex_lock(&injector_mutex);
  while (!ndb_binlog_thread_running)
    pthread_cond_wait(&injector_cond, &injector_mutex);
  pthread_mutex_unlock(&injector_mutex);

  if (ndb_binlog_thread_running < 0)
    DBUG_RETURN(-1);

  DBUG_RETURN(0);
}


/**************************************************************
  Internal helper functions for creating/dropping ndb events
  used by the client sql threads
**************************************************************/
void
ndb_rep_event_name(String *event_name,const char *db, const char *tbl,
                   my_bool full)
{
  if (full)
    event_name->set_ascii("REPLF$", 6);
  else
    event_name->set_ascii("REPL$", 5);
  event_name->append(db);
  if (tbl)
  {
    event_name->append('/');
    event_name->append(tbl);
  }
  DBUG_PRINT("info", ("ndb_rep_event_name: %s", event_name->c_ptr()));
}

void set_binlog_flags(NDB_SHARE *share)
{
  if (!opt_ndb_log_update_as_write)
    set_binlog_use_update(share);
  if (!opt_ndb_log_updated_only)
    set_binlog_full(share);
}

static bool
ndbcluster_check_if_local_table(const char *dbname, const char *tabname)
{
  char key[FN_REFLEN];
  char ndb_file[FN_REFLEN];

  DBUG_ENTER("ndbcluster_check_if_local_table");
  build_table_filename(key, FN_LEN-1, dbname, tabname, reg_ext, 0);
  build_table_filename(ndb_file, FN_LEN-1, dbname, tabname, ha_ndb_ext, 0);
  /* Check that any defined table is an ndb table */
  DBUG_PRINT("info", ("Looking for file %s and %s", key, ndb_file));
  if ((! my_access(key, F_OK)) && my_access(ndb_file, F_OK))
  {
    DBUG_PRINT("info", ("table file %s not on disk, local table", ndb_file));   
  
  
    DBUG_RETURN(true);
  }

  DBUG_RETURN(false);
}

static bool
ndbcluster_check_if_local_tables_in_db(THD *thd, const char *dbname)
{
  DBUG_ENTER("ndbcluster_check_if_local_tables_in_db");
  DBUG_PRINT("info", ("Looking for files in directory %s", dbname));
  LEX_STRING *tabname;
  List<LEX_STRING> files;
  char path[FN_REFLEN];

  build_table_filename(path, sizeof(path), dbname, "", "", 0);
  if (find_files(thd, &files, dbname, path, NullS, 0) != FIND_FILES_OK)
  {
    DBUG_PRINT("info", ("Failed to find files"));
    DBUG_RETURN(true);
  }
  DBUG_PRINT("info",("found: %d files", files.elements));
  while ((tabname= files.pop()))
  {
    DBUG_PRINT("info", ("Found table %s", tabname->str));
    if (ndbcluster_check_if_local_table(dbname, tabname->str))
      DBUG_RETURN(true);
  }
  
  DBUG_RETURN(false);
}

/*
  Common function for setting up everything for logging a table at
  create/discover.
*/
int ndbcluster_create_binlog_setup(THD *thd, Ndb *ndb, const char *key,
                                   uint key_len,
                                   const char *db,
                                   const char *table_name,
                                   my_bool share_may_exist)
{
  int do_event_op= ndb_binlog_running;
  DBUG_ENTER("ndbcluster_create_binlog_setup");
  DBUG_PRINT("enter",("key: %s  key_len: %d  %s.%s  share_may_exist: %d",
                      key, key_len, db, table_name, share_may_exist));
  DBUG_ASSERT(! IS_NDB_BLOB_PREFIX(table_name));
  DBUG_ASSERT(strlen(key) == key_len);

  pthread_mutex_lock(&ndbcluster_mutex);

  /* Handle any trailing share */
  NDB_SHARE *share= (NDB_SHARE*) hash_search(&ndbcluster_open_tables,
                                             (uchar*) key, key_len);

  if (share && share_may_exist)
  {
    if (get_binlog_nologging(share) ||
        share->op != 0 ||
        share->new_op != 0)
    {
      pthread_mutex_unlock(&ndbcluster_mutex);
      DBUG_RETURN(0); // replication already setup, or should not
    }
  }

  if (share)
  {
    if (share->op || share->new_op)
    {
      my_errno= HA_ERR_TABLE_EXIST;
      pthread_mutex_unlock(&ndbcluster_mutex);
      DBUG_RETURN(1);
    }
    if (!share_may_exist || share->connect_count != 
        g_ndb_cluster_connection->get_connect_count())
    {
      handle_trailing_share(thd, share);
      share= NULL;
    }
  }

  /* Create share which is needed to hold replication information */
  if (share)
  {
    /* ndb_share reference create */
    ++share->use_count;
    DBUG_PRINT("NDB_SHARE", ("%s create  use_count: %u",
                             share->key, share->use_count));
  }
  /* ndb_share reference create */
  else if (!(share= get_share(key, 0, TRUE, TRUE)))
  {
    sql_print_error("NDB Binlog: "
                    "allocating table share for %s failed", key);
  }
  else
  {
    DBUG_PRINT("NDB_SHARE", ("%s create  use_count: %u",
                             share->key, share->use_count));
  }

  if (!ndb_schema_share &&
      strcmp(share->db, NDB_REP_DB) == 0 &&
      strcmp(share->table_name, NDB_SCHEMA_TABLE) == 0)
    do_event_op= 1;
  else if (!ndb_apply_status_share &&
           strcmp(share->db, NDB_REP_DB) == 0 &&
           strcmp(share->table_name, NDB_APPLY_TABLE) == 0)
    do_event_op= 1;

  if (!do_event_op)
  {
    set_binlog_nologging(share);
    pthread_mutex_unlock(&ndbcluster_mutex);
    DBUG_RETURN(0);
  }
  pthread_mutex_unlock(&ndbcluster_mutex);

  while (share && !IS_TMP_PREFIX(table_name))
  {
    /*
      ToDo make sanity check of share so that the table is actually the same
      I.e. we need to do open file from frm in this case
      Currently awaiting this to be fixed in the 4.1 tree in the general
      case
    */

    /* Create the event in NDB */
    ndb->setDatabaseName(db);

    NDBDICT *dict= ndb->getDictionary();
    Ndb_table_guard ndbtab_g(dict, table_name);
    const NDBTAB *ndbtab= ndbtab_g.get_table();
    if (ndbtab == 0)
    {
      if (ndb_extra_logging)
        sql_print_information("NDB Binlog: Failed to get table %s from ndb: "
                              "%s, %d", key, dict->getNdbError().message,
                              dict->getNdbError().code);
      break; // error
    }

    /*
     */
    set_binlog_flags(share);

    String event_name(INJECTOR_EVENT_LEN);
    ndb_rep_event_name(&event_name, db, table_name, get_binlog_full(share));
    /*
      event should have been created by someone else,
      but let's make sure, and create if it doesn't exist
    */
    const NDBEVENT *ev= dict->getEvent(event_name.c_ptr());
    if (!ev)
    {
      if (ndbcluster_create_event(thd, ndb, ndbtab, event_name.c_ptr(), share))
      {
        sql_print_error("NDB Binlog: "
                        "FAILED CREATE (DISCOVER) TABLE Event: %s",
                        event_name.c_ptr());
        break; // error
      }
      if (ndb_extra_logging)
        sql_print_information("NDB Binlog: "
                              "CREATE (DISCOVER) TABLE Event: %s",
                              event_name.c_ptr());
    }
    else
    {
      delete ev;
      if (ndb_extra_logging)
        sql_print_information("NDB Binlog: DISCOVER TABLE Event: %s",
                              event_name.c_ptr());
    }

    /*
      create the event operations for receiving logging events
    */
    if (ndbcluster_create_event_ops(thd, share,
                                    ndbtab, event_name.c_ptr()))
    {
      sql_print_error("NDB Binlog:"
                      "FAILED CREATE (DISCOVER) EVENT OPERATIONS Event: %s",
                      event_name.c_ptr());
      /* a warning has been issued to the client */
      DBUG_RETURN(0);
    }
    DBUG_RETURN(0);
  }
  DBUG_RETURN(-1);
}

int
ndbcluster_create_event(THD *thd, Ndb *ndb, const NDBTAB *ndbtab,
                        const char *event_name, NDB_SHARE *share,
                        int push_warning)
{
  DBUG_ENTER("ndbcluster_create_event");
  DBUG_PRINT("info", ("table=%s version=%d event=%s share=%s",
                      ndbtab->getName(), ndbtab->getObjectVersion(),
                      event_name, share ? share->key : "(nil)"));
  DBUG_ASSERT(! IS_NDB_BLOB_PREFIX(ndbtab->getName()));
  if (!share)
  {
    DBUG_PRINT("info", ("share == NULL"));
    DBUG_RETURN(0);
  }
  if (share->flags & NSF_NO_BINLOG)
  {
    DBUG_PRINT("info", ("share->flags & NSF_NO_BINLOG, flags: %x %d",
                        share->flags, share->flags & NSF_NO_BINLOG));
    DBUG_RETURN(0);
  }

  NDBDICT *dict= ndb->getDictionary();
  NDBEVENT my_event(event_name);
  my_event.setTable(*ndbtab);
  my_event.addTableEvent(NDBEVENT::TE_ALL);
  if (share->flags & NSF_HIDDEN_PK)
  {
    if (share->flags & NSF_BLOB_FLAG)
    {
      sql_print_error("NDB Binlog: logging of table %s "
                      "with BLOB attribute and no PK is not supported",
                      share->key);
      if (push_warning)
        push_warning_printf(thd, MYSQL_ERROR::WARN_LEVEL_WARN,
                            ER_ILLEGAL_HA_CREATE_OPTION,
                            ER(ER_ILLEGAL_HA_CREATE_OPTION),
                            ndbcluster_hton_name,
                            "Binlog of table with BLOB attribute and no PK");

      share->flags|= NSF_NO_BINLOG;
      DBUG_RETURN(-1);
    }
    /* No primary key, subscribe for all attributes */
    my_event.setReport(NDBEVENT::ER_ALL);
    DBUG_PRINT("info", ("subscription all"));
  }
  else
  {
    if (ndb_schema_share || strcmp(share->db, NDB_REP_DB) ||
        strcmp(share->table_name, NDB_SCHEMA_TABLE))
    {
      if (get_binlog_full(share))
      {
        my_event.setReport(NDBEVENT::ER_ALL);
        DBUG_PRINT("info", ("subscription all"));
      }
      else
      {
        my_event.setReport(NDBEVENT::ER_UPDATED);
        DBUG_PRINT("info", ("subscription only updated"));
      }
    }
    else
    {
      my_event.setReport((NDBEVENT::EventReport)
                         (NDBEVENT::ER_ALL | NDBEVENT::ER_SUBSCRIBE));
      DBUG_PRINT("info", ("subscription all and subscribe"));
    }
  }
  if (share->flags & NSF_BLOB_FLAG)
    my_event.mergeEvents(TRUE);

  /* add all columns to the event */
  int n_cols= ndbtab->getNoOfColumns();
  for(int a= 0; a < n_cols; a++)
    my_event.addEventColumn(a);

  if (dict->createEvent(my_event)) // Add event to database
  {
    if (dict->getNdbError().classification != NdbError::SchemaObjectExists)
    {
      /*
        failed, print a warning
      */
      if (push_warning > 1)
        push_warning_printf(thd, MYSQL_ERROR::WARN_LEVEL_WARN,
                            ER_GET_ERRMSG, ER(ER_GET_ERRMSG),
                            dict->getNdbError().code,
                            dict->getNdbError().message, "NDB");
      sql_print_error("NDB Binlog: Unable to create event in database. "
                      "Event: %s  Error Code: %d  Message: %s", event_name,
                      dict->getNdbError().code, dict->getNdbError().message);
      DBUG_RETURN(-1);
    }

    /*
      try retrieving the event, if table version/id matches, we will get
      a valid event.  Otherwise we have a trailing event from before
    */
    const NDBEVENT *ev;
    if ((ev= dict->getEvent(event_name)))
    {
      delete ev;
      DBUG_RETURN(0);
    }

    /*
      trailing event from before; an error, but try to correct it
    */
    if (dict->getNdbError().code == NDB_INVALID_SCHEMA_OBJECT &&
        dict->dropEvent(my_event.getName(), 1))
    {
      if (push_warning > 1)
        push_warning_printf(thd, MYSQL_ERROR::WARN_LEVEL_WARN,
                            ER_GET_ERRMSG, ER(ER_GET_ERRMSG),
                            dict->getNdbError().code,
                            dict->getNdbError().message, "NDB");
      sql_print_error("NDB Binlog: Unable to create event in database. "
                      " Attempt to correct with drop failed. "
                      "Event: %s Error Code: %d Message: %s",
                      event_name,
                      dict->getNdbError().code,
                      dict->getNdbError().message);
      DBUG_RETURN(-1);
    }

    /*
      try to add the event again
    */
    if (dict->createEvent(my_event))
    {
      if (push_warning > 1)
        push_warning_printf(thd, MYSQL_ERROR::WARN_LEVEL_WARN,
                            ER_GET_ERRMSG, ER(ER_GET_ERRMSG),
                            dict->getNdbError().code,
                            dict->getNdbError().message, "NDB");
      sql_print_error("NDB Binlog: Unable to create event in database. "
                      " Attempt to correct with drop ok, but create failed. "
                      "Event: %s Error Code: %d Message: %s",
                      event_name,
                      dict->getNdbError().code,
                      dict->getNdbError().message);
      DBUG_RETURN(-1);
    }
#ifdef NDB_BINLOG_EXTRA_WARNINGS
    push_warning_printf(thd, MYSQL_ERROR::WARN_LEVEL_WARN,
                        ER_GET_ERRMSG, ER(ER_GET_ERRMSG),
                        0, "NDB Binlog: Removed trailing event",
                        "NDB");
#endif
  }

  DBUG_RETURN(0);
}

inline int is_ndb_compatible_type(Field *field)
{
  return
    !(field->flags & BLOB_FLAG) &&
    field->type() != MYSQL_TYPE_BIT &&
    field->pack_length() != 0;
}

/*
  - create eventOperations for receiving log events
  - setup ndb recattrs for reception of log event data
  - "start" the event operation

  used at create/discover of tables
*/
int
ndbcluster_create_event_ops(THD *thd, NDB_SHARE *share,
                            const NDBTAB *ndbtab, const char *event_name)
{
  /*
    we are in either create table or rename table so table should be
    locked, hence we can work with the share without locks
  */

  DBUG_ENTER("ndbcluster_create_event_ops");
  DBUG_PRINT("enter", ("table: %s event: %s", ndbtab->getName(), event_name));
  DBUG_ASSERT(! IS_NDB_BLOB_PREFIX(ndbtab->getName()));

  DBUG_ASSERT(share != 0);

  if (share->flags & NSF_NO_BINLOG)
  {
    DBUG_PRINT("info", ("share->flags & NSF_NO_BINLOG, flags: %x",
                        share->flags));
    DBUG_RETURN(0);
  }

  Ndb_event_data *event_data= share->event_data;
  int do_ndb_schema_share= 0, do_ndb_apply_status_share= 0;
  if (!ndb_schema_share && strcmp(share->db, NDB_REP_DB) == 0 &&
      strcmp(share->table_name, NDB_SCHEMA_TABLE) == 0)
    do_ndb_schema_share= 1;
  else if (!ndb_apply_status_share && strcmp(share->db, NDB_REP_DB) == 0 &&
           strcmp(share->table_name, NDB_APPLY_TABLE) == 0)
    do_ndb_apply_status_share= 1;
  else if (!binlog_filter->db_ok(share->db) || !ndb_binlog_running)
  {
    share->flags|= NSF_NO_BINLOG;
    DBUG_RETURN(0);
  }

  if (share->op)
  {
    event_data= (Ndb_event_data *) share->op->getCustomData();
    assert(event_data->share == share);
    assert(share->event_data == 0);

    DBUG_ASSERT(share->use_count > 1);
    sql_print_error("NDB Binlog: discover reusing old ev op");
    /* ndb_share reference ToDo free */
    DBUG_PRINT("NDB_SHARE", ("%s ToDo free  use_count: %u",
                             share->key, share->use_count));
    free_share(&share); // old event op already has reference
    DBUG_RETURN(0);
  }

  DBUG_ASSERT(event_data != 0);
  TABLE *table= event_data->table;

  int retries= 100;
  /*
    100 milliseconds, temporary error on schema operation can
    take some time to be resolved
  */
  int retry_sleep= 100;
  while (1)
  {
    pthread_mutex_lock(&injector_mutex);
    Ndb *ndb= injector_ndb;
    if (do_ndb_schema_share)
      ndb= schema_ndb;

    if (ndb == 0)
    {
      pthread_mutex_unlock(&injector_mutex);
      DBUG_RETURN(-1);
    }

    NdbEventOperation* op;
    if (do_ndb_schema_share)
      op= ndb->createEventOperation(event_name);
    else
    {
      // set injector_ndb database/schema from table internal name
      int ret= ndb->setDatabaseAndSchemaName(ndbtab);
      assert(ret == 0);
      op= ndb->createEventOperation(event_name);
      // reset to catch errors
      ndb->setDatabaseName("");
    }
    if (!op)
    {
      sql_print_error("NDB Binlog: Creating NdbEventOperation failed for"
                      " %s",event_name);
      push_warning_printf(thd, MYSQL_ERROR::WARN_LEVEL_WARN,
                          ER_GET_ERRMSG, ER(ER_GET_ERRMSG),
                          ndb->getNdbError().code,
                          ndb->getNdbError().message,
                          "NDB");
      pthread_mutex_unlock(&injector_mutex);
      DBUG_RETURN(-1);
    }

    if (share->flags & NSF_BLOB_FLAG)
      op->mergeEvents(TRUE); // currently not inherited from event

    uint n_columns= ndbtab->getNoOfColumns();
    uint n_fields= table->s->fields;
    uint val_length= sizeof(NdbValue) * n_columns;

    /*
       Allocate memory globally so it can be reused after online alter table
    */
    if (my_multi_malloc(MYF(MY_WME),
                        &event_data->ndb_value[0],
                        val_length,
                        &event_data->ndb_value[1],
                        val_length,
                        NULL) == 0)
    {
      DBUG_PRINT("info", ("Failed to allocate records for event operation"));
      DBUG_RETURN(-1);
    }

    for (uint j= 0; j < n_columns; j++)
    {
      const char *col_name= ndbtab->getColumn(j)->getName();
      NdbValue attr0, attr1;
      if (j < n_fields)
      {
        Field *f= table->field[j];
        if (is_ndb_compatible_type(f))
        {
          DBUG_PRINT("info", ("%s compatible", col_name));
          attr0.rec= op->getValue(col_name, (char*) f->ptr);
          attr1.rec= op->getPreValue(col_name,
                                     (f->ptr - table->record[0]) +
                                     (char*) table->record[1]);
        }
        else if (! (f->flags & BLOB_FLAG))
        {
          DBUG_PRINT("info", ("%s non compatible", col_name));
          attr0.rec= op->getValue(col_name);
          attr1.rec= op->getPreValue(col_name);
        }
        else
        {
          DBUG_PRINT("info", ("%s blob", col_name));
          DBUG_ASSERT(share->flags & NSF_BLOB_FLAG);
          attr0.blob= op->getBlobHandle(col_name);
          attr1.blob= op->getPreBlobHandle(col_name);
          if (attr0.blob == NULL || attr1.blob == NULL)
          {
            sql_print_error("NDB Binlog: Creating NdbEventOperation"
                            " blob field %u handles failed (code=%d) for %s",
                            j, op->getNdbError().code, event_name);
            push_warning_printf(thd, MYSQL_ERROR::WARN_LEVEL_WARN,
                                ER_GET_ERRMSG, ER(ER_GET_ERRMSG),
                                op->getNdbError().code,
                                op->getNdbError().message,
                                "NDB");
            ndb->dropEventOperation(op);
            pthread_mutex_unlock(&injector_mutex);
            DBUG_RETURN(-1);
          }
        }
      }
      else
      {
        DBUG_PRINT("info", ("%s hidden key", col_name));
        attr0.rec= op->getValue(col_name);
        attr1.rec= op->getPreValue(col_name);
      }
      event_data->ndb_value[0][j].ptr= attr0.ptr;
      event_data->ndb_value[1][j].ptr= attr1.ptr;
<<<<<<< HEAD
      DBUG_PRINT("info", ("&event_data->ndb_value[0][%d]: %p  "
                          "event_data->ndb_value[0][%d]: %p",
                          j, &event_data->ndb_value[0][j],
                          j, attr0.ptr));
      DBUG_PRINT("info", ("&event_data->ndb_value[1][%d]: %p  "
                          "event_data->ndb_value[1][%d]: %p",
                          j, &event_data->ndb_value[0][j],
                          j, attr1.ptr));
=======
      DBUG_PRINT("info", ("&event_data->ndb_value[0][%d]: 0x%lx  "
                          "event_data->ndb_value[0][%d]: 0x%lx",
                          j, (long) &event_data->ndb_value[0][j],
                          j, (long) attr0.ptr));
      DBUG_PRINT("info", ("&event_data->ndb_value[1][%d]: 0x%lx  "
                          "event_data->ndb_value[1][%d]: 0x%lx",
                          j, (long) &event_data->ndb_value[0][j],
                          j, (long) attr1.ptr));
>>>>>>> 0c350e54
    }
    op->setCustomData((void *) event_data); // set before execute
    share->event_data= 0;                   // take over event data
    share->op= op; // assign op in NDB_SHARE

    if (op->execute())
    {
      share->op= NULL;
      retries--;
      if (op->getNdbError().status != NdbError::TemporaryError &&
          op->getNdbError().code != 1407)
        retries= 0;
      if (retries == 0)
      {
        push_warning_printf(thd, MYSQL_ERROR::WARN_LEVEL_WARN,
                            ER_GET_ERRMSG, ER(ER_GET_ERRMSG), 
                            op->getNdbError().code, op->getNdbError().message,
                            "NDB");
        sql_print_error("NDB Binlog: ndbevent->execute failed for %s; %d %s",
                        event_name,
                        op->getNdbError().code, op->getNdbError().message);
      }
      share->event_data= event_data;
      op->setCustomData(NULL);
      ndb->dropEventOperation(op);
      pthread_mutex_unlock(&injector_mutex);
      if (retries && !thd->killed)
      {
        do_retry_sleep(retry_sleep);
        continue;
      }
      DBUG_RETURN(-1);
    }
    pthread_mutex_unlock(&injector_mutex);
    break;
  }

  /* ndb_share reference binlog */
  get_share(share);
  DBUG_PRINT("NDB_SHARE", ("%s binlog  use_count: %u",
                           share->key, share->use_count));
  if (do_ndb_apply_status_share)
  {
    /* ndb_share reference binlog extra */
    ndb_apply_status_share= get_share(share);
    DBUG_PRINT("NDB_SHARE", ("%s binlog extra  use_count: %u",
                             share->key, share->use_count));
    (void) pthread_cond_signal(&injector_cond);
  }
  else if (do_ndb_schema_share)
  {
    /* ndb_share reference binlog extra */
    ndb_schema_share= get_share(share);
    DBUG_PRINT("NDB_SHARE", ("%s binlog extra  use_count: %u",
                             share->key, share->use_count));
    (void) pthread_cond_signal(&injector_cond);
  }

  DBUG_PRINT("info",("%s share->op: %p  share->use_count: %u",
                     share->key, share->op, share->use_count));

  if (ndb_extra_logging)
    sql_print_information("NDB Binlog: logging %s (%s,%s)", share->key,
                          get_binlog_full(share) ? "FULL" : "UPDATED",
                          get_binlog_use_update(share) ? "USE_UPDATE" : "USE_WRITE");
  DBUG_RETURN(0);
}

int
ndbcluster_drop_event(THD *thd, Ndb *ndb, NDB_SHARE *share,
                      const char *type_str,
                      const char *event_name_prefix)
{
  DBUG_ENTER("ndbcluster_drop_event");
  /*
    There might be 2 types of events setup for the table, we cannot know
    which ones are supposed to be there as they may have been created
    differently for different mysqld's.  So we drop both
  */
  for (uint i= 0; event_name_prefix && i < 2; i++)
  {
    NDBDICT *dict= ndb->getDictionary();
    String event_name(INJECTOR_EVENT_LEN);
    ndb_rep_event_name(&event_name, event_name_prefix, 0, i);

    if (!dict->dropEvent(event_name.c_ptr()))
      continue;

    if (dict->getNdbError().code != 4710)
    {
      /* drop event failed for some reason, issue a warning */
      push_warning_printf(thd, MYSQL_ERROR::WARN_LEVEL_WARN,
                          ER_GET_ERRMSG, ER(ER_GET_ERRMSG),
                          dict->getNdbError().code,
                          dict->getNdbError().message, "NDB");
      /* error is not that the event did not exist */
      sql_print_error("NDB Binlog: Unable to drop event in database. "
                      "Event: %s Error Code: %d Message: %s",
                      event_name.c_ptr(),
                      dict->getNdbError().code,
                      dict->getNdbError().message);
      /* ToDo; handle error? */
      if (share && share->op &&
          share->op->getState() == NdbEventOperation::EO_EXECUTING &&
          dict->getNdbError().mysql_code != HA_ERR_NO_CONNECTION)
      {
        DBUG_ASSERT(FALSE);
        DBUG_RETURN(-1);
      }
    }
  }
  DBUG_RETURN(0);
}

int
ndbcluster_handle_alter_table(THD *thd, NDB_SHARE *share, const char *type_str)
{
  DBUG_ENTER("ndbcluster_handle_alter_table");
  const char *save_proc_info= thd->proc_info;
  thd->proc_info= "Syncing ndb table schema operation and binlog";
  (void) pthread_mutex_lock(&share->mutex);
  int max_timeout= opt_ndb_sync_timeout;
  while (share->state == NSS_ALTERED)
  {
    struct timespec abstime;
    set_timespec(abstime, 1);
    int ret= pthread_cond_timedwait(&injector_cond,
                                    &share->mutex,
                                    &abstime);
    if (thd->killed ||
        (share->state != NSS_ALTERED))
      break;
    if (ret)
    {
      max_timeout--;
      if (max_timeout == 0)
      {
        sql_print_error("NDB %s: %s timed out. Ignoring...",
                        type_str, share->key);
        break;
      }
      if (ndb_extra_logging)
        ndb_report_waiting(type_str, max_timeout,
                           type_str, share->key);
    }
  }
  (void) pthread_mutex_unlock(&share->mutex);
  thd->proc_info= save_proc_info;
  DBUG_RETURN(0);
}

/*
  when entering the calling thread should have a share lock id share != 0
  then the injector thread will have  one as well, i.e. share->use_count == 0
  (unless it has already dropped... then share->op == 0)
*/

int
ndbcluster_handle_drop_table(THD *thd, Ndb *ndb, NDB_SHARE *share,
                             const char *type_str,
                             const char *event_name_prefix)
{
  DBUG_ENTER("ndbcluster_handle_drop_table");

  if (ndbcluster_drop_event(thd, ndb, share, type_str, event_name_prefix))
    DBUG_RETURN(-1);

  if (share == 0 || share->op == 0)
  {
    DBUG_RETURN(0);
  }

/*
  Syncronized drop between client thread and injector thread is
  neccessary in order to maintain ordering in the binlog,
  such that the drop occurs _after_ any inserts/updates/deletes.

  The penalty for this is that the drop table becomes slow.

  This wait is however not strictly neccessary to produce a binlog
  that is usable.  However the slave does not currently handle
  these out of order, thus we are keeping the SYNC_DROP_ defined
  for now.
*/
  const char *save_proc_info= thd->proc_info;
#define SYNC_DROP_
#ifdef SYNC_DROP_
  THD_SET_PROC_INFO(thd, "Syncing ndb table schema operation and binlog");
  (void) pthread_mutex_lock(&share->mutex);
  safe_mutex_assert_owner(&LOCK_open);
  (void) pthread_mutex_unlock(&LOCK_open);
  int max_timeout= opt_ndb_sync_timeout;
  while (share->op)
  {
    struct timespec abstime;
    set_timespec(abstime, 1);
    int ret= pthread_cond_timedwait(&injector_cond,
                                    &share->mutex,
                                    &abstime);
    if (thd->killed ||
        share->op == 0)
      break;
    if (ret)
    {
      max_timeout--;
      if (max_timeout == 0)
      {
        sql_print_error("NDB %s: %s timed out. Ignoring...",
                        type_str, share->key);
        break;
      }
      if (ndb_extra_logging)
        ndb_report_waiting(type_str, max_timeout,
                           type_str, share->key);
    }
  }
  (void) pthread_mutex_lock(&LOCK_open);
  (void) pthread_mutex_unlock(&share->mutex);
#else
  (void) pthread_mutex_lock(&share->mutex);
  share->op= 0;
  (void) pthread_mutex_unlock(&share->mutex);
#endif
  THD_SET_PROC_INFO(thd, save_proc_info);

  DBUG_RETURN(0);
}


/********************************************************************
  Internal helper functions for differentd events from the stoarage nodes
  used by the ndb injector thread
********************************************************************/

/*
  Unpack a record read from NDB 

  SYNOPSIS
    ndb_unpack_record()
    buf                 Buffer to store read row

  NOTE
    The data for each row is read directly into the
    destination buffer. This function is primarily 
    called in order to check if any fields should be 
    set to null.
*/

static void ndb_unpack_record(TABLE *table, NdbValue *value,
                              MY_BITMAP *defined, uchar *buf)
{
  Field **p_field= table->field, *field= *p_field;
  my_ptrdiff_t row_offset= (my_ptrdiff_t) (buf - table->record[0]);
  my_bitmap_map *old_map= dbug_tmp_use_all_columns(table, table->write_set);
  DBUG_ENTER("ndb_unpack_record");

  /*
    Set the filler bits of the null byte, since they are
    not touched in the code below.
    
    The filler bits are the MSBs in the last null byte
  */ 
  if (table->s->null_bytes > 0)
       buf[table->s->null_bytes - 1]|= 256U - (1U <<
					       table->s->last_null_bit_pos);
  /*
    Set null flag(s)
  */
  for ( ; field;
       p_field++, value++, field= *p_field)
  {
    field->set_notnull(row_offset);       
    if ((*value).ptr)
    {
      if (!(field->flags & BLOB_FLAG))
      {
        int is_null= (*value).rec->isNULL();
        if (is_null)
        {
          if (is_null > 0)
          {
            DBUG_PRINT("info",("[%u] NULL", field->field_index));
            field->set_null(row_offset);
          }
          else
          {
            DBUG_PRINT("info",("[%u] UNDEFINED", field->field_index));
            bitmap_clear_bit(defined, field->field_index);
          }
        }
        else if (field->type() == MYSQL_TYPE_BIT)
        {
          Field_bit *field_bit= static_cast<Field_bit*>(field);

          /*
            Move internal field pointer to point to 'buf'.  Calling
            the correct member function directly since we know the
            type of the object.
           */
          field_bit->Field_bit::move_field_offset(row_offset);
          if (field->pack_length() < 5)
          {
            DBUG_PRINT("info", ("bit field H'%.8X", 
                                (*value).rec->u_32_value()));
            field_bit->Field_bit::store((longlong) (*value).rec->u_32_value(),
                                        FALSE);
          }
          else
          {
            DBUG_PRINT("info", ("bit field H'%.8X%.8X",
                                *(Uint32 *)(*value).rec->aRef(),
                                *((Uint32 *)(*value).rec->aRef()+1)));
#ifdef WORDS_BIGENDIAN
            /* lsw is stored first */
            Uint32 *buf= (Uint32 *)(*value).rec->aRef();
            field_bit->Field_bit::store((((longlong)*buf)
                                         & 0x000000000FFFFFFFFLL)
                                        |
                                        ((((longlong)*(buf+1)) << 32)
                                         & 0xFFFFFFFF00000000LL),
                                        TRUE);
#else
            field_bit->Field_bit::store((longlong)
                                        (*value).rec->u_64_value(), TRUE);
#endif
          }
          /*
            Move back internal field pointer to point to original
            value (usually record[0]).
           */
          field_bit->Field_bit::move_field_offset(-row_offset);
          DBUG_PRINT("info",("[%u] SET",
                             (*value).rec->getColumn()->getColumnNo()));
          DBUG_DUMP("info", (const uchar*) field->ptr, field->pack_length());
        }
        else
        {
          DBUG_PRINT("info",("[%u] SET",
                             (*value).rec->getColumn()->getColumnNo()));
          DBUG_DUMP("info", (const uchar*) field->ptr, field->pack_length());
        }
      }
      else
      {
        NdbBlob *ndb_blob= (*value).blob;
        uint col_no= field->field_index;
        int isNull;
        ndb_blob->getDefined(isNull);
        if (isNull == 1)
        {
          DBUG_PRINT("info",("[%u] NULL", col_no));
          field->set_null(row_offset);
        }
        else if (isNull == -1)
        {
          DBUG_PRINT("info",("[%u] UNDEFINED", col_no));
          bitmap_clear_bit(defined, col_no);
        }
        else
        {
#ifndef DBUG_OFF
          // pointer vas set in get_ndb_blobs_value
          Field_blob *field_blob= (Field_blob*)field;
          uchar* ptr;
          field_blob->get_ptr(&ptr, row_offset);
          uint32 len= field_blob->get_length(row_offset);
<<<<<<< HEAD
          DBUG_PRINT("info",("[%u] SET ptr: %p  len: %u",
                             col_no, ptr, len));
=======
          DBUG_PRINT("info",("[%u] SET ptr: 0x%lx  len: %u",
                             col_no, (long) ptr, len));
>>>>>>> 0c350e54
#endif
        }
      }
    }
  }
  dbug_tmp_restore_column_map(table->write_set, old_map);
  DBUG_VOID_RETURN;
}

/*
  Handle error states on events from the storage nodes
*/
static int ndb_binlog_thread_handle_error(Ndb *ndb, NdbEventOperation *pOp,
                                          ndb_binlog_index_row &row)
{
  Ndb_event_data *event_data= (Ndb_event_data *) pOp->getCustomData();
  NDB_SHARE *share= event_data->share;
  DBUG_ENTER("ndb_binlog_thread_handle_error");

  int overrun= pOp->isOverrun();
  if (overrun)
  {
    /*
      ToDo: this error should rather clear the ndb_binlog_index...
      and continue
    */
    sql_print_error("NDB Binlog: Overrun in event buffer, "
                    "this means we have dropped events. Cannot "
                    "continue binlog for %s", share->key);
    pOp->clearError();
    DBUG_RETURN(-1);
  }

  if (!pOp->isConsistent())
  {
    /*
      ToDo: this error should rather clear the ndb_binlog_index...
      and continue
    */
    sql_print_error("NDB Binlog: Not Consistent. Cannot "
                    "continue binlog for %s. Error code: %d"
                    " Message: %s", share->key,
                    pOp->getNdbError().code,
                    pOp->getNdbError().message);
    pOp->clearError();
    DBUG_RETURN(-1);
  }
  sql_print_error("NDB Binlog: unhandled error %d for table %s",
                  pOp->hasError(), share->key);
  pOp->clearError();
  DBUG_RETURN(0);
}

static int
ndb_binlog_thread_handle_non_data_event(THD *thd, Ndb *ndb,
                                        NdbEventOperation *pOp,
                                        ndb_binlog_index_row &row)
{
  Ndb_event_data *event_data= (Ndb_event_data *) pOp->getCustomData();
  NDB_SHARE *share= event_data->share;
  NDBEVENT::TableEvent type= pOp->getEventType();

  switch (type)
  {
  case NDBEVENT::TE_CLUSTER_FAILURE:
    if (ndb_extra_logging)
      sql_print_information("NDB Binlog: cluster failure for %s at epoch %u/%u.",
                            share->key,
                            (uint)(pOp->getGCI() >> 32),
                            (uint)(pOp->getGCI()));
    if (ndb_apply_status_share == share)
    {
      if (ndb_extra_logging &&
          ndb_binlog_tables_inited && ndb_binlog_running)
        sql_print_information("NDB Binlog: ndb tables initially "
                              "read only on reconnect.");
      /* ndb_share reference binlog extra free */
      DBUG_PRINT("NDB_SHARE", ("%s binlog extra free  use_count: %u",
                               share->key, share->use_count));
      free_share(&ndb_apply_status_share);
      ndb_apply_status_share= 0;
      ndb_binlog_tables_inited= FALSE;
    }
    DBUG_PRINT("error", ("CLUSTER FAILURE EVENT: "
<<<<<<< HEAD
                        "%s  received share: %p  op: %p  share op: %p  "
                        "new_op: %p",
                         share->key, share, pOp,
                         share->op, share->new_op));
=======
                        "%s  received share: 0x%lx  op: 0x%lx  share op: 0x%lx  "
                        "new_op: 0x%lx",
                         share->key, (long) share, (long) pOp,
                         (long) share->op, (long) share->new_op));
>>>>>>> 0c350e54
    break;
  case NDBEVENT::TE_DROP:
    if (ndb_apply_status_share == share)
    {
      if (ndb_extra_logging &&
          ndb_binlog_tables_inited && ndb_binlog_running)
        sql_print_information("NDB Binlog: ndb tables initially "
                              "read only on reconnect.");
      /* ndb_share reference binlog extra free */
      DBUG_PRINT("NDB_SHARE", ("%s binlog extra free  use_count: %u",
                               share->key, share->use_count));
      free_share(&ndb_apply_status_share);
      ndb_apply_status_share= 0;
      ndb_binlog_tables_inited= FALSE;
    }
    /* ToDo: remove printout */
    if (ndb_extra_logging)
      sql_print_information("NDB Binlog: drop table %s.", share->key);
    // fall through
  case NDBEVENT::TE_ALTER:
    row.n_schemaops++;
<<<<<<< HEAD
    DBUG_PRINT("info", ("TABLE %s  EVENT: %s  received share: %p  op: %p  "
                        "share op: %p  new_op: %p",
                        type == NDBEVENT::TE_DROP ? "DROP" : "ALTER",
                        share->key, share, pOp,
                        share->op, share->new_op));
=======
    DBUG_PRINT("info", ("TABLE %s  EVENT: %s  received share: 0x%lx  op: 0x%lx  "
                        "share op: 0x%lx  new_op: 0x%lx",
                        type == NDBEVENT::TE_DROP ? "DROP" : "ALTER",
                        share->key, (long) share, (long) pOp,
                        (long) share->op, (long) share->new_op));
>>>>>>> 0c350e54
    break;
  case NDBEVENT::TE_NODE_FAILURE:
    /* fall through */
  case NDBEVENT::TE_SUBSCRIBE:
    /* fall through */
  case NDBEVENT::TE_UNSUBSCRIBE:
    /* ignore */
    return 0;
  default:
    sql_print_error("NDB Binlog: unknown non data event %d for %s. "
                    "Ignoring...", (unsigned) type, share->key);
    return 0;
  }

  ndb_handle_schema_change(thd, ndb, pOp, event_data);
  return 0;
}

/*
  Handle data events from the storage nodes
*/
inline ndb_binlog_index_row *
ndb_find_binlog_index_row(ndb_binlog_index_row **rows,
                          uint orig_server_id, int flag)
{
  ndb_binlog_index_row *row= *rows;
  if (opt_ndb_log_orig)
  {
    ndb_binlog_index_row *first= row, *found_id= 0;
    for (;;)
    {
      if (row->orig_server_id == orig_server_id)
      {
        /* */
        if (!flag || !row->orig_epoch)
          return row;
        if (!found_id)
          found_id= row;
      }
      if (row->orig_server_id == 0)
        break;
      row= row->next;
      if (row == NULL)
      {
        row= (ndb_binlog_index_row*)sql_alloc(sizeof(ndb_binlog_index_row));
        bzero((char*)row, sizeof(ndb_binlog_index_row));
        row->next= first;
        *rows= row;
        if (found_id)
        {
          /*
            If we found index_row with same server id already
            that row will contain the current stats.
            Copy stats over to new and reset old.
          */
          row->n_inserts= found_id->n_inserts;
          row->n_updates= found_id->n_updates;
          row->n_deletes= found_id->n_deletes;
          found_id->n_inserts= 0;
          found_id->n_updates= 0;
          found_id->n_deletes= 0;
        }
        /* keep track of schema ops only on "first" index_row */
        row->n_schemaops= first->n_schemaops;
        first->n_schemaops= 0;
        break;
      }
    }
    row->orig_server_id= orig_server_id;
  }
  return row;
}

static int
ndb_binlog_thread_handle_data_event(Ndb *ndb, NdbEventOperation *pOp,
                                    ndb_binlog_index_row **rows,
                                    injector::transaction &trans,
                                    unsigned &trans_row_count)
{
  Ndb_event_data *event_data= (Ndb_event_data *) pOp->getCustomData();
  TABLE *table= event_data->table;
  NDB_SHARE *share= event_data->share;
  if (pOp != share->op)
  {
    return 0;
  }
  if (share == ndb_apply_status_share)
  {
    if (opt_ndb_log_orig)
    {
      switch(pOp->getEventType())
      {
      case NDBEVENT::TE_INSERT:
        // fall through
      case NDBEVENT::TE_UPDATE:
      {
        /* unpack data to fetch orig_server_id and orig_epoch */
        uint n_fields= table->s->fields;
        MY_BITMAP b;
        uint32 bitbuf[128 / (sizeof(uint32) * 8)];
        bitmap_init(&b, bitbuf, n_fields, FALSE);
        bitmap_set_all(&b);
        ndb_unpack_record(table, event_data->ndb_value[0], &b, table->record[0]);
        /* store */
        ndb_binlog_index_row *row= ndb_find_binlog_index_row
          (rows, ((Field_long *)table->field[0])->val_int(), 1);
        row->orig_epoch= ((Field_longlong *)table->field[1])->val_int();
        break;
      }
      case NDBEVENT::TE_DELETE:
        break;
      default:
        /* We should REALLY never get here */
        abort();
      }
    }
    return 0;
  }

  uint32 originating_server_id= pOp->getAnyValue();
  if (originating_server_id == 0)
    originating_server_id= ::server_id;
  else if (originating_server_id & NDB_ANYVALUE_RESERVED)
  {
    if (originating_server_id != NDB_ANYVALUE_FOR_NOLOGGING)
      sql_print_warning("NDB: unknown value for binlog signalling 0x%X, "
                        "event not logged",
                        originating_server_id);
    return 0;
  }
  else if (!g_ndb_log_slave_updates)
  {
    /*
      This event comes from a slave applier since it has an originating
      server id set. Since option to log slave updates is not set, skip it.
    */
    return 0;
  }

  DBUG_ASSERT(trans.good());
  DBUG_ASSERT(table != 0);

  dbug_print_table("table", table);

  uint n_fields= table->s->fields;
  DBUG_PRINT("info", ("Assuming %u columns for table %s",
                      n_fields, table->s->table_name.str));
  MY_BITMAP b;
  /* Potential buffer for the bitmap */
  uint32 bitbuf[128 / (sizeof(uint32) * 8)];
  bitmap_init(&b, n_fields <= sizeof(bitbuf) * 8 ? bitbuf : NULL, 
              n_fields, FALSE);
  bitmap_set_all(&b);

  /*
   row data is already in table->record[0]
   As we told the NdbEventOperation to do this
   (saves moving data about many times)
  */

  /*
    for now malloc/free blobs buffer each time
    TODO if possible share single permanent buffer with handlers
   */
  uchar* blobs_buffer[2] = { 0, 0 };
  uint blobs_buffer_size[2] = { 0, 0 };

  ndb_binlog_index_row *row=
    ndb_find_binlog_index_row(rows, originating_server_id, 0);

  switch(pOp->getEventType())
  {
  case NDBEVENT::TE_INSERT:
    row->n_inserts++;
    trans_row_count++;
    DBUG_PRINT("info", ("INSERT INTO %s.%s",
                        table->s->db.str, table->s->table_name.str));
    {
      if (share->flags & NSF_BLOB_FLAG)
      {
        my_ptrdiff_t ptrdiff= 0;
        IF_DBUG(int ret =) get_ndb_blobs_value(table, event_data->ndb_value[0],
                                               blobs_buffer[0],
                                               blobs_buffer_size[0],
                                               ptrdiff);
        DBUG_ASSERT(ret == 0);
      }
      ndb_unpack_record(table, event_data->ndb_value[0], &b, table->record[0]);
      IF_DBUG(int ret=) trans.write_row(originating_server_id,
                                        injector::transaction::table(table,
                                                                     TRUE),
                                        &b, n_fields, table->record[0]);
      DBUG_ASSERT(ret == 0);
    }
    break;
  case NDBEVENT::TE_DELETE:
    row->n_deletes++;
    trans_row_count++;
    DBUG_PRINT("info",("DELETE FROM %s.%s",
                       table->s->db.str, table->s->table_name.str));
    {
      /*
        table->record[0] contains only the primary key in this case
        since we do not have an after image
      */
      int n;
      if (table->s->primary_key != MAX_KEY)
        n= 0; /*
                use the primary key only as it save time and space and
                it is the only thing needed to log the delete
              */
      else
        n= 1; /*
                we use the before values since we don't have a primary key
                since the mysql server does not handle the hidden primary
                key
              */

      if (share->flags & NSF_BLOB_FLAG)
      {
        my_ptrdiff_t ptrdiff= table->record[n] - table->record[0];
        IF_DBUG(int ret =) get_ndb_blobs_value(table, event_data->ndb_value[n],
                                               blobs_buffer[n],
                                               blobs_buffer_size[n],
                                               ptrdiff);
        DBUG_ASSERT(ret == 0);
      }
      ndb_unpack_record(table, event_data->ndb_value[n], &b, table->record[n]);
      DBUG_EXECUTE("info", print_records(table, table->record[n]););
      IF_DBUG(int ret =) trans.delete_row(originating_server_id,
                                          injector::transaction::table(table,
                                                                       TRUE),
                                          &b, n_fields, table->record[n]);
      DBUG_ASSERT(ret == 0);
    }
    break;
  case NDBEVENT::TE_UPDATE:
    row->n_updates++;
    trans_row_count++;
    DBUG_PRINT("info", ("UPDATE %s.%s",
                        table->s->db.str, table->s->table_name.str));
    {
      if (share->flags & NSF_BLOB_FLAG)
      {
        my_ptrdiff_t ptrdiff= 0;
        IF_DBUG(int ret =) get_ndb_blobs_value(table, event_data->ndb_value[0],
                                               blobs_buffer[0],
                                               blobs_buffer_size[0],
                                               ptrdiff);
        DBUG_ASSERT(ret == 0);
      }
      ndb_unpack_record(table, event_data->ndb_value[0],
                        &b, table->record[0]);
      DBUG_EXECUTE("info", print_records(table, table->record[0]););
      if (table->s->primary_key != MAX_KEY &&
          !get_binlog_use_update(share)) 
      {
        /*
          since table has a primary key, we can do a write
          using only after values
        */
        IF_DBUG(int ret =) trans.write_row(originating_server_id,
                                           injector::transaction::table(table, TRUE),
                                           &b, n_fields, table->record[0]);// after values
        DBUG_ASSERT(ret == 0);
      }
      else
      {
        /*
          mysql server cannot handle the ndb hidden key and
          therefore needs the before image as well
        */
        if (share->flags & NSF_BLOB_FLAG)
        {
          my_ptrdiff_t ptrdiff= table->record[1] - table->record[0];
          IF_DBUG(int ret =) get_ndb_blobs_value(table, event_data->ndb_value[1],
                                                 blobs_buffer[1],
                                                 blobs_buffer_size[1],
                                                 ptrdiff);
          DBUG_ASSERT(ret == 0);
        }
        ndb_unpack_record(table, event_data->ndb_value[1], &b, table->record[1]);
        DBUG_EXECUTE("info", print_records(table, table->record[1]););
        IF_DBUG(int ret =) trans.update_row(originating_server_id,
                                            injector::transaction::table(table,
                                                                         TRUE),
                                            &b, n_fields,
                                            table->record[1], // before values
                                            table->record[0]);// after values
        DBUG_ASSERT(ret == 0);
      }
    }
    break;
  default:
    /* We should REALLY never get here. */
    DBUG_PRINT("info", ("default - uh oh, a brain exploded."));
    break;
  }

  if (share->flags & NSF_BLOB_FLAG)
  {
    my_free(blobs_buffer[0], MYF(MY_ALLOW_ZERO_PTR));
    my_free(blobs_buffer[1], MYF(MY_ALLOW_ZERO_PTR));
  }

  return 0;
}

//#define RUN_NDB_BINLOG_TIMER
#ifdef RUN_NDB_BINLOG_TIMER
class Timer
{
public:
  Timer() { start(); }
  void start() { gettimeofday(&m_start, 0); }
  void stop() { gettimeofday(&m_stop, 0); }
  ulong elapsed_ms()
  {
    return (ulong)
      (((longlong) m_stop.tv_sec - (longlong) m_start.tv_sec) * 1000 +
       ((longlong) m_stop.tv_usec -
        (longlong) m_start.tv_usec + 999) / 1000);
  }
private:
  struct timeval m_start,m_stop;
};
#endif

/****************************************************************
  Injector thread main loop
****************************************************************/

static uchar *
ndb_schema_objects_get_key(NDB_SCHEMA_OBJECT *schema_object,
                           size_t *length,
                           my_bool not_used __attribute__((unused)))
{
  *length= schema_object->key_length;
  return (uchar*) schema_object->key;
}

static NDB_SCHEMA_OBJECT *ndb_get_schema_object(const char *key,
                                                my_bool create_if_not_exists,
                                                my_bool have_lock)
{
  NDB_SCHEMA_OBJECT *ndb_schema_object;
  uint length= (uint) strlen(key);
  DBUG_ENTER("ndb_get_schema_object");
  DBUG_PRINT("enter", ("key: '%s'", key));

  if (!have_lock)
    pthread_mutex_lock(&ndbcluster_mutex);
  while (!(ndb_schema_object=
           (NDB_SCHEMA_OBJECT*) hash_search(&ndb_schema_objects,
                                            (uchar*) key,
                                            length)))
  {
    if (!create_if_not_exists)
    {
      DBUG_PRINT("info", ("does not exist"));
      break;
    }
    if (!(ndb_schema_object=
          (NDB_SCHEMA_OBJECT*) my_malloc(sizeof(*ndb_schema_object) + length + 1,
                                         MYF(MY_WME | MY_ZEROFILL))))
    {
      DBUG_PRINT("info", ("malloc error"));
      break;
    }
    ndb_schema_object->key= (char *)(ndb_schema_object+1);
    memcpy(ndb_schema_object->key, key, length + 1);
    ndb_schema_object->key_length= length;
    if (my_hash_insert(&ndb_schema_objects, (uchar*) ndb_schema_object))
    {
      my_free((uchar*) ndb_schema_object, 0);
      break;
    }
    pthread_mutex_init(&ndb_schema_object->mutex, MY_MUTEX_INIT_FAST);
    bitmap_init(&ndb_schema_object->slock_bitmap, ndb_schema_object->slock,
                sizeof(ndb_schema_object->slock)*8, FALSE);
    bitmap_clear_all(&ndb_schema_object->slock_bitmap);
    break;
  }
  if (ndb_schema_object)
  {
    ndb_schema_object->use_count++;
    DBUG_PRINT("info", ("use_count: %d", ndb_schema_object->use_count));
  }
  if (!have_lock)
    pthread_mutex_unlock(&ndbcluster_mutex);
  DBUG_RETURN(ndb_schema_object);
}


static void ndb_free_schema_object(NDB_SCHEMA_OBJECT **ndb_schema_object,
                                   bool have_lock)
{
  DBUG_ENTER("ndb_free_schema_object");
  DBUG_PRINT("enter", ("key: '%s'", (*ndb_schema_object)->key));
  if (!have_lock)
    pthread_mutex_lock(&ndbcluster_mutex);
  if (!--(*ndb_schema_object)->use_count)
  {
    DBUG_PRINT("info", ("use_count: %d", (*ndb_schema_object)->use_count));
    hash_delete(&ndb_schema_objects, (uchar*) *ndb_schema_object);
    pthread_mutex_destroy(&(*ndb_schema_object)->mutex);
    my_free((uchar*) *ndb_schema_object, MYF(0));
    *ndb_schema_object= 0;
  }
  else
  {
    DBUG_PRINT("info", ("use_count: %d", (*ndb_schema_object)->use_count));
  }
  if (!have_lock)
    pthread_mutex_unlock(&ndbcluster_mutex);
  DBUG_VOID_RETURN;
}


pthread_handler_t ndb_binlog_thread_func(void *arg)
{
  THD *thd; /* needs to be first for thread_stack */
  Ndb *i_ndb= 0;
  Ndb *s_ndb= 0;
  Thd_ndb *thd_ndb=0;
  injector *inj= injector::instance();
  uint incident_id= 0;

#ifdef RUN_NDB_BINLOG_TIMER
  Timer main_timer;
#endif

  pthread_mutex_lock(&injector_mutex);
  /*
    Set up the Thread
  */
  my_thread_init();
  DBUG_ENTER("ndb_binlog_thread");

  thd= new THD; /* note that contructor of THD uses DBUG_ */
  THD_CHECK_SENTRY(thd);

  /* We need to set thd->thread_id before thd->store_globals, or it will
     set an invalid value for thd->variables.pseudo_thread_id.
  */
  pthread_mutex_lock(&LOCK_thread_count);
  thd->thread_id= thread_id++;
  pthread_mutex_unlock(&LOCK_thread_count);

  thd->thread_stack= (char*) &thd; /* remember where our stack is */
  if (thd->store_globals())
  {
    thd->cleanup();
    delete thd;
    ndb_binlog_thread_running= -1;
    pthread_mutex_unlock(&injector_mutex);
    pthread_cond_signal(&injector_cond);
    my_thread_end();
    pthread_exit(0);
    DBUG_RETURN(NULL);
  }
  lex_start(thd);

  thd->init_for_queries();
  thd->command= COM_DAEMON;
  thd->system_thread= SYSTEM_THREAD_NDBCLUSTER_BINLOG;
  thd->version= refresh_version;
  thd->main_security_ctx.host_or_ip= "";
  thd->client_capabilities= 0;
  my_net_init(&thd->net, 0);
  thd->main_security_ctx.master_access= ~0;
  thd->main_security_ctx.priv_user= 0;

  /*
    Set up ndb binlog
  */
  sql_print_information("Starting MySQL Cluster Binlog Thread");

  pthread_detach_this_thread();
  thd->real_id= pthread_self();
  pthread_mutex_lock(&LOCK_thread_count);
  threads.append(thd);
  pthread_mutex_unlock(&LOCK_thread_count);
  thd->lex->start_transaction_opt= 0;

  if (!(s_ndb= new Ndb(g_ndb_cluster_connection, "")) ||
      s_ndb->init())
  {
    sql_print_error("NDB Binlog: Getting Schema Ndb object failed");
    ndb_binlog_thread_running= -1;
    pthread_mutex_unlock(&injector_mutex);
    pthread_cond_signal(&injector_cond);
    goto err;
  }

  // empty database
  if (!(i_ndb= new Ndb(g_ndb_cluster_connection, "")) ||
      i_ndb->init())
  {
    sql_print_error("NDB Binlog: Getting Ndb object failed");
    ndb_binlog_thread_running= -1;
    pthread_mutex_unlock(&injector_mutex);
    pthread_cond_signal(&injector_cond);
    goto err;
  }

  /* init hash for schema object distribution */
  (void) hash_init(&ndb_schema_objects, system_charset_info, 32, 0, 0,
                   (hash_get_key)ndb_schema_objects_get_key, 0, 0);

  /*
    Expose global reference to our ndb object.

    Used by both sql client thread and binlog thread to interact
    with the storage
    pthread_mutex_lock(&injector_mutex);
  */
  injector_thd= thd;
  injector_ndb= i_ndb;
  schema_ndb= s_ndb;

  if (opt_bin_log && opt_ndb_log_bin)
  {
    ndb_binlog_running= TRUE;
  }

  /* Thread start up completed  */
  ndb_binlog_thread_running= 1;
  pthread_mutex_unlock(&injector_mutex);
  pthread_cond_signal(&injector_cond);

  /*
    wait for mysql server to start (so that the binlog is started
    and thus can receive the first GAP event)
  */
  pthread_mutex_lock(&LOCK_server_started);
  while (!mysqld_server_started)
  {
    struct timespec abstime;
    set_timespec(abstime, 1);
    pthread_cond_timedwait(&COND_server_started, &LOCK_server_started,
                           &abstime);
    if (ndbcluster_terminating)
    {
      pthread_mutex_unlock(&LOCK_server_started);
      goto err;
    }
  }
  pthread_mutex_unlock(&LOCK_server_started);
restart:
  /*
    Main NDB Injector loop
  */
  while (ndb_binlog_running)
  {
    /*
      check if it is the first log, if so we do not insert a GAP event
      as there is really no log to have a GAP in
    */
    if (incident_id == 0)
    {
      LOG_INFO log_info;
      mysql_bin_log.get_current_log(&log_info);
      int len=  strlen(log_info.log_file_name);
      uint no= 0;
      if ((sscanf(log_info.log_file_name + len - 6, "%u", &no) == 1) &&
          no == 1)
      {
        /* this is the fist log, so skip GAP event */
        break;
      }
    }

    /*
      Always insert a GAP event as we cannot know what has happened
      in the cluster while not being connected.
    */
    LEX_STRING const msg[2]=
      {
        { C_STRING_WITH_LEN("mysqld startup")    },
        { C_STRING_WITH_LEN("cluster disconnect")}
      };
    IF_DBUG(int error=)
      inj->record_incident(thd, INCIDENT_LOST_EVENTS, msg[incident_id]);
    DBUG_ASSERT(!error);
    break;
  }
  incident_id= 1;
  {
    THD_SET_PROC_INFO(thd, "Waiting for ndbcluster to start");

    pthread_mutex_lock(&injector_mutex);
    while (!ndb_schema_share ||
           (ndb_binlog_running && !ndb_apply_status_share) ||
           !ndb_binlog_tables_inited)
    {
      /* ndb not connected yet */
      struct timespec abstime;
      set_timespec(abstime, 1);
      pthread_cond_timedwait(&injector_cond, &injector_mutex, &abstime);
      if (ndbcluster_binlog_terminating)
      {
        pthread_mutex_unlock(&injector_mutex);
        goto err;
      }
    }
    pthread_mutex_unlock(&injector_mutex);

    if (thd_ndb == NULL)
    {
      DBUG_ASSERT(ndbcluster_hton->slot != ~(uint)0);
      if (!(thd_ndb= ha_ndbcluster::seize_thd_ndb()))
      {
        sql_print_error("Could not allocate Thd_ndb object");
        goto err;
      }
      set_thd_ndb(thd, thd_ndb);
      thd_ndb->options|= TNO_NO_LOG_SCHEMA_OP;
      thd->query_id= 0; // to keep valgrind quiet
    }
  }

  {
    // wait for the first event
    THD_SET_PROC_INFO(thd, "Waiting for first event from ndbcluster");
    int schema_res, res;
    Uint64 schema_gci;
    do
    {
      DBUG_PRINT("info", ("Waiting for the first event"));

      if (ndbcluster_binlog_terminating)
        goto err;

      schema_res= s_ndb->pollEvents(100, &schema_gci);
    } while (schema_gci == 0 || ndb_latest_received_binlog_epoch == schema_gci);
    if (ndb_binlog_running)
    {
      Uint64 gci= i_ndb->getLatestGCI();
      while (gci < schema_gci || gci == ndb_latest_received_binlog_epoch)
      {
        if (ndbcluster_binlog_terminating)
          goto err;
        res= i_ndb->pollEvents(10, &gci);
      }
      if (gci > schema_gci)
      {
        schema_gci= gci;
      }
    }
    // now check that we have epochs consistant with what we had before the restart
    DBUG_PRINT("info", ("schema_res: %d  schema_gci: %u/%u", schema_res,
                        (uint)(schema_gci >> 32),
                        (uint)(schema_gci)));
    {
      i_ndb->flushIncompleteEvents(schema_gci);
      s_ndb->flushIncompleteEvents(schema_gci);
      if (schema_gci < ndb_latest_handled_binlog_epoch)
      {
        sql_print_error("NDB Binlog: cluster has been restarted --initial or with older filesystem. "
                        "ndb_latest_handled_binlog_epoch: %u/%u, while current epoch: %u/%u. "
                        "RESET MASTER should be issued. Resetting ndb_latest_handled_binlog_epoch.",
                        (uint)(ndb_latest_handled_binlog_epoch >> 32),
                        (uint)(ndb_latest_handled_binlog_epoch),
                        (uint)(schema_gci >> 32),
                        (uint)(schema_gci));
        ndb_set_latest_trans_gci(0);
        ndb_latest_handled_binlog_epoch= 0;
        ndb_latest_applied_binlog_epoch= 0;
        ndb_latest_received_binlog_epoch= 0;
      }
      else if (ndb_latest_applied_binlog_epoch > 0)
      {
        sql_print_warning("NDB Binlog: cluster has reconnected. "
                          "Changes to the database that occured while "
                          "disconnected will not be in the binlog");
      }
      if (ndb_extra_logging)
      {
        sql_print_information("NDB Binlog: starting log at epoch %u/%u",
                              (uint)(schema_gci >> 32),
                              (uint)(schema_gci));
      }
    }
  }
  /*
    binlog thread is ready to receive events
    - client threads may now start updating data, i.e. tables are
    no longer read only
  */
  ndb_binlog_is_ready= TRUE;

  if (ndb_extra_logging)
    sql_print_information("NDB Binlog: ndb tables writable");
<<<<<<< HEAD
  close_cached_tables((THD*) 0, (TABLE_LIST*) 0, FALSE, FALSE);
=======
  close_cached_tables((THD*) 0, (TABLE_LIST*) 0, FALSE, FALSE, FALSE);
>>>>>>> 0c350e54

  {
    static char db[]= "";
    thd->db= db;
  }
  do_ndbcluster_binlog_close_connection= BCCC_running;
  for ( ; !((ndbcluster_binlog_terminating ||
             do_ndbcluster_binlog_close_connection) &&
            ndb_latest_handled_binlog_epoch >= ndb_get_latest_trans_gci()) &&
          do_ndbcluster_binlog_close_connection != BCCC_restart; )
  {
#ifndef DBUG_OFF
    if (do_ndbcluster_binlog_close_connection)
    {
      DBUG_PRINT("info", ("do_ndbcluster_binlog_close_connection: %d, "
                          "ndb_latest_handled_binlog_epoch: %u/%u, "
                          "*get_latest_trans_gci(): %u/%u",
                          do_ndbcluster_binlog_close_connection,
                          (uint)(ndb_latest_handled_binlog_epoch >> 32),
                          (uint)(ndb_latest_handled_binlog_epoch),
                          (uint)(ndb_get_latest_trans_gci() >> 32),
                          (uint)(ndb_get_latest_trans_gci())));
    }
#endif
#ifdef RUN_NDB_BINLOG_TIMER
    main_timer.stop();
    sql_print_information("main_timer %ld ms",  main_timer.elapsed_ms());
    main_timer.start();
#endif

    /*
      now we don't want any events before next gci is complete
    */
    THD_SET_PROC_INFO(thd, "Waiting for event from ndbcluster");
    thd->set_time();
    
    /* wait for event or 1000 ms */
    Uint64 gci= 0, schema_gci;
    int res= 0, tot_poll_wait= 1000;
    if (ndb_binlog_running)
    {
      res= i_ndb->pollEvents(tot_poll_wait, &gci);
      tot_poll_wait= 0;
    }
    int schema_res= s_ndb->pollEvents(tot_poll_wait, &schema_gci);
    ndb_latest_received_binlog_epoch= gci;

    while (gci > schema_gci && schema_res >= 0)
    {
      static char buf[64];
<<<<<<< HEAD
      THD_SET_PROC_INFO(thd, "Waiting for schema epoch");
=======
      thd->proc_info= "Waiting for schema epoch";
>>>>>>> 0c350e54
      my_snprintf(buf, sizeof(buf), "%s %u/%u(%u/%u)", thd->proc_info,
                  (uint)(schema_gci >> 32),
                  (uint)(schema_gci),
                  (uint)(gci >> 32),
                  (uint)(gci));
<<<<<<< HEAD
      THD_SET_PROC_INFO(thd, buf);
=======
      thd->proc_info= buf;
>>>>>>> 0c350e54
      schema_res= s_ndb->pollEvents(10, &schema_gci);
    }

    if ((ndbcluster_binlog_terminating ||
         do_ndbcluster_binlog_close_connection) &&
        (ndb_latest_handled_binlog_epoch >= ndb_get_latest_trans_gci() ||
         !ndb_binlog_running))
      break; /* Shutting down server */

    MEM_ROOT **root_ptr=
      my_pthread_getspecific_ptr(MEM_ROOT**, THR_MALLOC);
    MEM_ROOT *old_root= *root_ptr;
    MEM_ROOT mem_root;
    init_sql_alloc(&mem_root, 4096, 0);
    List<Cluster_schema> post_epoch_log_list;
    List<Cluster_schema> post_epoch_unlock_list;
    *root_ptr= &mem_root;

    if (unlikely(schema_res > 0))
    {
      THD_SET_PROC_INFO(thd, "Processing events from schema table");
      s_ndb->
        setReportThreshEventGCISlip(ndb_report_thresh_binlog_epoch_slip);
      s_ndb->
        setReportThreshEventFreeMem(ndb_report_thresh_binlog_mem_usage);
      NdbEventOperation *pOp= s_ndb->nextEvent();
      while (pOp != NULL)
      {
        if (!pOp->hasError())
        {
          ndb_binlog_thread_handle_schema_event(thd, s_ndb, pOp,
                                                &post_epoch_log_list,
                                                &post_epoch_unlock_list,
                                                &mem_root);
          DBUG_PRINT("info", ("s_ndb first: %s", s_ndb->getEventOperation() ?
                              s_ndb->getEventOperation()->getEvent()->getTable()->getName() :
                              "<empty>"));
          DBUG_PRINT("info", ("i_ndb first: %s", i_ndb->getEventOperation() ?
                              i_ndb->getEventOperation()->getEvent()->getTable()->getName() :
                              "<empty>"));
          if (i_ndb->getEventOperation() == NULL &&
              s_ndb->getEventOperation() == NULL &&
              do_ndbcluster_binlog_close_connection == BCCC_running)
          {
            DBUG_PRINT("info", ("do_ndbcluster_binlog_close_connection= BCCC_restart"));
            do_ndbcluster_binlog_close_connection= BCCC_restart;
            if (ndb_latest_received_binlog_epoch < ndb_get_latest_trans_gci() && ndb_binlog_running)
            {
              sql_print_error("NDB Binlog: latest transaction in epoch %u/%u not in binlog "
                              "as latest received epoch is %u/%u",
                              (uint)(ndb_get_latest_trans_gci() >> 32),
                              (uint)(ndb_get_latest_trans_gci()),
                              (uint)(ndb_latest_received_binlog_epoch >> 32),
                              (uint)(ndb_latest_received_binlog_epoch));
            }
          }
        }
        else
          sql_print_error("NDB: error %lu (%s) on handling "
                          "binlog schema event",
                          (ulong) pOp->getNdbError().code,
                          pOp->getNdbError().message);
        pOp= s_ndb->nextEvent();
      }
    }

    if (!ndb_binlog_running)
    {
      /*
        Just consume any events, not used if no binlogging
        e.g. node failure events
      */
      Uint64 tmp_gci;
      if (i_ndb->pollEvents(0, &tmp_gci))
      {
        NdbEventOperation *pOp;
        while ((pOp= i_ndb->nextEvent()))
        {
          if ((unsigned) pOp->getEventType() >=
              (unsigned) NDBEVENT::TE_FIRST_NON_DATA_EVENT)
          {
            ndb_binlog_index_row row;
            ndb_binlog_thread_handle_non_data_event(thd, i_ndb, pOp, row);
          }
        }
        if (i_ndb->getEventOperation() == NULL &&
            s_ndb->getEventOperation() == NULL &&
            do_ndbcluster_binlog_close_connection == BCCC_running)
        {
          DBUG_PRINT("info", ("do_ndbcluster_binlog_close_connection= BCCC_restart"));
          do_ndbcluster_binlog_close_connection= BCCC_restart;
        }
      }
    }
    else if (res > 0)
    {
      DBUG_PRINT("info", ("pollEvents res: %d", res));
<<<<<<< HEAD
      THD_SET_PROC_INFO(thd, "Processing events");
=======
      thd->proc_info= "Processing events";
>>>>>>> 0c350e54
      uchar apply_status_buf[512];
      TABLE *apply_status_table= NULL;
      if (ndb_apply_status_share)
      {
        /*
          We construct the buffer to write the apply status binlog
          event here, as the table->record[0] buffer is referenced
          by the apply status event operation, and will be filled
          with data at the nextEvent call if the first event should
          happen to be from the apply status table
        */
        Ndb_event_data *event_data= ndb_apply_status_share->event_data;
        if (!event_data)
        {
          DBUG_ASSERT(ndb_apply_status_share->op);
          event_data= 
            (Ndb_event_data *) ndb_apply_status_share->op->getCustomData();
          DBUG_ASSERT(event_data);
        }
        apply_status_table= event_data->table;

        /* 
           Intialize apply_status_table->record[0] 
        */
        empty_record(apply_status_table);

        apply_status_table->field[0]->store((longlong)::server_id);
        /*
          gci is added later, just before writing to binlog as gci
          is unknown here
        */
        apply_status_table->field[2]->store("", 0, &my_charset_bin);
        apply_status_table->field[3]->store((longlong)0);
        apply_status_table->field[4]->store((longlong)0);
        DBUG_ASSERT(sizeof(apply_status_buf) >= apply_status_table->s->reclength);
        memcpy(apply_status_buf, apply_status_table->record[0],
               apply_status_table->s->reclength);
      }
      NdbEventOperation *pOp= i_ndb->nextEvent();
      ndb_binlog_index_row _row;
      while (pOp != NULL)
      {
        ndb_binlog_index_row *rows= &_row;
#ifdef RUN_NDB_BINLOG_TIMER
        Timer gci_timer, write_timer;
        int event_count= 0;
        gci_timer.start();
#endif
        gci= pOp->getGCI();
        DBUG_PRINT("info", ("Handling gci: %u/%u",
                            (uint)(gci >> 32),
                            (uint)(gci)));
        // sometimes get TE_ALTER with invalid table
        DBUG_ASSERT(pOp->getEventType() == NdbDictionary::Event::TE_ALTER ||
                    ! IS_NDB_BLOB_PREFIX(pOp->getEvent()->getTable()->getName()));
        DBUG_ASSERT(gci <= ndb_latest_received_binlog_epoch);

        /* initialize some variables for this epoch */
        g_ndb_log_slave_updates= opt_log_slave_updates;
        i_ndb->
          setReportThreshEventGCISlip(ndb_report_thresh_binlog_epoch_slip);
        i_ndb->setReportThreshEventFreeMem(ndb_report_thresh_binlog_mem_usage);

<<<<<<< HEAD
        bzero((char*) &_row, sizeof(_row));
=======
        bzero((char*)&_row, sizeof(_row));
>>>>>>> 0c350e54
        thd->variables.character_set_client= &my_charset_latin1;
        injector::transaction trans;
        unsigned trans_row_count= 0;
        // pass table map before epoch
        {
          Uint32 iter= 0;
          const NdbEventOperation *gci_op;
          Uint32 event_types;

          if (!i_ndb->isConsistentGCI(gci))
          {
            char errmsg[64];
            uint end= sprintf(&errmsg[0],
                              "Detected missing data in GCI %llu, "
                              "inserting GAP event", gci);
            errmsg[end]= '\0';
            DBUG_PRINT("info",
                       ("Detected missing data in GCI %llu, "
                        "inserting GAP event", gci));
            LEX_STRING const msg= { C_STRING_WITH_LEN(errmsg) };
            inj->record_incident(thd, INCIDENT_LOST_EVENTS, msg);
          }
          while ((gci_op= i_ndb->getGCIEventOperations(&iter, &event_types))
                 != NULL)
          {
            Ndb_event_data *event_data=
              (Ndb_event_data *) gci_op->getCustomData();
            NDB_SHARE *share= (event_data)?event_data->share:NULL;
<<<<<<< HEAD
            DBUG_PRINT("info", ("per gci_op: %p  share: %p  event_types: 0x%x",
                                gci_op, share, event_types));
=======
            DBUG_PRINT("info", ("per gci_op: 0x%lx  share: 0x%lx  event_types: 0x%x",
                                (long) gci_op, (long) share, event_types));
>>>>>>> 0c350e54
            // workaround for interface returning TE_STOP events
            // which are normally filtered out below in the nextEvent loop
            if ((event_types & ~NdbDictionary::Event::TE_STOP) == 0)
            {
              DBUG_PRINT("info", ("Skipped TE_STOP on table %s",
                                  gci_op->getEvent()->getTable()->getName()));
              continue;
            }
            // this should not happen
            if (share == NULL || event_data->table == NULL)
            {
              DBUG_PRINT("info", ("no share or table %s!",
                                  gci_op->getEvent()->getTable()->getName()));
              continue;
            }
            if (share == ndb_apply_status_share)
            {
              // skip this table, it is handled specially
              continue;
            }
            TABLE *table= event_data->table;
#ifndef DBUG_OFF
            const LEX_STRING &name= table->s->table_name;
#endif
            if ((event_types & (NdbDictionary::Event::TE_INSERT |
                                NdbDictionary::Event::TE_UPDATE |
                                NdbDictionary::Event::TE_DELETE)) == 0)
            {
              DBUG_PRINT("info", ("skipping non data event table: %.*s",
                                  (int) name.length, name.str));
              continue;
            }
            if (!trans.good())
            {
              DBUG_PRINT("info",
                         ("Found new data event, initializing transaction"));
              inj->new_trans(thd, &trans);
            }
            DBUG_PRINT("info", ("use_table: %.*s, cols %u",
                                (int) name.length, name.str,
                                table->s->fields));
            injector::transaction::table tbl(table, TRUE);
            IF_DBUG(int ret=) trans.use_table(::server_id, tbl);
            DBUG_ASSERT(ret == 0);
          }
        }
        if (trans.good())
        {
          if (apply_status_table)
          {
#ifndef DBUG_OFF
            const LEX_STRING& name= apply_status_table->s->table_name;
            DBUG_PRINT("info", ("use_table: %.*s",
                                (int) name.length, name.str));
#endif
            injector::transaction::table tbl(apply_status_table, TRUE);
            IF_DBUG(int ret=) trans.use_table(::server_id, tbl);
            DBUG_ASSERT(ret == 0);

            /* add the gci to the record */
            Field *field= apply_status_table->field[1];
            my_ptrdiff_t row_offset=
              (my_ptrdiff_t) (apply_status_buf - apply_status_table->record[0]);
            field->move_field_offset(row_offset);
            field->store((longlong)gci);
            field->move_field_offset(-row_offset);

            trans.write_row(::server_id,
                            injector::transaction::table(apply_status_table, TRUE),
                            &apply_status_table->s->all_set,
                            apply_status_table->s->fields,
                            apply_status_buf);
          }
          else
          {
            sql_print_error("NDB: Could not get apply status share");
          }
        }
#ifdef RUN_NDB_BINLOG_TIMER
        write_timer.start();
#endif
        do
        {
#ifdef RUN_NDB_BINLOG_TIMER
          event_count++;
#endif
          if (pOp->hasError() &&
              ndb_binlog_thread_handle_error(i_ndb, pOp, *rows) < 0)
            goto err;

#ifndef DBUG_OFF
          {
            Ndb_event_data *event_data=
              (Ndb_event_data *) pOp->getCustomData();
            NDB_SHARE *share= (event_data)?event_data->share:NULL;
            DBUG_PRINT("info",
                       ("EVENT TYPE: %d  GCI: %u/%u last applied: %u/%u  "
<<<<<<< HEAD
                        "share: %p (%s.%s)", pOp->getEventType(),
=======
                        "share: 0x%lx (%s.%s)", pOp->getEventType(),
>>>>>>> 0c350e54
                        (uint)(gci >> 32),
                        (uint)(gci),
                        (uint)(ndb_latest_applied_binlog_epoch >> 32),
                        (uint)(ndb_latest_applied_binlog_epoch),
<<<<<<< HEAD
                        share,
=======
                        (long) share,
>>>>>>> 0c350e54
                        share ? share->db :  "'NULL'",
                        share ? share->table_name : "'NULL'"));
            DBUG_ASSERT(share != 0);
          }
          // assert that there is consistancy between gci op list
          // and event list
          {
            Uint32 iter= 0;
            const NdbEventOperation *gci_op;
            Uint32 event_types;
            while ((gci_op= i_ndb->getGCIEventOperations(&iter, &event_types))
                   != NULL)
            {
              if (gci_op == pOp)
                break;
            }
            DBUG_ASSERT(gci_op == pOp);
            DBUG_ASSERT((event_types & pOp->getEventType()) != 0);
          }
#endif
          if ((unsigned) pOp->getEventType() <
              (unsigned) NDBEVENT::TE_FIRST_NON_DATA_EVENT)
            ndb_binlog_thread_handle_data_event(i_ndb, pOp, &rows, trans, trans_row_count);
          else
          {
            // set injector_ndb database/schema from table internal name
            IF_DBUG(int ret=)
              i_ndb->setDatabaseAndSchemaName(pOp->getEvent()->getTable());
            DBUG_ASSERT(ret == 0);
            ndb_binlog_thread_handle_non_data_event(thd, i_ndb, pOp, *rows);
            // reset to catch errors
            i_ndb->setDatabaseName("");
            DBUG_PRINT("info", ("s_ndb first: %s", s_ndb->getEventOperation() ?
                                s_ndb->getEventOperation()->getEvent()->getTable()->getName() :
                                "<empty>"));
            DBUG_PRINT("info", ("i_ndb first: %s", i_ndb->getEventOperation() ?
                                i_ndb->getEventOperation()->getEvent()->getTable()->getName() :
                                "<empty>"));
            if (i_ndb->getEventOperation() == NULL &&
                s_ndb->getEventOperation() == NULL &&
                do_ndbcluster_binlog_close_connection == BCCC_running)
            {
              DBUG_PRINT("info", ("do_ndbcluster_binlog_close_connection= BCCC_restart"));
              do_ndbcluster_binlog_close_connection= BCCC_restart;
              if (ndb_latest_received_binlog_epoch < ndb_get_latest_trans_gci() && ndb_binlog_running)
              {
                sql_print_error("NDB Binlog: latest transaction in epoch %lu not in binlog "
                                "as latest received epoch is %lu",
                                (ulong) ndb_get_latest_trans_gci(),
                                (ulong) ndb_latest_received_binlog_epoch);
              }
            }
          }

          pOp= i_ndb->nextEvent();
        } while (pOp && pOp->getGCI() == gci);

        /*
          note! pOp is not referring to an event in the next epoch
          or is == 0
        */
#ifdef RUN_NDB_BINLOG_TIMER
        write_timer.stop();
#endif

        while (trans.good())
        {
          if (trans_row_count == 0)
          {
            /* nothing to commit, rollback instead */
            if (int r= trans.rollback())
            {
              sql_print_error("NDB Binlog: "
                              "Error during ROLLBACK of GCI %u/%u. Error: %d",
                              uint(gci >> 32), uint(gci), r);
              /* TODO: Further handling? */
            }
            break;
          }
<<<<<<< HEAD
          THD_SET_PROC_INFO(thd, "Committing events to binlog");
=======
          thd->proc_info= "Committing events to binlog";
>>>>>>> 0c350e54
          injector::transaction::binlog_pos start= trans.start_pos();
          if (int r= trans.commit())
          {
            sql_print_error("NDB Binlog: "
                            "Error during COMMIT of GCI. Error: %d",
                            r);
            /* TODO: Further handling? */
          }
          rows->gci= (gci >> 32); // Expose gci hi/lo
          rows->epoch= gci;
          rows->master_log_file= start.file_name();
          rows->master_log_pos= start.file_pos();

          DBUG_PRINT("info", ("COMMIT gci: %lu", (ulong) gci));
<<<<<<< HEAD
          if (ndb_update_ndb_binlog_index)
=======
          if (ndb_log_binlog_index)
>>>>>>> 0c350e54
          {
            ndb_add_ndb_binlog_index(thd, rows);
          }
          ndb_latest_applied_binlog_epoch= gci;
          break;
        }
        ndb_latest_handled_binlog_epoch= gci;

#ifdef RUN_NDB_BINLOG_TIMER
        gci_timer.stop();
        sql_print_information("gci %ld event_count %d write time "
                              "%ld(%d e/s), total time %ld(%d e/s)",
                              (ulong)gci, event_count,
                              write_timer.elapsed_ms(),
                              (1000*event_count) / write_timer.elapsed_ms(),
                              gci_timer.elapsed_ms(),
                              (1000*event_count) / gci_timer.elapsed_ms());
#endif
      }
      if(!i_ndb->isConsistent(gci))
      {
        char errmsg[64];
        uint end= sprintf(&errmsg[0],
                          "Detected missing data in GCI %llu, "
                          "inserting GAP event", gci);
        errmsg[end]= '\0';
        DBUG_PRINT("info",
                   ("Detected missing data in GCI %llu, "
                    "inserting GAP event", gci));
        LEX_STRING const msg= { C_STRING_WITH_LEN(errmsg) };
        inj->record_incident(thd, INCIDENT_LOST_EVENTS, msg);
      }
    }

    ndb_binlog_thread_handle_schema_event_post_epoch(thd,
                                                     &post_epoch_log_list,
                                                     &post_epoch_unlock_list);
    free_root(&mem_root, MYF(0));
    *root_ptr= old_root;
    ndb_latest_handled_binlog_epoch= ndb_latest_received_binlog_epoch;
  }
  if (do_ndbcluster_binlog_close_connection == BCCC_restart)
  {
    ndb_binlog_tables_inited= FALSE;
    goto restart;
  }
err:
  sql_print_information("Stopping Cluster Binlog");
  DBUG_PRINT("info",("Shutting down cluster binlog thread"));
<<<<<<< HEAD
  THD_SET_PROC_INFO(thd, "Shutting down");
=======
  thd->proc_info= "Shutting down";
>>>>>>> 0c350e54
  pthread_mutex_lock(&injector_mutex);
  /* don't mess with the injector_ndb anymore from other threads */
  injector_thd= 0;
  injector_ndb= 0;
  schema_ndb= 0;
  pthread_mutex_unlock(&injector_mutex);
  thd->db= 0; // as not to try to free memory

  if (ndb_apply_status_share)
  {
    /* ndb_share reference binlog extra free */
    DBUG_PRINT("NDB_SHARE", ("%s binlog extra free  use_count: %u",
                             ndb_apply_status_share->key,
                             ndb_apply_status_share->use_count));
    free_share(&ndb_apply_status_share);
    ndb_apply_status_share= 0;
    ndb_binlog_tables_inited= FALSE;
  }
  if (ndb_schema_share)
  {
    /* begin protect ndb_schema_share */
    pthread_mutex_lock(&ndb_schema_share_mutex);
    /* ndb_share reference binlog extra free */
    DBUG_PRINT("NDB_SHARE", ("%s binlog extra free  use_count: %u",
                             ndb_schema_share->key,
                             ndb_schema_share->use_count));
    free_share(&ndb_schema_share);
    ndb_schema_share= 0;
    ndb_binlog_tables_inited= FALSE;
    pthread_mutex_unlock(&ndb_schema_share_mutex);
    /* end protect ndb_schema_share */
  }

  /* remove all event operations */
  if (s_ndb)
  {
    NdbEventOperation *op;
    DBUG_PRINT("info",("removing all event operations"));
    while ((op= s_ndb->getEventOperation()))
    {
      DBUG_ASSERT(! IS_NDB_BLOB_PREFIX(op->getEvent()->getTable()->getName()));
      DBUG_PRINT("info",("removing event operation on %s",
                         op->getEvent()->getName()));
      Ndb_event_data *event_data= (Ndb_event_data *) op->getCustomData();
      NDB_SHARE *share= (event_data)?event_data->share:NULL;
      DBUG_ASSERT(share != 0);
      DBUG_ASSERT(share->op == op || share->new_op == op);
      if (event_data)
      {
        delete event_data;
        op->setCustomData(NULL);
      }
      (void) pthread_mutex_lock(&share->mutex);
      share->op= 0;
      share->new_op= 0;
      (void) pthread_mutex_unlock(&share->mutex);
      /* ndb_share reference binlog free */
      DBUG_PRINT("NDB_SHARE", ("%s binlog free  use_count: %u",
                               share->key, share->use_count));
      free_share(&share);
      s_ndb->dropEventOperation(op);
    }
    delete s_ndb;
    s_ndb= 0;
  }
  if (i_ndb)
  {
    NdbEventOperation *op;
    DBUG_PRINT("info",("removing all event operations"));
    while ((op= i_ndb->getEventOperation()))
    {
      DBUG_ASSERT(! IS_NDB_BLOB_PREFIX(op->getEvent()->getTable()->getName()));
      DBUG_PRINT("info",("removing event operation on %s",
                         op->getEvent()->getName()));
      Ndb_event_data *event_data= (Ndb_event_data *) op->getCustomData();
      NDB_SHARE *share= (event_data)?event_data->share:NULL;
      if (event_data)
      {
        delete event_data;
        op->setCustomData(NULL);
      }
      DBUG_ASSERT(share != 0);
      (void) pthread_mutex_lock(&share->mutex);
      DBUG_ASSERT(share->op == op || share->new_op == op);
      share->op= 0;
      share->new_op= 0;
      (void) pthread_mutex_unlock(&share->mutex);
      /* ndb_share reference binlog free */
      DBUG_PRINT("NDB_SHARE", ("%s binlog free  use_count: %u",
                               share->key, share->use_count));
      free_share(&share);
      i_ndb->dropEventOperation(op);
    }
    delete i_ndb;
    i_ndb= 0;
  }

  hash_free(&ndb_schema_objects);

  net_end(&thd->net);
  thd->cleanup();
  delete thd;

  ndb_binlog_thread_running= -1;
  ndb_binlog_running= FALSE;
  (void) pthread_cond_signal(&injector_cond);

  DBUG_PRINT("exit", ("ndb_binlog_thread"));
  my_thread_end();

  pthread_exit(0);
  DBUG_RETURN(NULL);
}

bool
ndbcluster_show_status_binlog(THD* thd, stat_print_fn *stat_print,
                              enum ha_stat_type stat_type)
{
  char buf[IO_SIZE];
  uint buflen;
  ulonglong ndb_latest_epoch= 0;
  DBUG_ENTER("ndbcluster_show_status_binlog");
  
  pthread_mutex_lock(&injector_mutex);
  if (injector_ndb)
  {
    char buff1[22],buff2[22],buff3[22],buff4[22],buff5[22];
    ndb_latest_epoch= injector_ndb->getLatestGCI();
    pthread_mutex_unlock(&injector_mutex);

    buflen=
      my_snprintf(buf, sizeof(buf),
                  "latest_epoch=%s, "
                  "latest_trans_epoch=%s, "
                  "latest_received_binlog_epoch=%s, "
                  "latest_handled_binlog_epoch=%s, "
                  "latest_applied_binlog_epoch=%s",
                  llstr(ndb_latest_epoch, buff1),
                  llstr(ndb_get_latest_trans_gci(), buff2),
                  llstr(ndb_latest_received_binlog_epoch, buff3),
                  llstr(ndb_latest_handled_binlog_epoch, buff4),
                  llstr(ndb_latest_applied_binlog_epoch, buff5));
    if (stat_print(thd, ndbcluster_hton_name, ndbcluster_hton_name_length,
                   "binlog", strlen("binlog"),
                   buf, buflen))
      DBUG_RETURN(TRUE);
  }
  else
    pthread_mutex_unlock(&injector_mutex);
  DBUG_RETURN(FALSE);
}

#endif /* HAVE_NDB_BINLOG */
#endif<|MERGE_RESOLUTION|>--- conflicted
+++ resolved
@@ -37,29 +37,21 @@
 #endif
 
 extern my_bool opt_ndb_log_orig;
-<<<<<<< HEAD
-=======
 extern my_bool opt_ndb_log_bin;
->>>>>>> 0c350e54
 
 extern my_bool opt_ndb_log_update_as_write;
 extern my_bool opt_ndb_log_updated_only;
 
 extern my_bool ndbcluster_silent;
 
-<<<<<<< HEAD
-=======
 extern my_bool ndb_log_binlog_index;
 
->>>>>>> 0c350e54
 /*
   defines for cluster replication table names
 */
 #include "ha_ndbcluster_tables.h"
 #define NDB_APPLY_TABLE_FILE "./" NDB_REP_DB "/" NDB_APPLY_TABLE
 #define NDB_SCHEMA_TABLE_FILE "./" NDB_REP_DB "/" NDB_SCHEMA_TABLE
-static char repdb[]= NDB_REP_DB;
-static char reptable[]= NDB_REP_TABLE;
 
 /*
   Timeout for syncing schema events between
@@ -155,12 +147,9 @@
 static void ndb_free_schema_object(NDB_SCHEMA_OBJECT **ndb_schema_object,
                                    bool have_lock);
 
-<<<<<<< HEAD
 static MDL_LOCK_DATA binlog_mdl_lock_data;
 static char binlog_mdlkey[MAX_MDLKEY_LENGTH];
 
-=======
->>>>>>> 0c350e54
 /*
   Helper functions
 */
@@ -284,10 +273,6 @@
   DBUG_ASSERT(!thd->in_sub_stmt);
   DBUG_ASSERT(!thd->locked_tables_mode);
 
-<<<<<<< HEAD
-=======
-  if (no_print_error && thd->main_da.is_error())
->>>>>>> 0c350e54
   {
     Ed_connection con(thd);
     bool res= con.execute_direct(query);
@@ -314,35 +299,8 @@
       my_message(con.get_last_errno(), con.get_last_error(), MYF(ME_NO_WARNING_FOR_ERROR));
     }
   }
-<<<<<<< HEAD
 
   thd->options= save_thd_options;
-=======
-  close_thread_tables(thd);
-  /*
-    XXX: this code is broken. mysql_parse()/mysql_reset_thd_for_next_command()
-    can not be called from within a statement, and
-    run_query() can be called from anywhere, including from within
-    a sub-statement.
-    This particular reset is a temporary hack to avoid an assert
-    for double assignment of the diagnostics area when run_query()
-    is called from ndbcluster_reset_logs(), which is called from
-    mysql_flush().
-  */
-  if (!thd->main_da.is_error() || reset_error)
-  {
-    thd->main_da.reset_diagnostics_area();
-  }
-
-  thd->options= save_thd_options;
-  thd->query_length= save_thd_query_length;
-  thd->query= save_thd_query;
-  thd->variables.pseudo_thread_id= save_thread_id;
-  thd->status_var= save_thd_status_var;
-  thd->transaction.all= save_thd_transaction_all;
-  thd->transaction.stmt= save_thd_transaction_stmt;
-  thd->net= save_thd_net;
->>>>>>> 0c350e54
 }
 
 static void
@@ -514,13 +472,8 @@
     const char *save_info= thd ? thd->proc_info : 0;
     int count= 30;
     if (thd)
-<<<<<<< HEAD
       THD_SET_PROC_INFO(thd,
         "Waiting for ndbcluster binlog update to reach current position");
-=======
-      thd->proc_info= "Waiting for ndbcluster binlog update to "
-	"reach current position";
->>>>>>> 0c350e54
     pthread_mutex_lock(&injector_mutex);
     while (!thd->killed && count && ndb_binlog_running &&
            (ndb_latest_handled_binlog_epoch == 0 ||
@@ -559,7 +512,6 @@
   */
   ndbcluster_binlog_wait(thd);
 
-<<<<<<< HEAD
   char buf[1024];
   char *end= strmov(buf, "TRUNCATE " NDB_REP_DB "." NDB_REP_TABLE);
 
@@ -583,36 +535,7 @@
     DBUG_RETURN(1);
   }
   thd->stmt_da->reset_diagnostics_area();
-=======
-  /*
-    Could use run_query() here, but it is actually wrong,
-    see comment in run_query()
-  */
-  TABLE_LIST table;
-  bzero((char*) &table, sizeof(table));
-  table.db= repdb;
-  table.alias= table.table_name= reptable;
-  mysql_truncate(thd, &table, 0);
->>>>>>> 0c350e54
-
-  /*
-    Calling function only expects and handles error cases,
-    so reset state if not an error as not to hit asserts
-    in upper layers
-  */
-  while (thd->main_da.is_error())
-  {
-    if (thd->main_da.sql_errno() == ER_NO_SUCH_TABLE)
-    {
-      /*
-        If table does not exist ignore the error as it
-        is a consistant behavior
-      */
-      break;
-    }
-    DBUG_RETURN(1);
-  }
-  thd->main_da.reset_diagnostics_area();
+
   DBUG_RETURN(0);
 }
 
@@ -637,23 +560,14 @@
                                   " WHERE File='"), file), "'");
 
   run_query(thd, buf, end, NULL, TRUE, FALSE);
-<<<<<<< HEAD
   if (thd->stmt_da->is_error() &&
       thd->stmt_da->sql_errno() == ER_NO_SUCH_TABLE)
-=======
-  if (thd->main_da.is_error() &&
-      thd->main_da.sql_errno() == ER_NO_SUCH_TABLE)
->>>>>>> 0c350e54
   {
     /*
       If table does not exist ignore the error as it
       is a consistant behavior
     */
-<<<<<<< HEAD
     thd->stmt_da->reset_diagnostics_area();
-=======
-    thd->main_da.reset_diagnostics_area();
->>>>>>> 0c350e54
   }
 
   DBUG_RETURN(0);
@@ -772,36 +686,22 @@
   char buf[1024];
   char *end= strmov(buf, "DELETE FROM " NDB_REP_DB "." NDB_APPLY_TABLE);
   run_query(thd, buf, end, NULL, TRUE, FALSE);
-<<<<<<< HEAD
   if (thd->stmt_da->is_error() &&
       ((thd->stmt_da->sql_errno() == ER_NO_SUCH_TABLE) ||
        (thd->stmt_da->sql_errno() == ER_OPEN_AS_READONLY && ndbcluster_silent)))
-=======
-  if (thd->main_da.is_error() &&
-      ((thd->main_da.sql_errno() == ER_NO_SUCH_TABLE) ||
-       (thd->main_da.sql_errno() == ER_OPEN_AS_READONLY && ndbcluster_silent)))
->>>>>>> 0c350e54
   {
     /*
       If table does not exist ignore the error as it
       is a consistant behavior
     */
-<<<<<<< HEAD
     thd->stmt_da->reset_diagnostics_area();
-=======
-    thd->main_da.reset_diagnostics_area();
->>>>>>> 0c350e54
     /*
       ndbcluster_silent
       - avoid "no table mysql.ndb_apply_status" warning - ER_NO_SUCH_TABLE
       - avoid "mysql.ndb_apply_status read only" warning - ER_OPEN_AS_READONLY
     */
     if (ndbcluster_silent)
-<<<<<<< HEAD
       thd->warning_info->clear_warning_info(thd->query_id);
-=======
-      mysql_reset_errors(thd, 1);
->>>>>>> 0c350e54
   }
 
   DBUG_VOID_RETURN;
@@ -2814,11 +2714,7 @@
           bzero((char*) &table_list,sizeof(table_list));
           table_list.db= schema->db;
           table_list.alias= table_list.table_name= schema->name;
-<<<<<<< HEAD
           close_cached_tables(thd, &table_list, FALSE, FALSE);
-=======
-          close_cached_tables(thd, &table_list, FALSE, FALSE, FALSE);
->>>>>>> 0c350e54
         }
         if (share)
         {
@@ -2865,11 +2761,7 @@
                             "binlog schema event '%s' from node %d. my_errno: %d",
                             schema->db, schema->name, schema->query,
                             schema->node_id, my_errno);
-<<<<<<< HEAD
             List_iterator_fast<MYSQL_ERROR> it(thd->warning_info->warn_list());
-=======
-            List_iterator_fast<MYSQL_ERROR> it(thd->warn_list);
->>>>>>> 0c350e54
             MYSQL_ERROR *err;
             while ((err= it++))
               sql_print_warning("NDB Binlog: (%d)%s", err->code, err->msg);
@@ -2900,11 +2792,7 @@
         bzero((char*) &table_list,sizeof(table_list));
         table_list.db= (char *)schema->db;
         table_list.alias= table_list.table_name= (char *)schema->name;
-<<<<<<< HEAD
         close_cached_tables(thd, &table_list, TRUE, FALSE);
-=======
-        close_cached_tables(thd, &table_list, TRUE, FALSE, FALSE);
->>>>>>> 0c350e54
 
         if (schema->node_id != g_ndb_cluster_connection->node_id())
         {
@@ -3120,6 +3008,8 @@
 static int open_and_lock_ndb_binlog_index(THD *thd, TABLE_LIST *tables,
                                           TABLE **ndb_binlog_index)
 {
+  static char repdb[]= NDB_REP_DB;
+  static char reptable[]= NDB_REP_TABLE;
   const char *save_proc_info= thd->proc_info;
 
   bzero((char*) tables, sizeof(*tables));
@@ -3129,12 +3019,9 @@
   THD_SET_PROC_INFO(thd, "Opening " NDB_REP_DB "." NDB_REP_TABLE);
   tables->required_type= FRMTYPE_TABLE;
   thd->clear_error();
-<<<<<<< HEAD
   mdl_init_lock(&binlog_mdl_lock_data, binlog_mdlkey, 0, tables->db,
                 tables->table_name);
   tables->mdl_lock_data= &binlog_mdl_lock_data;
-=======
->>>>>>> 0c350e54
   if (simple_open_n_lock_tables(thd, tables))
   {
     if (thd->killed)
@@ -3173,7 +3060,6 @@
 
 
   if (open_and_lock_ndb_binlog_index(thd, &binlog_tables, &ndb_binlog_index))
-<<<<<<< HEAD
   {
     sql_print_error("NDB Binlog: Unable to lock table ndb_binlog_index");
     error= -1;
@@ -3185,45 +3071,23 @@
   */
   do
   {
-=======
-  {
-    sql_print_error("NDB Binlog: Unable to lock table ndb_binlog_index");
-    error= -1;
-    goto add_ndb_binlog_index_err;
-  }
-
-  /*
-    Intialize ndb_binlog_index->record[0]
-  */
-  do
-  {
     ulonglong epoch, orig_epoch;
     uint orig_server_id;
->>>>>>> 0c350e54
     empty_record(ndb_binlog_index);
 
     ndb_binlog_index->field[0]->store(first->master_log_pos);
     ndb_binlog_index->field[1]->store(first->master_log_file,
                                       strlen(first->master_log_file),
                                       &my_charset_bin);
-<<<<<<< HEAD
-    ndb_binlog_index->field[2]->store(first->epoch);
-=======
     ndb_binlog_index->field[2]->store(epoch= first->epoch);
->>>>>>> 0c350e54
     if (ndb_binlog_index->s->fields > 7)
     {
       ndb_binlog_index->field[3]->store(row->n_inserts);
       ndb_binlog_index->field[4]->store(row->n_updates);
       ndb_binlog_index->field[5]->store(row->n_deletes);
       ndb_binlog_index->field[6]->store(row->n_schemaops);
-<<<<<<< HEAD
-      ndb_binlog_index->field[7]->store(row->orig_server_id);
-      ndb_binlog_index->field[8]->store(row->orig_epoch);
-=======
       ndb_binlog_index->field[7]->store(orig_server_id= row->orig_server_id);
       ndb_binlog_index->field[8]->store(orig_epoch= row->orig_epoch);
->>>>>>> 0c350e54
       ndb_binlog_index->field[9]->store(first->gci);
       row= row->next;
     }
@@ -3240,16 +3104,6 @@
       ndb_binlog_index->field[4]->store((ulonglong)first->n_updates);
       ndb_binlog_index->field[5]->store((ulonglong)first->n_deletes);
       ndb_binlog_index->field[6]->store((ulonglong)first->n_schemaops);
-<<<<<<< HEAD
-    }
-
-    if ((error= ndb_binlog_index->file->ha_write_row(ndb_binlog_index->record[0])))
-    {
-      sql_print_error("NDB Binlog: Writing row to ndb_binlog_index: %d", error);
-      error= -1;
-      goto add_ndb_binlog_index_err;
-    }
-=======
     }
 
     if ((error= ndb_binlog_index->file->ha_write_row(ndb_binlog_index->record[0])))
@@ -3268,7 +3122,6 @@
       error= -1;
       goto add_ndb_binlog_index_err;
     }
->>>>>>> 0c350e54
   } while (row);
 
 add_ndb_binlog_index_err:
@@ -3914,7 +3767,6 @@
       }
       event_data->ndb_value[0][j].ptr= attr0.ptr;
       event_data->ndb_value[1][j].ptr= attr1.ptr;
-<<<<<<< HEAD
       DBUG_PRINT("info", ("&event_data->ndb_value[0][%d]: %p  "
                           "event_data->ndb_value[0][%d]: %p",
                           j, &event_data->ndb_value[0][j],
@@ -3923,16 +3775,6 @@
                           "event_data->ndb_value[1][%d]: %p",
                           j, &event_data->ndb_value[0][j],
                           j, attr1.ptr));
-=======
-      DBUG_PRINT("info", ("&event_data->ndb_value[0][%d]: 0x%lx  "
-                          "event_data->ndb_value[0][%d]: 0x%lx",
-                          j, (long) &event_data->ndb_value[0][j],
-                          j, (long) attr0.ptr));
-      DBUG_PRINT("info", ("&event_data->ndb_value[1][%d]: 0x%lx  "
-                          "event_data->ndb_value[1][%d]: 0x%lx",
-                          j, (long) &event_data->ndb_value[0][j],
-                          j, (long) attr1.ptr));
->>>>>>> 0c350e54
     }
     op->setCustomData((void *) event_data); // set before execute
     share->event_data= 0;                   // take over event data
@@ -4299,13 +4141,8 @@
           uchar* ptr;
           field_blob->get_ptr(&ptr, row_offset);
           uint32 len= field_blob->get_length(row_offset);
-<<<<<<< HEAD
           DBUG_PRINT("info",("[%u] SET ptr: %p  len: %u",
                              col_no, ptr, len));
-=======
-          DBUG_PRINT("info",("[%u] SET ptr: 0x%lx  len: %u",
-                             col_no, (long) ptr, len));
->>>>>>> 0c350e54
 #endif
         }
       }
@@ -4390,17 +4227,10 @@
       ndb_binlog_tables_inited= FALSE;
     }
     DBUG_PRINT("error", ("CLUSTER FAILURE EVENT: "
-<<<<<<< HEAD
                         "%s  received share: %p  op: %p  share op: %p  "
                         "new_op: %p",
                          share->key, share, pOp,
                          share->op, share->new_op));
-=======
-                        "%s  received share: 0x%lx  op: 0x%lx  share op: 0x%lx  "
-                        "new_op: 0x%lx",
-                         share->key, (long) share, (long) pOp,
-                         (long) share->op, (long) share->new_op));
->>>>>>> 0c350e54
     break;
   case NDBEVENT::TE_DROP:
     if (ndb_apply_status_share == share)
@@ -4422,19 +4252,11 @@
     // fall through
   case NDBEVENT::TE_ALTER:
     row.n_schemaops++;
-<<<<<<< HEAD
     DBUG_PRINT("info", ("TABLE %s  EVENT: %s  received share: %p  op: %p  "
                         "share op: %p  new_op: %p",
                         type == NDBEVENT::TE_DROP ? "DROP" : "ALTER",
                         share->key, share, pOp,
                         share->op, share->new_op));
-=======
-    DBUG_PRINT("info", ("TABLE %s  EVENT: %s  received share: 0x%lx  op: 0x%lx  "
-                        "share op: 0x%lx  new_op: 0x%lx",
-                        type == NDBEVENT::TE_DROP ? "DROP" : "ALTER",
-                        share->key, (long) share, (long) pOp,
-                        (long) share->op, (long) share->new_op));
->>>>>>> 0c350e54
     break;
   case NDBEVENT::TE_NODE_FAILURE:
     /* fall through */
@@ -5129,11 +4951,7 @@
 
   if (ndb_extra_logging)
     sql_print_information("NDB Binlog: ndb tables writable");
-<<<<<<< HEAD
   close_cached_tables((THD*) 0, (TABLE_LIST*) 0, FALSE, FALSE);
-=======
-  close_cached_tables((THD*) 0, (TABLE_LIST*) 0, FALSE, FALSE, FALSE);
->>>>>>> 0c350e54
 
   {
     static char db[]= "";
@@ -5184,21 +5002,13 @@
     while (gci > schema_gci && schema_res >= 0)
     {
       static char buf[64];
-<<<<<<< HEAD
       THD_SET_PROC_INFO(thd, "Waiting for schema epoch");
-=======
-      thd->proc_info= "Waiting for schema epoch";
->>>>>>> 0c350e54
       my_snprintf(buf, sizeof(buf), "%s %u/%u(%u/%u)", thd->proc_info,
                   (uint)(schema_gci >> 32),
                   (uint)(schema_gci),
                   (uint)(gci >> 32),
                   (uint)(gci));
-<<<<<<< HEAD
       THD_SET_PROC_INFO(thd, buf);
-=======
-      thd->proc_info= buf;
->>>>>>> 0c350e54
       schema_res= s_ndb->pollEvents(10, &schema_gci);
     }
 
@@ -5296,11 +5106,7 @@
     else if (res > 0)
     {
       DBUG_PRINT("info", ("pollEvents res: %d", res));
-<<<<<<< HEAD
       THD_SET_PROC_INFO(thd, "Processing events");
-=======
-      thd->proc_info= "Processing events";
->>>>>>> 0c350e54
       uchar apply_status_buf[512];
       TABLE *apply_status_table= NULL;
       if (ndb_apply_status_share)
@@ -5364,11 +5170,7 @@
           setReportThreshEventGCISlip(ndb_report_thresh_binlog_epoch_slip);
         i_ndb->setReportThreshEventFreeMem(ndb_report_thresh_binlog_mem_usage);
 
-<<<<<<< HEAD
         bzero((char*) &_row, sizeof(_row));
-=======
-        bzero((char*)&_row, sizeof(_row));
->>>>>>> 0c350e54
         thd->variables.character_set_client= &my_charset_latin1;
         injector::transaction trans;
         unsigned trans_row_count= 0;
@@ -5397,13 +5199,8 @@
             Ndb_event_data *event_data=
               (Ndb_event_data *) gci_op->getCustomData();
             NDB_SHARE *share= (event_data)?event_data->share:NULL;
-<<<<<<< HEAD
             DBUG_PRINT("info", ("per gci_op: %p  share: %p  event_types: 0x%x",
                                 gci_op, share, event_types));
-=======
-            DBUG_PRINT("info", ("per gci_op: 0x%lx  share: 0x%lx  event_types: 0x%x",
-                                (long) gci_op, (long) share, event_types));
->>>>>>> 0c350e54
             // workaround for interface returning TE_STOP events
             // which are normally filtered out below in the nextEvent loop
             if ((event_types & ~NdbDictionary::Event::TE_STOP) == 0)
@@ -5501,20 +5298,12 @@
             NDB_SHARE *share= (event_data)?event_data->share:NULL;
             DBUG_PRINT("info",
                        ("EVENT TYPE: %d  GCI: %u/%u last applied: %u/%u  "
-<<<<<<< HEAD
                         "share: %p (%s.%s)", pOp->getEventType(),
-=======
-                        "share: 0x%lx (%s.%s)", pOp->getEventType(),
->>>>>>> 0c350e54
                         (uint)(gci >> 32),
                         (uint)(gci),
                         (uint)(ndb_latest_applied_binlog_epoch >> 32),
                         (uint)(ndb_latest_applied_binlog_epoch),
-<<<<<<< HEAD
                         share,
-=======
-                        (long) share,
->>>>>>> 0c350e54
                         share ? share->db :  "'NULL'",
                         share ? share->table_name : "'NULL'"));
             DBUG_ASSERT(share != 0);
@@ -5594,11 +5383,7 @@
             }
             break;
           }
-<<<<<<< HEAD
           THD_SET_PROC_INFO(thd, "Committing events to binlog");
-=======
-          thd->proc_info= "Committing events to binlog";
->>>>>>> 0c350e54
           injector::transaction::binlog_pos start= trans.start_pos();
           if (int r= trans.commit())
           {
@@ -5613,11 +5398,7 @@
           rows->master_log_pos= start.file_pos();
 
           DBUG_PRINT("info", ("COMMIT gci: %lu", (ulong) gci));
-<<<<<<< HEAD
-          if (ndb_update_ndb_binlog_index)
-=======
           if (ndb_log_binlog_index)
->>>>>>> 0c350e54
           {
             ndb_add_ndb_binlog_index(thd, rows);
           }
@@ -5667,11 +5448,7 @@
 err:
   sql_print_information("Stopping Cluster Binlog");
   DBUG_PRINT("info",("Shutting down cluster binlog thread"));
-<<<<<<< HEAD
   THD_SET_PROC_INFO(thd, "Shutting down");
-=======
-  thd->proc_info= "Shutting down";
->>>>>>> 0c350e54
   pthread_mutex_lock(&injector_mutex);
   /* don't mess with the injector_ndb anymore from other threads */
   injector_thd= 0;
