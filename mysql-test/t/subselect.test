--- conflicted
+++ resolved
@@ -3042,11 +3042,7 @@
 create table t_in  (a2 char(2), b2 char(2), c2 char(2));
 
 insert into t_out values ('A.1','2a', NULL, '2a');
-<<<<<<< HEAD
--------------------------- A.2 - impossible
-=======
 #------------------------- A.2 - impossible
->>>>>>> 76303f96
 insert into t_out values ('A.3', '2a', NULL, '2a');
 insert into t_out values ('A.4', '2a', NULL, 'xx');
 insert into t_out values ('B.1', '2a', '2a', '2a');
@@ -3107,11 +3103,7 @@
 
 -- echo 
 -- echo Test IN as top-level predicate, and
-<<<<<<< HEAD
--- as non-top level for cases A.3, B.3 (the only cases with NULL result).
-=======
 -- echo as non-top level for cases A.3, B.3 (the only cases with NULL result).
->>>>>>> 76303f96
 -- echo 
 -- echo case A.1
 select case when count(*) > 0 then 'T' else 'F' end as pred_in from t_out
@@ -3138,11 +3130,7 @@
 select case when count(*) > 0 then 'T' else 'F' end as not_pred_in from t_out
 where subcase = 'A.3' and
       NOT((a1, b1, c1) IN (select * from t_in));
-<<<<<<< HEAD
--- test non-top level result indirectly
-=======
 # test non-top level result indirectly
->>>>>>> 76303f96
 select case when count(*) > 0 then 'N' else 'wrong result' end as pred_in from t_out
 where subcase = 'A.3' and
       ((a1, b1, c1) IN (select * from t_in)) is NULL and
@@ -3199,11 +3187,7 @@
 select case when count(*) > 0 then 'T' else 'F' end as not_pred_in from t_out
 where subcase = 'B.3' and
       NOT((a1, b1, c1) IN (select * from t_in));
-<<<<<<< HEAD
--- test non-top level result indirectly
-=======
 # test non-top level result indirectly
->>>>>>> 76303f96
 select case when count(*) > 0 then 'N' else 'wrong result' end as pred_in from t_out
 where subcase = 'B.3' and
       ((a1, b1, c1) IN (select * from t_in)) is NULL and
