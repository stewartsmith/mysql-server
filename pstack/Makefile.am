# Copyright (C) 2000-2003, 2005 MySQL AB
#
# This program is free software; you can redistribute it and/or modify
# it under the terms of the GNU General Public License as published by
# the Free Software Foundation; version 2 of the License.
#
# This program is distributed in the hope that it will be useful,
# but WITHOUT ANY WARRANTY; without even the implied warranty of
# MERCHANTABILITY or FITNESS FOR A PARTICULAR PURPOSE.  See the
# GNU General Public License for more details.
#
# You should have received a copy of the GNU General Public License
# along with this program; if not, write to the Free Software
# Foundation, Inc., 59 Temple Place, Suite 330, Boston, MA  02111-1307  USA

#
# As pstack doesn't work on all configurations, we have to use
# the USE_PSTACK hack to get all files into distribution
#

SUBDIRS =		aout
<<<<<<< HEAD

INCLUDES =		-I$(top_builddir)/include -I$(top_srcdir)/include

pkglib_LIBRARIES =	libpstack.a
libpstack_a_SOURCES =	bucomm.c filemode.c linuxthreads.c rddbg.c \
			debug.c ieee.c pstack.c stabs.c
noinst_HEADERS =	bucomm.h debug.h ieee.h budbg.h demangle.h \
			linuxthreads.h pstack.h pstacktrace.h
=======

AM_CPPFLAGS =		-I$(top_srcdir)/include
>>>>>>> b0218b63

pkglib_LIBRARIES =	libpstack.a
libpstack_a_SOURCES =	bucomm.c filemode.c linuxthreads.c rddbg.c \
			debug.c ieee.c pstack.c stabs.c
noinst_HEADERS =	bucomm.h debug.h ieee.h budbg.h demangle.h \
			linuxthreads.h pstack.h pstacktrace.h<|MERGE_RESOLUTION|>--- conflicted
+++ resolved
@@ -19,19 +19,8 @@
 #
 
 SUBDIRS =		aout
-<<<<<<< HEAD
-
-INCLUDES =		-I$(top_builddir)/include -I$(top_srcdir)/include
-
-pkglib_LIBRARIES =	libpstack.a
-libpstack_a_SOURCES =	bucomm.c filemode.c linuxthreads.c rddbg.c \
-			debug.c ieee.c pstack.c stabs.c
-noinst_HEADERS =	bucomm.h debug.h ieee.h budbg.h demangle.h \
-			linuxthreads.h pstack.h pstacktrace.h
-=======
 
 AM_CPPFLAGS =		-I$(top_srcdir)/include
->>>>>>> b0218b63
 
 pkglib_LIBRARIES =	libpstack.a
 libpstack_a_SOURCES =	bucomm.c filemode.c linuxthreads.c rddbg.c \
