/* Copyright (C) 2000-2006 MySQL AB

   This program is free software; you can redistribute it and/or modify
   it under the terms of the GNU General Public License as published by
   the Free Software Foundation; version 2 of the License.

   This program is distributed in the hope that it will be useful,
   but WITHOUT ANY WARRANTY; without even the implied warranty of
   MERCHANTABILITY or FITNESS FOR A PARTICULAR PURPOSE.  See the
   GNU General Public License for more details.

   You should have received a copy of the GNU General Public License
   along with this program; if not, write to the Free Software
   Foundation, Inc., 59 Temple Place, Suite 330, Boston, MA  02111-1307  USA */


/* The old structures from unireg */

struct TABLE;
class Field;
class THD;

typedef struct st_date_time_format {
  uchar positions[8];
  char  time_separator;			/* Separator between hour and minute */
  uint flag;				/* For future */
  LEX_STRING format;
} DATE_TIME_FORMAT;


typedef struct st_keyfile_info {	/* used with ha_info() */
  uchar ref[MAX_REFLENGTH];		/* Pointer to current row */
  uchar dupp_ref[MAX_REFLENGTH];	/* Pointer to dupp row */
  uint ref_length;			/* Length of ref (1-8) */
  uint block_size;			/* index block size */
  File filenr;				/* (uniq) filenr for table */
  ha_rows records;			/* Records i datafilen */
  ha_rows deleted;			/* Deleted records */
  ulonglong data_file_length;		/* Length off data file */
  ulonglong max_data_file_length;	/* Length off data file */
  ulonglong index_file_length;
  ulonglong max_index_file_length;
  ulonglong delete_length;		/* Free bytes */
  ulonglong auto_increment_value;
  int errkey,sortkey;			/* Last errorkey and sorted by */
  time_t create_time;			/* When table was created */
  time_t check_time;
  time_t update_time;
  ulong mean_rec_length;		/* physical reclength */
} KEYFILE_INFO;


typedef struct st_key_part_info {	/* Info about a key part */
  Field *field;
  uint	offset;				/* offset in record (from 0) */
  uint	null_offset;			/* Offset to null_bit in record */
  /* Length of key part in bytes, excluding NULL flag and length bytes */
  uint16 length;
  /*
    Number of bytes required to store the keypart value. This may be
    different from the "length" field as it also counts
     - possible NULL-flag byte (see HA_KEY_NULL_LENGTH) [if null_bit != 0,
       the first byte stored at offset is 1 if null, 0 if non-null; the
       actual value is stored from offset+1].
     - possible HA_KEY_BLOB_LENGTH bytes needed to store actual value length.
  */
  uint16 store_length;
  uint16 key_type;
  uint16 fieldnr;			/* Fieldnum in UNIREG (1,2,3,...) */
  uint16 key_part_flag;			/* 0 or HA_REVERSE_SORT */
  uint8 type;
  uint8 null_bit;			/* Position to null_bit */
} KEY_PART_INFO ;


typedef struct st_key {
  uint	key_length;			/* Tot length of key */
  ulong flags;                          /* dupp key and pack flags */
  uint	key_parts;			/* How many key_parts */
  uint  extra_length;
  uint	usable_key_parts;		/* Should normally be = key_parts */
  uint  block_size;
  enum  ha_key_alg algorithm;
  /*
    Note that parser is used when the table is opened for use, and
    parser_name is used when the table is being created.
  */
  union
  {
    plugin_ref parser;                  /* Fulltext [pre]parser */
    LEX_STRING *parser_name;            /* Fulltext [pre]parser name */
  };
  KEY_PART_INFO *key_part;
  char	*name;				/* Name of key */
  /*
    Array of AVG(#records with the same field value) for 1st ... Nth key part.
    0 means 'not known'.
    For temporary heap tables this member is NULL.
  */
  ulong *rec_per_key;
  union {
    int  bdb_return_if_eq;
  } handler;
  TABLE *table;
  LEX_STRING comment;
} KEY;


struct st_join_table;

typedef struct st_reginfo {		/* Extra info about reg */
  struct st_join_table *join_tab;	/* Used by SELECT() */
  enum thr_lock_type lock_type;		/* How database is used */
  bool not_exists_optimize;
  bool impossible_range;
} REGINFO;


<<<<<<< HEAD
struct st_read_record;				/* For referense later */
class SQL_SELECT;
class THD;
class handler;
struct st_join_table;
class Copy_field;

typedef struct st_read_record {			/* Parameter to read_record */
  struct st_table *table;			/* Head-form */
  handler *file;
  struct st_table **forms;			/* head and ref forms */
  int (*read_record)(struct st_read_record *);
  THD *thd;
  SQL_SELECT *select;
  uint cache_records;
  uint ref_length,struct_length,reclength,rec_cache_size,error_offset;
  uint index;
  uchar *ref_pos;				/* pointer to form->refpos */
  uchar *record;
  uchar *rec_buf;                /* to read field values  after filesort */
  uchar	*cache,*cache_pos,*cache_end,*read_positions;
  IO_CACHE *io_cache;
  bool print_error, ignore_not_found_rows;

  /* 
    SJ-Materialization runtime may need to read fields from the materialized
    table and unpack them into original table fields:
  */
  Copy_field *copy_field;
  Copy_field *copy_field_end;
} READ_RECORD;

=======
>>>>>>> 9611c357

/*
  Originally MySQL used MYSQL_TIME structure inside server only, but since
  4.1 it's exported to user in the new client API. Define aliases for
  new names to keep existing code simple.
*/

typedef enum enum_mysql_timestamp_type timestamp_type;


typedef struct {
  ulong year,month,day,hour;
  ulonglong minute,second,second_part;
  bool neg;
} INTERVAL;


typedef struct st_known_date_time_format {
  const char *format_name;
  const char *date_format;
  const char *datetime_format;
  const char *time_format;
} KNOWN_DATE_TIME_FORMAT;

enum SHOW_COMP_OPTION { SHOW_OPTION_YES, SHOW_OPTION_NO, SHOW_OPTION_DISABLED};

extern const char *show_comp_option_name[];

typedef int *(*update_var)(THD *, struct st_mysql_show_var *);

typedef struct	st_lex_user {
  LEX_STRING user, host, password;
} LEX_USER;

/*
  This structure specifies the maximum amount of resources which
  can be consumed by each account. Zero value of a member means
  there is no limit.
*/
typedef struct user_resources {
  /* Maximum number of queries/statements per hour. */
  uint questions;
  /*
     Maximum number of updating statements per hour (which statements are
     updating is defined by sql_command_flags array).
  */
  uint updates;
  /* Maximum number of connections established per hour. */
  uint conn_per_hour;
  /* Maximum number of concurrent connections. */
  uint user_conn;
  /*
     Values of this enum and specified_limits member are used by the
     parser to store which user limits were specified in GRANT statement.
  */
  enum {QUERIES_PER_HOUR= 1, UPDATES_PER_HOUR= 2, CONNECTIONS_PER_HOUR= 4,
        USER_CONNECTIONS= 8};
  uint specified_limits;
} USER_RESOURCES;


/*
  This structure is used for counting resources consumed and for checking
  them against specified user limits.
*/
typedef struct  user_conn {
  /*
     Pointer to user+host key (pair separated by '\0') defining the entity
     for which resources are counted (By default it is user account thus
     priv_user/priv_host pair is used. If --old-style-user-limits option
     is enabled, resources are counted for each user+host separately).
  */
  char *user;
  /* Pointer to host part of the key. */
  char *host;
  /**
     The moment of time when per hour counters were reset last time
     (i.e. start of "hour" for conn_per_hour, updates, questions counters).
  */
  ulonglong reset_utime;
  /* Total length of the key. */
  uint len;
  /* Current amount of concurrent connections for this account. */
  uint connections;
  /*
     Current number of connections per hour, number of updating statements
     per hour and total number of statements per hour for this account.
  */
  uint conn_per_hour, updates, questions;
  /* Maximum amount of resources which account is allowed to consume. */
  USER_RESOURCES user_resources;
} USER_CONN;

	/* Bits in form->update */
#define REG_MAKE_DUPP		1	/* Make a copy of record when read */
#define REG_NEW_RECORD		2	/* Write a new record if not found */
#define REG_UPDATE		4	/* Uppdate record */
#define REG_DELETE		8	/* Delete found record */
#define REG_PROG		16	/* User is updating database */
#define REG_CLEAR_AFTER_WRITE	32
#define REG_MAY_BE_UPDATED	64
#define REG_AUTO_UPDATE		64	/* Used in D-forms for scroll-tables */
#define REG_OVERWRITE		128
#define REG_SKIP_DUP		256

	/* Bits in form->status */
#define STATUS_NO_RECORD	(1+2)	/* Record isn't usably */
#define STATUS_GARBAGE		1
#define STATUS_NOT_FOUND	2	/* No record in database when needed */
#define STATUS_NO_PARENT	4	/* Parent record wasn't found */
#define STATUS_NOT_READ		8	/* Record isn't read */
#define STATUS_UPDATED		16	/* Record is updated by formula */
#define STATUS_NULL_ROW		32	/* table->null_row is set */
#define STATUS_DELETED		64

/*
  Such interval is "discrete": it is the set of
  { auto_inc_interval_min + k * increment,
    0 <= k <= (auto_inc_interval_values-1) }
  Where "increment" is maintained separately by the user of this class (and is
  currently only thd->variables.auto_increment_increment).
  It mustn't derive from Sql_alloc, because SET INSERT_ID needs to
  allocate memory which must stay allocated for use by the next statement.
*/
class Discrete_interval {
private:
  ulonglong interval_min;
  ulonglong interval_values;
  ulonglong  interval_max;    // excluded bound. Redundant.
public:
  Discrete_interval *next;    // used when linked into Discrete_intervals_list
  void replace(ulonglong start, ulonglong val, ulonglong incr)
  {
    interval_min=    start;
    interval_values= val;
    interval_max=    (val == ULONGLONG_MAX) ? val : start + val * incr;
  }
  Discrete_interval(ulonglong start, ulonglong val, ulonglong incr) :
    next(NULL) { replace(start, val, incr); };
  Discrete_interval() : next(NULL) { replace(0, 0, 0); };
  ulonglong minimum() const { return interval_min;    };
  ulonglong values()  const { return interval_values; };
  ulonglong maximum() const { return interval_max;    };
  /*
    If appending [3,5] to [1,2], we merge both in [1,5] (they should have the
    same increment for that, user of the class has to ensure that). That is
    just a space optimization. Returns 0 if merge succeeded.
  */
  bool merge_if_contiguous(ulonglong start, ulonglong val, ulonglong incr)
  {
    if (interval_max == start)
    {
      if (val == ULONGLONG_MAX)
      {
        interval_values=   interval_max= val;
      }
      else
      {
        interval_values+=  val;
        interval_max=      start + val * incr;
      }
      return 0;
    }
    return 1;
  };
};

/* List of Discrete_interval objects */
class Discrete_intervals_list {
private:
  Discrete_interval        *head;
  Discrete_interval        *tail;
  /*
    When many intervals are provided at the beginning of the execution of a
    statement (in a replication slave or SET INSERT_ID), "current" points to
    the interval being consumed by the thread now (so "current" goes from
    "head" to "tail" then to NULL).
  */
  Discrete_interval        *current;
  uint                  elements; // number of elements
  void set_members(Discrete_interval *h, Discrete_interval *t,
                   Discrete_interval *c, uint el)
  {  
    head= h;
    tail= t;
    current= c;
    elements= el;
  }
  void operator=(Discrete_intervals_list &);  /* prevent use of these */
  Discrete_intervals_list(const Discrete_intervals_list &);

public:
  Discrete_intervals_list() : head(NULL), current(NULL), elements(0) {};
  void empty_no_free()
  {
    set_members(NULL, NULL, NULL, 0);
  }
  void empty()
  {
    for (Discrete_interval *i= head; i;)
    {
      Discrete_interval *next= i->next;
      delete i;
      i= next;
    }
    empty_no_free();
  }
  void copy_shallow(const Discrete_intervals_list * dli)
  {
    head= dli->get_head();
    tail= dli->get_tail();
    current= dli->get_current();
    elements= dli->nb_elements();
  }
  void swap (Discrete_intervals_list * dli)
  {
    Discrete_interval *h, *t, *c;
    uint el;
    h= dli->get_head();
    t= dli->get_tail();
    c= dli->get_current();
    el= dli->nb_elements();
    dli->copy_shallow(this);
    set_members(h, t, c, el);
  }
  const Discrete_interval* get_next()
  {
    Discrete_interval *tmp= current;
    if (current != NULL)
      current= current->next;
    return tmp;
  }
  ~Discrete_intervals_list() { empty(); };
  bool append(ulonglong start, ulonglong val, ulonglong incr);
  bool append(Discrete_interval *interval);
  ulonglong minimum()     const { return (head ? head->minimum() : 0); };
  ulonglong maximum()     const { return (head ? tail->maximum() : 0); };
  uint      nb_elements() const { return elements; }
  Discrete_interval* get_head() const { return head; };
  Discrete_interval* get_tail() const { return tail; };
  Discrete_interval* get_current() const { return current; };
};<|MERGE_RESOLUTION|>--- conflicted
+++ resolved
@@ -116,30 +116,7 @@
 } REGINFO;
 
 
-<<<<<<< HEAD
-struct st_read_record;				/* For referense later */
-class SQL_SELECT;
-class THD;
-class handler;
-struct st_join_table;
 class Copy_field;
-
-typedef struct st_read_record {			/* Parameter to read_record */
-  struct st_table *table;			/* Head-form */
-  handler *file;
-  struct st_table **forms;			/* head and ref forms */
-  int (*read_record)(struct st_read_record *);
-  THD *thd;
-  SQL_SELECT *select;
-  uint cache_records;
-  uint ref_length,struct_length,reclength,rec_cache_size,error_offset;
-  uint index;
-  uchar *ref_pos;				/* pointer to form->refpos */
-  uchar *record;
-  uchar *rec_buf;                /* to read field values  after filesort */
-  uchar	*cache,*cache_pos,*cache_end,*read_positions;
-  IO_CACHE *io_cache;
-  bool print_error, ignore_not_found_rows;
 
   /* 
     SJ-Materialization runtime may need to read fields from the materialized
@@ -147,10 +124,6 @@
   */
   Copy_field *copy_field;
   Copy_field *copy_field_end;
-} READ_RECORD;
-
-=======
->>>>>>> 9611c357
 
 /*
   Originally MySQL used MYSQL_TIME structure inside server only, but since
