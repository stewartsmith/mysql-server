dnl Define zlib paths to point at bundled zlib

AC_DEFUN([MYSQL_USE_BUNDLED_ZLIB], [
ZLIB_INCLUDES="-I\$(top_srcdir)/zlib"
ZLIB_LIBS="\$(top_builddir)/zlib/libzlt.la"
dnl Omit -L$pkglibdir as it's always in the list of mysql_config deps.
ZLIB_DEPS="-lz"
zlib_dir="zlib"
AC_SUBST([zlib_dir])
mysql_cv_compress="yes"
])

dnl Auxiliary macro to check for zlib at given path.
dnl We are strict with the server, as "archive" engine
dnl needs zlibCompileFlags(), but for client only we
dnl are less strict, and take the zlib we find.

AC_DEFUN([MYSQL_CHECK_ZLIB_DIR], [
save_CPPFLAGS="$CPPFLAGS"
save_LIBS="$LIBS"
CPPFLAGS="$ZLIB_INCLUDES $CPPFLAGS"
if test X"$with_server" = Xno
then
  zlibsym=zlibVersion
else
  zlibsym=zlibCompileFlags
fi
AC_CACHE_VAL([mysql_cv_compress],
  [AC_LINK_IFELSE(
     [AC_LANG_PROGRAM(
        [[#include <zlib.h>]],
        [[return $zlibsym();]]
     )],
    [mysql_cv_compress="yes"
    AC_MSG_RESULT([ok])],
     [mysql_cv_compress="no"]
   )
  ]
)
CPPFLAGS="$save_CPPFLAGS"
LIBS="$save_LIBS"
])

dnl MYSQL_CHECK_ZLIB_WITH_COMPRESS
dnl ------------------------------------------------------------------------
dnl @synopsis MYSQL_CHECK_ZLIB_WITH_COMPRESS
dnl
dnl Provides the following configure options:
dnl --with-zlib-dir=DIR
dnl Possible DIR values are:
dnl - "no" - the macro will disable use of compression functions
dnl - "bundled" - means use zlib bundled along with MySQL sources
dnl - empty, or not specified - the macro will try default system
dnl   library (if present), and in case of error will fall back to 
dnl   bundled zlib
dnl - zlib location prefix - given location prefix, the macro expects
dnl   to find the library headers in $prefix/include, and binaries in
dnl   $prefix/lib. If zlib headers or binaries weren't found at $prefix, the
dnl   macro bails out with error.
dnl 
dnl If the library was found, this function #defines HAVE_COMPRESS
dnl and configure variables ZLIB_INCLUDES (i.e. -I/path/to/zlib/include),
dnl ZLIB_LIBS (i. e. -L/path/to/zlib/lib -lz) and ZLIB_DEPS which is
dnl used in mysql_config and is always the same as ZLIB_LIBS except to
dnl when we use the bundled zlib. In the latter case ZLIB_LIBS points to the
dnl build dir ($top_builddir/zlib), while mysql_config must point to the
dnl installation dir ($pkglibdir), so ZLIB_DEPS is set to point to
dnl $pkglibdir.

AC_DEFUN([MYSQL_CHECK_ZLIB_WITH_COMPRESS], [

AC_CONFIG_FILES(zlib/Makefile)

AC_MSG_CHECKING([for zlib compression library])
case $SYSTEM_TYPE in
*netware* | *modesto*)
     AC_MSG_RESULT(ok)
     AC_DEFINE([HAVE_COMPRESS], [1], [Define to enable compression support])
    ;;
  *)
    AC_ARG_WITH([zlib-dir],
<<<<<<< HEAD
                AC_HELP_STRING([--with-zlib-dir=no|bundled|DIR],
=======
                AS_HELP_STRING([--with-zlib-dir=no|bundled|DIR],
>>>>>>> b0218b63
                               [Provide MySQL with a custom location of
                               compression library. Given DIR, zlib binary is 
                               assumed to be in $DIR/lib and header files
                               in $DIR/include.]),
                [mysql_zlib_dir=${withval}],
                [mysql_zlib_dir=""])
    case "$mysql_zlib_dir" in
      "no")
        mysql_cv_compress="no"
        AC_MSG_RESULT([disabled])
        ;;
      "bundled")
        MYSQL_USE_BUNDLED_ZLIB
        AC_MSG_RESULT([using bundled zlib])
        ;;
      "")
        ZLIB_INCLUDES=""
        ZLIB_LIBS="-lz"
        MYSQL_CHECK_ZLIB_DIR
        if test "$mysql_cv_compress" = "no"; then
          MYSQL_USE_BUNDLED_ZLIB
          AC_MSG_RESULT([system-wide zlib not found, using one bundled with MySQL])
        fi
        ;;
      *)
        # Test for libz using all known library file endings
        if test \( -f "$mysql_zlib_dir/lib/libz.a"  -o \
                   -f "$mysql_zlib_dir/lib/libz.so" -o \
                   -f "$mysql_zlib_dir/lib/libz.sl" -o \
                   -f "$mysql_zlib_dir/lib/libz.dylib" \) \
                -a -f "$mysql_zlib_dir/include/zlib.h"; then
          ZLIB_INCLUDES="-I$mysql_zlib_dir/include"
          ZLIB_LIBS="-L$mysql_zlib_dir/lib -lz"
          MYSQL_CHECK_ZLIB_DIR
        fi
        if test "x$mysql_cv_compress" != "xyes"; then 
          AC_MSG_ERROR([headers or binaries were not found in $mysql_zlib_dir/{include,lib}])
        fi
        ;;
    esac
    if test "$mysql_cv_compress" = "yes"; then
      if test "x$ZLIB_DEPS" = "x"; then
        ZLIB_DEPS="$ZLIB_LIBS"
      fi
      AC_SUBST([ZLIB_LIBS])
      AC_SUBST([ZLIB_DEPS])
      AC_SUBST([ZLIB_INCLUDES])
      AC_DEFINE([HAVE_COMPRESS], [1], [Define to enable compression support])
    fi
    ;;
esac
])

dnl ------------------------------------------------------------------------<|MERGE_RESOLUTION|>--- conflicted
+++ resolved
@@ -79,11 +79,7 @@
     ;;
   *)
     AC_ARG_WITH([zlib-dir],
-<<<<<<< HEAD
-                AC_HELP_STRING([--with-zlib-dir=no|bundled|DIR],
-=======
                 AS_HELP_STRING([--with-zlib-dir=no|bundled|DIR],
->>>>>>> b0218b63
                                [Provide MySQL with a custom location of
                                compression library. Given DIR, zlib binary is 
                                assumed to be in $DIR/lib and header files
