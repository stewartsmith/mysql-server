--- conflicted
+++ resolved
@@ -862,7 +862,7 @@
 {
   bool has_default;
   bool has_now_default;
-<<<<<<< HEAD
+  enum enum_field_types field_type= field->type();
 
   /*
      We are using CURRENT_TIMESTAMP instead of NOW because it is
@@ -871,18 +871,7 @@
   has_now_default= (timestamp_field == field &&
                     field->unireg_check != Field::TIMESTAMP_UN_FIELD);
 
-  has_default= (field->type() != FIELD_TYPE_BLOB &&
-=======
-  enum enum_field_types field_type= field->type();
-  /* 
-     We are using CURRENT_TIMESTAMP instead of NOW because it is
-     more standard
-  */
-  has_now_default= table->timestamp_field == field && 
-    field->unireg_check != Field::TIMESTAMP_UN_FIELD;
-    
   has_default= (field_type != FIELD_TYPE_BLOB &&
->>>>>>> 5168c2ac
                 !(field->flags & NO_DEFAULT_VALUE_FLAG) &&
                 field->unireg_check != Field::NEXT_NUMBER &&
                 !((thd->variables.sql_mode & (MODE_MYSQL323 | MODE_MYSQL40))
