--- conflicted
+++ resolved
@@ -2327,8 +2327,6 @@
     if (res.waitClusterStarted())
       return NDBT_FAILED;
   }
-<<<<<<< HEAD
-=======
 
   return NDBT_OK;
 }
@@ -2899,7 +2897,6 @@
   
   if (res.waitClusterStarted())
     return NDBT_FAILED;
->>>>>>> f67a8e95
   
   return NDBT_OK;
 }
@@ -3306,8 +3303,6 @@
 TESTCASE("Bug34702", ""){
   INITIALIZER(runBug34702);  
 }
-<<<<<<< HEAD
-=======
 TESTCASE("MNF", ""){
   INITIALIZER(runLoadTable);
   STEP(runMNF);
@@ -3336,7 +3331,6 @@
   STEP(runBug36245);
   VERIFIER(runClearTable);
 }
->>>>>>> f67a8e95
 NDBT_TESTSUITE_END(testNodeRestart);
 
 int main(int argc, const char** argv){
