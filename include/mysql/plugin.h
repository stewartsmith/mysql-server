--- conflicted
+++ resolved
@@ -71,12 +71,8 @@
 #define MYSQL_DAEMON_PLUGIN          3  /* The daemon/raw plugin type */
 #define MYSQL_INFORMATION_SCHEMA_PLUGIN  4  /* The I_S plugin type */
 #define MYSQL_AUDIT_PLUGIN           5  /* The Audit plugin type        */
-<<<<<<< HEAD
-#define MYSQL_MAX_PLUGIN_TYPE_NUM    6  /* The number of plugin types   */
-=======
 #define MYSQL_REPLICATION_PLUGIN     6	/* The replication plugin type */
 #define MYSQL_MAX_PLUGIN_TYPE_NUM    7  /* The number of plugin types   */
->>>>>>> 43d79c19
 
 /* We use the following strings to define licenses for plugins */
 #define PLUGIN_LICENSE_PROPRIETARY 0
@@ -469,8 +465,6 @@
 
 struct handlerton;
 
-<<<<<<< HEAD
-=======
 
 /*************************************************************************
   API for Replication plugin. (MYSQL_REPLICATION_PLUGIN)
@@ -484,7 +478,6 @@
   int interface_version;
 };
 
->>>>>>> 43d79c19
 
 /*************************************************************************
   st_mysql_value struct for reading values from mysqld.
