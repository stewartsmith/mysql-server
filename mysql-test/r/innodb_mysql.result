<<<<<<< HEAD
=======
set global innodb_support_xa=default;
set session innodb_support_xa=default;
>>>>>>> e9c0b566
SET SESSION STORAGE_ENGINE = InnoDB;
drop table if exists t1,t2,t3,t1m,t1i,t2m,t2i,t4;
drop procedure if exists p1;
create table t1 (
c_id int(11) not null default '0',
org_id int(11) default null,
unique key contacts$c_id (c_id),
key contacts$org_id (org_id)
);
insert into t1 values
(2,null),(120,null),(141,null),(218,7), (128,1),
(151,2),(234,2),(236,2),(243,2),(255,2),(259,2),(232,3),(235,3),(238,3),
(246,3),(253,3),(269,3),(285,3),(291,3),(293,3),(131,4),(230,4),(231,4);
create table t2 (
slai_id int(11) not null default '0',
owner_tbl int(11) default null,
owner_id int(11) default null,
sla_id int(11) default null,
inc_web int(11) default null,
inc_email int(11) default null,
inc_chat int(11) default null,
inc_csr int(11) default null,
inc_total int(11) default null,
time_billed int(11) default null,
activedate timestamp null default null,
expiredate timestamp null default null,
state int(11) default null,
sla_set int(11) default null,
unique key t2$slai_id (slai_id),
key t2$owner_id (owner_id),
key t2$sla_id (sla_id)
);
insert into t2(slai_id, owner_tbl, owner_id, sla_id) values
(1,3,1,1), (3,3,10,2), (4,3,3,6), (5,3,2,5), (6,3,8,3), (7,3,9,7),
(8,3,6,8), (9,3,4,9), (10,3,5,10), (11,3,11,11), (12,3,7,12);
flush tables;
select si.slai_id
from t1 c join t2 si on
((si.owner_tbl = 3 and si.owner_id = c.org_id) or
( si.owner_tbl = 2 and si.owner_id = c.c_id))
where
c.c_id = 218 and expiredate is null;
slai_id
12
select * from t1 where org_id is null;
c_id	org_id
2	NULL
120	NULL
141	NULL
select si.slai_id
from t1 c join t2 si on
((si.owner_tbl = 3 and si.owner_id = c.org_id) or
( si.owner_tbl = 2 and si.owner_id = c.c_id))
where
c.c_id = 218 and expiredate is null;
slai_id
12
drop table t1, t2;
CREATE TABLE t1 (a int, b int, KEY b (b));
CREATE TABLE t2 (a int, b int, PRIMARY KEY  (a,b));
CREATE TABLE t3 (a int, b int, c int, PRIMARY KEY  (a),
UNIQUE KEY b (b,c), KEY a (a,b,c));
INSERT INTO t1 VALUES (1, 1);
INSERT INTO t1 SELECT a + 1, b + 1 FROM t1;
INSERT INTO t1 SELECT a + 2, b + 2 FROM t1;
INSERT INTO t2 VALUES (1,1),(1,2),(1,3),(1,4),(1,5),(1,6),(1,7),(1,8);
INSERT INTO t2 SELECT a + 1, b FROM t2;
DELETE FROM t2 WHERE a = 1 AND b < 2;
INSERT INTO t3 VALUES (1,1,1),(2,1,2);
INSERT INTO t3 SELECT a + 2, a + 2, 3 FROM t3;
INSERT INTO t3 SELECT a + 4, a + 4, 3 FROM t3;
SELECT STRAIGHT_JOIN SQL_NO_CACHE t1.b, t1.a FROM t1, t3, t2 WHERE
t3.a = t2.a AND t2.b = t1.a AND t3.b = 1 AND t3.c IN (1, 2)
ORDER BY t1.b LIMIT 2;
b	a
1	1
2	2
SELECT STRAIGHT_JOIN SQL_NO_CACHE t1.b, t1.a FROM t1, t3, t2 WHERE
t3.a = t2.a AND t2.b = t1.a AND t3.b = 1 AND t3.c IN (1, 2)
ORDER BY t1.b LIMIT 5;
b	a
1	1
2	2
2	2
3	3
3	3
DROP TABLE t1, t2, t3;
CREATE TABLE `t1` (`id1` INT) ;
INSERT INTO `t1` (`id1`) VALUES (1),(5),(2);
CREATE TABLE `t2` (
`id1` INT,
`id2` INT NOT NULL,
`id3` INT,
`id4` INT NOT NULL,
UNIQUE (`id2`,`id4`),
KEY (`id1`)
);
INSERT INTO `t2`(`id1`,`id2`,`id3`,`id4`) VALUES
(1,1,1,0),
(1,1,2,1),
(5,1,2,2),
(6,1,2,3),
(1,2,2,2),
(1,2,1,1);
SELECT `id1` FROM `t1` WHERE `id1` NOT IN (SELECT `id1` FROM `t2` WHERE `id2` = 1 AND `id3` = 2);
id1
2
DROP TABLE t1, t2;
create table t1 (c1 int) engine=innodb;
handler t1 open;
handler t1 read first;
c1
Before and after comparison
0
drop table t1;
CREATE TABLE t1(c1 TEXT, UNIQUE (c1(1)), cnt INT DEFAULT 1)
ENGINE=INNODB CHARACTER SET UTF8;
INSERT INTO t1 (c1) VALUES ('1a');
SELECT * FROM t1;
c1	cnt
1a	1
INSERT INTO t1 (c1) VALUES ('1b') ON DUPLICATE KEY UPDATE cnt=cnt+1;
SELECT * FROM t1;
c1	cnt
1a	2
DROP TABLE t1;
CREATE TABLE t1(c1 VARCHAR(2), UNIQUE (c1(1)), cnt INT DEFAULT 1)
ENGINE=INNODB CHARACTER SET UTF8;
INSERT INTO t1 (c1) VALUES ('1a');
SELECT * FROM t1;
c1	cnt
1a	1
INSERT INTO t1 (c1) VALUES ('1b') ON DUPLICATE KEY UPDATE cnt=cnt+1;
SELECT * FROM t1;
c1	cnt
1a	2
DROP TABLE t1;
CREATE TABLE t1(c1 CHAR(2), UNIQUE (c1(1)), cnt INT DEFAULT 1)
ENGINE=INNODB CHARACTER SET UTF8;
INSERT INTO t1 (c1) VALUES ('1a');
SELECT * FROM t1;
c1	cnt
1a	1
INSERT INTO t1 (c1) VALUES ('1b') ON DUPLICATE KEY UPDATE cnt=cnt+1;
SELECT * FROM t1;
c1	cnt
1a	2
DROP TABLE t1;
CREATE TABLE t1 (
a1 decimal(10,0) DEFAULT NULL,
a2 blob,
a3 time DEFAULT NULL,
a4 blob,
a5 char(175) DEFAULT NULL,
a6 timestamp NOT NULL DEFAULT '0000-00-00 00:00:00',
a7 tinyblob,
INDEX idx (a6,a7(239),a5)
) ENGINE=InnoDB;
EXPLAIN SELECT a4 FROM t1 WHERE
a6=NULL AND
a4='UNcT5pIde4I6c2SheTo4gt92OV1jgJCVkXmzyf325R1DwLURkbYHwhydANIZMbKTgdcR5xS';
id	select_type	table	type	possible_keys	key	key_len	ref	rows	Extra
1	SIMPLE	NULL	NULL	NULL	NULL	NULL	NULL	NULL	Impossible WHERE noticed after reading const tables
EXPLAIN SELECT t1.a4 FROM t1, t1 t WHERE
t.a6=t.a6 AND t1.a6=NULL AND
t1.a4='UNcT5pIde4I6c2SheTo4gt92OV1jgJCVkXmzyf325R1DwLURkbYHwhydANIZMbKTgdcR5xS';
id	select_type	table	type	possible_keys	key	key_len	ref	rows	Extra
1	SIMPLE	NULL	NULL	NULL	NULL	NULL	NULL	NULL	Impossible WHERE noticed after reading const tables
DROP TABLE t1;
create table t1m (a int) engine = MEMORY;
create table t1i (a int);
create table t2m (a int) engine = MEMORY;
create table t2i (a int);
insert into t2m values (5);
insert into t2i values (5);
select min(a) from t1i;
min(a)
NULL
select min(7) from t1i;
min(7)
NULL
select min(7) from DUAL;
min(7)
7
explain select min(7) from t2i join t1i;
id	select_type	table	type	possible_keys	key	key_len	ref	rows	Extra
1	SIMPLE	t2i	ALL	NULL	NULL	NULL	NULL	1	
1	SIMPLE	t1i	ALL	NULL	NULL	NULL	NULL	1	Using join buffer
select min(7) from t2i join t1i;
min(7)
NULL
select max(a) from t1i;
max(a)
NULL
select max(7) from t1i;
max(7)
NULL
select max(7) from DUAL;
max(7)
7
explain select max(7) from t2i join t1i;
id	select_type	table	type	possible_keys	key	key_len	ref	rows	Extra
1	SIMPLE	t2i	ALL	NULL	NULL	NULL	NULL	1	
1	SIMPLE	t1i	ALL	NULL	NULL	NULL	NULL	1	Using join buffer
select max(7) from t2i join t1i;
max(7)
NULL
select 1, min(a) from t1i where a=99;
1	min(a)
1	NULL
select 1, min(a) from t1i where 1=99;
1	min(a)
1	NULL
select 1, min(1) from t1i where a=99;
1	min(1)
1	NULL
select 1, min(1) from t1i where 1=99;
1	min(1)
1	NULL
select 1, max(a) from t1i where a=99;
1	max(a)
1	NULL
select 1, max(a) from t1i where 1=99;
1	max(a)
1	NULL
select 1, max(1) from t1i where a=99;
1	max(1)
1	NULL
select 1, max(1) from t1i where 1=99;
1	max(1)
1	NULL
explain select count(*), min(7), max(7) from t1m, t1i;
id	select_type	table	type	possible_keys	key	key_len	ref	rows	Extra
1	SIMPLE	t1m	system	NULL	NULL	NULL	NULL	0	const row not found
1	SIMPLE	t1i	ALL	NULL	NULL	NULL	NULL	1	
select count(*), min(7), max(7) from t1m, t1i;
count(*)	min(7)	max(7)
0	NULL	NULL
explain select count(*), min(7), max(7) from t1m, t2i;
id	select_type	table	type	possible_keys	key	key_len	ref	rows	Extra
1	SIMPLE	t1m	system	NULL	NULL	NULL	NULL	0	const row not found
1	SIMPLE	t2i	ALL	NULL	NULL	NULL	NULL	1	
select count(*), min(7), max(7) from t1m, t2i;
count(*)	min(7)	max(7)
0	NULL	NULL
explain select count(*), min(7), max(7) from t2m, t1i;
id	select_type	table	type	possible_keys	key	key_len	ref	rows	Extra
1	SIMPLE	t2m	system	NULL	NULL	NULL	NULL	1	
1	SIMPLE	t1i	ALL	NULL	NULL	NULL	NULL	1	
select count(*), min(7), max(7) from t2m, t1i;
count(*)	min(7)	max(7)
0	NULL	NULL
drop table t1m, t1i, t2m, t2i;
create table t1 (
a1 char(64), a2 char(64), b char(16), c char(16) not null, d char(16), dummy char(64) default ' '
) ENGINE = MEMORY;
insert into t1 (a1, a2, b, c, d) values
('a','a','a','a111','xy1'),('a','a','a','b111','xy2'),('a','a','a','c111','xy3'),('a','a','a','d111','xy4'),
('a','a','b','e112','xy1'),('a','a','b','f112','xy2'),('a','a','b','g112','xy3'),('a','a','b','h112','xy4'),
('a','b','a','i121','xy1'),('a','b','a','j121','xy2'),('a','b','a','k121','xy3'),('a','b','a','l121','xy4'),
('a','b','b','m122','xy1'),('a','b','b','n122','xy2'),('a','b','b','o122','xy3'),('a','b','b','p122','xy4'),
('b','a','a','a211','xy1'),('b','a','a','b211','xy2'),('b','a','a','c211','xy3'),('b','a','a','d211','xy4'),
('b','a','b','e212','xy1'),('b','a','b','f212','xy2'),('b','a','b','g212','xy3'),('b','a','b','h212','xy4'),
('b','b','a','i221','xy1'),('b','b','a','j221','xy2'),('b','b','a','k221','xy3'),('b','b','a','l221','xy4'),
('b','b','b','m222','xy1'),('b','b','b','n222','xy2'),('b','b','b','o222','xy3'),('b','b','b','p222','xy4'),
('c','a','a','a311','xy1'),('c','a','a','b311','xy2'),('c','a','a','c311','xy3'),('c','a','a','d311','xy4'),
('c','a','b','e312','xy1'),('c','a','b','f312','xy2'),('c','a','b','g312','xy3'),('c','a','b','h312','xy4'),
('c','b','a','i321','xy1'),('c','b','a','j321','xy2'),('c','b','a','k321','xy3'),('c','b','a','l321','xy4'),
('c','b','b','m322','xy1'),('c','b','b','n322','xy2'),('c','b','b','o322','xy3'),('c','b','b','p322','xy4'),
('d','a','a','a411','xy1'),('d','a','a','b411','xy2'),('d','a','a','c411','xy3'),('d','a','a','d411','xy4'),
('d','a','b','e412','xy1'),('d','a','b','f412','xy2'),('d','a','b','g412','xy3'),('d','a','b','h412','xy4'),
('d','b','a','i421','xy1'),('d','b','a','j421','xy2'),('d','b','a','k421','xy3'),('d','b','a','l421','xy4'),
('d','b','b','m422','xy1'),('d','b','b','n422','xy2'),('d','b','b','o422','xy3'),('d','b','b','p422','xy4'),
('a','a','a','a111','xy1'),('a','a','a','b111','xy2'),('a','a','a','c111','xy3'),('a','a','a','d111','xy4'),
('a','a','b','e112','xy1'),('a','a','b','f112','xy2'),('a','a','b','g112','xy3'),('a','a','b','h112','xy4'),
('a','b','a','i121','xy1'),('a','b','a','j121','xy2'),('a','b','a','k121','xy3'),('a','b','a','l121','xy4'),
('a','b','b','m122','xy1'),('a','b','b','n122','xy2'),('a','b','b','o122','xy3'),('a','b','b','p122','xy4'),
('b','a','a','a211','xy1'),('b','a','a','b211','xy2'),('b','a','a','c211','xy3'),('b','a','a','d211','xy4'),
('b','a','b','e212','xy1'),('b','a','b','f212','xy2'),('b','a','b','g212','xy3'),('b','a','b','h212','xy4'),
('b','b','a','i221','xy1'),('b','b','a','j221','xy2'),('b','b','a','k221','xy3'),('b','b','a','l221','xy4'),
('b','b','b','m222','xy1'),('b','b','b','n222','xy2'),('b','b','b','o222','xy3'),('b','b','b','p222','xy4'),
('c','a','a','a311','xy1'),('c','a','a','b311','xy2'),('c','a','a','c311','xy3'),('c','a','a','d311','xy4'),
('c','a','b','e312','xy1'),('c','a','b','f312','xy2'),('c','a','b','g312','xy3'),('c','a','b','h312','xy4'),
('c','b','a','i321','xy1'),('c','b','a','j321','xy2'),('c','b','a','k321','xy3'),('c','b','a','l321','xy4'),
('c','b','b','m322','xy1'),('c','b','b','n322','xy2'),('c','b','b','o322','xy3'),('c','b','b','p322','xy4'),
('d','a','a','a411','xy1'),('d','a','a','b411','xy2'),('d','a','a','c411','xy3'),('d','a','a','d411','xy4'),
('d','a','b','e412','xy1'),('d','a','b','f412','xy2'),('d','a','b','g412','xy3'),('d','a','b','h412','xy4'),
('d','b','a','i421','xy1'),('d','b','a','j421','xy2'),('d','b','a','k421','xy3'),('d','b','a','l421','xy4'),
('d','b','b','m422','xy1'),('d','b','b','n422','xy2'),('d','b','b','o422','xy3'),('d','b','b','p422','xy4');
create table t4 (
pk_col int auto_increment primary key, a1 char(64), a2 char(64), b char(16), c char(16) not null, d char(16), dummy char(64) default ' '
);
insert into t4 (a1, a2, b, c, d, dummy) select * from t1;
create index idx12672_0 on t4 (a1);
create index idx12672_1 on t4 (a1,a2,b,c);
create index idx12672_2 on t4 (a1,a2,b);
analyze table t4;
Table	Op	Msg_type	Msg_text
test.t4	analyze	status	OK
select distinct a1 from t4 where pk_col not in (1,2,3,4);
a1
a
b
c
d
drop table t1,t4;
DROP TABLE IF EXISTS t2, t1;
CREATE TABLE t1 (i INT NOT NULL PRIMARY KEY) ENGINE= InnoDB;
CREATE TABLE t2 (
i INT NOT NULL,
FOREIGN KEY (i) REFERENCES t1 (i) ON DELETE NO ACTION
) ENGINE= InnoDB;
INSERT INTO t1 VALUES (1);
INSERT INTO t2 VALUES (1);
DELETE IGNORE FROM t1 WHERE i = 1;
Warnings:
Error	1451	Cannot delete or update a parent row: a foreign key constraint fails (`test`.`t2`, CONSTRAINT `t2_ibfk_1` FOREIGN KEY (`i`) REFERENCES `t1` (`i`) ON DELETE NO ACTION)
SELECT * FROM t1, t2;
i	i
1	1
DROP TABLE t2, t1;
End of 4.1 tests.
create table t1 (
a varchar(30), b varchar(30), primary key(a), key(b)
);
select distinct a from t1;
a
drop table t1;
create table t1(a int, key(a));
insert into t1 values(1);
select a, count(a) from t1 group by a with rollup;
a	count(a)
1	1
NULL	1
drop table t1;
create table t1 (f1 int, f2 char(1), primary key(f1,f2));
insert into t1 values ( 1,"e"),(2,"a"),( 3,"c"),(4,"d");
alter table t1 drop primary key, add primary key (f2, f1);
explain select distinct f1 a, f1 b from t1;
id	select_type	table	type	possible_keys	key	key_len	ref	rows	Extra
1	SIMPLE	t1	index	NULL	PRIMARY	5	NULL	4	Using index; Using temporary
explain select distinct f1, f2 from t1;
id	select_type	table	type	possible_keys	key	key_len	ref	rows	Extra
1	SIMPLE	t1	range	NULL	PRIMARY	5	NULL	3	Using index for group-by; Using temporary
drop table t1;
CREATE TABLE t1 (id int(11) NOT NULL PRIMARY KEY, name varchar(20),
INDEX (name));
CREATE TABLE t2 (id int(11) NOT NULL PRIMARY KEY, fkey int(11));
ALTER TABLE t2 ADD FOREIGN KEY (fkey) REFERENCES t2(id);
INSERT INTO t1 VALUES (1,'A1'),(2,'A2'),(3,'B');
INSERT INTO t2 VALUES (1,1),(2,2),(3,2),(4,3),(5,3);
EXPLAIN
SELECT COUNT(*) FROM t2 LEFT JOIN t1 ON t2.fkey = t1.id
WHERE t1.name LIKE 'A%';
id	select_type	table	type	possible_keys	key	key_len	ref	rows	Extra
1	SIMPLE	t1	index	PRIMARY,name	name	23	NULL	3	Using where; Using index
1	SIMPLE	t2	ref	fkey	fkey	5	test.t1.id	1	Using index
EXPLAIN
SELECT COUNT(*) FROM t2 LEFT JOIN t1 ON t2.fkey = t1.id
WHERE t1.name LIKE 'A%' OR FALSE;
id	select_type	table	type	possible_keys	key	key_len	ref	rows	Extra
1	SIMPLE	t2	index	NULL	fkey	5	NULL	5	Using index
1	SIMPLE	t1	eq_ref	PRIMARY	PRIMARY	4	test.t2.fkey	1	Using where
DROP TABLE t1,t2;
CREATE TABLE t1 (
id int NOT NULL,
name varchar(20) NOT NULL,
dept varchar(20) NOT NULL,
age tinyint(3) unsigned NOT NULL,
PRIMARY KEY (id),
INDEX (name,dept)
) ENGINE=InnoDB;
INSERT INTO t1(id, dept, age, name) VALUES
(3987, 'cs1', 10, 'rs1'), (3988, 'cs2', 20, 'rs1'), (3995, 'cs3', 10, 'rs2'),
(3996, 'cs4', 20, 'rs2'), (4003, 'cs5', 10, 'rs3'), (4004, 'cs6', 20, 'rs3'),
(4011, 'cs7', 10, 'rs4'), (4012, 'cs8', 20, 'rs4'), (4019, 'cs9', 10, 'rs5'),
(4020, 'cs10', 20, 'rs5'),(4027, 'cs11', 10, 'rs6'),(4028, 'cs12', 20, 'rs6');
EXPLAIN SELECT DISTINCT t1.name, t1.dept FROM t1 WHERE t1.name='rs5';
id	select_type	table	type	possible_keys	key	key_len	ref	rows	Extra
1	SIMPLE	t1	range	name	name	44	NULL	2	Using where; Using index for group-by
SELECT DISTINCT t1.name, t1.dept FROM t1 WHERE t1.name='rs5';
name	dept
rs5	cs10
rs5	cs9
DELETE FROM t1;
EXPLAIN SELECT DISTINCT t1.name, t1.dept FROM t1 WHERE t1.name='rs5';
id	select_type	table	type	possible_keys	key	key_len	ref	rows	Extra
1	SIMPLE	t1	range	name	name	44	NULL	2	Using where; Using index for group-by
SELECT DISTINCT t1.name, t1.dept FROM t1 WHERE t1.name='rs5';
name	dept
DROP TABLE t1;
show variables like 'innodb_rollback_on_timeout';
Variable_name	Value
innodb_rollback_on_timeout	OFF
create table t1 (a int unsigned not null primary key) engine = innodb;
insert into t1 values (1);
commit;
begin work;
insert into t1 values (2);
select * from t1;
a
1
2
begin work;
insert into t1 values (5);
select * from t1;
a
1
5
insert into t1 values (2);
ERROR HY000: Lock wait timeout exceeded; try restarting transaction
select * from t1;
a
1
5
commit;
select * from t1;
a
1
2
commit;
select * from t1;
a
1
2
5
drop table t1;
set @save_qcache_size=@@global.query_cache_size;
set @save_qcache_type=@@global.query_cache_type;
set global query_cache_size=10*1024*1024;
set global query_cache_type=1;
drop table if exists `test`;
Warnings:
Note	1051	Unknown table 'test'
CREATE TABLE `test` (`test1` varchar(3) NOT NULL,
`test2` varchar(4) NOT NULL,PRIMARY KEY  (`test1`))
ENGINE=InnoDB DEFAULT CHARSET=latin1;
INSERT INTO `test` (`test1`, `test2`) VALUES ('tes', '5678');
select * from test;
test1	test2
tes	5678
INSERT INTO `test` (`test1`, `test2`) VALUES ('tes', '1234')
ON DUPLICATE KEY UPDATE `test2` = '1234';
select * from test;
test1	test2
tes	1234
flush tables;
select * from test;
test1	test2
tes	1234
drop table test;
set global query_cache_type=@save_qcache_type;
set global query_cache_size=@save_qcache_size;
show variables like 'innodb_rollback_on_timeout';
Variable_name	Value
innodb_rollback_on_timeout	OFF
create table t1 (a int unsigned not null primary key) engine = innodb;
insert into t1 values (1);
commit;
begin work;
insert into t1 values (2);
select * from t1;
a
1
2
begin work;
insert into t1 values (5);
select * from t1;
a
1
5
insert into t1 values (2);
ERROR HY000: Lock wait timeout exceeded; try restarting transaction
select * from t1;
a
1
5
commit;
select * from t1;
a
1
2
commit;
select * from t1;
a
1
2
5
drop table t1;
create table t1(
id int auto_increment,
c char(1) not null,
counter int not null default 1,
primary key (id),
unique key (c)
) engine=innodb;
insert into t1 (id, c) values
(NULL, 'a'),
(NULL, 'a')
on duplicate key update id = values(id), counter = counter + 1;
select * from t1;
id	c	counter
2	a	2
insert into t1 (id, c) values
(NULL, 'b')
on duplicate key update id = values(id), counter = counter + 1;
select * from t1;
id	c	counter
2	a	2
3	b	1
truncate table t1;
insert into t1 (id, c) values (NULL, 'a');
select * from t1;
id	c	counter
1	a	1
insert into t1 (id, c) values (NULL, 'b'), (NULL, 'b')
on duplicate key update id = values(id), c = values(c), counter = counter + 1;
select * from t1;
id	c	counter
1	a	1
3	b	2
insert into t1 (id, c) values (NULL, 'a')
on duplicate key update id = values(id), c = values(c), counter = counter + 1;
select * from t1;
id	c	counter
3	b	2
4	a	2
drop table t1;
CREATE TABLE t1(
id int AUTO_INCREMENT PRIMARY KEY,
stat_id int NOT NULL,
acct_id int DEFAULT NULL,
INDEX idx1 (stat_id, acct_id),
INDEX idx2 (acct_id)
) ENGINE=MyISAM;
CREATE TABLE t2(
id int AUTO_INCREMENT PRIMARY KEY,
stat_id int NOT NULL,
acct_id int DEFAULT NULL,
INDEX idx1 (stat_id, acct_id),
INDEX idx2 (acct_id)
) ENGINE=InnoDB;
INSERT INTO t1(stat_id,acct_id) VALUES
(1,759), (2,831), (3,785), (4,854), (1,921),
(1,553), (2,589), (3,743), (2,827), (2,545),
(4,779), (4,783), (1,597), (1,785), (4,832),
(1,741), (1,833), (3,788), (2,973), (1,907);
INSERT INTO t1(stat_id,acct_id) SELECT stat_id, mod(id+100000, acct_id) FROM t1;
INSERT INTO t1(stat_id,acct_id) SELECT stat_id, mod(id+100000, acct_id) FROM t1;
INSERT INTO t1(stat_id,acct_id) SELECT stat_id, mod(id+100000, acct_id) FROM t1;
INSERT INTO t1(stat_id,acct_id) SELECT stat_id, mod(id+100000, acct_id) FROM t1;
INSERT INTO t1(stat_id,acct_id) SELECT stat_id, mod(id+100000, acct_id) FROM t1;
INSERT INTO t1(stat_id,acct_id) SELECT stat_id, mod(id+100000, acct_id) FROM t1;
INSERT INTO t1(stat_id,acct_id) SELECT stat_id, mod(id+100000, acct_id) FROM t1;
INSERT INTO t1(stat_id,acct_id) SELECT stat_id, mod(id+100000, acct_id) FROM t1;
INSERT INTO t1(stat_id,acct_id) SELECT stat_id, mod(id+100000, acct_id) FROM t1;
INSERT INTO t1(stat_id,acct_id) SELECT stat_id, mod(id+100000, acct_id) FROM t1;
INSERT INTO t1(stat_id,acct_id) SELECT stat_id, mod(id+100000, acct_id) FROM t1;
UPDATE t1 SET acct_id=785 
WHERE MOD(stat_id,2)=0 AND MOD(id,stat_id)=MOD(acct_id,stat_id);
OPTIMIZE TABLE t1;
Table	Op	Msg_type	Msg_text
test.t1	optimize	status	OK
SELECT COUNT(*) FROM t1;
COUNT(*)
40960
SELECT COUNT(*) FROM t1 WHERE acct_id=785;
COUNT(*)
8702
EXPLAIN SELECT COUNT(*) FROM t1 WHERE stat_id IN (1,3) AND acct_id=785;
id	select_type	table	type	possible_keys	key	key_len	ref	rows	Extra
1	SIMPLE	t1	range	idx1,idx2	idx1	9	NULL	2	Using where; Using index
INSERT INTO t2 SELECT * FROM t1;
OPTIMIZE TABLE t2;
Table	Op	Msg_type	Msg_text
test.t2	optimize	status	OK
EXPLAIN SELECT COUNT(*) FROM t2 WHERE stat_id IN (1,3) AND acct_id=785;
id	select_type	table	type	possible_keys	key	key_len	ref	rows	Extra
1	SIMPLE	t2	range	idx1,idx2	idx1	9	NULL	2	Using where; Using index
DROP TABLE t1,t2;
create table t1(a int) engine=innodb;
alter table t1 comment '123';
show create table t1;
Table	Create Table
t1	CREATE TABLE `t1` (
  `a` int(11) DEFAULT NULL
) ENGINE=InnoDB DEFAULT CHARSET=latin1 COMMENT='123'
drop table t1;
CREATE TABLE t1 (a CHAR(2), KEY (a)) ENGINE = InnoDB DEFAULT CHARSET=UTF8;
INSERT INTO t1 VALUES ('uk'),('bg');
SELECT * FROM t1 WHERE a = 'uk';
a
uk
DELETE FROM t1 WHERE a = 'uk';
SELECT * FROM t1 WHERE a = 'uk';
a
UPDATE t1 SET a = 'us' WHERE a = 'uk';
SELECT * FROM t1 WHERE a = 'uk';
a
CREATE TABLE t2 (a CHAR(2), KEY (a)) ENGINE = InnoDB;
INSERT INTO t2 VALUES ('uk'),('bg');
SELECT * FROM t2 WHERE a = 'uk';
a
uk
DELETE FROM t2 WHERE a = 'uk';
SELECT * FROM t2 WHERE a = 'uk';
a
INSERT INTO t2 VALUES ('uk');
UPDATE t2 SET a = 'us' WHERE a = 'uk';
SELECT * FROM t2 WHERE a = 'uk';
a
CREATE TABLE t3 (a CHAR(2), KEY (a)) ENGINE = MyISAM;
INSERT INTO t3 VALUES ('uk'),('bg');
SELECT * FROM t3 WHERE a = 'uk';
a
uk
DELETE FROM t3 WHERE a = 'uk';
SELECT * FROM t3 WHERE a = 'uk';
a
INSERT INTO t3 VALUES ('uk');
UPDATE t3 SET a = 'us' WHERE a = 'uk';
SELECT * FROM t3 WHERE a = 'uk';
a
DROP TABLE t1,t2,t3;
create table t1 (a int) engine=innodb;
select * from bug29807;
ERROR 42S02: Table 'test.bug29807' doesn't exist
drop table t1;
drop table bug29807;
ERROR 42S02: Unknown table 'bug29807'
create table bug29807 (a int);
drop table bug29807;
CREATE TABLE t1 (a INT) ENGINE=InnoDB;
CREATE TABLE t2 (a INT) ENGINE=InnoDB;
switch to connection c1
SET AUTOCOMMIT=0;
INSERT INTO t2 VALUES (1);
switch to connection c2
SET AUTOCOMMIT=0;
LOCK TABLES t1 READ, t2 READ;
ERROR HY000: Lock wait timeout exceeded; try restarting transaction
switch to connection c1
COMMIT;
INSERT INTO t1 VALUES (1);
switch to connection default
SET AUTOCOMMIT=default;
DROP TABLE t1,t2;
CREATE TABLE t1 (
id int NOT NULL auto_increment PRIMARY KEY,
b int NOT NULL,
c datetime NOT NULL,
INDEX idx_b(b),
INDEX idx_c(c)
) ENGINE=InnoDB;
CREATE TABLE t2 (
b int NOT NULL auto_increment PRIMARY KEY,
c datetime NOT NULL
) ENGINE= MyISAM;
INSERT INTO t2(c) VALUES ('2007-01-01');
INSERT INTO t2(c) SELECT c FROM t2;
INSERT INTO t2(c) SELECT c FROM t2;
INSERT INTO t2(c) SELECT c FROM t2;
INSERT INTO t2(c) SELECT c FROM t2;
INSERT INTO t2(c) SELECT c FROM t2;
INSERT INTO t2(c) SELECT c FROM t2;
INSERT INTO t2(c) SELECT c FROM t2;
INSERT INTO t2(c) SELECT c FROM t2;
INSERT INTO t2(c) SELECT c FROM t2;
INSERT INTO t2(c) SELECT c FROM t2;
INSERT INTO t1(b,c) SELECT b,c FROM t2;
UPDATE t2 SET c='2007-01-02';
INSERT INTO t1(b,c) SELECT b,c FROM t2;
UPDATE t2 SET c='2007-01-03';
INSERT INTO t1(b,c) SELECT b,c FROM t2;
set @@sort_buffer_size=8192;
SELECT COUNT(*) FROM t1;
COUNT(*)
3072
EXPLAIN 
SELECT COUNT(*) FROM t1 
WHERE (c >= '2007-01-02' AND c <= '2007-01-03') OR b >= 1;
id	select_type	table	type	possible_keys	key	key_len	ref	rows	Extra
1	SIMPLE	t1	ALL	idx_b,idx_c	NULL	NULL	NULL	#	Using where
SELECT COUNT(*) FROM t1 
WHERE (c >= '2007-01-02' AND c <= '2007-01-03') OR b >= 1;
COUNT(*)
3072
EXPLAIN 
SELECT COUNT(*) FROM t1 FORCE INDEX(idx_b, idx_c) 
WHERE (c >= '2007-01-02' AND c <= '2007-01-03') OR b >= 1;
id	select_type	table	type	possible_keys	key	key_len	ref	rows	Extra
1	SIMPLE	t1	index_merge	idx_b,idx_c	idx_c,idx_b	8,4	NULL	#	Using sort_union(idx_c,idx_b); Using where
SELECT COUNT(*) FROM t1 FORCE INDEX(idx_b, idx_c)
WHERE (c >= '2007-01-02' AND c <= '2007-01-03') OR b >= 1;
COUNT(*)
3072
set @@sort_buffer_size=default;
DROP TABLE t1,t2;
CREATE TABLE t1 (a int, b int);
insert into t1 values (1,1),(1,2);
CREATE TABLE t2 (primary key (a)) select * from t1;
ERROR 23000: Duplicate entry '1' for key 'PRIMARY'
drop table if exists t2;
Warnings:
Note	1051	Unknown table 't2'
CREATE TEMPORARY TABLE t2 (primary key (a)) select * from t1;
ERROR 23000: Duplicate entry '1' for key 'PRIMARY'
drop table if exists t2;
Warnings:
Note	1051	Unknown table 't2'
CREATE TABLE t2 (a int, b int, primary key (a));
BEGIN;
INSERT INTO t2 values(100,100);
CREATE TABLE IF NOT EXISTS t2 (primary key (a)) select * from t1;
ERROR 23000: Duplicate entry '1' for key 'PRIMARY'
SELECT * from t2;
a	b
100	100
ROLLBACK;
SELECT * from t2;
a	b
100	100
TRUNCATE table t2;
INSERT INTO t2 select * from t1;
ERROR 23000: Duplicate entry '1' for key 'PRIMARY'
SELECT * from t2;
a	b
drop table t2;
CREATE TEMPORARY TABLE t2 (a int, b int, primary key (a));
BEGIN;
INSERT INTO t2 values(100,100);
CREATE TEMPORARY TABLE IF NOT EXISTS t2 (primary key (a)) select * from t1;
ERROR 23000: Duplicate entry '1' for key 'PRIMARY'
SELECT * from t2;
a	b
100	100
COMMIT;
BEGIN;
INSERT INTO t2 values(101,101);
CREATE TEMPORARY TABLE IF NOT EXISTS t2 (primary key (a)) select * from t1;
ERROR 23000: Duplicate entry '1' for key 'PRIMARY'
SELECT * from t2;
a	b
100	100
101	101
ROLLBACK;
SELECT * from t2;
a	b
100	100
TRUNCATE table t2;
INSERT INTO t2 select * from t1;
ERROR 23000: Duplicate entry '1' for key 'PRIMARY'
SELECT * from t2;
a	b
drop table t1,t2;
create table t1(f1 varchar(800) binary not null, key(f1))
character set utf8 collate utf8_general_ci;
Warnings:
Warning	1071	Specified key was too long; max key length is 767 bytes
insert into t1 values('aaa');
drop table t1;
CREATE TABLE t1 (a INT PRIMARY KEY, b INT, c FLOAT, KEY b(b)) ENGINE = INNODB;
INSERT INTO t1 VALUES (    1 , 1              , 1);
INSERT INTO t1 SELECT  a + 1 , MOD(a + 1 , 20), 1 FROM t1;
INSERT INTO t1 SELECT  a + 2 , MOD(a + 2 , 20), 1 FROM t1;
INSERT INTO t1 SELECT  a + 4 , MOD(a + 4 , 20), 1 FROM t1;
INSERT INTO t1 SELECT  a + 8 , MOD(a + 8 , 20), 1 FROM t1;
INSERT INTO t1 SELECT  a + 16, MOD(a + 16, 20), 1 FROM t1;
INSERT INTO t1 SELECT  a + 32, MOD(a + 32, 20), 1 FROM t1;
INSERT INTO t1 SELECT  a + 64, MOD(a + 64, 20), 1 FROM t1;
EXPLAIN SELECT b, SUM(c) FROM t1 GROUP BY b;
id	select_type	table	type	possible_keys	key	key_len	ref	rows	Extra
1	SIMPLE	t1	index	NULL	b	5	NULL	128	
EXPLAIN SELECT SQL_BIG_RESULT b, SUM(c) FROM t1 GROUP BY b;
id	select_type	table	type	possible_keys	key	key_len	ref	rows	Extra
1	SIMPLE	t1	ALL	NULL	NULL	NULL	NULL	128	Using filesort
DROP TABLE t1;
show variables like 'innodb_rollback_on_timeout';
Variable_name	Value
innodb_rollback_on_timeout	OFF
create table t1 (a int unsigned not null primary key) engine = innodb;
insert into t1 values (1);
commit;
begin work;
insert into t1 values (2);
select * from t1;
a
1
2
begin work;
insert into t1 values (5);
select * from t1;
a
1
5
insert into t1 values (2);
ERROR HY000: Lock wait timeout exceeded; try restarting transaction
select * from t1;
a
1
5
commit;
select * from t1;
a
1
2
commit;
select * from t1;
a
1
2
5
drop table t1;
drop table if exists t1;
create table t1 (a int) engine=innodb;
alter table t1 alter a set default 1;
drop table t1;

Bug#24918 drop table and lock / inconsistent between 
perm and temp tables

Check transactional tables under LOCK TABLES

drop table if exists t24918, t24918_tmp, t24918_trans, t24918_trans_tmp, 
t24918_access;
create table t24918_access (id int);
create table t24918 (id int) engine=myisam;
create temporary table t24918_tmp (id int) engine=myisam;
create table t24918_trans (id int) engine=innodb;
create temporary table t24918_trans_tmp (id int) engine=innodb;
lock table t24918 write, t24918_tmp write, t24918_trans write, t24918_trans_tmp write;
drop table t24918;
select * from t24918_access;
ERROR HY000: Table 't24918_access' was not locked with LOCK TABLES
drop table t24918_trans;
select * from t24918_access;
ERROR HY000: Table 't24918_access' was not locked with LOCK TABLES
drop table t24918_trans_tmp;
select * from t24918_access;
ERROR HY000: Table 't24918_access' was not locked with LOCK TABLES
drop table t24918_tmp;
select * from t24918_access;
ERROR HY000: Table 't24918_access' was not locked with LOCK TABLES
unlock tables;
drop table t24918_access;
CREATE TABLE t1 (a int, b int, PRIMARY KEY (a), KEY bkey (b)) ENGINE=InnoDB;
INSERT INTO t1 VALUES (1,2),(3,2),(2,2),(4,2),(5,2),(6,2),(7,2),(8,2);
INSERT INTO t1 SELECT a + 8, 2 FROM t1;
INSERT INTO t1 SELECT a + 16, 1 FROM t1;
EXPLAIN SELECT * FROM t1 WHERE b=2 ORDER BY a;
id	1
select_type	SIMPLE
table	t1
type	ref
possible_keys	bkey
key	bkey
key_len	5
ref	const
rows	16
Extra	Using where; Using index
SELECT * FROM t1 WHERE b=2 ORDER BY a;
a	b
1	2
2	2
3	2
4	2
5	2
6	2
7	2
8	2
9	2
10	2
11	2
12	2
13	2
14	2
15	2
16	2
EXPLAIN SELECT * FROM t1 WHERE b BETWEEN 1 AND 2 ORDER BY a;
id	1
select_type	SIMPLE
table	t1
type	index
possible_keys	bkey
key	PRIMARY
key_len	4
ref	NULL
rows	32
Extra	Using where
SELECT * FROM t1 WHERE b BETWEEN 1 AND 2 ORDER BY a;
a	b
1	2
2	2
3	2
4	2
5	2
6	2
7	2
8	2
9	2
10	2
11	2
12	2
13	2
14	2
15	2
16	2
17	1
18	1
19	1
20	1
21	1
22	1
23	1
24	1
25	1
26	1
27	1
28	1
29	1
30	1
31	1
32	1
EXPLAIN SELECT * FROM t1 WHERE b BETWEEN 1 AND 2 ORDER BY b,a;
id	1
select_type	SIMPLE
table	t1
type	range
possible_keys	bkey
key	bkey
key_len	5
ref	NULL
rows	16
Extra	Using where; Using index
SELECT * FROM t1 WHERE b BETWEEN 1 AND 2 ORDER BY b,a;
a	b
17	1
18	1
19	1
20	1
21	1
22	1
23	1
24	1
25	1
26	1
27	1
28	1
29	1
30	1
31	1
32	1
1	2
2	2
3	2
4	2
5	2
6	2
7	2
8	2
9	2
10	2
11	2
12	2
13	2
14	2
15	2
16	2
CREATE TABLE t2 (a int, b int, c int, PRIMARY KEY (a), KEY bkey (b,c))
ENGINE=InnoDB;
INSERT INTO t2 VALUES (1,1,1),(3,1,1),(2,1,1),(4,1,1);
INSERT INTO t2 SELECT a + 4, 1, 1 FROM t2;
INSERT INTO t2 SELECT a + 8, 1, 1 FROM t2;
EXPLAIN SELECT * FROM t2 WHERE b=1 ORDER BY a;
id	1
select_type	SIMPLE
table	t2
type	index
possible_keys	bkey
key	PRIMARY
key_len	4
ref	NULL
rows	16
Extra	Using where; Using index
SELECT * FROM t2 WHERE b=1 ORDER BY a;
a	b	c
1	1	1
2	1	1
3	1	1
4	1	1
5	1	1
6	1	1
7	1	1
8	1	1
9	1	1
10	1	1
11	1	1
12	1	1
13	1	1
14	1	1
15	1	1
16	1	1
EXPLAIN SELECT * FROM t2 WHERE b=1 AND c=1 ORDER BY a;
id	1
select_type	SIMPLE
table	t2
type	ref
possible_keys	bkey
key	bkey
key_len	10
ref	const,const
rows	8
Extra	Using where; Using index
SELECT * FROM t2 WHERE b=1 AND c=1 ORDER BY a;
a	b	c
1	1	1
2	1	1
3	1	1
4	1	1
5	1	1
6	1	1
7	1	1
8	1	1
9	1	1
10	1	1
11	1	1
12	1	1
13	1	1
14	1	1
15	1	1
16	1	1
EXPLAIN SELECT * FROM t2 WHERE b=1 AND c=1 ORDER BY b,c,a;
id	1
select_type	SIMPLE
table	t2
type	ref
possible_keys	bkey
key	bkey
key_len	10
ref	const,const
rows	8
Extra	Using where; Using index
SELECT * FROM t2 WHERE b=1 AND c=1 ORDER BY b,c,a;
a	b	c
1	1	1
2	1	1
3	1	1
4	1	1
5	1	1
6	1	1
7	1	1
8	1	1
9	1	1
10	1	1
11	1	1
12	1	1
13	1	1
14	1	1
15	1	1
16	1	1
EXPLAIN SELECT * FROM t2 WHERE b=1 AND c=1 ORDER BY c,a;
id	1
select_type	SIMPLE
table	t2
type	ref
possible_keys	bkey
key	bkey
key_len	10
ref	const,const
rows	8
Extra	Using where; Using index
SELECT * FROM t2 WHERE b=1 AND c=1 ORDER BY c,a;
a	b	c
1	1	1
2	1	1
3	1	1
4	1	1
5	1	1
6	1	1
7	1	1
8	1	1
9	1	1
10	1	1
11	1	1
12	1	1
13	1	1
14	1	1
15	1	1
16	1	1
DROP TABLE t1,t2;
CREATE TABLE t1 (a INT, PRIMARY KEY (a)) ENGINE=InnoDB;
INSERT INTO t1 VALUES (1),(2),(3),(4),(5),(6),(7),(8);
INSERT INTO t1 SELECT a + 8  FROM t1;
INSERT INTO t1 SELECT a + 16 FROM t1;
CREATE PROCEDURE p1 ()
BEGIN
DECLARE i INT DEFAULT 50;
DECLARE cnt INT;
START TRANSACTION;
ALTER TABLE t1 ENGINE=InnoDB;
COMMIT;
START TRANSACTION;
WHILE (i > 0) DO
SET i = i - 1;
SELECT COUNT(*) INTO cnt FROM t1 LOCK IN SHARE MODE;
END WHILE;
COMMIT;
END;|
CALL p1();
CALL p1();
CALL p1();
DROP PROCEDURE p1;
DROP TABLE t1;
create table t1(a text) engine=innodb default charset=utf8;
insert into t1 values('aaa');
alter table t1 add index(a(1024));
Warnings:
Warning	1071	Specified key was too long; max key length is 767 bytes
Warning	1071	Specified key was too long; max key length is 767 bytes
<<<<<<< HEAD
Warning	1071	Specified key was too long; max key length is 767 bytes
=======
>>>>>>> e9c0b566
show create table t1;
Table	Create Table
t1	CREATE TABLE `t1` (
  `a` text,
  KEY `a` (`a`(255))
) ENGINE=InnoDB DEFAULT CHARSET=utf8
drop table t1;
CREATE TABLE t1 (
a INT,
b INT,
KEY (b)
) ENGINE=InnoDB;
INSERT INTO t1 VALUES (1,10), (2,10), (2,20), (3,30);
START TRANSACTION;
SELECT * FROM t1 WHERE b=20 FOR UPDATE;
a	b
2	20
START TRANSACTION;
SELECT * FROM t1 WHERE b=10 ORDER BY A FOR UPDATE;
a	b
1	10
2	10
ROLLBACK;
ROLLBACK;
DROP TABLE t1;
CREATE TABLE t1(
a INT, 
b INT NOT NULL, 
c INT NOT NULL, 
d INT, 
UNIQUE KEY (c,b)
) engine=innodb;
INSERT INTO t1 VALUES (1,1,1,50), (1,2,3,40), (2,1,3,4);
EXPLAIN SELECT c,b,d FROM t1 GROUP BY c,b,d;
id	select_type	table	type	possible_keys	key	key_len	ref	rows	Extra
1	SIMPLE	t1	ALL	NULL	NULL	NULL	NULL	3	Using filesort
SELECT c,b,d FROM t1 GROUP BY c,b,d;
c	b	d
1	1	50
3	1	4
3	2	40
EXPLAIN SELECT c,b,d FROM t1 GROUP BY c,b,d ORDER BY NULL;
id	select_type	table	type	possible_keys	key	key_len	ref	rows	Extra
1	SIMPLE	t1	ALL	NULL	NULL	NULL	NULL	3	
SELECT c,b,d FROM t1 GROUP BY c,b,d ORDER BY NULL;
c	b	d
1	1	50
3	1	4
3	2	40
EXPLAIN SELECT c,b,d FROM t1 ORDER BY c,b,d;
id	select_type	table	type	possible_keys	key	key_len	ref	rows	Extra
1	SIMPLE	t1	ALL	NULL	NULL	NULL	NULL	3	Using filesort
SELECT c,b,d FROM t1 ORDER BY c,b,d;
c	b	d
1	1	50
3	1	4
3	2	40
EXPLAIN SELECT c,b,d FROM t1 GROUP BY c,b;
id	select_type	table	type	possible_keys	key	key_len	ref	rows	Extra
1	SIMPLE	t1	index	NULL	c	8	NULL	3	
SELECT c,b,d FROM t1 GROUP BY c,b;
c	b	d
1	1	50
3	1	4
3	2	40
EXPLAIN SELECT c,b   FROM t1 GROUP BY c,b;
id	select_type	table	type	possible_keys	key	key_len	ref	rows	Extra
1	SIMPLE	t1	index	NULL	c	8	NULL	3	Using index
SELECT c,b   FROM t1 GROUP BY c,b;
c	b
1	1
3	1
3	2
DROP TABLE t1;
CREATE TABLE t1 (a INT, b INT, PRIMARY KEY (a), INDEX b (b)) ENGINE=InnoDB;
INSERT INTO t1(a,b) VALUES (1,1), (2,2), (3,2);
EXPLAIN SELECT * FROM t1 WHERE b=2 ORDER BY a ASC;
id	1
select_type	SIMPLE
table	t1
type	ref
possible_keys	b
key	b
key_len	5
ref	const
rows	1
Extra	Using where; Using index
SELECT * FROM t1 WHERE b=2 ORDER BY a ASC;
a	b
2	2
3	2
EXPLAIN SELECT * FROM t1 WHERE b=2 ORDER BY a DESC;
id	1
select_type	SIMPLE
table	t1
type	ref
possible_keys	b
key	b
key_len	5
ref	const
rows	1
Extra	Using where; Using index
SELECT * FROM t1 WHERE b=2 ORDER BY a DESC;
a	b
3	2
2	2
EXPLAIN SELECT * FROM t1 ORDER BY b ASC, a ASC;
id	1
select_type	SIMPLE
table	t1
type	index
possible_keys	NULL
key	b
key_len	5
ref	NULL
rows	3
Extra	Using index
SELECT * FROM t1 ORDER BY b ASC, a ASC;
a	b
1	1
2	2
3	2
EXPLAIN SELECT * FROM t1 ORDER BY b DESC, a DESC;
id	1
select_type	SIMPLE
table	t1
type	index
possible_keys	NULL
key	b
key_len	5
ref	NULL
rows	3
Extra	Using index
SELECT * FROM t1 ORDER BY b DESC, a DESC;
a	b
3	2
2	2
1	1
EXPLAIN SELECT * FROM t1 ORDER BY b ASC, a DESC;
id	1
select_type	SIMPLE
table	t1
type	index
possible_keys	NULL
key	b
key_len	5
ref	NULL
rows	3
Extra	Using index; Using filesort
SELECT * FROM t1 ORDER BY b ASC, a DESC;
a	b
1	1
3	2
2	2
EXPLAIN SELECT * FROM t1 ORDER BY b DESC, a ASC;
id	1
select_type	SIMPLE
table	t1
type	index
possible_keys	NULL
key	b
key_len	5
ref	NULL
rows	3
Extra	Using index; Using filesort
SELECT * FROM t1 ORDER BY b DESC, a ASC;
a	b
2	2
3	2
1	1
DROP TABLE t1;

#
# Bug#27610: ALTER TABLE ROW_FORMAT=... does not rebuild the table.
#

# - prepare;

DROP TABLE IF EXISTS t1;

CREATE TABLE t1(c INT)
ENGINE = InnoDB
ROW_FORMAT = COMPACT;

# - initial check;

SELECT table_schema, table_name, row_format
FROM INFORMATION_SCHEMA.TABLES
WHERE table_schema = DATABASE() AND table_name = 't1';
table_schema	table_name	row_format
test	t1	Compact

# - change ROW_FORMAT and check;

ALTER TABLE t1 ROW_FORMAT = REDUNDANT;

SELECT table_schema, table_name, row_format
FROM INFORMATION_SCHEMA.TABLES
WHERE table_schema = DATABASE() AND table_name = 't1';
table_schema	table_name	row_format
test	t1	Redundant

# - that's it, cleanup.

DROP TABLE t1;
End of 5.0 tests
CREATE TABLE `t2` (
`k` int(11) NOT NULL auto_increment,
`a` int(11) default NULL,
`c` int(11) default NULL,
PRIMARY KEY  (`k`),
UNIQUE KEY `idx_1` (`a`)
);
insert into t2 ( a ) values ( 6 ) on duplicate key update c =
ifnull( c,
0 ) + 1;
insert into t2 ( a ) values ( 7 ) on duplicate key update c =
ifnull( c,
0 ) + 1;
select last_insert_id();
last_insert_id()
2
select * from t2;
k	a	c
1	6	NULL
2	7	NULL
insert into t2 ( a ) values ( 6 ) on duplicate key update c =
ifnull( c,
0 ) + 1;
select last_insert_id();
last_insert_id()
2
select last_insert_id(0);
last_insert_id(0)
0
insert into t2 ( a ) values ( 6 ) on duplicate key update c =
ifnull( c,
0 ) + 1;
select last_insert_id();
last_insert_id()
0
select * from t2;
k	a	c
1	6	2
2	7	NULL
insert ignore into t2 values (null,6,1),(10,8,1);
select last_insert_id();
last_insert_id()
0
insert ignore into t2 values (null,6,1),(null,8,1),(null,15,1),(null,20,1);
select last_insert_id();
last_insert_id()
11
select * from t2;
k	a	c
1	6	2
2	7	NULL
10	8	1
11	15	1
12	20	1
insert into t2 ( a ) values ( 6 ) on duplicate key update c =
ifnull( c,
0 ) + 1, k=last_insert_id(k);
select last_insert_id();
last_insert_id()
1
select * from t2;
k	a	c
1	6	3
2	7	NULL
10	8	1
11	15	1
12	20	1
drop table t2;
drop table if exists t1, t2;
create table t1 (i int);
alter table t1 modify i int default 1;
alter table t1 modify i int default 2, rename t2;
lock table t2 write;
alter table t2 modify i int default 3;
unlock tables;
lock table t2 write;
alter table t2 modify i int default 4, rename t1;
unlock tables;
drop table t1;
drop table if exists t1;
create table t1 (i int);
insert into t1 values ();
lock table t1 write;
alter table t1 modify i int default 1;
insert into t1 values ();
select * from t1;
i
NULL
1
alter table t1 change i c char(10) default "Two";
insert into t1 values ();
select * from t1;
c
NULL
1
Two
unlock tables;
select * from t1;
c
NULL
1
Two
drop tables t1;
create table t1(f1 varchar(5) unique, f2 timestamp NOT NULL DEFAULT
CURRENT_TIMESTAMP ON UPDATE CURRENT_TIMESTAMP);
insert into t1(f1) values(1);
select @a:=f2 from t1;
@a:=f2
#
update t1 set f1=1;
select @b:=f2 from t1;
@b:=f2
#
select if(@a=@b,"ok","wrong");
if(@a=@b,"ok","wrong")
ok
insert into t1(f1) values (1) on duplicate key update f1="1";
select @b:=f2 from t1;
@b:=f2
#
select if(@a=@b,"ok","wrong");
if(@a=@b,"ok","wrong")
ok
insert into t1(f1) select f1 from t1 on duplicate key update f1="1";
select @b:=f2 from t1;
@b:=f2
#
select if(@a=@b,"ok","wrong");
if(@a=@b,"ok","wrong")
ok
drop table t1;
SET SESSION AUTOCOMMIT = 0;
SET SESSION TRANSACTION ISOLATION LEVEL READ COMMITTED;
# Switch to connection con1
CREATE TABLE t1 (a INT PRIMARY KEY, b VARCHAR(256))
ENGINE = InnoDB;
INSERT INTO t1 VALUES (1,2);
# 1. test for locking:
BEGIN;
UPDATE t1 SET b = 12 WHERE a = 1;
affected rows: 1
info: Rows matched: 1  Changed: 1  Warnings: 0
SELECT * FROM t1;
a	b
1	12
# Switch to connection con2
UPDATE t1 SET b = 21 WHERE a = 1;
ERROR HY000: Lock wait timeout exceeded; try restarting transaction
# Switch to connection con1
SELECT * FROM t1;
a	b
1	12
ROLLBACK;
# 2. test for serialized update:
CREATE TABLE t2 (a INT);
TRUNCATE t1;
INSERT INTO t1 VALUES (1,'init');
CREATE PROCEDURE p1()
BEGIN
UPDATE t1 SET b = CONCAT(b, '+con2')  WHERE a = 1;
INSERT INTO t2 VALUES ();
END|
BEGIN;
UPDATE t1 SET b = CONCAT(b, '+con1') WHERE a = 1;
affected rows: 1
info: Rows matched: 1  Changed: 1  Warnings: 0
SELECT * FROM t1;
a	b
1	init+con1
# Switch to connection con2
CALL p1;;
# Switch to connection con1
SELECT * FROM t1;
a	b
1	init+con1
COMMIT;
SELECT * FROM t1;
a	b
1	init+con1
# Switch to connection con2
SELECT * FROM t1;
a	b
1	init+con1+con2
# Switch to connection con1
# 3. test for updated key column:
TRUNCATE t1;
TRUNCATE t2;
INSERT INTO t1 VALUES (1,'init');
BEGIN;
UPDATE t1 SET a = 2, b = CONCAT(b, '+con1') WHERE a = 1;
affected rows: 1
info: Rows matched: 1  Changed: 1  Warnings: 0
SELECT * FROM t1;
a	b
2	init+con1
# Switch to connection con2
CALL p1;;
# Switch to connection con1
SELECT * FROM t1;
a	b
2	init+con1
COMMIT;
SELECT * FROM t1;
a	b
2	init+con1
# Switch to connection con2
SELECT * FROM t1;
a	b
2	init+con1
DROP PROCEDURE p1;
DROP TABLE t1, t2;
CREATE TABLE t1 (a INT NOT NULL, b INT NOT NULL, PRIMARY KEY (a,b)) engine=innodb;
CREATE TABLE t2 (c INT NOT NULL, d INT NOT NULL, PRIMARY KEY (c,d),
CONSTRAINT c2 FOREIGN KEY f2 (c) REFERENCES t1 (a,b) ON UPDATE NO ACTION) engine=innodb;
ERROR 42000: Incorrect foreign key definition for 'f2': Key reference and table reference don't match
CREATE TABLE t2 (c INT NOT NULL, d INT NOT NULL, PRIMARY KEY (c,d),
CONSTRAINT c2 FOREIGN KEY (c) REFERENCES t1 (a,b) ON UPDATE NO ACTION) engine=innodb;
ERROR 42000: Incorrect foreign key definition for 'c2': Key reference and table reference don't match
CREATE TABLE t2 (c INT NOT NULL, d INT NOT NULL, PRIMARY KEY (c,d),
CONSTRAINT c1 FOREIGN KEY c2 (c) REFERENCES t1 (a) ON DELETE NO ACTION,
CONSTRAINT c2 FOREIGN KEY (c) REFERENCES t1 (a) ON UPDATE NO ACTION) engine=innodb;
ALTER TABLE t2 DROP FOREIGN KEY c2;
DROP TABLE t2;
CREATE TABLE t2 (c INT NOT NULL, d INT NOT NULL, PRIMARY KEY (c,d),
FOREIGN KEY (c) REFERENCES t1 (a,k) ON UPDATE NO ACTION) engine=innodb;
ERROR 42000: Incorrect foreign key definition for 'foreign key without name': Key reference and table reference don't match
CREATE TABLE t2 (c INT NOT NULL, d INT NOT NULL, PRIMARY KEY (c,d),
FOREIGN KEY f1 (c) REFERENCES t1 (a,k) ON UPDATE NO ACTION) engine=innodb;
ERROR 42000: Incorrect foreign key definition for 'f1': Key reference and table reference don't match
CREATE TABLE t2 (c INT NOT NULL, d INT NOT NULL, PRIMARY KEY (c,d),
CONSTRAINT c1 FOREIGN KEY f1 (c) REFERENCES t1 (a) ON DELETE NO ACTION,
CONSTRAINT c2 FOREIGN KEY (c) REFERENCES t1 (a) ON UPDATE NO ACTION,
FOREIGN KEY f3 (c) REFERENCES t1 (a) ON UPDATE NO ACTION,
FOREIGN KEY (c) REFERENCES t1 (a) ON UPDATE NO ACTION) engine=innodb;
SHOW CREATE TABLE t2;
Table	Create Table
t2	CREATE TABLE `t2` (
  `c` int(11) NOT NULL,
  `d` int(11) NOT NULL,
  PRIMARY KEY (`c`,`d`),
  CONSTRAINT `c1` FOREIGN KEY (`c`) REFERENCES `t1` (`a`) ON DELETE NO ACTION,
  CONSTRAINT `c2` FOREIGN KEY (`c`) REFERENCES `t1` (`a`) ON UPDATE NO ACTION,
  CONSTRAINT `t2_ibfk_1` FOREIGN KEY (`c`) REFERENCES `t1` (`a`) ON UPDATE NO ACTION,
  CONSTRAINT `t2_ibfk_2` FOREIGN KEY (`c`) REFERENCES `t1` (`a`) ON UPDATE NO ACTION
) ENGINE=InnoDB DEFAULT CHARSET=latin1
DROP TABLE t2;
DROP TABLE t1;
End of 5.1 tests<|MERGE_RESOLUTION|>--- conflicted
+++ resolved
@@ -1,8 +1,5 @@
-<<<<<<< HEAD
-=======
 set global innodb_support_xa=default;
 set session innodb_support_xa=default;
->>>>>>> e9c0b566
 SET SESSION STORAGE_ENGINE = InnoDB;
 drop table if exists t1,t2,t3,t1m,t1i,t2m,t2i,t4;
 drop procedure if exists p1;
@@ -1122,10 +1119,7 @@
 Warnings:
 Warning	1071	Specified key was too long; max key length is 767 bytes
 Warning	1071	Specified key was too long; max key length is 767 bytes
-<<<<<<< HEAD
 Warning	1071	Specified key was too long; max key length is 767 bytes
-=======
->>>>>>> e9c0b566
 show create table t1;
 Table	Create Table
 t1	CREATE TABLE `t1` (
