--- conflicted
+++ resolved
@@ -1173,11 +1173,7 @@
     uint hip;			// Handler ip
 
 #if defined(ENABLED_PROFILING)
-<<<<<<< HEAD
-    /* 
-=======
     /*
->>>>>>> 61b134a0
      Treat each "instr" of a routine as discrete unit that could be profiled.
      Profiling only records information for segments of code that set the
      source of the query, and almost all kinds of instructions in s-p do not.
