stop slave;
drop table if exists t1,t2,t3,t4,t5,t6,t7,t8,t9;
reset master;
reset slave;
drop table if exists t1,t2,t3,t4,t5,t6,t7,t8,t9;
start slave;
include/stop_slave.inc
reset master;
reset slave;
reset master;
create table t1(n int not null auto_increment primary key)ENGINE=MyISAM;
insert into t1 values (NULL);
drop table t1;
create table t1 (word char(20) not null)ENGINE=MyISAM;
load data infile 'LOAD_FILE' into table t1 ignore 1 lines;
select count(*) from t1;
count(*)
69
show binlog events;
Log_name	Pos	Event_type	Server_id	End_log_pos	Info
master-bin.000001	#	Format_desc	1	#	Server ver: VERSION, Binlog ver: 4
master-bin.000001	#	Query	1	#	use `test`; create table t1(n int not null auto_increment primary key)ENGINE=MyISAM
master-bin.000001	#	Intvar	1	#	INSERT_ID=1
master-bin.000001	#	Query	1	#	use `test`; insert into t1 values (NULL)
master-bin.000001	#	Query	1	#	use `test`; drop table t1
master-bin.000001	#	Query	1	#	use `test`; create table t1 (word char(20) not null)ENGINE=MyISAM
master-bin.000001	#	Begin_load_query	1	#	;file_id=1;block_len=581
<<<<<<< HEAD
master-bin.000001	#	Execute_load_query	1	#	use `test`; load data infile '../std_data_ln/words.dat' into table t1 ignore 1 lines ;file_id=1
=======
master-bin.000001	#	Execute_load_query	1	#	use `test`; load data infile '../../std_data/words.dat' into table t1 ignore 1 lines ;file_id=1
>>>>>>> 43d79c19
show binlog events from 107 limit 1;
Log_name	Pos	Event_type	Server_id	End_log_pos	Info
master-bin.000001	#	Query	1	#	use `test`; create table t1(n int not null auto_increment primary key)ENGINE=MyISAM
show binlog events from 107 limit 2;
Log_name	Pos	Event_type	Server_id	End_log_pos	Info
master-bin.000001	#	Query	1	#	use `test`; create table t1(n int not null auto_increment primary key)ENGINE=MyISAM
master-bin.000001	#	Intvar	1	#	INSERT_ID=1
show binlog events from 107 limit 2,1;
Log_name	Pos	Event_type	Server_id	End_log_pos	Info
master-bin.000001	#	Query	1	#	use `test`; insert into t1 values (NULL)
flush logs;
create table t3 (a int)ENGINE=MyISAM;
select * from t1 order by 1 asc;
word
Aarhus
Aaron
Aaron
Ababa
Ababa
aback
aback
abaft
abaft
abandon
abandon
abandoned
abandoned
abandoning
abandoning
abandonment
abandonment
abandons
abandons
abase
abased
abasement
abasements
abases
abash
abashed
abashes
abashing
abasing
abate
abated
abatement
abatements
abater
abates
abating
Abba
abbe
abbey
abbeys
abbot
abbots
Abbott
abbreviate
abbreviated
abbreviates
abbreviating
abbreviation
abbreviations
Abby
abdomen
abdomens
abdominal
abduct
abducted
abduction
abductions
abductor
abductors
abducts
Abe
abed
Abel
Abelian
Abelson
Aberdeen
Abernathy
aberrant
aberration
include/start_slave.inc
select * from t1 order by 1 asc;
word
Aarhus
Aaron
Aaron
Ababa
Ababa
aback
aback
abaft
abaft
abandon
abandon
abandoned
abandoned
abandoning
abandoning
abandonment
abandonment
abandons
abandons
abase
abased
abasement
abasements
abases
abash
abashed
abashes
abashing
abasing
abate
abated
abatement
abatements
abater
abates
abating
Abba
abbe
abbey
abbeys
abbot
abbots
Abbott
abbreviate
abbreviated
abbreviates
abbreviating
abbreviation
abbreviations
Abby
abdomen
abdomens
abdominal
abduct
abducted
abduction
abductions
abductor
abductors
abducts
Abe
abed
Abel
Abelian
Abelson
Aberdeen
Abernathy
aberrant
aberration
flush logs;
include/stop_slave.inc
include/start_slave.inc
create table t2 (n int)ENGINE=MyISAM;
insert into t2 values (1);
show binlog events from <binlog_start>;
Log_name	Pos	Event_type	Server_id	End_log_pos	Info
master-bin.000001	#	Query	#	#	use `test`; create table t1(n int not null auto_increment primary key)ENGINE=MyISAM
master-bin.000001	#	Intvar	#	#	INSERT_ID=1
master-bin.000001	#	Query	#	#	use `test`; insert into t1 values (NULL)
master-bin.000001	#	Query	#	#	use `test`; drop table t1
master-bin.000001	#	Query	#	#	use `test`; create table t1 (word char(20) not null)ENGINE=MyISAM
master-bin.000001	#	Begin_load_query	#	#	;file_id=#;block_len=#
master-bin.000001	#	Execute_load_query	#	#	use `test`; load data infile '../../std_data/words.dat' into table t1 ignore 1 lines ;file_id=#
master-bin.000001	#	Rotate	#	#	master-bin.000002;pos=4
show binlog events in 'master-bin.000002';
Log_name	Pos	Event_type	Server_id	End_log_pos	Info
master-bin.000002	#	Format_desc	1	#	Server ver: VERSION, Binlog ver: 4
master-bin.000002	#	Query	1	#	use `test`; create table t3 (a int)ENGINE=MyISAM
master-bin.000002	#	Query	1	#	use `test`; create table t2 (n int)ENGINE=MyISAM
master-bin.000002	#	Query	1	#	use `test`; insert into t2 values (1)
show binary logs;
Log_name	File_size
master-bin.000001	1348
master-bin.000002	393
<<<<<<< HEAD
start slave;
show binary logs;
Log_name	File_size
slave-bin.000001	1448
=======
show binary logs;
Log_name	File_size
slave-bin.000001	1451
>>>>>>> 43d79c19
slave-bin.000002	294
show binlog events in 'slave-bin.000001' from 4;
Log_name	Pos	Event_type	Server_id	End_log_pos	Info
slave-bin.000001	#	Format_desc	2	#	Server ver: VERSION, Binlog ver: 4
slave-bin.000001	#	Query	1	#	use `test`; create table t1(n int not null auto_increment primary key)ENGINE=MyISAM
slave-bin.000001	#	Intvar	1	#	INSERT_ID=1
slave-bin.000001	#	Query	1	#	use `test`; insert into t1 values (NULL)
slave-bin.000001	#	Query	1	#	use `test`; drop table t1
slave-bin.000001	#	Query	1	#	use `test`; create table t1 (word char(20) not null)ENGINE=MyISAM
slave-bin.000001	#	Begin_load_query	1	#	;file_id=1;block_len=581
slave-bin.000001	#	Execute_load_query	1	#	use `test`; load data INFILE '../../tmp/SQL_LOAD-2-1-1.data' INTO table t1 ignore 1 lines ;file_id=1
slave-bin.000001	#	Query	1	#	use `test`; create table t3 (a int)ENGINE=MyISAM
slave-bin.000001	#	Rotate	2	#	slave-bin.000002;pos=4
show binlog events in 'slave-bin.000002' from 4;
Log_name	Pos	Event_type	Server_id	End_log_pos	Info
slave-bin.000002	#	Format_desc	2	#	Server ver: VERSION, Binlog ver: 4
slave-bin.000002	#	Query	1	#	use `test`; create table t2 (n int)ENGINE=MyISAM
slave-bin.000002	#	Query	1	#	use `test`; insert into t2 values (1)
SHOW SLAVE STATUS;
Slave_IO_State	#
Master_Host	127.0.0.1
Master_User	root
Master_Port	MASTER_PORT
Connect_Retry	1
Master_Log_File	master-bin.000002
Read_Master_Log_Pos	393
Relay_Log_File	#
Relay_Log_Pos	#
Relay_Master_Log_File	master-bin.000002
Slave_IO_Running	Yes
Slave_SQL_Running	Yes
Replicate_Do_DB	
Replicate_Ignore_DB	
Replicate_Do_Table	
Replicate_Ignore_Table	#
Replicate_Wild_Do_Table	
Replicate_Wild_Ignore_Table	
Last_Errno	0
Last_Error	
Skip_Counter	0
Exec_Master_Log_Pos	393
Relay_Log_Space	#
Until_Condition	None
Until_Log_File	
Until_Log_Pos	0
Master_SSL_Allowed	No
Master_SSL_CA_File	
Master_SSL_CA_Path	
Master_SSL_Cert	
Master_SSL_Cipher	
Master_SSL_Key	
Seconds_Behind_Master	#
Master_SSL_Verify_Server_Cert	No
Last_IO_Errno	#
Last_IO_Error	#
Last_SQL_Errno	0
Last_SQL_Error	
Replicate_Ignore_Server_Ids	
Master_Server_Id	1
show binlog events in 'slave-bin.000005' from 4;
ERROR HY000: Error when executing command SHOW BINLOG EVENTS: Could not find target log
DROP TABLE t1;
DROP TABLE t2;
DROP TABLE t3;
create table t1(a int auto_increment primary key, b int);
insert into t1 values (NULL, 1);
reset master;
set insert_id=5;
insert into t1 values (NULL, last_insert_id()), (NULL, last_insert_id());
show binlog events from <binlog_start>;
Log_name	Pos	Event_type	Server_id	End_log_pos	Info
master-bin.000001	#	Intvar	#	#	LAST_INSERT_ID=1
master-bin.000001	#	Intvar	#	#	INSERT_ID=5
master-bin.000001	#	Query	#	#	use `test`; insert into t1 values (NULL, last_insert_id()), (NULL, last_insert_id())
select * from t1;
a	b
1	1
5	1
6	1
drop table t1;<|MERGE_RESOLUTION|>--- conflicted
+++ resolved
@@ -25,11 +25,7 @@
 master-bin.000001	#	Query	1	#	use `test`; drop table t1
 master-bin.000001	#	Query	1	#	use `test`; create table t1 (word char(20) not null)ENGINE=MyISAM
 master-bin.000001	#	Begin_load_query	1	#	;file_id=1;block_len=581
-<<<<<<< HEAD
-master-bin.000001	#	Execute_load_query	1	#	use `test`; load data infile '../std_data_ln/words.dat' into table t1 ignore 1 lines ;file_id=1
-=======
 master-bin.000001	#	Execute_load_query	1	#	use `test`; load data infile '../../std_data/words.dat' into table t1 ignore 1 lines ;file_id=1
->>>>>>> 43d79c19
 show binlog events from 107 limit 1;
 Log_name	Pos	Event_type	Server_id	End_log_pos	Info
 master-bin.000001	#	Query	1	#	use `test`; create table t1(n int not null auto_increment primary key)ENGINE=MyISAM
@@ -210,16 +206,9 @@
 Log_name	File_size
 master-bin.000001	1348
 master-bin.000002	393
-<<<<<<< HEAD
-start slave;
-show binary logs;
-Log_name	File_size
-slave-bin.000001	1448
-=======
 show binary logs;
 Log_name	File_size
 slave-bin.000001	1451
->>>>>>> 43d79c19
 slave-bin.000002	294
 show binlog events in 'slave-bin.000001' from 4;
 Log_name	Pos	Event_type	Server_id	End_log_pos	Info
