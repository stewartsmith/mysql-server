# Copyright (C) 2007 MySQL AB
#
# This program is free software; you can redistribute it and/or modify
# it under the terms of the GNU General Public License as published by
# the Free Software Foundation; version 2 of the License.
#
# This program is distributed in the hope that it will be useful,
# but WITHOUT ANY WARRANTY; without even the implied warranty of
# MERCHANTABILITY or FITNESS FOR A PARTICULAR PURPOSE.  See the
# GNU General Public License for more details.
#
# You should have received a copy of the GNU General Public License
# along with this program; if not, write to the Free Software
# Foundation, Inc., 51 Franklin St, Fifth Floor, Boston, MA  02110-1301  USA


INCLUDE_DIRECTORIES(${CMAKE_SOURCE_DIR}/storage/ndb/src/mgmapi)
INCLUDE(${CMAKE_SOURCE_DIR}/storage/ndb/config/type_kernel.cmake)

ADD_LIBRARY(ndbkernel STATIC
<<<<<<< HEAD
            VMSignal.cpp
            Emulator.cpp
            Configuration.cpp
            WatchDog.cpp
            SimplePropertiesSection.cpp
            SectionReader.cpp
            Mutex.cpp
            SafeCounter.cpp
            ndbd_malloc_impl.cpp
            ndbd_malloc.cpp
            DynArr256.cpp
            LockQueue.cpp
            Pool.cpp
            RWPool.cpp
            Rope.cpp
            WOPool.cpp
	    GlobalData.cpp
	    ArenaPool.cpp
	    SafeMutex.cpp
            Ndbinfo.cpp
            NdbinfoTables.cpp
=======
    VMSignal.cpp
    Emulator.cpp
    Configuration.cpp
    WatchDog.cpp
    SectionReader.cpp
    Mutex.cpp
    SafeCounter.cpp
    Rope.cpp
    ndbd_malloc_impl.cpp
    ndbd_malloc.cpp
    Pool.cpp
    WOPool.cpp
    RWPool.cpp
    DynArr256.cpp
    LockQueue.cpp
    GlobalData.cpp
    SafeMutex.cpp
    Ndbinfo.cpp
    NdbinfoTables.cpp
>>>>>>> 77e2c043
)

ADD_LIBRARY(ndbsched STATIC
    TimeQueue.cpp
    ThreadConfig.cpp
    FastScheduler.cpp
    TransporterCallback_nonmt.cpp
    SimulatedBlock_nonmt.cpp
    LongSignal_nonmt.cpp
    SimplePropertiesSection_nonmt.cpp
    dummy_nonmt.cpp
)

ADD_LIBRARY(ndbsched_mt STATIC
    SimulatedBlock_mt.cpp
    TransporterCallback_mt.cpp
    LongSignal_mt.cpp
    SimplePropertiesSection_mt.cpp
    mt.cpp
    dummy_mt.cpp
 )
<|MERGE_RESOLUTION|>--- conflicted
+++ resolved
@@ -18,29 +18,6 @@
 INCLUDE(${CMAKE_SOURCE_DIR}/storage/ndb/config/type_kernel.cmake)
 
 ADD_LIBRARY(ndbkernel STATIC
-<<<<<<< HEAD
-            VMSignal.cpp
-            Emulator.cpp
-            Configuration.cpp
-            WatchDog.cpp
-            SimplePropertiesSection.cpp
-            SectionReader.cpp
-            Mutex.cpp
-            SafeCounter.cpp
-            ndbd_malloc_impl.cpp
-            ndbd_malloc.cpp
-            DynArr256.cpp
-            LockQueue.cpp
-            Pool.cpp
-            RWPool.cpp
-            Rope.cpp
-            WOPool.cpp
-	    GlobalData.cpp
-	    ArenaPool.cpp
-	    SafeMutex.cpp
-            Ndbinfo.cpp
-            NdbinfoTables.cpp
-=======
     VMSignal.cpp
     Emulator.cpp
     Configuration.cpp
@@ -57,10 +34,10 @@
     DynArr256.cpp
     LockQueue.cpp
     GlobalData.cpp
+    ArenaPool.cpp
     SafeMutex.cpp
     Ndbinfo.cpp
     NdbinfoTables.cpp
->>>>>>> 77e2c043
 )
 
 ADD_LIBRARY(ndbsched STATIC
