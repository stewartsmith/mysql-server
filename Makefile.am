--- conflicted
+++ resolved
@@ -53,15 +53,8 @@
 bin-dist:		all
 	$(top_builddir)/scripts/make_binary_distribution @MAKE_BINARY_DISTRIBUTION_OPTIONS@
 
-<<<<<<< HEAD
-# Remove BK's "SCCS" subdirectories from source distribution
 # Create initial database files for Windows installations and check them.
 dist-hook:
-	rm -rf `find $(distdir) -type d -name SCCS -print`
-=======
-# Create initial database files for Windows installations and check them.
-dist-hook:
->>>>>>> b0218b63
 	mkdir -p $(distdir)/win
 	scripts/mysql_install_db --no-defaults --cross-bootstrap \
 		--builddir=$(top_builddir) \
@@ -135,13 +128,10 @@
 
 test:	test-ns test-pr
 
-<<<<<<< HEAD
 smoke:
 	cd mysql-test ; \
 	    @PERL@ ./mysql-test-run.pl --do-test=s
 
-=======
->>>>>>> b0218b63
 test-full:	test test-nr test-ps
 
 test-force:
@@ -322,35 +312,6 @@
 # mv <build directory>/abi_check.out include/mysql/plugin.pp 
 # to replace the old canons with the new ones.
 #
-<<<<<<< HEAD
-
-abi_check:	$(API_PREPROCESSOR_HEADER)
-	$(MAKE) abi_headers="$^" do_abi_check
-
-abi_check_all:	$(TEST_PREPROCESSOR_HEADER)
-	$(MAKE) abi_headers="$^" do_abi_check
-
-do_abi_check:
-	set -ex; \
-	for file in $(abi_headers); do \
-	         @CC@ -E -nostdinc -dI \
-	                  -I$(top_srcdir)/include \
-	                  -I$(top_srcdir)/include/mysql \
-	                  -I$(top_srcdir)/sql \
-	                  -I$(top_builddir)/include \
-	                  -I$(top_builddir)/include/mysql \
-	                  -I$(top_builddir)/sql \
-	                                 $$file 2>/dev/null | \
-	                  @SED@ -e '/^# /d' \
-	                            -e '/^[ 	]*$$/d' \
-	                            -e '/^#pragma GCC set_debug_pwd/d' \
-	                            -e '/^#ident/d' > \
-	                                       $(top_builddir)/abi_check.out; \
-	                  @DIFF@ -w $$file.pp $(top_builddir)/abi_check.out; \
-	                  @RM@ $(top_builddir)/abi_check.out; \
-	done
-=======
->>>>>>> b0218b63
 
 abi_check:	$(API_PREPROCESSOR_HEADER)
 	$(MAKE) abi_headers="$^" do_abi_check
