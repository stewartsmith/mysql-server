--- conflicted
+++ resolved
@@ -1088,11 +1088,7 @@
     pthread_mutex_lock(&thd->mysys_var->mutex);
     thd->mysys_var->current_mutex= 0;
     thd->mysys_var->current_cond= 0;
-<<<<<<< HEAD
     thd_proc_info(thd, 0);
-=======
-    thd->proc_info=0;
->>>>>>> dcb00121
     pthread_mutex_unlock(&thd->mysys_var->mutex);
   }
   DBUG_RETURN(result);
@@ -2028,11 +2024,7 @@
 
 
 /**
-<<<<<<< HEAD
   Prepare an open merge table for close.
-=======
-  @brief Prepare an open merge table for close.
->>>>>>> dcb00121
 
   @param[in]     thd             thread context
   @param[in]     table           table to prepare
@@ -2103,13 +2095,8 @@
 
 
 /**
-<<<<<<< HEAD
     Remove all instances of table from thread's open list and
     table cache.
-=======
-    @brief  Remove all instances of table from thread's open list and
-            table cache.
->>>>>>> dcb00121
 
     @param  thd     Thread context
     @param  find    Table to remove
@@ -2228,11 +2215,7 @@
   thd->mysys_var->current_mutex= mutex;
   thd->mysys_var->current_cond= cond;
   proc_info=thd->proc_info;
-<<<<<<< HEAD
   thd_proc_info(thd, "Waiting for table");
-=======
-  thd->proc_info="Waiting for table";
->>>>>>> dcb00121
   DBUG_ENTER("wait_for_condition");
   if (!thd->killed)
     (void) pthread_cond_wait(cond, mutex);
@@ -2434,13 +2417,8 @@
 
 
 /**
-<<<<<<< HEAD
     Obtain an exclusive name lock on the table if it is not cached
     in the table cache.
-=======
-    @brief Obtain an exclusive name lock on the table if it is not cached
-           in the table cache.
->>>>>>> dcb00121
 
     @param      thd         Thread context
     @param      db          Name of database
@@ -2491,13 +2469,8 @@
 
 
 /**
-<<<<<<< HEAD
     Check that table exists in table definition cache, on disk
     or in some storage engine.
-=======
-    @brief Check that table exists in table definition cache, on disk
-           or in some storage engine.
->>>>>>> dcb00121
 
     @param       thd     Thread context
     @param       table   Table list element
@@ -3211,13 +3184,8 @@
 
 
 /**
-<<<<<<< HEAD
     Close all instances of a table open by this thread and replace
     them with exclusive name-locks.
-=======
-    @brief Close all instances of a table open by this thread and replace
-           them with exclusive name-locks.
->>>>>>> dcb00121
 
     @param thd        Thread context
     @param db         Database name for the table to be closed
@@ -3286,11 +3254,7 @@
 
 
 /**
-<<<<<<< HEAD
   Reattach MERGE children after reopen.
-=======
-  @brief Reattach MERGE children after reopen.
->>>>>>> dcb00121
 
   @param[in]     thd            thread context
   @param[in,out] err_tables_p   pointer to pointer of tables in error
@@ -4865,11 +4829,7 @@
   }
 
  end:
-<<<<<<< HEAD
   thd_proc_info(thd, 0);
-=======
-  thd->proc_info=0;
->>>>>>> dcb00121
   DBUG_RETURN(table);
 }
 
