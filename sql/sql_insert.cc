/*
   Copyright (c) 2000, 2015, Oracle and/or its affiliates. All rights reserved.

   This program is free software; you can redistribute it and/or modify
   it under the terms of the GNU General Public License as published by
   the Free Software Foundation; version 2 of the License.

   This program is distributed in the hope that it will be useful,
   but WITHOUT ANY WARRANTY; without even the implied warranty of
   MERCHANTABILITY or FITNESS FOR A PARTICULAR PURPOSE.  See the
   GNU General Public License for more details.

   You should have received a copy of the GNU General Public License
   along with this program; if not, write to the Free Software
   Foundation, Inc., 51 Franklin St, Fifth Floor, Boston, MA 02110-1301  USA
*/

/* Insert of records */

/*
  INSERT DELAYED

  Insert delayed is distinguished from a normal insert by lock_type ==
  TL_WRITE_DELAYED instead of TL_WRITE. It first tries to open a
  "delayed" table (delayed_get_table()), but falls back to
  open_and_lock_tables() on error and proceeds as normal insert then.

  Opening a "delayed" table means to find a delayed insert thread that
  has the table open already. If this fails, a new thread is created and
  waited for to open and lock the table.

  If accessing the thread succeeded, in
  Delayed_insert::get_local_table() the table of the thread is copied
  for local use. A copy is required because the normal insert logic
  works on a target table, but the other threads table object must not
  be used. The insert logic uses the record buffer to create a record.
  And the delayed insert thread uses the record buffer to pass the
  record to the table handler. So there must be different objects. Also
  the copied table is not included in the lock, so that the statement
  can proceed even if the real table cannot be accessed at this moment.

  Copying a table object is not a trivial operation. Besides the TABLE
  object there are the field pointer array, the field objects and the
  record buffer. After copying the field objects, their pointers into
  the record must be "moved" to point to the new record buffer.

  After this setup the normal insert logic is used. Only that for
  delayed inserts write_delayed() is called instead of write_record().
  It inserts the rows into a queue and signals the delayed insert thread
  instead of writing directly to the table.

  The delayed insert thread awakes from the signal. It locks the table,
  inserts the rows from the queue, unlocks the table, and waits for the
  next signal. It does normally live until a FLUSH TABLES or SHUTDOWN.

*/

#include "my_global.h"                          /* NO_EMBEDDED_ACCESS_CHECKS */
#include "sql_priv.h"
#include "unireg.h"                    // REQUIRED: for other includes
#include "sql_insert.h"
#include "sql_update.h"                         // compare_record
#include "sql_base.h"                           // close_thread_tables
#include "sql_cache.h"                          // query_cache_*
#include "key.h"                                // key_copy
#include "lock.h"                               // mysql_unlock_tables
#include "sp_head.h"
#include "sql_view.h"         // check_key_in_view, insert_view_fields
#include "sql_table.h"        // mysql_create_table_no_lock
#include "sql_acl.h"          // *_ACL, check_grant_all_columns
#include "sql_trigger.h"
#include "sql_select.h"
#include "sql_show.h"
#include "rpl_slave.h"
#include "sql_parse.h"                          // end_active_trans
#include "rpl_mi.h"
#include "transaction.h"
#include "sql_audit.h"
#include "debug_sync.h"
#include "opt_explain.h"
#include "delayable_insert_operation.h"
#include "sql_tmp_table.h"    // tmp tables
#include "sql_optimizer.h"    // JOIN
#include "global_threads.h"
#ifdef WITH_PARTITION_STORAGE_ENGINE
#include "sql_partition.h"
#include "partition_info.h"            // partition_info
#endif /* WITH_PARTITION_STORAGE_ENGINE */

#include "debug_sync.h"

#ifndef EMBEDDED_LIBRARY
static bool delayed_get_table(THD *thd, MDL_request *grl_protection_request,
                              TABLE_LIST *table_list);

static bool write_delayed(THD *thd, TABLE *table, LEX_STRING query, bool log_on,
                          COPY_INFO *client_op);

static void end_delayed_insert(THD *thd);
pthread_handler_t handle_delayed_insert(void *arg);
static void unlink_blobs(register TABLE *table);
#endif
static bool check_view_insertability(THD *thd, TABLE_LIST *view);

/*
  Check that insert/update fields are from the same single table of a view.

  @param fields            The insert/update fields to be checked.
  @param values            The insert/update values to be checked, NULL if
  checking is not wanted.
  @param view              The view for insert.
  @param map     [in/out]  The insert table map.

  This function is called in 2 cases:
    1. to check insert fields. In this case *map will be set to 0.
       Insert fields are checked to be all from the same single underlying
       table of the given view. Otherwise the error is thrown. Found table
       map is returned in the map parameter.
    2. to check update fields of the ON DUPLICATE KEY UPDATE clause.
       In this case *map contains table_map found on the previous call of
       the function to check insert fields. Update fields are checked to be
       from the same table as the insert fields.

  @returns false if success.
*/

bool check_view_single_update(List<Item> &fields, List<Item> *values,
                              TABLE_LIST *view, table_map *map)
{
  /* it is join view => we need to find the table for update */
  List_iterator_fast<Item> it(fields);
  Item *item;
  TABLE_LIST *tbl= 0;            // reset for call to check_single_table()
  table_map tables= 0;

  while ((item= it++))
    tables|= item->used_tables();

  if (values)
  {
    it.init(*values);
    while ((item= it++))
      tables|= item->used_tables();
  }

  /* Convert to real table bits */
  tables&= ~PSEUDO_TABLE_BITS;


  /* Check found map against provided map */
  if (*map)
  {
    if (tables != *map)
      goto error;
    return FALSE;
  }

  if (view->check_single_table(&tbl, tables, view) || tbl == 0)
    goto error;

  view->table= tbl->table;
  *map= tables;

  return FALSE;

error:
  my_error(ER_VIEW_MULTIUPDATE, MYF(0),
           view->view_db.str, view->view_name.str);
  return TRUE;
}


/*
  Check if insert fields are correct.

  @param thd            The current thread.
  @param table_list     The table we are inserting into (may be view)
  @param fields         The insert fields.
  @param values         The insert values.
  @param check_unique   If duplicate values should be rejected.
  @param fields_and_values_from_different_maps If 'values' are allowed to
  refer to other tables than those of 'fields'
  @param map            See check_view_single_update
  
  @returns 0 if success, -1 if error
*/

static int check_insert_fields(THD *thd, TABLE_LIST *table_list,
                               List<Item> &fields, List<Item> &values,
                               bool check_unique,
                               bool fields_and_values_from_different_maps,
                               table_map *map)
{
  TABLE *table= table_list->table;

  if (!table_list->updatable)
  {
    my_error(ER_NON_INSERTABLE_TABLE, MYF(0), table_list->alias, "INSERT");
    return -1;
  }

  if (fields.elements == 0 && values.elements != 0)
  {
    if (!table)
    {
      my_error(ER_VIEW_NO_INSERT_FIELD_LIST, MYF(0),
               table_list->view_db.str, table_list->view_name.str);
      return -1;
    }
    if (values.elements != table->s->fields)
    {
      my_error(ER_WRONG_VALUE_COUNT_ON_ROW, MYF(0), 1L);
      return -1;
    }
#ifndef NO_EMBEDDED_ACCESS_CHECKS
    Field_iterator_table_ref field_it;
    field_it.set(table_list);
    if (check_grant_all_columns(thd, INSERT_ACL, &field_it))
      return -1;
#endif
    /*
      No fields are provided so all fields must be provided in the values.
      Thus we set all bits in the write set.
    */
    bitmap_set_all(table->write_set);
  }
  else
  {						// Part field list
    SELECT_LEX *select_lex= &thd->lex->select_lex;
    Name_resolution_context *context= &select_lex->context;
    Name_resolution_context_state ctx_state;
    int res;

    if (fields.elements != values.elements)
    {
      my_error(ER_WRONG_VALUE_COUNT_ON_ROW, MYF(0), 1L);
      return -1;
    }

    thd->dup_field= 0;
    select_lex->no_wrap_view_item= TRUE;

    /* Save the state of the current name resolution context. */
    ctx_state.save_state(context, table_list);

    /*
      Perform name resolution only in the first table - 'table_list',
      which is the table that is inserted into.
    */
    table_list->next_local= 0;
    context->resolve_in_table_list_only(table_list);
    res= setup_fields(thd, Ref_ptr_array(), fields, MARK_COLUMNS_WRITE, 0, 0);

    /* Restore the current context. */
    ctx_state.restore_state(context, table_list);
    thd->lex->select_lex.no_wrap_view_item= FALSE;

    if (res)
      return -1;

    if (table_list->effective_algorithm == VIEW_ALGORITHM_MERGE)
    {
      if (check_view_single_update(fields,
                                   fields_and_values_from_different_maps ?
                                   (List<Item>*) 0 : &values,
                                   table_list, map))
        return -1;
      table= table_list->table;
    }

    if (check_unique && thd->dup_field)
    {
      my_error(ER_FIELD_SPECIFIED_TWICE, MYF(0), thd->dup_field->field_name);
      return -1;
    }
  }
  // For the values we need select_priv
#ifndef NO_EMBEDDED_ACCESS_CHECKS
  table->grant.want_privilege= (SELECT_ACL & ~table->grant.privilege);
#endif

  if (check_key_in_view(thd, table_list) ||
      (table_list->view &&
       check_view_insertability(thd, table_list)))
  {
    my_error(ER_NON_INSERTABLE_TABLE, MYF(0), table_list->alias, "INSERT");
    return -1;
  }

  return 0;
}


/**
  Check if update fields are correct.

  @param thd                  The current thread.
  @param insert_table_list    The table we are inserting into (may be view)
  @param update_fields        The update fields.
  @param update_values        The update values.
  @param fields_and_values_from_different_maps If 'update_values' are allowed to
  refer to other tables than those of 'update_fields'
  @param map                  See check_view_single_update

  @returns 0 if success, -1 if error
*/

static int check_update_fields(THD *thd, TABLE_LIST *insert_table_list,
                               List<Item> &update_fields,
                               List<Item> &update_values,
                               bool fields_and_values_from_different_maps,
                               table_map *map)
{
  /* Check the fields we are going to modify */
  if (setup_fields(thd, Ref_ptr_array(),
                   update_fields, MARK_COLUMNS_WRITE, 0, 0))
    return -1;

  if (insert_table_list->effective_algorithm == VIEW_ALGORITHM_MERGE &&
      check_view_single_update(update_fields,
                               fields_and_values_from_different_maps ?
                               (List<Item>*) 0 : &update_values,
                               insert_table_list, map))
    return -1;
  return 0;
}

/**
  Validates default value of fields which are not specified in
  the column list of INSERT statement.

  @Note table->record[0] should be be populated with default values
        before calling this function.
  @Note THD->abort_on_warning flag should be set to report an error
        or a warning if default value is incorrect.

  @param thd              thread context
  @param table            table to which values are inserted.

  @return
    @retval false Success.
    @retval true  Failure.
*/
bool validate_default_values_of_unset_fields(THD *thd, TABLE *table)
{
  MY_BITMAP *write_set= table->write_set;
  DBUG_ENTER("validate_default_values_of_unset_fields");

  for (Field **field= table->field; *field; field++)
  {
    if (!bitmap_is_set(write_set, (*field)->field_index) &&
        !((*field)->flags & NO_DEFAULT_VALUE_FLAG))
    {
      if ((*field)->validate_stored_val(thd) && thd->is_error())
        DBUG_RETURN(true);
    }
  }

  DBUG_RETURN(false);
}


/*
  Prepare triggers  for INSERT-like statement.

  SYNOPSIS
    prepare_triggers_for_insert_stmt()
      table   Table to which insert will happen

  NOTE
    Prepare triggers for INSERT-like statement by marking fields
    used by triggers and inform handlers that batching of UPDATE/DELETE 
    cannot be done if there are BEFORE UPDATE/DELETE triggers.
*/

void prepare_triggers_for_insert_stmt(TABLE *table)
{
  if (table->triggers)
  {
    if (table->triggers->has_triggers(TRG_EVENT_DELETE,
                                      TRG_ACTION_AFTER))
    {
      /*
        The table has AFTER DELETE triggers that might access to 
        subject table and therefore might need delete to be done 
        immediately. So we turn-off the batching.
      */ 
      (void) table->file->extra(HA_EXTRA_DELETE_CANNOT_BATCH);
    }
    if (table->triggers->has_triggers(TRG_EVENT_UPDATE,
                                      TRG_ACTION_AFTER))
    {
      /*
        The table has AFTER UPDATE triggers that might access to subject 
        table and therefore might need update to be done immediately. 
        So we turn-off the batching.
      */ 
      (void) table->file->extra(HA_EXTRA_UPDATE_CANNOT_BATCH);
    }
  }
  table->mark_columns_needed_for_insert();
}


/**
  Upgrade table-level lock of INSERT statement to TL_WRITE if
  a more concurrent lock is infeasible for some reason. This is
  necessary for engines without internal locking support (MyISAM).
  An engine with internal locking implementation might later
  downgrade the lock in handler::store_lock() method.
*/

static
void upgrade_lock_type(THD *thd, thr_lock_type *lock_type,
                       enum_duplicates duplic)
{
  if (duplic == DUP_UPDATE ||
      (duplic == DUP_REPLACE && *lock_type == TL_WRITE_CONCURRENT_INSERT))
  {
    *lock_type= TL_WRITE_DEFAULT;
    return;
  }

  if (*lock_type == TL_WRITE_DELAYED)
  {
    /*
      We do not use delayed threads if:
      - we're running in skip-new mode -- the feature is disabled
        in this mode
      - we're executing this statement on a replication slave --
        we need to ensure serial execution of queries on the
        slave
      - it is INSERT .. ON DUPLICATE KEY UPDATE - in this case the
        insert cannot be concurrent
      - this statement is directly or indirectly invoked from
        a stored function or trigger (under pre-locking) - to
        avoid deadlocks, since INSERT DELAYED involves a lock
        upgrade (TL_WRITE_DELAYED -> TL_WRITE) which we should not
        attempt while keeping other table level locks.
      - this statement itself may require pre-locking.
        We should upgrade the lock even though in most cases
        delayed functionality may work. Unfortunately, we can't
        easily identify whether the subject table is not used in
        the statement indirectly via a stored function or trigger:
        if it is used, that will lead to a deadlock between the
        client connection and the delayed thread.
      - we're running the EXPLAIN INSERT command
    */
    if (specialflag & SPECIAL_NO_NEW_FUNC ||
        thd->variables.max_insert_delayed_threads == 0 ||
        thd->locked_tables_mode > LTM_LOCK_TABLES ||
        thd->lex->uses_stored_routines() || thd->lex->describe)
    {
      *lock_type= TL_WRITE;
      return;
    }
    if (thd->slave_thread)
    {
      /* Try concurrent insert */
      *lock_type= (duplic == DUP_UPDATE || duplic == DUP_REPLACE) ?
                  TL_WRITE : TL_WRITE_CONCURRENT_INSERT;
      return;
    }

    bool log_on= (thd->variables.option_bits & OPTION_BIN_LOG);
    if (global_system_variables.binlog_format == BINLOG_FORMAT_STMT &&
        log_on && mysql_bin_log.is_open())
    {
      /*
        Statement-based binary logging does not work in this case, because:
        a) two concurrent statements may have their rows intermixed in the
        queue, leading to autoincrement replication problems on slave (because
        the values generated used for one statement don't depend only on the
        value generated for the first row of this statement, so are not
        replicable)
        b) if first row of the statement has an error the full statement is
        not binlogged, while next rows of the statement may be inserted.
        c) if first row succeeds, statement is binlogged immediately with a
        zero error code (i.e. "no error"), if then second row fails, query
        will fail on slave too and slave will stop (wrongly believing that the
        master got no error).
        So we fallback to non-delayed INSERT.
        Note that to be fully correct, we should test the "binlog format which
        the delayed thread is going to use for this row". But in the common case
        where the global binlog format is not changed and the session binlog
        format may be changed, that is equal to the global binlog format.
        We test it without mutex for speed reasons (condition rarely true), and
        in the common case (global not changed) it is as good as without mutex;
        if global value is changed, anyway there is uncertainty as the delayed
        thread may be old and use the before-the-change value.
      */
      *lock_type= TL_WRITE;
      return;
    }
  }
}


/**
  Find or create a delayed insert thread for the first table in
  the table list, then open and lock the remaining tables.
  If a table can not be used with insert delayed, upgrade the lock
  and open and lock all tables using the standard mechanism.

  @param thd         thread context
  @param table_list  list of "descriptors" for tables referenced
                     directly in statement SQL text.
                     The first element in the list corresponds to
                     the destination table for inserts, remaining
                     tables, if any, are usually tables referenced
                     by sub-queries in the right part of the
                     INSERT.

  @return Status of the operation. In case of success 'table'
  member of every table_list element points to an instance of
  class TABLE.

  @sa open_and_lock_tables for more information about MySQL table
  level locking
*/

static
bool open_and_lock_for_insert_delayed(THD *thd, TABLE_LIST *table_list)
{
  MDL_request protection_request;
  DBUG_ENTER("open_and_lock_for_insert_delayed");

#ifndef EMBEDDED_LIBRARY
  /* INSERT DELAYED is not allowed in a read only transaction. */
  if (thd->tx_read_only)
  {
    my_error(ER_CANT_EXECUTE_IN_READ_ONLY_TRANSACTION, MYF(0));
    DBUG_RETURN(true);
  }

  /*
    In order for the deadlock detector to be able to find any deadlocks
    caused by the handler thread waiting for GRL or this table, we acquire
    protection against GRL (global IX metadata lock) and metadata lock on
    table to being inserted into inside the connection thread.
    If this goes ok, the tickets are cloned and added to the list of granted
    locks held by the handler thread.
  */
  if (thd->global_read_lock.can_acquire_protection())
    DBUG_RETURN(TRUE);

  protection_request.init(MDL_key::GLOBAL, "", "", MDL_INTENTION_EXCLUSIVE,
                          MDL_STATEMENT);

  if (thd->mdl_context.acquire_lock(&protection_request,
                                    thd->variables.lock_wait_timeout))
    DBUG_RETURN(TRUE);

  if (thd->mdl_context.acquire_lock(&table_list->mdl_request,
                                    thd->variables.lock_wait_timeout))
    /*
      If a lock can't be acquired, it makes no sense to try normal insert.
      Therefore we just abort the statement.
    */
    DBUG_RETURN(TRUE);

  bool error= FALSE;
  if (delayed_get_table(thd, &protection_request, table_list))
    error= TRUE;
  else if (table_list->table)
  {
    /*
      Open tables used for sub-selects or in stored functions, will also
      cache these functions.
    */
    if (open_and_lock_tables(thd, table_list->next_global, TRUE, 0))
    {
      end_delayed_insert(thd);
      error= TRUE;
    }
    else
    {
      /*
        First table was not processed by open_and_lock_tables(),
        we need to set updatability flag "by hand".
      */
      if (!table_list->derived && !table_list->view)
        table_list->updatable= 1;  // usual table
    }
  }

  /*
    We can't release protection against GRL and metadata lock on the table
    being inserted into here. These locks might be required, for example,
    because this INSERT DELAYED calls functions which may try to update
    this or another tables (updating the same table is of course illegal,
    but such an attempt can be discovered only later during statement
    execution).
  */

  /*
    Reset the ticket in case we end up having to use normal insert and
    therefore will reopen the table and reacquire the metadata lock.
  */
  table_list->mdl_request.ticket= NULL;

  if (error || table_list->table)
    DBUG_RETURN(error);
#endif
  /*
    * This is embedded library and we don't have auxiliary
    threads OR
    * a lock upgrade was requested inside delayed_get_table
      because
      - there are too many delayed insert threads OR
      - the table has triggers.
    Use a normal insert.
  */
  table_list->lock_type= TL_WRITE;
  DBUG_RETURN(open_and_lock_tables(thd, table_list, TRUE, 0));
}


/**
  Create a new query string for removing DELAYED keyword for
  multi INSERT DEALAYED statement.

  @param[in] thd                 Thread handler
  @param[in] buf                 Query string

  @return
             0           ok
             1           error
*/
static int
create_insert_stmt_from_insert_delayed(THD *thd, String *buf)
{
  /* Make a copy of thd->query() and then remove the "DELAYED" keyword */
  if (buf->append(thd->query()) ||
      buf->replace(thd->lex->keyword_delayed_begin_offset,
                   thd->lex->keyword_delayed_end_offset -
                   thd->lex->keyword_delayed_begin_offset, 0))
    return 1;
  return 0;
}


/**
  INSERT statement implementation

  @note Like implementations of other DDL/DML in MySQL, this function
  relies on the caller to close the thread tables. This is done in the
  end of dispatch_command().
*/

bool mysql_insert(THD *thd,TABLE_LIST *table_list,
                  List<Item> &fields,
                  List<List_item> &values_list,
                  List<Item> &update_fields,
                  List<Item> &update_values,
                  enum_duplicates duplic,
		  bool ignore)
{
  int error, res;
  bool err= true;
  bool transactional_table, joins_freed= FALSE;
  bool changed;
  bool was_insert_delayed= (table_list->lock_type ==  TL_WRITE_DELAYED);
  bool is_locked= false;
  ulong counter = 1;
  ulonglong id;
  /*
    We have three alternative syntax rules for the INSERT statement:
    1) "INSERT (columns) VALUES ...", so non-listed columns need a default
    2) "INSERT VALUES (), ..." so all columns need a default;
    note that "VALUES (),(expr_1, ..., expr_n)" is not allowed, so checking
    emptiness of the first row is enough
    3) "INSERT VALUES (expr_1, ...), ..." so no defaults are needed; even if
    expr_i is "DEFAULT" (in which case the column is set by
    Item_default_value::save_in_field()).
  */
  const bool manage_defaults=
    fields.elements != 0 ||                     // 1)
    values_list.head()->elements == 0;          // 2)
  COPY_INFO info(COPY_INFO::INSERT_OPERATION,
                 &fields,
                 manage_defaults,
                 duplic,
                 ignore);
  COPY_INFO update(COPY_INFO::UPDATE_OPERATION, &update_fields, &update_values);
  Name_resolution_context *context;
  Name_resolution_context_state ctx_state;
#ifndef EMBEDDED_LIBRARY
  char *query= thd->query();
  /*
    log_on is about delayed inserts only.
    By default, both logs are enabled (this won't cause problems if the server
    runs without --log-bin).
  */
  bool log_on= (thd->variables.option_bits & OPTION_BIN_LOG);
#endif
  Item *unused_conds= 0;
#ifdef WITH_PARTITION_STORAGE_ENGINE
  uint num_partitions= 0;
  enum partition_info::enum_can_prune can_prune_partitions=
                                                  partition_info::PRUNE_NO;
  MY_BITMAP used_partitions;
  bool prune_needs_default_values;
#endif /* WITH_PARITITION_STORAGE_ENGINE */
  DBUG_ENTER("mysql_insert");

  /*
    Upgrade lock type if the requested lock is incompatible with
    the current connection mode or table operation.
  */
  upgrade_lock_type(thd, &table_list->lock_type, duplic);

  /*
    We can't write-delayed into a table locked with LOCK TABLES:
    this will lead to a deadlock, since the delayed thread will
    never be able to get a lock on the table. QQQ: why not
    upgrade the lock here instead?
  */
  if (table_list->lock_type == TL_WRITE_DELAYED &&
      thd->locked_tables_mode &&
      find_locked_table(thd->open_tables, table_list->db,
                        table_list->table_name))
  {
    my_error(ER_DELAYED_INSERT_TABLE_LOCKED, MYF(0),
             table_list->table_name);
    DBUG_RETURN(TRUE);
  }

  if (table_list->lock_type == TL_WRITE_DELAYED)
  {
    if (open_and_lock_for_insert_delayed(thd, table_list))
      DBUG_RETURN(TRUE);
    is_locked= true;
  }
  else
  {
    if (open_normal_and_derived_tables(thd, table_list, 0))
      DBUG_RETURN(true);
  }

  const thr_lock_type lock_type= table_list->lock_type;

  THD_STAGE_INFO(thd, stage_init);
  thd->lex->used_tables=0;

  List_iterator_fast<List_item> its(values_list);
  List_item *values= its++;
  const uint value_count= values->elements;
  TABLE *table= NULL;
  if (mysql_prepare_insert(thd, table_list, table, fields, values,
			   update_fields, update_values, duplic, &unused_conds,
                           FALSE,
                           (fields.elements || !value_count ||
                            table_list->view != 0),
                           !ignore && thd->is_strict_mode()))
    goto exit_without_my_ok;

  /* mysql_prepare_insert set table_list->table if it was not set */
  table= table_list->table;

  /* Must be done before can_prune_insert, due to internal initialization. */
  if (info.add_function_default_columns(table, table->write_set))
    goto exit_without_my_ok;
  if (duplic == DUP_UPDATE &&
      update.add_function_default_columns(table, table->write_set))
    goto exit_without_my_ok;

  context= &thd->lex->select_lex.context;
  /*
    These three asserts test the hypothesis that the resetting of the name
    resolution context below is not necessary at all since the list of local
    tables for INSERT always consists of one table.
  */
  DBUG_ASSERT(!table_list->next_local);
  DBUG_ASSERT(!context->table_list->next_local);
  DBUG_ASSERT(!context->first_name_resolution_table->next_name_resolution_table);

  /* Save the state of the current name resolution context. */
  ctx_state.save_state(context, table_list);

  /*
    Perform name resolution only in the first table - 'table_list',
    which is the table that is inserted into.
  */
  table_list->next_local= 0;
  context->resolve_in_table_list_only(table_list);

#ifdef WITH_PARTITION_STORAGE_ENGINE
  if (!is_locked && table->part_info)
  {
    if (table->part_info->can_prune_insert(thd,
                                           duplic,
                                           update,
                                           update_fields,
                                           fields,
                                           !MY_TEST(values->elements),
                                           &can_prune_partitions,
                                           &prune_needs_default_values,
                                           &used_partitions))
      goto exit_without_my_ok;

    if (can_prune_partitions != partition_info::PRUNE_NO)
    {
      num_partitions= table->part_info->lock_partitions.n_bits;
      /*
        Pruning probably possible, all partitions is unmarked for read/lock,
        and we must now add them on row by row basis.

        Check the first INSERT value.
        Do not fail here, since that would break MyISAM behavior of inserting
        all rows before the failing row.

        PRUNE_DEFAULTS means the partitioning fields are only set to DEFAULT
        values, so we only need to check the first INSERT value, since all the
        rest will be in the same partition.
      */
      if (table->part_info->set_used_partition(fields,
                                               *values,
                                               info,
                                               prune_needs_default_values,
                                               &used_partitions))
        can_prune_partitions= partition_info::PRUNE_NO;
    }
  }
#endif /* WITH_PARTITION_STORAGE_ENGINE */

  while ((values= its++))
  {
    counter++;
    if (values->elements != value_count)
    {
      my_error(ER_WRONG_VALUE_COUNT_ON_ROW, MYF(0), counter);
      goto exit_without_my_ok;
    }
    if (setup_fields(thd, Ref_ptr_array(), *values, MARK_COLUMNS_READ, 0, 0))
      goto exit_without_my_ok;

#ifdef WITH_PARTITION_STORAGE_ENGINE
    /*
      To make it possible to increase concurrency on table level locking
      engines such as MyISAM, we check pruning for each row until we will use
      all partitions, Even if the number of rows is much higher than the
      number of partitions.
      TODO: Cache the calculated part_id and reuse in
      ha_partition::write_row() if possible.
    */
    if (can_prune_partitions == partition_info::PRUNE_YES)
    {
      if (table->part_info->set_used_partition(fields,
                                               *values,
                                               info,
                                               prune_needs_default_values,
                                               &used_partitions))
        can_prune_partitions= partition_info::PRUNE_NO;
      if (!(counter % num_partitions))
      {
        /*
          Check if we using all partitions in table after adding partition
          for current row to the set of used partitions. Do it only from
          time to time to avoid overhead from bitmap_is_set_all() call.
        */
        if (bitmap_is_set_all(&used_partitions))
          can_prune_partitions= partition_info::PRUNE_NO;
      }
    }
#endif /* WITH_PARTITION_STORAGE_ENGINE */
  }
  table->auto_increment_field_not_null= false;
  its.rewind ();
 
  /* Restore the current context. */
  ctx_state.restore_state(context, table_list);

  if (thd->lex->describe)
  {
    /*
      Send "No tables used" and stop execution here since
      there is no SELECT to explain.
    */

    err= explain_no_table(thd, "No tables used");
    goto exit_without_my_ok;
  }

#ifdef WITH_PARTITION_STORAGE_ENGINE
  if (can_prune_partitions != partition_info::PRUNE_NO)
  {
    /*
      Only lock the partitions we will insert into.
      And also only read from those partitions (duplicates etc.).
      If explicit partition selection 'INSERT INTO t PARTITION (p1)' is used,
      the new set of read/lock partitions is the intersection of read/lock
      partitions and used partitions, i.e only the partitions that exists in
      both sets will be marked for read/lock.
      It is also safe for REPLACE, since all potentially conflicting records
      always belong to the same partition as the one which we try to
      insert a row. This is because ALL unique/primary keys must
      include ALL partitioning columns.
    */
    bitmap_intersect(&table->part_info->read_partitions,
                     &used_partitions);
    bitmap_intersect(&table->part_info->lock_partitions,
                     &used_partitions);
  }
#endif /* WITH_PARTITION_STORAGE_ENGINE */

  /* Lock the tables now if not delayed/already locked. */
  if (!is_locked &&
      lock_tables(thd, table_list, thd->lex->table_count, 0))
    DBUG_RETURN(true);
 
  /*
    Count warnings for all inserts.
    For single line insert, generate an error if try to set a NOT NULL field
    to NULL.
  */
  thd->count_cuted_fields= ((values_list.elements == 1 &&
                             !ignore) ?
			    CHECK_FIELD_ERROR_FOR_NULL :
			    CHECK_FIELD_WARN);
  thd->cuted_fields = 0L;
  table->next_number_field=table->found_next_number_field;

#ifdef HAVE_REPLICATION
  if (thd->slave_thread)
  {
    DBUG_ASSERT(active_mi != NULL);
    if(info.get_duplicate_handling() == DUP_UPDATE &&
       table->next_number_field != NULL &&
       rpl_master_has_bug(active_mi->rli, 24432, TRUE, NULL, NULL))
      goto exit_without_my_ok;
  }
#endif

  error=0;
  THD_STAGE_INFO(thd, stage_update);
  if (duplic == DUP_REPLACE &&
      (!table->triggers || !table->triggers->has_delete_triggers()))
    table->file->extra(HA_EXTRA_WRITE_CAN_REPLACE);
  if (duplic == DUP_UPDATE)
    table->file->extra(HA_EXTRA_INSERT_WITH_UPDATE);
  /*
    let's *try* to start bulk inserts. It won't necessary
    start them as values_list.elements should be greater than
    some - handler dependent - threshold.
    We should not start bulk inserts if this statement uses
    functions or invokes triggers since they may access
    to the same table and therefore should not see its
    inconsistent state created by this optimization.
    So we call start_bulk_insert to perform nesessary checks on
    values_list.elements, and - if nothing else - to initialize
    the code to make the call of end_bulk_insert() below safe.
  */
#ifndef EMBEDDED_LIBRARY
  if (lock_type != TL_WRITE_DELAYED)
#endif /* EMBEDDED_LIBRARY */
  {
    if (duplic != DUP_ERROR || ignore)
      table->file->extra(HA_EXTRA_IGNORE_DUP_KEY);
    /**
      This is a simple check for the case when the table has a trigger
      that reads from it, or when the statement invokes a stored function
      that reads from the table being inserted to.
      Engines can't handle a bulk insert in parallel with a read form the
      same table in the same connection.
    */
    if (thd->locked_tables_mode <= LTM_LOCK_TABLES)
      table->file->ha_start_bulk_insert(values_list.elements);
  }

  thd->abort_on_warning= (!ignore && thd->is_strict_mode());

  prepare_triggers_for_insert_stmt(table);


  if (table_list->prepare_where(thd, 0, TRUE) ||
      table_list->prepare_check_option(thd))
    error= 1;

  while ((values= its++))
  {
    if (fields.elements || !value_count)
    {
      restore_record(table,s->default_values);	// Get empty record

      /*
        Check whether default values of the fields not specified in column list
        are correct or not.
      */
      if (validate_default_values_of_unset_fields(thd, table))
      {
        error= 1;
        break;
      }

      if (fill_record_n_invoke_before_triggers(thd, fields, *values, 0,
                                               table->triggers,
                                               TRG_EVENT_INSERT))
      {
	if (values_list.elements != 1 && ! thd->is_error())
	{
	  info.stats.records++;
	  continue;
	}
	/*
	  TODO: set thd->abort_on_warning if values_list.elements == 1
	  and check that all items return warning in case of problem with
	  storing field.
        */
	error=1;
	break;
      }
    }
    else
    {
      if (thd->lex->used_tables)               // Column used in values()
        restore_record(table,s->default_values); // Get empty record
      else
      {
        TABLE_SHARE *share= table->s;

        /*
          Fix delete marker. No need to restore rest of record since it will
          be overwritten by fill_record() anyway (and fill_record() does not
          use default values in this case).
        */
        table->record[0][0]= share->default_values[0];

        /* Fix undefined null_bits. */
        if (share->null_bytes > 1 && share->last_null_bit_pos)
        {
          table->record[0][share->null_bytes - 1]= 
            share->default_values[share->null_bytes - 1];
        }
      }
      if (fill_record_n_invoke_before_triggers(thd, table->field, *values, 0,
                                               table->triggers,
                                               TRG_EVENT_INSERT))
      {
	if (values_list.elements != 1 && ! thd->is_error())
	{
	  info.stats.records++;
	  continue;
	}
	error=1;
	break;
      }
    }

    if ((res= table_list->view_check_option(thd,
					    (values_list.elements == 1 ?
					     0 :
					     ignore))) ==
        VIEW_CHECK_SKIP)
      continue;
    else if (res == VIEW_CHECK_ERROR)
    {
      error= 1;
      break;
    }
#ifndef EMBEDDED_LIBRARY
    if (lock_type == TL_WRITE_DELAYED)
    {
      LEX_STRING const st_query = { query, thd->query_length() };
      DEBUG_SYNC(thd, "before_write_delayed");
      error= write_delayed(thd, table, st_query, log_on, &info);
      DEBUG_SYNC(thd, "after_write_delayed");
      query=0;
    }
    else
#endif
      error= write_record(thd, table, &info, &update);
    if (error)
      break;
    thd->get_stmt_da()->inc_current_row_for_warning();
  }

  free_underlaid_joins(thd, &thd->lex->select_lex);
  joins_freed= TRUE;

  /*
    Now all rows are inserted.  Time to update logs and sends response to
    user
  */
#ifndef EMBEDDED_LIBRARY
  if (lock_type == TL_WRITE_DELAYED)
  {
    if (!error)
    {
      info.stats.copied=values_list.elements;
      end_delayed_insert(thd);
    }
  }
  else
#endif
  {
    /*
      Do not do this release if this is a delayed insert, it would steal
      auto_inc values from the delayed_insert thread as they share TABLE.
    */
    table->file->ha_release_auto_increment();
    if (thd->locked_tables_mode <= LTM_LOCK_TABLES &&
        table->file->ha_end_bulk_insert() && !error)
    {
      table->file->print_error(my_errno,MYF(0));
      error=1;
    }
    if (duplic != DUP_ERROR || ignore)
      table->file->extra(HA_EXTRA_NO_IGNORE_DUP_KEY);

    transactional_table= table->file->has_transactions();

    if ((changed= (info.stats.copied || info.stats.deleted || info.stats.updated)))
    {
      /*
        Invalidate the table in the query cache if something changed.
        For the transactional algorithm to work the invalidation must be
        before binlog writing and ha_autocommit_or_rollback
      */
      query_cache_invalidate3(thd, table_list, 1);
    }

    if (error <= 0 ||
        thd->transaction.stmt.cannot_safely_rollback() ||
        was_insert_delayed)
    {
      if (mysql_bin_log.is_open())
      {
        int errcode= 0;
	if (error <= 0)
        {
	  /*
	    [Guilhem wrote] Temporary errors may have filled
	    thd->net.last_error/errno.  For example if there has
	    been a disk full error when writing the row, and it was
	    MyISAM, then thd->net.last_error/errno will be set to
            "disk full"... and the mysql_file_pwrite() will wait until free
	    space appears, and so when it finishes then the
	    write_row() was entirely successful
	  */
	  /* todo: consider removing */
	  thd->clear_error();
	}
        else
          errcode= query_error_code(thd, thd->killed == THD::NOT_KILLED);
        
	/* bug#22725:

	A query which per-row-loop can not be interrupted with
	KILLED, like INSERT, and that does not invoke stored
	routines can be binlogged with neglecting the KILLED error.
        
	If there was no error (error == zero) until after the end of
	inserting loop the KILLED flag that appeared later can be
	disregarded since previously possible invocation of stored
	routines did not result in any error due to the KILLED.  In
	such case the flag is ignored for constructing binlog event.
	*/
	DBUG_ASSERT(thd->killed != THD::KILL_BAD_DATA || error > 0);
        if (was_insert_delayed && table_list->lock_type ==  TL_WRITE)
        {
          /* Binlog INSERT DELAYED as INSERT without DELAYED. */
          String log_query;
          if (create_insert_stmt_from_insert_delayed(thd, &log_query))
          {
            sql_print_error("Event Error: An error occurred while creating query string"
                            "for INSERT DELAYED stmt, before writing it into binary log.");

            error= 1;
          }
          else if (thd->binlog_query(THD::ROW_QUERY_TYPE,
                                     log_query.c_ptr(), log_query.length(),
                                     transactional_table, FALSE, FALSE,
                                     errcode))
            error= 1;
        }
        else if (thd->binlog_query(THD::ROW_QUERY_TYPE,
			           thd->query(), thd->query_length(),
			           transactional_table, FALSE, FALSE,
                                   errcode))
	  error= 1;
      }
    }
    DBUG_ASSERT(transactional_table || !changed || 
                thd->transaction.stmt.cannot_safely_rollback());
  }
  THD_STAGE_INFO(thd, stage_end);
  /*
    We'll report to the client this id:
    - if the table contains an autoincrement column and we successfully
    inserted an autogenerated value, the autogenerated value.
    - if the table contains no autoincrement column and LAST_INSERT_ID(X) was
    called, X.
    - if the table contains an autoincrement column, and some rows were
    inserted, the id of the last "inserted" row (if IGNORE, that value may not
    have been really inserted but ignored).
  */
  id= (thd->first_successful_insert_id_in_cur_stmt > 0) ?
    thd->first_successful_insert_id_in_cur_stmt :
    (thd->arg_of_last_insert_id_function ?
     thd->first_successful_insert_id_in_prev_stmt :
     ((table->next_number_field && info.stats.copied) ?
     table->next_number_field->val_int() : 0));
  table->next_number_field=0;
  thd->count_cuted_fields= CHECK_FIELD_IGNORE;
  table->auto_increment_field_not_null= FALSE;
  if (duplic == DUP_REPLACE &&
      (!table->triggers || !table->triggers->has_delete_triggers()))
    table->file->extra(HA_EXTRA_WRITE_CANNOT_REPLACE);

  if (error)
    goto exit_without_my_ok;
  if (values_list.elements == 1 && (!(thd->variables.option_bits & OPTION_WARNINGS) ||
				    !thd->cuted_fields))
  {
    my_ok(thd, info.stats.copied + info.stats.deleted +
               ((thd->client_capabilities & CLIENT_FOUND_ROWS) ?
                info.stats.touched : info.stats.updated),
          id);
  }
  else
  {
    char buff[160];
    ha_rows updated=((thd->client_capabilities & CLIENT_FOUND_ROWS) ?
                     info.stats.touched : info.stats.updated);
    if (ignore)
      my_snprintf(buff, sizeof(buff),
                  ER(ER_INSERT_INFO), (long) info.stats.records,
                  (lock_type == TL_WRITE_DELAYED) ? (long) 0 :
                  (long) (info.stats.records - info.stats.copied),
                  (long) thd->get_stmt_da()->current_statement_warn_count());
    else
      my_snprintf(buff, sizeof(buff),
                  ER(ER_INSERT_INFO), (long) info.stats.records,
                  (long) (info.stats.deleted + updated),
                  (long) thd->get_stmt_da()->current_statement_warn_count());
    my_ok(thd, info.stats.copied + info.stats.deleted + updated, id, buff);
  }
  thd->abort_on_warning= 0;
  DBUG_RETURN(FALSE);

exit_without_my_ok:
#ifndef EMBEDDED_LIBRARY
  if (lock_type == TL_WRITE_DELAYED)
    end_delayed_insert(thd);
#endif
  if (!joins_freed)
    free_underlaid_joins(thd, &thd->lex->select_lex);
  thd->abort_on_warning= 0;
  DBUG_RETURN(err);
}


/*
  Additional check for insertability for VIEW

  SYNOPSIS
    check_view_insertability()
    thd     - thread handler
    view    - reference on VIEW

  IMPLEMENTATION
    A view is insertable if the folloings are true:
    - All columns in the view are columns from a table
    - All not used columns in table have a default values
    - All field in view are unique (not referring to the same column)

  RETURN
    FALSE - OK
      view->contain_auto_increment is 1 if and only if the view contains an
      auto_increment field

    TRUE  - can't be used for insert
*/

static bool check_view_insertability(THD * thd, TABLE_LIST *view)
{
  uint num= view->view->select_lex.item_list.elements;
  TABLE *table= view->table;
  Field_translator *trans_start= view->field_translation,
		   *trans_end= trans_start + num;
  Field_translator *trans;
  uint used_fields_buff_size= bitmap_buffer_size(table->s->fields);
  uint32 *used_fields_buff= (uint32*)thd->alloc(used_fields_buff_size);
  MY_BITMAP used_fields;
  enum_mark_columns save_mark_used_columns= thd->mark_used_columns;
  DBUG_ENTER("check_key_in_view");

  if (!used_fields_buff)
    DBUG_RETURN(TRUE);  // EOM

  DBUG_ASSERT(view->table != 0 && view->field_translation != 0);

  (void) bitmap_init(&used_fields, used_fields_buff, table->s->fields, 0);
  bitmap_clear_all(&used_fields);

  view->contain_auto_increment= 0;
  /* 
    we must not set query_id for fields as they're not 
    really used in this context
  */
  thd->mark_used_columns= MARK_COLUMNS_NONE;
  /* check simplicity and prepare unique test of view */
  for (trans= trans_start; trans != trans_end; trans++)
  {
    if (!trans->item->fixed && trans->item->fix_fields(thd, &trans->item))
    {
      thd->mark_used_columns= save_mark_used_columns;
      DBUG_RETURN(TRUE);
    }
    Item_field *field;
    /* simple SELECT list entry (field without expression) */
    if (!(field= trans->item->field_for_view_update()))
    {
      thd->mark_used_columns= save_mark_used_columns;
      DBUG_RETURN(TRUE);
    }
    if (field->field->unireg_check == Field::NEXT_NUMBER)
      view->contain_auto_increment= 1;
    /* prepare unique test */
    /*
      remove collation (or other transparent for update function) if we have
      it
    */
    trans->item= field;
  }
  thd->mark_used_columns= save_mark_used_columns;
  /* unique test */
  for (trans= trans_start; trans != trans_end; trans++)
  {
    /* Thanks to test above, we know that all columns are of type Item_field */
    Item_field *field= (Item_field *)trans->item;
    /* check fields belong to table in which we are inserting */
    if (field->field->table == table &&
        bitmap_fast_test_and_set(&used_fields, field->field->field_index))
      DBUG_RETURN(TRUE);
  }

  DBUG_RETURN(FALSE);
}


/*
  Check if table can be updated

  SYNOPSIS
     mysql_prepare_insert_check_table()
     thd		Thread handle
     table_list		Table list
     fields		List of fields to be updated
     where		Pointer to where clause
     select_insert      Check is making for SELECT ... INSERT

   RETURN
     FALSE ok
     TRUE  ERROR
*/

static bool mysql_prepare_insert_check_table(THD *thd, TABLE_LIST *table_list,
                                             List<Item> &fields,
                                             bool select_insert)
{
  bool insert_into_view= (table_list->view != 0);
  DBUG_ENTER("mysql_prepare_insert_check_table");

  if (!table_list->updatable)
  {
    my_error(ER_NON_INSERTABLE_TABLE, MYF(0), table_list->alias, "INSERT");
    DBUG_RETURN(TRUE);
  }
  /*
     first table in list is the one we'll INSERT into, requires INSERT_ACL.
     all others require SELECT_ACL only. the ACL requirement below is for
     new leaves only anyway (view-constituents), so check for SELECT rather
     than INSERT.
  */

  if (setup_tables_and_check_access(thd, &thd->lex->select_lex.context,
                                    &thd->lex->select_lex.top_join_list,
                                    table_list,
                                    &thd->lex->select_lex.leaf_tables,
                                    select_insert, INSERT_ACL, SELECT_ACL))
    DBUG_RETURN(TRUE);

  if (insert_into_view && !fields.elements)
  {
    thd->lex->empty_field_list_on_rset= 1;
    if (!table_list->table)
    {
      my_error(ER_VIEW_NO_INSERT_FIELD_LIST, MYF(0),
               table_list->view_db.str, table_list->view_name.str);
      DBUG_RETURN(TRUE);
    }
    DBUG_RETURN(insert_view_fields(thd, &fields, table_list));
  }

  DBUG_RETURN(FALSE);
}


/*
  Get extra info for tables we insert into

  @param table     table(TABLE object) we insert into,
                   might be NULL in case of view
  @param           table(TABLE_LIST object) or view we insert into
*/

static void prepare_for_positional_update(TABLE *table, TABLE_LIST *tables)
{
  if (table)
  {
    if(table->reginfo.lock_type != TL_WRITE_DELAYED)
      table->prepare_for_position();
    return;
  }

  DBUG_ASSERT(tables->view);
  List_iterator<TABLE_LIST> it(*tables->view_tables);
  TABLE_LIST *tbl;
  while ((tbl= it++))
    prepare_for_positional_update(tbl->table, tbl);

  return;
}


/*
  Prepare items in INSERT statement

  SYNOPSIS
    mysql_prepare_insert()
    thd			Thread handler
    table_list	        Global/local table list
    table		Table to insert into (can be NULL if table should
			be taken from table_list->table)    
    where		Where clause (for insert ... select)
    select_insert	TRUE if INSERT ... SELECT statement
    check_fields        TRUE if need to check that all INSERT fields are 
                        given values.
    abort_on_warning    whether to report if some INSERT field is not 
                        assigned as an error (TRUE) or as a warning (FALSE).

  TODO (in far future)
    In cases of:
    INSERT INTO t1 SELECT a, sum(a) as sum1 from t2 GROUP BY a
    ON DUPLICATE KEY ...
    we should be able to refer to sum1 in the ON DUPLICATE KEY part

  WARNING
    You MUST set table->insert_values to 0 after calling this function
    before releasing the table object.
  
  RETURN VALUE
    FALSE OK
    TRUE  error
*/

bool mysql_prepare_insert(THD *thd, TABLE_LIST *table_list,
                          TABLE *table, List<Item> &fields, List_item *values,
                          List<Item> &update_fields, List<Item> &update_values,
                          enum_duplicates duplic,
                          Item **where, bool select_insert,
                          bool check_fields, bool abort_on_warning)
{
  SELECT_LEX *select_lex= &thd->lex->select_lex;
  Name_resolution_context *context= &select_lex->context;
  Name_resolution_context_state ctx_state;
  bool insert_into_view= (table_list->view != 0);
  bool res= 0;
  table_map map= 0;
  DBUG_ENTER("mysql_prepare_insert");
  DBUG_PRINT("enter", ("table_list 0x%lx, table 0x%lx, view %d",
		       (ulong)table_list, (ulong)table,
		       (int)insert_into_view));
  /* INSERT should have a SELECT or VALUES clause */
  DBUG_ASSERT (!select_insert || !values);

  /*
    For subqueries in VALUES() we should not see the table in which we are
    inserting (for INSERT ... SELECT this is done by changing table_list,
    because INSERT ... SELECT share SELECT_LEX it with SELECT.
  */
  if (!select_insert)
  {
    for (SELECT_LEX_UNIT *un= select_lex->first_inner_unit();
         un;
         un= un->next_unit())
    {
      for (SELECT_LEX *sl= un->first_select();
           sl;
           sl= sl->next_select())
      {
        sl->context.outer_context= 0;
      }
    }
  }

  if (duplic == DUP_UPDATE)
  {
    /* it should be allocated before Item::fix_fields() */
    if (table_list->set_insert_values(thd->mem_root))
      DBUG_RETURN(TRUE);
  }

  if (mysql_prepare_insert_check_table(thd, table_list, fields, select_insert))
    DBUG_RETURN(TRUE);


  /* Prepare the fields in the statement. */
  if (values)
  {
    /* if we have INSERT ... VALUES () we cannot have a GROUP BY clause */
    DBUG_ASSERT (!select_lex->group_list.elements);

    /* Save the state of the current name resolution context. */
    ctx_state.save_state(context, table_list);

    /*
      Perform name resolution only in the first table - 'table_list',
      which is the table that is inserted into.
     */
    table_list->next_local= 0;
    context->resolve_in_table_list_only(table_list);

    res= (setup_fields(thd, Ref_ptr_array(),
                       *values, MARK_COLUMNS_READ, 0, 0) ||
          check_insert_fields(thd, context->table_list, fields, *values,
                              !insert_into_view, 0, &map));

    if (!res && check_fields)
    {
      bool saved_abort_on_warning= thd->abort_on_warning;
      thd->abort_on_warning= abort_on_warning;
      res= check_that_all_fields_are_given_values(thd, 
                                                  table ? table : 
                                                  context->table_list->table,
                                                  context->table_list);
      thd->abort_on_warning= saved_abort_on_warning;
    }

   if (!res)
     res= setup_fields(thd, Ref_ptr_array(),
                       update_values, MARK_COLUMNS_READ, 0, 0);

    if (!res && duplic == DUP_UPDATE)
    {
      select_lex->no_wrap_view_item= TRUE;
      res= check_update_fields(thd, context->table_list, update_fields,
                               update_values, false, &map);
      select_lex->no_wrap_view_item= FALSE;
    }

    /* Restore the current context. */
    ctx_state.restore_state(context, table_list);
  }

  if (res)
    DBUG_RETURN(res);

  if (!table)
    table= table_list->table;

  if (!select_insert)
  {
    Item *fake_conds= 0;
    TABLE_LIST *duplicate;
    if ((duplicate= unique_table(thd, table_list, table_list->next_global, 1)))
    {
      update_non_unique_table_error(table_list, "INSERT", duplicate);
      DBUG_RETURN(TRUE);
    }
    select_lex->fix_prepare_information(thd, &fake_conds, &fake_conds);
    select_lex->first_execution= 0;
  }
  /*
    Only call prepare_for_posistion() if we are not performing a DELAYED
    operation. It will instead be executed by delayed insert thread.
  */
  if (duplic == DUP_UPDATE || duplic == DUP_REPLACE)
    prepare_for_positional_update(table, table_list);
  DBUG_RETURN(FALSE);
}


	/* Check if there is more uniq keys after field */

static int last_uniq_key(TABLE *table,uint keynr)
{
  /*
    When an underlying storage engine informs that the unique key
    conflicts are not reported in the ascending order by setting
    the HA_DUPLICATE_KEY_NOT_IN_ORDER flag, we cannot rely on this
    information to determine the last key conflict.
   
    The information about the last key conflict will be used to
    do a replace of the new row on the conflicting row, rather
    than doing a delete (of old row) + insert (of new row).
   
    Hence check for this flag and disable replacing the last row
    by returning 0 always. Returning 0 will result in doing
    a delete + insert always.
  */
  if (table->file->ha_table_flags() & HA_DUPLICATE_KEY_NOT_IN_ORDER)
    return 0;

  while (++keynr < table->s->keys)
    if (table->key_info[keynr].flags & HA_NOSAME)
      return 0;
  return 1;
}


/**
  Write a record to table with optional deletion of conflicting records,
  invoke proper triggers if needed.

  SYNOPSIS
     write_record()
      thd   - thread context
      table - table to which record should be written
      info  - COPY_INFO structure describing handling of duplicates
              and which is used for counting number of records inserted
              and deleted.
      update - COPY_INFO structure describing the UPDATE part (only used for
               INSERT ON DUPLICATE KEY UPDATE)

  @note

  Once this record is written to the table buffer, any AFTER INSERT trigger
  will be invoked. If instead of inserting a new record we end up updating an
  old one, both ON UPDATE triggers will fire instead. Similarly both ON
  DELETE triggers will be invoked if are to delete conflicting records.

  Call thd->transaction.stmt.mark_modified_non_trans_table() if table is a
  non-transactional table.

  RETURN VALUE
    0     - success
    non-0 - error
*/

int write_record(THD *thd, TABLE *table, COPY_INFO *info, COPY_INFO *update)
{
  int error, trg_error= 0;
  char *key=0;
  MY_BITMAP *save_read_set, *save_write_set;
  ulonglong prev_insert_id= table->file->next_insert_id;
  ulonglong insert_id_for_cur_row= 0;
  DBUG_ENTER("write_record");

  info->stats.records++;
  save_read_set=  table->read_set;
  save_write_set= table->write_set;

  info->set_function_defaults(table);

  const enum_duplicates duplicate_handling= info->get_duplicate_handling();
  const bool ignore_errors= info->get_ignore_errors();

  if (duplicate_handling == DUP_REPLACE || duplicate_handling == DUP_UPDATE)
  {
    DBUG_ASSERT(duplicate_handling != DUP_UPDATE || update != NULL);
    while ((error=table->file->ha_write_row(table->record[0])))
    {
      uint key_nr;
      /*
        If we do more than one iteration of this loop, from the second one the
        row will have an explicit value in the autoinc field, which was set at
        the first call of handler::update_auto_increment(). So we must save
        the autogenerated value to avoid thd->insert_id_for_cur_row to become
        0.
      */
      if (table->file->insert_id_for_cur_row > 0)
        insert_id_for_cur_row= table->file->insert_id_for_cur_row;
      else
        table->file->insert_id_for_cur_row= insert_id_for_cur_row;
      bool is_duplicate_key_error;
      if (table->file->is_fatal_error(error, HA_CHECK_DUP))
	goto err;
      is_duplicate_key_error= table->file->is_fatal_error(error, 0);
      if (!is_duplicate_key_error)
      {
        /*
          We come here when we had an ignorable error which is not a duplicate
          key error. In this we ignore error if ignore flag is set, otherwise
          report error as usual. We will not do any duplicate key processing.
        */
        if (ignore_errors)
          goto ok_or_after_trg_err; /* Ignoring a not fatal error, return 0 */
        goto err;
      }
      if ((int) (key_nr = table->file->get_dup_key(error)) < 0)
      {
	error= HA_ERR_FOUND_DUPP_KEY;         /* Database can't find key */
	goto err;
      }
      DEBUG_SYNC(thd, "write_row_replace");

      /* Read all columns for the row we are going to replace */
      table->use_all_columns();
      /*
	Don't allow REPLACE to replace a row when a auto_increment column
	was used.  This ensures that we don't get a problem when the
	whole range of the key has been used.
      */
      if (duplicate_handling == DUP_REPLACE &&
          table->next_number_field &&
          key_nr == table->s->next_number_index &&
	  (insert_id_for_cur_row > 0))
	goto err;
      if (table->file->ha_table_flags() & HA_DUPLICATE_POS)
      {
        if (table->file->ha_rnd_pos(table->record[1],table->file->dup_ref))
          goto err;
      }
      else
      {
	if (table->file->extra(HA_EXTRA_FLUSH_CACHE)) /* Not needed with NISAM */
	{
	  error=my_errno;
	  goto err;
	}

	if (!key)
	{
	  if (!(key=(char*) my_safe_alloca(table->s->max_unique_length,
					   MAX_KEY_LENGTH)))
	  {
	    error=ENOMEM;
	    goto err;
	  }
	}
	key_copy((uchar*) key,table->record[0],table->key_info+key_nr,0);
	if ((error=(table->file->ha_index_read_idx_map(table->record[1],key_nr,
                                                       (uchar*) key, HA_WHOLE_KEY,
                                                       HA_READ_KEY_EXACT))))
	  goto err;
      }
      if (duplicate_handling == DUP_UPDATE)
      {
        int res= 0;
        /*
          We don't check for other UNIQUE keys - the first row
          that matches, is updated. If update causes a conflict again,
          an error is returned
        */
	DBUG_ASSERT(table->insert_values != NULL);
        store_record(table,insert_values);
        restore_record(table,record[1]);
        DBUG_ASSERT(update->get_changed_columns()->elements ==
                    update->update_values->elements);
        if (fill_record_n_invoke_before_triggers(thd,
                                                 *update->get_changed_columns(),
                                                 *update->update_values,
                                                 ignore_errors,
                                                 table->triggers,
                                                 TRG_EVENT_UPDATE))
          goto before_trg_err;

        bool insert_id_consumed= false;
        if (// UPDATE clause specifies a value for the auto increment field
            table->auto_increment_field_not_null &&
            // An auto increment value has been generated for this row
            (insert_id_for_cur_row > 0))
        {
          // After-update value:
          const ulonglong auto_incr_val= table->next_number_field->val_int();
          if (auto_incr_val == insert_id_for_cur_row)
          {
            // UPDATE wants to use the generated value
            insert_id_consumed= true;
          }
          else if (table->file->auto_inc_interval_for_cur_row.
                   in_range(auto_incr_val))
          {
            /*
              UPDATE wants to use one auto generated value which we have already
              reserved for another (previous or following) row. That may cause
              a duplicate key error if we later try to insert the reserved
              value. Such conflicts on auto generated values would be strange
              behavior, so we return a clear error now.
            */
            my_error(ER_AUTO_INCREMENT_CONFLICT, MYF(0));
	    goto before_trg_err;
          }
        }

        if (!insert_id_consumed)
          table->file->restore_auto_increment(prev_insert_id);

        /* CHECK OPTION for VIEW ... ON DUPLICATE KEY UPDATE ... */
        {
          const TABLE_LIST *inserted_view=
            table->pos_in_table_list->belong_to_view;
          if (inserted_view != NULL)
          {
            res= inserted_view->view_check_option(thd, ignore_errors);
            if (res == VIEW_CHECK_SKIP)
              goto ok_or_after_trg_err;
            if (res == VIEW_CHECK_ERROR)
              goto before_trg_err;
          }
        }

        info->stats.touched++;
        if (!records_are_comparable(table) || compare_records(table))
        {
          // Handle the INSERT ON DUPLICATE KEY UPDATE operation
          update->set_function_defaults(table);

          if ((error=table->file->ha_update_row(table->record[1],
                                                table->record[0])) &&
              error != HA_ERR_RECORD_IS_THE_SAME)
          {
            if (ignore_errors &&
                !table->file->is_fatal_error(error, HA_CHECK_DUP_KEY))
            {
              goto ok_or_after_trg_err;
            }
            goto err;
          }

          if (error != HA_ERR_RECORD_IS_THE_SAME)
            info->stats.updated++;
          else
            error= 0;
          /*
            If ON DUP KEY UPDATE updates a row instead of inserting one, it's
            like a regular UPDATE statement: it should not affect the value of a
            next SELECT LAST_INSERT_ID() or mysql_insert_id().
            Except if LAST_INSERT_ID(#) was in the INSERT query, which is
            handled separately by THD::arg_of_last_insert_id_function.
          */
          insert_id_for_cur_row= table->file->insert_id_for_cur_row= 0;
          trg_error= (table->triggers &&
                      table->triggers->process_triggers(thd, TRG_EVENT_UPDATE,
                                                        TRG_ACTION_AFTER, TRUE));
          info->stats.copied++;
        }

        goto ok_or_after_trg_err;
      }
      else /* DUP_REPLACE */
      {
	/*
	  The manual defines the REPLACE semantics that it is either
	  an INSERT or DELETE(s) + INSERT; FOREIGN KEY checks in
	  InnoDB do not function in the defined way if we allow MySQL
	  to convert the latter operation internally to an UPDATE.
          We also should not perform this conversion if we have 
          timestamp field with ON UPDATE which is different from DEFAULT.
          Another case when conversion should not be performed is when
          we have ON DELETE trigger on table so user may notice that
          we cheat here. Note that it is ok to do such conversion for
          tables which have ON UPDATE but have no ON DELETE triggers,
          we just should not expose this fact to users by invoking
          ON UPDATE triggers.
	*/
	if (last_uniq_key(table,key_nr) &&
	    !table->file->referenced_by_foreign_key() &&
            (!table->triggers || !table->triggers->has_delete_triggers()))
        {
          if ((error=table->file->ha_update_row(table->record[1],
					        table->record[0])) &&
              error != HA_ERR_RECORD_IS_THE_SAME)
            goto err;
          if (error != HA_ERR_RECORD_IS_THE_SAME)
            info->stats.deleted++;
          else
            error= 0;
          thd->record_first_successful_insert_id_in_cur_stmt(table->file->insert_id_for_cur_row);
          /*
            Since we pretend that we have done insert we should call
            its after triggers.
          */
          goto after_trg_n_copied_inc;
        }
        else
        {
          if (table->triggers &&
              table->triggers->process_triggers(thd, TRG_EVENT_DELETE,
                                                TRG_ACTION_BEFORE, TRUE))
            goto before_trg_err;
          if ((error=table->file->ha_delete_row(table->record[1])))
            goto err;
          info->stats.deleted++;
          if (!table->file->has_transactions())
            thd->transaction.stmt.mark_modified_non_trans_table();
          if (table->triggers &&
              table->triggers->process_triggers(thd, TRG_EVENT_DELETE,
                                                TRG_ACTION_AFTER, TRUE))
          {
            trg_error= 1;
            goto ok_or_after_trg_err;
          }
          /* Let us attempt do write_row() once more */
        }
      }
    }
    
    /*
        If more than one iteration of the above while loop is done, from the second 
        one the row being inserted will have an explicit value in the autoinc field, 
        which was set at the first call of handler::update_auto_increment(). This 
        value is saved to avoid thd->insert_id_for_cur_row becoming 0. Use this saved
        autoinc value.
     */
    if (table->file->insert_id_for_cur_row == 0)
      table->file->insert_id_for_cur_row= insert_id_for_cur_row;
      
    thd->record_first_successful_insert_id_in_cur_stmt(table->file->insert_id_for_cur_row);
    /*
      Restore column maps if they where replaced during an duplicate key
      problem.
    */
    if (table->read_set != save_read_set ||
        table->write_set != save_write_set)
      table->column_bitmaps_set(save_read_set, save_write_set);
  }
  else if ((error=table->file->ha_write_row(table->record[0])))
  {
    DEBUG_SYNC(thd, "write_row_noreplace");
    if (!ignore_errors ||
        table->file->is_fatal_error(error, HA_CHECK_DUP))
      goto err;
    table->file->restore_auto_increment(prev_insert_id);
    goto ok_or_after_trg_err;
  }

after_trg_n_copied_inc:
  info->stats.copied++;
  thd->record_first_successful_insert_id_in_cur_stmt(table->file->insert_id_for_cur_row);
  trg_error= (table->triggers &&
              table->triggers->process_triggers(thd, TRG_EVENT_INSERT,
                                                TRG_ACTION_AFTER, TRUE));

ok_or_after_trg_err:
  if (key)
    my_safe_afree(key,table->s->max_unique_length,MAX_KEY_LENGTH);
  if (!table->file->has_transactions())
    thd->transaction.stmt.mark_modified_non_trans_table();
  DBUG_RETURN(trg_error);

err:
  info->last_errno= error;
  /* current_select is NULL if this is a delayed insert */
  if (thd->lex->current_select)
    thd->lex->current_select->no_error= 0;        // Give error
  table->file->print_error(error,MYF(0));
  
before_trg_err:
  table->file->restore_auto_increment(prev_insert_id);
  if (key)
    my_safe_afree(key, table->s->max_unique_length, MAX_KEY_LENGTH);
  table->column_bitmaps_set(save_read_set, save_write_set);
  DBUG_RETURN(1);
}


/******************************************************************************
  Check that all fields with arn't null_fields are used
******************************************************************************/

int check_that_all_fields_are_given_values(THD *thd, TABLE *entry,
                                           TABLE_LIST *table_list)
{
  int err= 0;
  MY_BITMAP *write_set= entry->write_set;

  for (Field **field=entry->field ; *field ; field++)
  {
    if (!bitmap_is_set(write_set, (*field)->field_index) &&
        ((*field)->flags & NO_DEFAULT_VALUE_FLAG) &&
        ((*field)->real_type() != MYSQL_TYPE_ENUM))
    {
      bool view= FALSE;
      if (table_list)
      {
        table_list= table_list->top_table();
        view= MY_TEST(table_list->view);
      }
      if (view)
      {
        push_warning_printf(thd, Sql_condition::WARN_LEVEL_WARN,
                            ER_NO_DEFAULT_FOR_VIEW_FIELD,
                            ER(ER_NO_DEFAULT_FOR_VIEW_FIELD),
                            table_list->view_db.str,
                            table_list->view_name.str);
      }
      else
      {
        push_warning_printf(thd, Sql_condition::WARN_LEVEL_WARN,
                            ER_NO_DEFAULT_FOR_FIELD,
                            ER(ER_NO_DEFAULT_FOR_FIELD),
                            (*field)->field_name);
      }
      err= 1;
    }
  }
  return thd->abort_on_warning ? err : 0;
}

/*****************************************************************************
  Handling of delayed inserts
  A thread is created for each table that one uses with the DELAYED attribute.
*****************************************************************************/

#ifndef EMBEDDED_LIBRARY


/**
   A row in the INSERT DELAYED queue. The client thread which runs INSERT
   DELAYED adds its to-be-inserted row into a queue, in the form of a
   delayed_row object. Later the system thread scans the queue, and actually
   writes the rows to the table.

   @note that custom operator new/delete are inherited from the ilink class.
*/
class delayed_row :public ilink<delayed_row> {
public:
  char *record;
  enum_duplicates dup;
  time_t start_time;
  sql_mode_t sql_mode;
  bool auto_increment_field_not_null;
  bool query_start_used, ignore, log_query, binlog_rows_query_log_events;
  bool stmt_depends_on_first_successful_insert_id_in_prev_stmt;
  MY_BITMAP write_set;
  ulonglong first_successful_insert_id_in_prev_stmt;
  ulonglong forced_insert_id;
  ulong auto_increment_increment;
  ulong auto_increment_offset;
  LEX_STRING query;
  Time_zone *time_zone;

  /**
     @param query_arg        The query's text
     @param insert_operation A COPY_INFO describing the operation
     @param log_query_arg    Binary logging is on.

     @note we take ownership of query_arg, will free its string in destructor.
   */
  delayed_row(LEX_STRING const query_arg,  const COPY_INFO *insert_operation,
              bool log_query_arg)
    : record(NULL),
      dup(insert_operation->get_duplicate_handling()),
      ignore(insert_operation->get_ignore_errors()),
      log_query(log_query_arg),
      binlog_rows_query_log_events(false),
      forced_insert_id(0),
      query(query_arg),
      time_zone(0)
    {
      memset(&write_set, 0, sizeof(write_set));
    }

  /**
     Copies row data and session- and table context from the client thread to
     the delayed row.

     @param thd  The client session. Information that is needed in order to
                 insert the row is copied.
     @param client_table The client session's table instance. Some state
                         information such as the row itself is copied.
     @param local_table The delayed insert session's instance of the table.

     @note This function must not keep any reference to the THD and
     client_table objects.

     @retval false Success.
     @retval true Resource allocation problem when trying to copy context.
  */
  bool copy_context(THD *thd, TABLE *client_table, TABLE *local_table);

  ~delayed_row()
  {
    my_free(query.str);
    my_free(record);
    bitmap_free(&write_set);
  }
};


bool delayed_row::copy_context(THD *thd, TABLE *client_table,
                               TABLE *local_table)
{
  if (!(record= (char*) my_malloc(client_table->s->reclength, MYF(MY_WME))))
    return true;

  memcpy(record, client_table->record[0], client_table->s->reclength);
  start_time= thd->start_time.tv_sec;
  query_start_used= thd->query_start_used;

  /*
    those are for the binlog: LAST_INSERT_ID() has been evaluated at this
    time, so record does not need it, but statement-based binlogging of the
    INSERT will need when the row is actually inserted.
    As for SET INSERT_ID, DELAYED does not honour it (BUG#20830).
  */
  stmt_depends_on_first_successful_insert_id_in_prev_stmt=
    thd->stmt_depends_on_first_successful_insert_id_in_prev_stmt;
  first_successful_insert_id_in_prev_stmt=
    thd->first_successful_insert_id_in_prev_stmt;

  /*
    Add session variable timezone Time_zone object will not be freed even the
    thread is ended.  So we can get time_zone object from thread which
    handling delayed statement.  See the comment of my_tz_find() for detail.
  */
  if (thd->time_zone_used)
  {
    time_zone= thd->variables.time_zone;
  }
  else
  {
    time_zone= NULL;
  }
  /* Copy session variables. */
  auto_increment_increment= thd->variables.auto_increment_increment;
  auto_increment_offset= thd->variables.auto_increment_offset;
  sql_mode= thd->variables.sql_mode;
  auto_increment_field_not_null= client_table->auto_increment_field_not_null;
  binlog_rows_query_log_events= thd->variables.binlog_rows_query_log_events;

  /* Copy the next forced auto increment value, if any. */
  const Discrete_interval *forced_auto_inc=
    thd->auto_inc_intervals_forced.get_next();
  if (forced_auto_inc != NULL)
  {
    forced_insert_id= forced_auto_inc->minimum();
    DBUG_PRINT("delayed", ("transmitting auto_inc: %lu",
                           (ulong) forced_insert_id));
  }

  /*
    Since insert delayed has its own thread and table, we
    need to copy the user thread session write_set.
  */
  my_bitmap_map *bitmaps=
    (my_bitmap_map*)
    my_malloc(bitmap_buffer_size(client_table->write_set->n_bits), MYF(0));

  if (bitmaps == NULL)
    return true;

  bitmap_init(&write_set, bitmaps, client_table->write_set->n_bits, false);
  bitmap_union(&write_set, client_table->write_set);

  return false;
}


/**
  Delayed_insert - context of a thread responsible for delayed insert
  into one table. When processing delayed inserts, we create an own
  thread for every distinct table. Later on all delayed inserts directed
  into that table are handled by a dedicated thread.

   @note that custom operator new/delete are inherited from the ilink class.
*/
class Delayed_insert :public ilink<Delayed_insert> {
  uint locks_in_memory;
  thr_lock_type delayed_lock;
public:
  THD thd;
  TABLE *table;
  mysql_mutex_t mutex;
  mysql_cond_t cond, cond_client;
  volatile uint tables_in_use,stacked_inserts;
  volatile bool status;
  /**
    When the handler thread starts, it clones a metadata lock ticket
    which protects against GRL and ticket for the table to be inserted.
    This is done to allow the deadlock detector to detect deadlocks
    resulting from these locks.
    Before this is done, the connection thread cannot safely exit
    without causing problems for clone_ticket().
    Once handler_thread_initialized has been set, it is safe for the
    connection thread to exit.
    Access to handler_thread_initialized is protected by di->mutex.
  */
  bool handler_thread_initialized;

  /// An INSERT operation reused for all delayed rows of this thread
  Delayable_insert_operation d_info;

  I_List<delayed_row> rows;
  ulong group_count;
  TABLE_LIST table_list;			// Argument
  /**
    Request for IX metadata lock protecting against GRL which is
    passed from connection thread to the handler thread.
  */
  MDL_request grl_protection;

  /** Creates a new delayed insert handler. */
  Delayed_insert()
    :locks_in_memory(0), table(0),tables_in_use(0),stacked_inserts(0),
     status(0), handler_thread_initialized(FALSE), group_count(0)
  {
    DBUG_ENTER("Delayed_insert constructor");
    thd.security_ctx->user=(char*) delayed_user;
    thd.security_ctx->set_host(my_localhost);
    strmake(thd.security_ctx->priv_user, thd.security_ctx->user,
            USERNAME_LENGTH);
    thd.current_tablenr=0;
    thd.set_command(COM_DELAYED_INSERT);
    thd.lex->current_select= 0; 		// for my_message_sql
    thd.lex->sql_command= SQLCOM_INSERT;        // For innodb::store_lock()

    /*
      Prevent changes to global.lock_wait_timeout from affecting
      delayed insert threads as any timeouts in delayed inserts
      are not communicated to the client.
    */
    thd.variables.lock_wait_timeout= LONG_TIMEOUT;

    memset(&thd.net, 0, sizeof(thd.net));           // Safety
    memset(&table_list, 0, sizeof(table_list));     // Safety
    thd.system_thread= SYSTEM_THREAD_DELAYED_INSERT;
    thd.security_ctx->host_or_ip= "";
    mysql_mutex_init(key_delayed_insert_mutex, &mutex, MY_MUTEX_INIT_FAST);
    mysql_cond_init(key_delayed_insert_cond, &cond, NULL);
    mysql_cond_init(key_delayed_insert_cond_client, &cond_client, NULL);
    mysql_mutex_lock(&LOCK_thread_count);
    delayed_insert_threads++;
    delayed_lock= global_system_variables.low_priority_updates ?
                                          TL_WRITE_LOW_PRIORITY : TL_WRITE;
    mysql_mutex_unlock(&LOCK_thread_count);
    DBUG_VOID_RETURN;
  }
  ~Delayed_insert()
  {
    /* The following is not really needed, but just for safety */
    delayed_row *row;
    while ((row=rows.get()))
      delete row;
    if (table)
    {
      close_thread_tables(&thd);
      thd.mdl_context.release_transactional_locks();
    }
    thd.release_resources();
    remove_global_thread(&thd);
    mysql_mutex_destroy(&mutex);
    mysql_cond_destroy(&cond);
    mysql_cond_destroy(&cond_client);
    my_free(table_list.table_name);
    thd.security_ctx->set_host("");
    thd.security_ctx->user= 0;
    mysql_mutex_lock(&LOCK_thread_count);
    delayed_insert_threads--;
    mysql_mutex_unlock(&LOCK_thread_count);
  }

  /* The following is for checking when we can delete ourselves */
  inline void lock()
  {
    locks_in_memory++;				// Assume LOCK_delay_insert
  }
  void unlock()
  {
    mysql_mutex_lock(&LOCK_delayed_insert);
    if (!--locks_in_memory)
    {
      mysql_mutex_lock(&mutex);
      if (thd.killed && ! stacked_inserts && ! tables_in_use)
      {
        mysql_cond_signal(&cond);
	status=1;
      }
      mysql_mutex_unlock(&mutex);
    }
    mysql_mutex_unlock(&LOCK_delayed_insert);
  }
  inline uint lock_count() { return locks_in_memory; }

  TABLE* get_local_table(THD* client_thd);
  bool open_and_lock_table();
  bool handle_inserts(void);
};


I_List<Delayed_insert> delayed_threads;


/**
  Return an instance of delayed insert thread that can handle
  inserts into a given table, if it exists. Otherwise return NULL.
*/

static
Delayed_insert *find_handler(THD *thd, TABLE_LIST *table_list)
{
  THD_STAGE_INFO(thd, stage_waiting_for_delay_list);
  mysql_mutex_lock(&LOCK_delayed_insert);       // Protect master list
  I_List_iterator<Delayed_insert> it(delayed_threads);
  Delayed_insert *di;
  while ((di= it++))
  {
    if (!strcmp(table_list->db, di->table_list.db) &&
	!strcmp(table_list->table_name, di->table_list.table_name))
    {
      di->lock();
      break;
    }
  }
  mysql_mutex_unlock(&LOCK_delayed_insert); // For unlink from list
  return di;
}


/**
  Attempt to find or create a delayed insert thread to handle inserts
  into this table.

  @param table_list  Will be modified to point to the delayed insert thread's
                     table.
  @param grl_protection_request  Client's protection against global-read-lock,
                                 here handed to the system thread.

  @return In case of success, table_list->table points to a local copy
          of the delayed table or is set to NULL, which indicates a
          request for lock upgrade. In case of failure, value of
          table_list->table is undefined.
  @retval TRUE  - this thread ran out of resources OR
                - a newly created delayed insert thread ran out of
                  resources OR
                - the created thread failed to open and lock the table
                  (e.g. because it does not exist) OR
                - the table opened in the created thread turned out to
                  be a view
  @retval FALSE - table successfully opened OR
                - too many delayed insert threads OR
                - the table has triggers and we have to fall back to
                  a normal INSERT
                Two latter cases indicate a request for lock upgrade.

  XXX: why do we regard INSERT DELAYED into a view as an error and
  do not simply perform a lock upgrade?

  TODO: The approach with using two mutexes to work with the
  delayed thread list -- LOCK_delayed_insert and
  LOCK_delayed_create -- is redundant, and we only need one of
  them to protect the list.  The reason we have two locks is that
  we do not want to block look-ups in the list while we're waiting
  for the newly created thread to open the delayed table. However,
  this wait itself is redundant -- we always call get_local_table
  later on, and there wait again until the created thread acquires
  a table lock.

  As is redundant the concept of locks_in_memory, since we already
  have another counter with similar semantics - tables_in_use,
  both of them are devoted to counting the number of producers for
  a given consumer (delayed insert thread), only at different
  stages of producer-consumer relationship.

  The 'status' variable in Delayed_insert is redundant
  too, since there is already di->stacked_inserts.
*/

static
bool delayed_get_table(THD *thd, MDL_request *grl_protection_request,
                       TABLE_LIST *table_list)
{
  int error;
  Delayed_insert *di;
  DBUG_ENTER("delayed_get_table");

  /* Must be set in the parser */
  DBUG_ASSERT(table_list->db);

  /* Find the thread which handles this table. */
  if (!(di= find_handler(thd, table_list)))
  {
    /*
      No match. Create a new thread to handle the table, but
      no more than max_insert_delayed_threads.
    */
    if (delayed_insert_threads >= thd->variables.max_insert_delayed_threads)
      DBUG_RETURN(0);
    THD_STAGE_INFO(thd, stage_creating_delayed_handler);
    mysql_mutex_lock(&LOCK_delayed_create);
    /*
      The first search above was done without LOCK_delayed_create.
      Another thread might have created the handler in between. Search again.
    */
    if (! (di= find_handler(thd, table_list)))
    {
      if (!(di= new Delayed_insert()))
        goto end_create;
      di->table_list= *table_list;			// Needed to open table
      /* Replace volatile strings with local copies */
      di->thd.set_db(table_list->db, (uint) strlen(table_list->db));
      di->table_list.alias= di->table_list.table_name=
        my_strdup(table_list->table_name, MYF(MY_WME | ME_FATALERROR));
      di->table_list.db= di->thd.db;
      di->thd.set_query(di->table_list.table_name, 0, system_charset_info);
      if (di->thd.db == NULL || di->thd.query() == NULL)
      {
        /* The error is reported */
	delete di;
        goto end_create;
      }
      /* We need the tickets so that they can be cloned in handle_delayed_insert */
      di->grl_protection.init(MDL_key::GLOBAL, "", "",
                              MDL_INTENTION_EXCLUSIVE, MDL_STATEMENT);
      di->grl_protection.ticket= grl_protection_request->ticket;
      init_mdl_requests(&di->table_list);
      di->table_list.mdl_request.ticket= table_list->mdl_request.ticket;

      di->lock();
      mysql_mutex_lock(&di->mutex);
      if ((error= mysql_thread_create(key_thread_delayed_insert,
                                      &di->thd.real_id, &connection_attrib,
                                      handle_delayed_insert, (void*) di)))
      {
	DBUG_PRINT("error",
		   ("Can't create thread to handle delayed insert (error %d)",
		    error));
        mysql_mutex_unlock(&di->mutex);
	di->unlock();
	delete di;
	my_error(ER_CANT_CREATE_THREAD, MYF(ME_FATALERROR), error);
        goto end_create;
      }

      /*
        Wait until table is open unless the handler thread or the connection
        thread has been killed. Note that we in all cases must wait until the
        handler thread has been properly initialized before exiting. Otherwise
        we risk doing clone_ticket() on a ticket that is no longer valid.
      */
      THD_STAGE_INFO(thd, stage_waiting_for_handler_open);
      while (!di->handler_thread_initialized ||
             (!di->thd.killed && !di->table && !thd->killed))
      {
        mysql_cond_wait(&di->cond_client, &di->mutex);
      }
      mysql_mutex_unlock(&di->mutex);
      THD_STAGE_INFO(thd, stage_got_old_table);
      if (thd->killed)
      {
        di->unlock();
        goto end_create;
      }
      if (di->thd.killed)
      {
        if (di->thd.is_error())
        {
          /*
            Copy the error message. Note that we don't treat fatal
            errors in the delayed thread as fatal errors in the
            main thread. If delayed thread was killed, we don't
            want to send "Server shutdown in progress" in the
            INSERT THREAD.
          */
          if (di->thd.get_stmt_da()->sql_errno() == ER_SERVER_SHUTDOWN)
            my_message(ER_QUERY_INTERRUPTED, ER(ER_QUERY_INTERRUPTED), MYF(0));
          else
            my_message(di->thd.get_stmt_da()->sql_errno(),
                       di->thd.get_stmt_da()->message(),
                       MYF(0));
        }
        di->unlock();
        goto end_create;
      }
      mysql_mutex_lock(&LOCK_delayed_insert);
      delayed_threads.push_front(di);
      mysql_mutex_unlock(&LOCK_delayed_insert);
    }
    mysql_mutex_unlock(&LOCK_delayed_create);
  }

  mysql_mutex_lock(&di->mutex);
  table_list->table= di->get_local_table(thd);
  mysql_mutex_unlock(&di->mutex);
  if (table_list->table)
  {
    DBUG_ASSERT(! thd->is_error());
    thd->di= di;
  }
  /* Unlock the delayed insert object after its last access. */
  di->unlock();
  DBUG_RETURN((table_list->table == NULL));

end_create:
  mysql_mutex_unlock(&LOCK_delayed_create);
  DBUG_RETURN(thd->is_error());
}


/**
  As we can't let many client threads modify the same TABLE
  structure of the dedicated delayed insert thread, we create an
  own structure for each client thread. This includes a row
  buffer to save the column values and new fields that point to
  the new row buffer. The memory is allocated in the client
  thread and is freed automatically.

  @pre This function is called from the client thread.  Delayed
       insert thread mutex must be acquired before invoking this
       function.

  @return Not-NULL table object on success. NULL in case of an error,
                    which is set in client_thd.
*/

TABLE *Delayed_insert::get_local_table(THD* client_thd)
{
  my_ptrdiff_t adjust_ptrs;
  Field **field,**org_field, *found_next_number_field;
  TABLE *copy;
  TABLE_SHARE *share;
  uchar *bitmap;
  DBUG_ENTER("Delayed_insert::get_local_table");

  /* First request insert thread to get a lock */
  status=1;
  tables_in_use++;
  if (!thd.lock)				// Table is not locked
  {
    THD_STAGE_INFO(client_thd, stage_waiting_for_handler_lock);
    mysql_cond_signal(&cond);			// Tell handler to lock table
    while (!thd.killed && !thd.lock && ! client_thd->killed)
    {
      mysql_cond_wait(&cond_client, &mutex);
    }
    THD_STAGE_INFO(client_thd, stage_got_handler_lock);
    if (client_thd->killed)
      goto error;
    if (thd.killed)
    {
      /*
        Copy the error message. Note that we don't treat fatal
        errors in the delayed thread as fatal errors in the
        main thread. If delayed thread was killed, we don't
        want to send "Server shutdown in progress" in the
        INSERT THREAD.

        The thread could be killed with an error message if
        di->handle_inserts() or di->open_and_lock_table() fails.
        The thread could be killed without an error message if
        killed using THD::notify_shared_lock() or
        kill_delayed_threads_for_table().
      */
      if (!thd.is_error() ||
          thd.get_stmt_da()->sql_errno() == ER_SERVER_SHUTDOWN)
        my_message(ER_QUERY_INTERRUPTED, ER(ER_QUERY_INTERRUPTED), MYF(0));
      else
        my_message(thd.get_stmt_da()->sql_errno(),
                   thd.get_stmt_da()->message(), MYF(0));
      goto error;
    }
  }
  share= table->s;

  /*
    Allocate memory for the TABLE object, the field pointers array, and
    one record buffer of reclength size. Normally a table has three
    record buffers of rec_buff_length size, which includes alignment
    bytes. Since the table copy is used for creating one record only,
    the other record buffers and alignment are unnecessary.
  */
  THD_STAGE_INFO(client_thd, stage_allocating_local_table);
  copy= (TABLE*) client_thd->alloc(sizeof(*copy)+
				   (share->fields+1)*sizeof(Field**)+
				   share->reclength +
                                   share->column_bitmap_size*2);
  if (!copy)
    goto error;

  /* Copy the TABLE object. */
  *copy= *table;
  /* We don't need to change the file handler here */
  /* Assign the pointers for the field pointers array and the record. */
  field= copy->field= (Field**) (copy + 1);
  bitmap= (uchar*) (field + share->fields + 1);
  copy->record[0]= (bitmap + share->column_bitmap_size * 2);
  memcpy((char*) copy->record[0], (char*) table->record[0], share->reclength);
  /*
    Make a copy of all fields.
    The copied fields need to point into the copied record. This is done
    by copying the field objects with their old pointer values and then
    "move" the pointers by the distance between the original and copied
    records. That way we preserve the relative positions in the records.
  */
  adjust_ptrs= PTR_BYTE_DIFF(copy->record[0], table->record[0]);
  found_next_number_field= table->found_next_number_field;
  for (org_field= table->field; *org_field; org_field++, field++)
  {
    if (!(*field= (*org_field)->new_field(client_thd->mem_root, copy, 1)))
      goto error;
    (*field)->orig_table= copy;			// Remove connection
    (*field)->move_field_offset(adjust_ptrs);	// Point at copy->record[0]
    if (*org_field == found_next_number_field)
      (*field)->table->found_next_number_field= *field;

    /*
       The Field::new_field() method does not transfer unireg_check values to
       the new Field object, and function defaults needed to be copied
       here. Hence this must be done manually.
    */
    if ((*org_field)->has_insert_default_function() ||
        (*org_field)->has_update_default_function())
      (*field)->unireg_check= (*org_field)->unireg_check;
  }
  *field=0;

  /* Adjust in_use for pointing to client thread */
  copy->in_use= client_thd;
  /* Adjust lock_count. This table object is not part of a lock. */
  copy->lock_count= 0;

  /* Adjust bitmaps */
  bitmap_init(&copy->def_read_set,
              reinterpret_cast<my_bitmap_map*>(bitmap),
              table->def_read_set.n_bits,
              false);
  bitmap_init(&copy->def_write_set,
              reinterpret_cast<my_bitmap_map*>
              (bitmap + share->column_bitmap_size),
              table->def_write_set.n_bits,
              false);
  copy->tmp_set.bitmap= 0;                      // To catch errors
  copy->read_set=  &copy->def_read_set;
  copy->write_set= &copy->def_write_set;

  DBUG_RETURN(copy);

  /* Got fatal error */
 error:
  tables_in_use--;
  status=1;
  mysql_cond_signal(&cond);                     // Inform thread about abort
  DBUG_RETURN(0);
}


/**
   Puts the row in the table's write buffer in the queue of a delayed insert
   handler. The handler is assumed to be associated with the current
   session. If it is not, the function will segfault.

   @param[in] thd       The client session, i.e. the session handling the
                        insert statement.
   @param[in] table     The client's copy of the changed table.
   @param[in] query     The query string verbatim.
   @param[in] log_on    Binary logging is on.
   @param[in] client_op The insert operation instantiated by the client.
 */

static bool write_delayed(THD *thd, TABLE *table, LEX_STRING query, bool log_on,
                          COPY_INFO *client_op)
{
  delayed_row *row= 0;
  Delayed_insert *di=thd->di;
  DBUG_ENTER("write_delayed");
  DBUG_PRINT("enter", ("query = '%s' length %lu", query.str,
                       (ulong) query.length));

  THD_STAGE_INFO(thd, stage_waiting_for_handler_insert);
  mysql_mutex_lock(&di->mutex);
  while (di->stacked_inserts >= delayed_queue_size && !thd->killed)
    mysql_cond_wait(&di->cond_client, &di->mutex);
  THD_STAGE_INFO(thd, stage_storing_row_into_queue);

  if (thd->killed)
    goto err;

  /*
    Take a copy of the query string, if there is any. The string will
    be free'ed when the row is destroyed. If there is no query string,
    we don't do anything special.
   */

  if (query.str)
  {
    char *str;
    if (!(str= my_strndup(query.str, query.length, MYF(MY_WME))))
      goto err;
    query.str= str;
  }

  client_op->set_function_defaults(table);
  row= new delayed_row(query, client_op, log_on);
  if (row->copy_context(thd, table, di->table))
    goto err;

  di->rows.push_back(row);
  di->stacked_inserts++;
  di->status=1;
  if (table->s->blob_fields)
    unlink_blobs(table);
  mysql_cond_signal(&di->cond);

  thread_safe_increment(delayed_rows_in_use,&LOCK_delayed_status);
  mysql_mutex_unlock(&di->mutex);
  DBUG_RETURN(false);

 err:
  delete row;
  mysql_mutex_unlock(&di->mutex);
  DBUG_RETURN(true);
}

/**
  Signal the delayed insert thread that this user connection
  is finished using it for this statement.
*/

static void end_delayed_insert(THD *thd)
{
  DBUG_ENTER("end_delayed_insert");
  Delayed_insert *di=thd->di;
  mysql_mutex_lock(&di->mutex);
  DBUG_PRINT("info",("tables in use: %d",di->tables_in_use));
  if (!--di->tables_in_use || di->thd.killed)
  {						// Unlock table
    di->status=1;
    mysql_cond_signal(&di->cond);
  }
  mysql_mutex_unlock(&di->mutex);
  DBUG_VOID_RETURN;
}


/* We kill all delayed threads when doing flush-tables */

void kill_delayed_threads(void)
{
  mysql_mutex_lock(&LOCK_delayed_insert); // For unlink from list

  I_List_iterator<Delayed_insert> it(delayed_threads);
  Delayed_insert *di;
  while ((di= it++))
  {
    di->thd.killed= THD::KILL_CONNECTION;
    if (di->thd.mysys_var)
    {
      mysql_mutex_lock(&di->thd.mysys_var->mutex);
      if (di->thd.mysys_var->current_cond)
      {
	/*
	  We need the following test because the main mutex may be locked
	  in handle_delayed_insert()
	*/
	if (&di->mutex != di->thd.mysys_var->current_mutex)
          mysql_mutex_lock(di->thd.mysys_var->current_mutex);
        mysql_cond_broadcast(di->thd.mysys_var->current_cond);
	if (&di->mutex != di->thd.mysys_var->current_mutex)
          mysql_mutex_unlock(di->thd.mysys_var->current_mutex);
      }
      mysql_mutex_unlock(&di->thd.mysys_var->mutex);
    }
  }
  mysql_mutex_unlock(&LOCK_delayed_insert); // For unlink from list
}


/**
  A strategy for the prelocking algorithm which prevents the
  delayed insert thread from opening tables with engines which
  do not support delayed inserts.

  Particularly it allows to abort open_tables() as soon as we
  discover that we have opened a MERGE table, without acquiring
  metadata locks on underlying tables.
*/

class Delayed_prelocking_strategy : public Prelocking_strategy
{
public:
  virtual bool handle_routine(THD *thd, Query_tables_list *prelocking_ctx,
                              Sroutine_hash_entry *rt, sp_head *sp,
                              bool *need_prelocking);
  virtual bool handle_table(THD *thd, Query_tables_list *prelocking_ctx,
                            TABLE_LIST *table_list, bool *need_prelocking);
  virtual bool handle_view(THD *thd, Query_tables_list *prelocking_ctx,
                           TABLE_LIST *table_list, bool *need_prelocking);
};


bool Delayed_prelocking_strategy::
handle_table(THD *thd, Query_tables_list *prelocking_ctx,
             TABLE_LIST *table_list, bool *need_prelocking)
{
  DBUG_ASSERT(table_list->lock_type == TL_WRITE_DELAYED);

  if (!(table_list->table->file->ha_table_flags() & HA_CAN_INSERT_DELAYED))
  {
    my_error(ER_DELAYED_NOT_SUPPORTED, MYF(0), table_list->table_name);
    return TRUE;
  }
  return FALSE;
}


bool Delayed_prelocking_strategy::
handle_routine(THD *thd, Query_tables_list *prelocking_ctx,
               Sroutine_hash_entry *rt, sp_head *sp,
               bool *need_prelocking)
{
  /* LEX used by the delayed insert thread has no routines. */
  DBUG_ASSERT(0);
  return FALSE;
}


bool Delayed_prelocking_strategy::
handle_view(THD *thd, Query_tables_list *prelocking_ctx,
            TABLE_LIST *table_list, bool *need_prelocking)
{
  /* We don't open views in the delayed insert thread. */
  DBUG_ASSERT(0);
  return FALSE;
}


/**
   Open and lock table for use by delayed thread and check that
   this table is suitable for delayed inserts.

   @retval FALSE - Success.
   @retval TRUE  - Failure.
*/

bool Delayed_insert::open_and_lock_table()
{
  DBUG_ENTER("Delayed_insert::open_and_lock_table");
  Delayed_prelocking_strategy prelocking_strategy;

  /*
    Use special prelocking strategy to get ER_DELAYED_NOT_SUPPORTED
    error for tables with engines which don't support delayed inserts.
  */
  if (!(table= open_n_lock_single_table(&thd, &table_list,
                                        TL_WRITE_DELAYED,
                                        MYSQL_OPEN_IGNORE_GLOBAL_READ_LOCK,
                                        &prelocking_strategy)))
  {
    thd.fatal_error();				// Abort waiting inserts
    DBUG_RETURN(true);
  }

  if (table->triggers)
  {
    /*
      Table has triggers. This is not an error, but we do
      not support triggers with delayed insert. Terminate the delayed
      thread without an error and thus request lock upgrade.
    */
    DBUG_RETURN(true);
  }
  table->copy_blobs= 1;
  DBUG_RETURN(false);
}


/*
 * Create a new delayed insert thread
*/

pthread_handler_t handle_delayed_insert(void *arg)
{
  Delayed_insert *di=(Delayed_insert*) arg;
  THD *thd= &di->thd;

  pthread_detach_this_thread();
  /* Add thread to THD list so that's it's visible in 'show processlist' */
  mysql_mutex_lock(&LOCK_thread_count);
  thd->thread_id= thd->variables.pseudo_thread_id= thread_id++;
  thd->set_current_time();
  add_global_thread(thd);
  thd->killed=abort_loop ? THD::KILL_CONNECTION : THD::NOT_KILLED;
  mysql_mutex_unlock(&LOCK_thread_count);

  mysql_thread_set_psi_id(thd->thread_id);

  /*
    Wait until the client runs into mysql_cond_wait(),
    where we free it after the table is opened and di linked in the list.
    If we did not wait here, the client might detect the opened table
    before it is linked to the list. It would release LOCK_delayed_create
    and allow another thread to create another handler for the same table,
    since it does not find one in the list.
  */
  mysql_mutex_lock(&di->mutex);
  if (my_thread_init())
  {
    /* Can't use my_error since store_globals has not yet been called */
    thd->get_stmt_da()->set_error_status(ER_OUT_OF_RESOURCES);
    di->handler_thread_initialized= TRUE;
  }
  else
  {
    DBUG_ENTER("handle_delayed_insert");
    thd->thread_stack= (char*) &thd;
    if (init_thr_lock() || thd->store_globals())
    {
      /* Can't use my_error since store_globals has perhaps failed */
      thd->get_stmt_da()->set_error_status(ER_OUT_OF_RESOURCES);
      di->handler_thread_initialized= TRUE;
      thd->fatal_error();
      goto err;
    }

    thd->lex->sql_command= SQLCOM_INSERT;        // For innodb::store_lock()

    /*
      INSERT DELAYED has to go to row-based format because the time
      at which rows are inserted cannot be determined in mixed mode.
    */
    thd->set_current_stmt_binlog_format_row_if_mixed();

    /*
      Clone tickets representing protection against GRL and the lock on
      the target table for the insert and add them to the list of granted
      metadata locks held by the handler thread. This is safe since the
      handler thread is not holding nor waiting on any metadata locks.
    */
    if (thd->mdl_context.clone_ticket(&di->grl_protection) ||
        thd->mdl_context.clone_ticket(&di->table_list.mdl_request))
    {
      thd->mdl_context.release_transactional_locks();
      di->handler_thread_initialized= TRUE;
      goto err;
    }

    /*
      Now that the ticket has been cloned, it is safe for the connection
      thread to exit.
    */
    di->handler_thread_initialized= TRUE;
    di->table_list.mdl_request.ticket= NULL;

    if (di->open_and_lock_table())
      goto err;

    /* Tell client that the thread is initialized */
    mysql_cond_signal(&di->cond_client);

    /* Now wait until we get an insert or lock to handle */
    /* We will not abort as long as a client thread uses this thread */

    for (;;)
    {
      if (thd->killed)
      {
        uint lock_count;
        /*
          Remove this from delay insert list so that no one can request a
          table from this
        */
        mysql_mutex_unlock(&di->mutex);
        mysql_mutex_lock(&LOCK_delayed_insert);
        di->unlink();
        lock_count=di->lock_count();
        mysql_mutex_unlock(&LOCK_delayed_insert);
        mysql_mutex_lock(&di->mutex);
        if (!lock_count && !di->tables_in_use && !di->stacked_inserts)
          break;					// Time to die
      }

      /* Shouldn't wait if killed or an insert is waiting. */
      if (!thd->killed && !di->status && !di->stacked_inserts)
      {
        struct timespec abstime;
        set_timespec(abstime, delayed_insert_timeout);

        /* Information for pthread_kill */
        di->thd.mysys_var->current_mutex= &di->mutex;
        di->thd.mysys_var->current_cond= &di->cond;
        THD_STAGE_INFO(&(di->thd), stage_waiting_for_insert);

        DBUG_PRINT("info",("Waiting for someone to insert rows"));
        while (!thd->killed && !di->status)
        {
          int error;
          mysql_audit_release(thd);
#if defined(HAVE_BROKEN_COND_TIMEDWAIT)
          error= mysql_cond_wait(&di->cond, &di->mutex);
#else
          error= mysql_cond_timedwait(&di->cond, &di->mutex, &abstime);
#ifdef EXTRA_DEBUG
          if (error && error != EINTR && error != ETIMEDOUT)
          {
            fprintf(stderr, "Got error %d from mysql_cond_timedwait\n", error);
            DBUG_PRINT("error", ("Got error %d from mysql_cond_timedwait",
                                 error));
          }
#endif
#endif
          if (error == ETIMEDOUT || error == ETIME)
            thd->killed= THD::KILL_CONNECTION;
        }
        /* We can't lock di->mutex and mysys_var->mutex at the same time */
        mysql_mutex_unlock(&di->mutex);
        mysql_mutex_lock(&di->thd.mysys_var->mutex);
        di->thd.mysys_var->current_mutex= 0;
        di->thd.mysys_var->current_cond= 0;
        mysql_mutex_unlock(&di->thd.mysys_var->mutex);
        mysql_mutex_lock(&di->mutex);
      }

      if (di->tables_in_use && ! thd->lock && !thd->killed)
      {
        /*
          Request for new delayed insert.
          Lock the table, but avoid to be blocked by a global read lock.
          If we got here while a global read lock exists, then one or more
          inserts started before the lock was requested. These are allowed
          to complete their work before the server returns control to the
          client which requested the global read lock. The delayed insert
          handler will close the table and finish when the outstanding
          inserts are done.
        */
        if (! (thd->lock= mysql_lock_tables(thd, &di->table, 1, 0)))
        {
          /* Fatal error */
          thd->killed= THD::KILL_CONNECTION;
        }
        mysql_cond_broadcast(&di->cond_client);
      }
      if (di->stacked_inserts)
      {
        if (di->handle_inserts())
        {
          /* Some fatal error */
          thd->killed= THD::KILL_CONNECTION;
        }
      }
      di->status=0;
      if (!di->stacked_inserts && !di->tables_in_use && thd->lock)
      {
        /*
          No one is doing a insert delayed
          Unlock table so that other threads can use it
        */
        MYSQL_LOCK *lock=thd->lock;
        thd->lock=0;
        mysql_mutex_unlock(&di->mutex);
        /*
          We need to release next_insert_id before unlocking. This is
          enforced by handler::ha_external_lock().
        */
        di->table->file->ha_release_auto_increment();
        mysql_unlock_tables(thd, lock);
        trans_commit_stmt(thd);
        di->group_count=0;
        mysql_audit_release(thd);
        mysql_mutex_lock(&di->mutex);
      }
      if (di->tables_in_use)
        mysql_cond_broadcast(&di->cond_client); // If waiting clients
    }

  err:
    DBUG_LEAVE;
  }

  close_thread_tables(thd);			// Free the table
  thd->mdl_context.release_transactional_locks();
  di->table=0;
  thd->killed= THD::KILL_CONNECTION;	        // If error
  mysql_cond_broadcast(&di->cond_client);       // Safety
  mysql_mutex_unlock(&di->mutex);

  mysql_mutex_lock(&LOCK_delayed_create);       // Because of delayed_get_table
  mysql_mutex_lock(&LOCK_delayed_insert);
  /*
    di should be unlinked from the thread handler list and have no active
    clients
  */
  delete di;
  mysql_mutex_unlock(&LOCK_delayed_insert);
  mysql_mutex_unlock(&LOCK_delayed_create);

  my_thread_end();
  pthread_exit(0);

  return 0;
}


/* Remove pointers from temporary fields to allocated values */

static void unlink_blobs(register TABLE *table)
{
  for (Field **ptr=table->field ; *ptr ; ptr++)
  {
    if ((*ptr)->flags & BLOB_FLAG)
      ((Field_blob *) (*ptr))->clear_temporary();
  }
}

/* Free blobs stored in current row */

static void free_delayed_insert_blobs(register TABLE *table)
{
  for (Field **ptr=table->field ; *ptr ; ptr++)
  {
    if ((*ptr)->flags & BLOB_FLAG)
    {
      uchar *str;
      ((Field_blob *) (*ptr))->get_ptr(&str);
      my_free(str);
      ((Field_blob *) (*ptr))->reset();
    }
  }
}


bool Delayed_insert::handle_inserts(void)
{
  int error;
  ulong max_rows;
  bool has_trans = TRUE;
  bool using_ignore= 0, using_opt_replace= 0,
       using_bin_log= mysql_bin_log.is_open();
  delayed_row *row;
  DBUG_ENTER("Delayed_insert::handle_inserts");

  /* Allow client to insert new rows */
  mysql_mutex_unlock(&mutex);

  table->next_number_field=table->found_next_number_field;

  THD_STAGE_INFO(&thd, stage_upgrading_lock);
  if (thr_upgrade_write_delay_lock(*thd.lock->locks, delayed_lock,
                                   thd.variables.lock_wait_timeout))
  {
    /*
      This can happen if thread is killed either by a shutdown
      or if another thread is removing the current table definition
      from the table cache.
    */
    my_error(ER_DELAYED_CANT_CHANGE_LOCK,MYF(ME_FATALERROR),
             table->s->table_name.str);
    goto err;
  }

  THD_STAGE_INFO(&thd, stage_insert);
  max_rows= delayed_insert_limit;
  if (thd.killed || table->s->has_old_version())
  {
    thd.killed= THD::KILL_CONNECTION;
    max_rows= ULONG_MAX;                     // Do as much as possible
  }

  /*
    We can't use row caching when using the binary log because if
    we get a crash, then binary log will contain rows that are not yet
    written to disk, which will cause problems in replication.
  */
  if (!using_bin_log)
    table->file->extra(HA_EXTRA_WRITE_CACHE);
  mysql_mutex_lock(&mutex);

  bitmap_set_all(table->read_set);
  while ((row=rows.get()))
  {
    stacked_inserts--;
    mysql_mutex_unlock(&mutex);
    memcpy(table->record[0],row->record,table->s->reclength);

    thd.start_time.tv_sec= row->start_time;
    thd.start_time.tv_usec= 0;
    thd.query_start_used=row->query_start_used;

    /* 
       Copy to the DI table hander the row write set
       which in its turn is a copy of the user thread's table
       write set at the time the delayed insert was issued.
     */
    bitmap_clear_all(table->write_set);
    bitmap_union(table->write_set, &row->write_set);
    table->file->column_bitmaps_signal();

    /*
      To get the exact auto_inc interval to store in the binlog we must not
      use values from the previous interval (of the previous rows).
    */
    bool log_query= (row->log_query && row->query.str != NULL);
    DBUG_PRINT("delayed", ("query: '%s'  length: %lu", row->query.str ?
                           row->query.str : "[NULL]",
                           (ulong) row->query.length));
    if (log_query)
    {
      /*
        Guaranteed that the INSERT DELAYED STMT will not be here
        in SBR when mysql binlog is enabled.
      */
      DBUG_ASSERT(!(mysql_bin_log.is_open() &&
                  !thd.is_current_stmt_binlog_format_row()));

      if (mysql_bin_log.is_open())
      {
        /* Flush rows of previous statement*/
        if (thd.binlog_flush_pending_rows_event(TRUE, FALSE))
        {
          delete row;
          goto err;
        }
        /* Set query for Rows_query_log event in RBR*/
        thd.set_query(row->query.str, row->query.length);
        thd.variables.binlog_rows_query_log_events= row->binlog_rows_query_log_events;
      }

      /*
        This is the first value of an INSERT statement.
        It is the right place to clear a forced insert_id.
        This is usually done after the last value of an INSERT statement,
        but we won't know this in the insert delayed thread. But before
        the first value is sufficiently equivalent to after the last
        value of the previous statement.
      */
      table->file->ha_release_auto_increment();
      thd.auto_inc_intervals_in_cur_stmt_for_binlog.empty();
    }
    thd.first_successful_insert_id_in_prev_stmt= 
      row->first_successful_insert_id_in_prev_stmt;
    thd.stmt_depends_on_first_successful_insert_id_in_prev_stmt= 
      row->stmt_depends_on_first_successful_insert_id_in_prev_stmt;
    table->auto_increment_field_not_null= row->auto_increment_field_not_null;

    /* Copy the session variables. */
    thd.variables.auto_increment_increment= row->auto_increment_increment;
    thd.variables.auto_increment_offset=    row->auto_increment_offset;
    thd.variables.sql_mode=                 row->sql_mode;

    /* Copy a forced insert_id, if any. */
    if (row->forced_insert_id)
    {
      DBUG_PRINT("delayed", ("received auto_inc: %lu",
                             (ulong) row->forced_insert_id));
      thd.force_one_auto_inc_interval(row->forced_insert_id);
    }

    d_info.set_dup_and_ignore(row->dup, row->ignore);

    const enum_duplicates duplicate_handling= d_info.get_duplicate_handling();
    if (d_info.get_ignore_errors() || duplicate_handling != DUP_ERROR)
    {
      table->file->extra(HA_EXTRA_IGNORE_DUP_KEY);
      using_ignore=1;
    }
    if (duplicate_handling == DUP_REPLACE &&
        (!table->triggers ||
         !table->triggers->has_delete_triggers()))
    {
      table->file->extra(HA_EXTRA_WRITE_CAN_REPLACE);
      using_opt_replace= 1;
    }
    if (duplicate_handling == DUP_UPDATE)
      table->file->extra(HA_EXTRA_INSERT_WITH_UPDATE);
    thd.clear_error(); // reset error for binlog
    if (write_record(&thd, table, &d_info, NULL))
    {
      d_info.stats.error_count++;               // Ignore errors
      thread_safe_increment(delayed_insert_errors,&LOCK_delayed_status);
      row->log_query = 0;
    }

    if (using_ignore)
    {
      using_ignore=0;
      table->file->extra(HA_EXTRA_NO_IGNORE_DUP_KEY);
    }
    if (using_opt_replace)
    {
      using_opt_replace= 0;
      table->file->extra(HA_EXTRA_WRITE_CANNOT_REPLACE);
    }

    if (table->s->blob_fields)
      free_delayed_insert_blobs(table);
    thread_safe_decrement(delayed_rows_in_use,&LOCK_delayed_status);
    thread_safe_increment(delayed_insert_writes,&LOCK_delayed_status);
    mysql_mutex_lock(&mutex);

    /*
      Reset the table->auto_increment_field_not_null as it is valid for
      only one row.
    */
    table->auto_increment_field_not_null= FALSE;

    if (log_query && mysql_bin_log.is_open())
      thd.set_query(NULL, 0);
    delete row;
    /*
      Let READ clients do something once in a while
      We should however not break in the middle of a multi-line insert
      if we have binary logging enabled as we don't want other commands
      on this table until all entries has been processed
    */
    if (group_count++ >= max_rows && (row= rows.head()) &&
	(!(row->log_query & using_bin_log)))
    {
      group_count=0;
      if (stacked_inserts || tables_in_use)	// Let these wait a while
      {
	if (tables_in_use)
          mysql_cond_broadcast(&cond_client);   // If waiting clients
	THD_STAGE_INFO(&thd, stage_reschedule);
        mysql_mutex_unlock(&mutex);
	if ((error=table->file->extra(HA_EXTRA_NO_CACHE)))
	{
	  /* This should never happen */
	  table->file->print_error(error,MYF(0));
	  sql_print_error("%s", thd.get_stmt_da()->message());
          DBUG_PRINT("error", ("HA_EXTRA_NO_CACHE failed in loop"));
	  goto err;
	}
	query_cache_invalidate3(&thd, table, 1);
	if (thr_reschedule_write_lock(*thd.lock->locks,
                                thd.variables.lock_wait_timeout))
	{
    /* This is not known to happen. */
    my_error(ER_DELAYED_CANT_CHANGE_LOCK,MYF(ME_FATALERROR),
             table->s->table_name.str);
    goto err;
	}
	if (!using_bin_log)
	  table->file->extra(HA_EXTRA_WRITE_CACHE);
        mysql_mutex_lock(&mutex);
	THD_STAGE_INFO(&thd, stage_insert);
      }
      if (tables_in_use)
        mysql_cond_broadcast(&cond_client);     // If waiting clients
    }
  }
  mysql_mutex_unlock(&mutex);

  /*
    We need to flush the pending event when using row-based
    replication since the flushing normally done in binlog_query() is
    not done last in the statement: for delayed inserts, the insert
    statement is logged *before* all rows are inserted.

    We can flush the pending event without checking the thd->lock
    since the delayed insert *thread* is not inside a stored function
    or trigger.

    TODO: Move the logging to last in the sequence of rows.
  */
  has_trans= thd.lex->sql_command == SQLCOM_CREATE_TABLE ||
              table->file->has_transactions();
  if (mysql_bin_log.is_open() &&
      thd.binlog_flush_pending_rows_event(TRUE, has_trans))
    goto err;

  if ((error=table->file->extra(HA_EXTRA_NO_CACHE)))
  {						// This shouldn't happen
    table->file->print_error(error,MYF(0));
    sql_print_error("%s", thd.get_stmt_da()->message());
    DBUG_PRINT("error", ("HA_EXTRA_NO_CACHE failed after loop"));
    goto err;
  }
  query_cache_invalidate3(&thd, table, 1);
  DBUG_EXECUTE_IF("after_handle_inserts",
                  {
                    const char act[]=
                      "now "
                      "signal inserts_handled";
                    DBUG_ASSERT(opt_debug_sync_timeout > 0);
                    DBUG_ASSERT(!debug_sync_set_action(&thd,
                                                       STRING_WITH_LEN(act)));
                  };);
  mysql_mutex_lock(&mutex);
  DBUG_RETURN(0);

 err:
  max_rows= 0;
  mysql_mutex_lock(&mutex);
  /* Remove all not used rows */
  while ((row=rows.get()))
  {
    if (table->s->blob_fields)
    {
      memcpy(table->record[0],row->record,table->s->reclength);
      free_delayed_insert_blobs(table);
    }
    delete row;
    stacked_inserts--;
    max_rows++;
  }
  mysql_mutex_unlock(&mutex);
  DBUG_PRINT("error", ("dropped %lu rows after an error", max_rows));
  for (; max_rows > 0; max_rows--)
    thread_safe_increment(delayed_insert_errors, &LOCK_delayed_status);
  thread_safe_increment(delayed_insert_errors, &LOCK_delayed_status);
  mysql_mutex_lock(&mutex);
  DBUG_RETURN(1);
}
#endif /* EMBEDDED_LIBRARY */

/***************************************************************************
  Store records in INSERT ... SELECT *
***************************************************************************/


/*
  make insert specific preparation and checks after opening tables

  SYNOPSIS
    mysql_insert_select_prepare()
    thd         thread handler

  RETURN
    FALSE OK
    TRUE  Error
*/

bool mysql_insert_select_prepare(THD *thd)
{
  LEX *lex= thd->lex;
  SELECT_LEX *select_lex= &lex->select_lex;
  TABLE_LIST *first_select_leaf_table;
  DBUG_ENTER("mysql_insert_select_prepare");

  /*
    SELECT_LEX do not belong to INSERT statement, so we can't add WHERE
    clause if table is VIEW
  */
  
  if (mysql_prepare_insert(thd, lex->query_tables,
                           lex->query_tables->table, lex->field_list, 0,
                           lex->update_list, lex->value_list,
                           lex->duplicates,
                           &select_lex->where, TRUE, FALSE, FALSE))
    DBUG_RETURN(TRUE);

  /*
    exclude first table from leaf tables list, because it belong to
    INSERT
  */
  DBUG_ASSERT(select_lex->leaf_tables != 0);
  lex->leaf_tables_insert= select_lex->leaf_tables;
  /* skip all leaf tables belonged to view where we are insert */
  for (first_select_leaf_table= select_lex->leaf_tables->next_leaf;
       first_select_leaf_table &&
       first_select_leaf_table->belong_to_view &&
       first_select_leaf_table->belong_to_view ==
       lex->leaf_tables_insert->belong_to_view;
       first_select_leaf_table= first_select_leaf_table->next_leaf)
  {}
  select_lex->leaf_tables= first_select_leaf_table;
  DBUG_RETURN(FALSE);
}


int
select_insert::prepare(List<Item> &values, SELECT_LEX_UNIT *u)
{
  LEX *lex= thd->lex;
  int res;
  table_map map= 0;
  SELECT_LEX *lex_current_select_save= lex->current_select;
  DBUG_ENTER("select_insert::prepare");

  const enum_duplicates duplicate_handling= info.get_duplicate_handling();
  const bool ignore_errors= info.get_ignore_errors();

  unit= u;

  /*
    Since table in which we are going to insert is added to the first
    select, LEX::current_select should point to the first select while
    we are fixing fields from insert list.
  */
  lex->current_select= &lex->select_lex;

  /* Errors during check_insert_fields() should not be ignored. */
  lex->current_select->no_error= FALSE;
  res= (setup_fields(thd, Ref_ptr_array(), values, MARK_COLUMNS_READ, 0, 0) ||
        check_insert_fields(thd, table_list, *fields, values,
                            !insert_into_view, 1, &map));

  if (!res && fields->elements)
  {
    bool saved_abort_on_warning= thd->abort_on_warning;

    thd->abort_on_warning= !ignore_errors && thd->is_strict_mode();

    res= check_that_all_fields_are_given_values(thd, table_list->table, 
                                                table_list);
    thd->abort_on_warning= saved_abort_on_warning;
  }

  if (duplicate_handling == DUP_UPDATE && !res)
  {
    Name_resolution_context *context= &lex->select_lex.context;
    Name_resolution_context_state ctx_state;

    /* Save the state of the current name resolution context. */
    ctx_state.save_state(context, table_list);

    /* Perform name resolution only in the first table - 'table_list'. */
    table_list->next_local= 0;
    context->resolve_in_table_list_only(table_list);

    lex->select_lex.no_wrap_view_item= TRUE;
    res= res ||
      check_update_fields(thd, context->table_list,
                          *update.get_changed_columns(),
                          *update.update_values,
                          /*
                            In INSERT SELECT ON DUPLICATE KEY UPDATE col=x
                            'x' can legally refer to a non-inserted table.
                            'x' is not even resolved yet.
                           */
                          true,
                          &map);
    lex->select_lex.no_wrap_view_item= FALSE;
    /*
      When we are not using GROUP BY and there are no ungrouped aggregate
      functions 
      we can refer to other tables in the ON DUPLICATE KEY part.
      We use next_name_resolution_table destructively, so check it first
      (views?).
    */
    DBUG_ASSERT (!table_list->next_name_resolution_table);
    if (lex->select_lex.group_list.elements == 0 &&
        !lex->select_lex.with_sum_func)
    {
      /*
        We must make a single context out of the two separate name resolution
        contexts:
        the INSERT table and the tables in the SELECT part of INSERT ... SELECT.
        To do that we must concatenate the two lists
      */  
      table_list->next_name_resolution_table= 
        ctx_state.get_first_name_resolution_table();
    }
    res= res || setup_fields(thd, Ref_ptr_array(), *update.update_values,
                             MARK_COLUMNS_READ, 0, 0);
    if (!res)
    {
      /*
        Traverse the update values list and substitute fields from the
        select for references (Item_ref objects) to them. This is done in
        order to get correct values from those fields when the select
        employs a temporary table.
      */
      List_iterator<Item> li(*update.update_values);
      Item *item;

      while ((item= li++))
      {
        item->transform(&Item::update_value_transformer,
                        (uchar*)lex->current_select);
      }
    }

    /* Restore the current context. */
    ctx_state.restore_state(context, table_list);
  }

  lex->current_select= lex_current_select_save;
  if (res)
    DBUG_RETURN(1);
  /*
    if it is INSERT into join view then check_insert_fields already found
    real table for insert
  */
  table= table_list->table;

  if (info.add_function_default_columns(table, table->write_set))
    DBUG_RETURN(1);
  if ((duplicate_handling == DUP_UPDATE) &&
      update.add_function_default_columns(table, table->write_set))
    DBUG_RETURN(1);

  /*
    Is table which we are changing used somewhere in other parts of
    query
  */
  if (unique_table(thd, table_list, table_list->next_global, 0))
  {
    /* Using same table for INSERT and SELECT */
    lex->current_select->options|= OPTION_BUFFER_RESULT;
    lex->current_select->join->select_options|= OPTION_BUFFER_RESULT;
  }
  restore_record(table,s->default_values);		// Get empty record
  table->next_number_field=table->found_next_number_field;

#ifdef HAVE_REPLICATION
  if (thd->slave_thread)
  { 
    DBUG_ASSERT(active_mi != NULL);
    if (duplicate_handling == DUP_UPDATE &&
        table->next_number_field != NULL &&
        rpl_master_has_bug(active_mi->rli, 24432, TRUE, NULL, NULL))
      DBUG_RETURN(1);
  }
#endif

  thd->cuted_fields=0;
  if (ignore_errors || duplicate_handling != DUP_ERROR)
    table->file->extra(HA_EXTRA_IGNORE_DUP_KEY);
  if (duplicate_handling == DUP_REPLACE &&
      (!table->triggers || !table->triggers->has_delete_triggers()))
    table->file->extra(HA_EXTRA_WRITE_CAN_REPLACE);
  if (duplicate_handling == DUP_UPDATE)
    table->file->extra(HA_EXTRA_INSERT_WITH_UPDATE);
  thd->abort_on_warning= (!ignore_errors && thd->is_strict_mode());
  res= (table_list->prepare_where(thd, 0, TRUE) ||
        table_list->prepare_check_option(thd));

  if (!res)
     prepare_triggers_for_insert_stmt(table);

  DBUG_RETURN(res);
}


/*
  Finish the preparation of the result table.

  SYNOPSIS
    select_insert::prepare2()
    void

  DESCRIPTION
    If the result table is the same as one of the source tables (INSERT SELECT),
    the result table is not finally prepared at the join prepair phase.
    Do the final preparation now.
		       
  RETURN
    0   OK
*/

int select_insert::prepare2(void)
{
  DBUG_ENTER("select_insert::prepare2");
  if (thd->locked_tables_mode <= LTM_LOCK_TABLES &&
      !thd->lex->describe)
  {
    DBUG_ASSERT(!bulk_insert_started);
    // TODO: Is there no better estimation than 0 == Unknown number of rows?
    table->file->ha_start_bulk_insert((ha_rows) 0);
    bulk_insert_started= true;
  }
  DBUG_RETURN(0);
}


void select_insert::cleanup()
{
  /* select_insert/select_create are never re-used in prepared statement */
  DBUG_ASSERT(0);
}

select_insert::~select_insert()
{
  DBUG_ENTER("~select_insert");
  if (table)
  {
    table->next_number_field=0;
    table->auto_increment_field_not_null= FALSE;
    table->file->ha_reset();
  }
  thd->count_cuted_fields= CHECK_FIELD_IGNORE;
  thd->abort_on_warning= 0;
  DBUG_VOID_RETURN;
}


bool select_insert::send_data(List<Item> &values)
{
  DBUG_ENTER("select_insert::send_data");
  bool error=0;

  if (unit->offset_limit_cnt)
  {						// using limit offset,count
    unit->offset_limit_cnt--;
    DBUG_RETURN(0);
  }

  thd->count_cuted_fields= CHECK_FIELD_WARN;	// Calculate cuted fields
  store_values(values);
  thd->count_cuted_fields= CHECK_FIELD_ERROR_FOR_NULL;
  if (thd->is_error())
  {
    table->auto_increment_field_not_null= FALSE;
    DBUG_RETURN(1);
  }
  if (table_list)                               // Not CREATE ... SELECT
  {
    switch (table_list->view_check_option(thd, info.get_ignore_errors())) {
    case VIEW_CHECK_SKIP:
      DBUG_RETURN(0);
    case VIEW_CHECK_ERROR:
      DBUG_RETURN(1);
    }
  }

  // Release latches in case bulk insert takes a long time
  ha_release_temporary_latches(thd);

  error= write_record(thd, table, &info, &update);
  table->auto_increment_field_not_null= FALSE;
  
  if (!error)
  {
    if (table->triggers || info.get_duplicate_handling() == DUP_UPDATE)
    {
      /*
        Restore fields of the record since it is possible that they were
        changed by ON DUPLICATE KEY UPDATE clause.
    
        If triggers exist then whey can modify some fields which were not
        originally touched by INSERT ... SELECT, so we have to restore
        their original values for the next row.
      */
      restore_record(table, s->default_values);
    }
    if (table->next_number_field)
    {
      /*
        If no value has been autogenerated so far, we need to remember the
        value we just saw, we may need to send it to client in the end.
      */
      if (thd->first_successful_insert_id_in_cur_stmt == 0) // optimization
        autoinc_value_of_last_inserted_row= 
          table->next_number_field->val_int();
      /*
        Clear auto-increment field for the next record, if triggers are used
        we will clear it twice, but this should be cheap.
      */
      table->next_number_field->reset();
    }
  }
  DBUG_RETURN(error);
}


void select_insert::store_values(List<Item> &values)
{
  const bool ignore_err= true;
  if (fields->elements)
  {
    restore_record(table, s->default_values);
    if (!validate_default_values_of_unset_fields(thd, table))
      fill_record_n_invoke_before_triggers(thd, *fields, values, ignore_err,
                                           table->triggers, TRG_EVENT_INSERT);
  }
  else
    fill_record_n_invoke_before_triggers(thd, table->field, values, ignore_err,
                                         table->triggers, TRG_EVENT_INSERT);
}

void select_insert::send_error(uint errcode,const char *err)
{
  DBUG_ENTER("select_insert::send_error");

  my_message(errcode, err, MYF(0));

  DBUG_VOID_RETURN;
}


bool select_insert::send_eof()
{
  int error;
  bool const trans_table= table->file->has_transactions();
  ulonglong id, row_count;
  bool changed;
  THD::killed_state killed_status= thd->killed;
  DBUG_ENTER("select_insert::send_eof");
  DBUG_PRINT("enter", ("trans_table=%d, table_type='%s'",
                       trans_table, table->file->table_type()));

  error= (bulk_insert_started ?
          table->file->ha_end_bulk_insert() : 0);
  if (!error && thd->is_error())
    error= thd->get_stmt_da()->sql_errno();

  table->file->extra(HA_EXTRA_NO_IGNORE_DUP_KEY);
  table->file->extra(HA_EXTRA_WRITE_CANNOT_REPLACE);

  changed= (info.stats.copied || info.stats.deleted || info.stats.updated);
  if (changed)
  {
    /*
      We must invalidate the table in the query cache before binlog writing
      and ha_autocommit_or_rollback.
    */
    query_cache_invalidate3(thd, table, 1);
  }

  DBUG_ASSERT(trans_table || !changed || 
              thd->transaction.stmt.cannot_safely_rollback());

  /*
    Write to binlog before commiting transaction.  No statement will
    be written by the binlog_query() below in RBR mode.  All the
    events are in the transaction cache and will be written when
    ha_autocommit_or_rollback() is issued below.
  */
  if (mysql_bin_log.is_open() &&
      (!error || thd->transaction.stmt.cannot_safely_rollback()))
  {
    int errcode= 0;
    if (!error)
      thd->clear_error();
    else
      errcode= query_error_code(thd, killed_status == THD::NOT_KILLED);
    if (thd->binlog_query(THD::ROW_QUERY_TYPE,
                      thd->query(), thd->query_length(),
                      trans_table, FALSE, FALSE, errcode))
    {
      table->file->ha_release_auto_increment();
      DBUG_RETURN(1);
    }
  }
  table->file->ha_release_auto_increment();

  if (error)
  {
    table->file->print_error(error,MYF(0));
    DBUG_RETURN(1);
  }
  char buff[160];
  if (info.get_ignore_errors())
    my_snprintf(buff, sizeof(buff),
                ER(ER_INSERT_INFO), (long) info.stats.records,
                (long) (info.stats.records - info.stats.copied),
                (long) thd->get_stmt_da()->current_statement_warn_count());
  else
    my_snprintf(buff, sizeof(buff),
                ER(ER_INSERT_INFO), (long) info.stats.records,
                (long) (info.stats.deleted+info.stats.updated),
                (long) thd->get_stmt_da()->current_statement_warn_count());
  row_count= info.stats.copied + info.stats.deleted +
             ((thd->client_capabilities & CLIENT_FOUND_ROWS) ?
              info.stats.touched : info.stats.updated);
  id= (thd->first_successful_insert_id_in_cur_stmt > 0) ?
    thd->first_successful_insert_id_in_cur_stmt :
    (thd->arg_of_last_insert_id_function ?
     thd->first_successful_insert_id_in_prev_stmt :
     (info.stats.copied ? autoinc_value_of_last_inserted_row : 0));
  my_ok(thd, row_count, id, buff);
  DBUG_RETURN(0);
}

void select_insert::abort_result_set() {

  DBUG_ENTER("select_insert::abort_result_set");
  /*
    If the creation of the table failed (due to a syntax error, for
    example), no table will have been opened and therefore 'table'
    will be NULL. In that case, we still need to execute the rollback
    and the end of the function.
   */
  if (table)
  {
    bool changed, transactional_table;
    /*
      Try to end the bulk insert which might have been started before.
      We don't need to do this if we are in prelocked mode (since we
      don't use bulk insert in this case). Also we should not do this
      if tables are not locked yet (bulk insert is not started yet
      in this case).
    */
    if (bulk_insert_started)
      table->file->ha_end_bulk_insert();

    /*
      If at least one row has been inserted/modified and will stay in
      the table (the table doesn't have transactions) we must write to
      the binlog (and the error code will make the slave stop).

      For many errors (example: we got a duplicate key error while
      inserting into a MyISAM table), no row will be added to the table,
      so passing the error to the slave will not help since there will
      be an error code mismatch (the inserts will succeed on the slave
      with no error).

      If table creation failed, the number of rows modified will also be
      zero, so no check for that is made.
    */
    changed= (info.stats.copied || info.stats.deleted || info.stats.updated);
    transactional_table= table->file->has_transactions();
    if (thd->transaction.stmt.cannot_safely_rollback())
    {
        if (mysql_bin_log.is_open())
        {
          int errcode= query_error_code(thd, thd->killed == THD::NOT_KILLED);
          /* error of writing binary log is ignored */
          (void) thd->binlog_query(THD::ROW_QUERY_TYPE, thd->query(),
                                   thd->query_length(),
                                   transactional_table, FALSE, FALSE, errcode);
        }
	if (changed)
	  query_cache_invalidate3(thd, table, 1);
    }
    DBUG_ASSERT(transactional_table || !changed ||
		thd->transaction.stmt.cannot_safely_rollback());
    table->file->ha_release_auto_increment();
  }

  DBUG_VOID_RETURN;
}


/***************************************************************************
  CREATE TABLE (SELECT) ...
***************************************************************************/

/**
  Create table from lists of fields and items (or just return TABLE
  object for pre-opened existing table). Used by CREATE SELECT.

  Let "source table" be the table in the SELECT part.

  Let "source table columns" be the set of columns in the SELECT list.

  An interesting peculiarity in the syntax CREATE TABLE (<columns>) SELECT is
  that function defaults are stripped from the the source table columns, but
  not from the additional columns defined in the CREATE TABLE part. The first
  @c TIMESTAMP column there is also subject to promotion to @c TIMESTAMP @c
  DEFAULT @c CURRENT_TIMESTAMP @c ON @c UPDATE @c CURRENT_TIMESTAMP, as usual.


  @param thd           [in]     Thread object
  @param create_info   [in]     Create information (like MAX_ROWS, ENGINE or
                                temporary table flag)
  @param create_table  [in]     Pointer to TABLE_LIST object providing database
                                and name for table to be created or to be open
  @param alter_info    [in/out] Initial list of columns and indexes for the
                                table to be created
  @param items         [in]     The source table columns. Corresponding column
                                definitions (Create_field's) will be added to
                                the end of alter_info->create_list.
  @param lock          [out]    Pointer to the MYSQL_LOCK object for table
                                created will be returned in this parameter.
                                Since this table is not included in THD::lock
                                caller is responsible for explicitly unlocking
                                this table.
  @param hooks         [in]     Hooks to be invoked before and after obtaining
                                table lock on the table being created.

  @note
    This function assumes that either table exists and was pre-opened and
    locked at open_and_lock_tables() stage (and in this case we just emit
    error or warning and return pre-opened TABLE object) or an exclusive
    metadata lock was acquired on table so we can safely create, open and
    lock table in it (we don't acquire metadata lock if this create is
    for temporary table).

  @note
    Since this function contains some logic specific to CREATE TABLE ...
    SELECT it should be changed before it can be used in other contexts.

  @retval non-zero  Pointer to TABLE object for table created or opened
  @retval 0         Error
*/

static TABLE *create_table_from_items(THD *thd, HA_CREATE_INFO *create_info,
                                      TABLE_LIST *create_table,
                                      Alter_info *alter_info,
                                      List<Item> *items)
{
  TABLE tmp_table;		// Used during 'Create_field()'
  TABLE_SHARE share;
  TABLE *table= 0;
  uint select_field_count= items->elements;
  /* Add selected items to field list */
  List_iterator_fast<Item> it(*items);
  Item *item;
  DBUG_ENTER("create_table_from_items");

  tmp_table.alias= 0;
  tmp_table.s= &share;
  init_tmp_table_share(thd, &share, "", 0, "", "");

  tmp_table.s->db_create_options=0;
  tmp_table.s->db_low_byte_first= 
        MY_TEST(create_info->db_type == myisam_hton ||
                create_info->db_type == heap_hton);
  tmp_table.null_row=tmp_table.maybe_null=0;

  if (!thd->variables.explicit_defaults_for_timestamp)
    promote_first_timestamp_column(&alter_info->create_list);

  while ((item=it++))
  {
    Field *tmp_table_field;
    if (item->type() == Item::FUNC_ITEM)
    {
      if (item->result_type() != STRING_RESULT)
        tmp_table_field= item->tmp_table_field(&tmp_table);
      else
        tmp_table_field= item->tmp_table_field_from_field_type(&tmp_table,
                                                               false);
    }
    else
<<<<<<< HEAD
      field= create_tmp_field(thd, &tmp_table, item, item->type(),
                              (Item ***) 0, &tmp_field, &def_field, 0, 0, 0, 0);
    if (!field ||
	!(cr_field=new Create_field(field,(item->type() == Item::FIELD_ITEM ?
					   ((Item_field *)item)->field :
					   (Field*) 0))))
      DBUG_RETURN(0);
=======
    {
      Field *from_field, * default_field;
      tmp_table_field= create_tmp_field(thd, &tmp_table, item, item->type(),
                              (Item ***) NULL, &from_field, &default_field,
                              0, 0, 0, 0, 0);
    }

    if (!tmp_table_field)
      DBUG_RETURN(NULL);

    Field *table_field;

    switch (item->type())
    {
    /*
      We have to take into account both the real table's fields and
      pseudo-fields used in trigger's body. These fields are used
      to copy defaults values later inside constructor of
      the class Create_field.
    */
    case Item::FIELD_ITEM:
    case Item::TRIGGER_FIELD_ITEM:
      table_field= ((Item_field *) item)->field;
      break;
    default:
      table_field= NULL;
    }

    Create_field *cr_field= new Create_field(tmp_table_field, table_field);

    if (!cr_field)
      DBUG_RETURN(NULL);
>>>>>>> 552b1c8a

    if (item->maybe_null)
      cr_field->flags &= ~NOT_NULL_FLAG;
    alter_info->create_list.push_back(cr_field);
  }

  DEBUG_SYNC(thd,"create_table_select_before_create");

  /*
    Create and lock table.

    Note that we either creating (or opening existing) temporary table or
    creating base table on which name we have exclusive lock. So code below
    should not cause deadlocks or races.

    We don't log the statement, it will be logged later.

    If this is a HEAP table, the automatic DELETE FROM which is written to the
    binlog when a HEAP table is opened for the first time since startup, must
    not be written: 1) it would be wrong (imagine we're in CREATE SELECT: we
    don't want to delete from it) 2) it would be written before the CREATE
    TABLE, which is a wrong order. So we keep binary logging disabled when we
    open_table().
  */
  {
    if (!mysql_create_table_no_lock(thd, create_table->db,
                                    create_table->table_name,
                                    create_info, alter_info,
                                    select_field_count, NULL))
    {
      DEBUG_SYNC(thd,"create_table_select_before_open");

      if (!(create_info->options & HA_LEX_CREATE_TMP_TABLE))
      {
        Open_table_context ot_ctx(thd, MYSQL_OPEN_REOPEN);
        /*
          Here we open the destination table, on which we already have
          an exclusive metadata lock.
        */
        if (open_table(thd, create_table, &ot_ctx))
        {
          quick_rm_table(thd, create_info->db_type, create_table->db,
                         table_case_name(create_info, create_table->table_name),
                         0);
        }
        else
          table= create_table->table;
      }
      else
      {
        if (open_temporary_table(thd, create_table))
        {
          /*
            This shouldn't happen as creation of temporary table should make
            it preparable for open. Anyway we can't drop temporary table if
            we are unable to fint it.
          */
          DBUG_ASSERT(0);
        }
        else
        {
          table= create_table->table;
        }
      }
    }
    if (!table)                                   // open failed
      DBUG_RETURN(NULL);
  }
  DBUG_RETURN(table);
}


/**
  Create the new table from the selected items.

  @param values  List of items to be used as new columns
  @param u       Select

  @return Operation status.
    @retval 0   Success
    @retval !=0 Failure
*/

int
select_create::prepare(List<Item> &values, SELECT_LEX_UNIT *u)
{
  DBUG_ENTER("select_create::prepare");

  unit= u;
  DBUG_ASSERT(create_table->table == NULL);

  DEBUG_SYNC(thd,"create_table_select_before_check_if_exists");

  if (!(table= create_table_from_items(thd, create_info, create_table,
                                       alter_info, &values)))
    /* abort() deletes table */
    DBUG_RETURN(-1);

  if (table->s->fields < values.elements)
  {
    my_error(ER_WRONG_VALUE_COUNT_ON_ROW, MYF(0), 1L);
    DBUG_RETURN(-1);
  }
  /* First field to copy */
  field= table->field+table->s->fields - values.elements;

  // Turn off function defaults for columns filled from SELECT list:
  const bool retval= info.ignore_last_columns(table, values.elements);
  DBUG_RETURN(retval);
}


/**
  Lock the newly created table and prepare it for insertion.

  @return Operation status.
    @retval 0   Success
    @retval !=0 Failure
*/

int
select_create::prepare2()
{
  DBUG_ENTER("select_create::prepare2");
  DEBUG_SYNC(thd,"create_table_select_before_lock");

  MYSQL_LOCK *extra_lock= NULL;
  /*
    For row-based replication, the CREATE-SELECT statement is written
    in two pieces: the first one contain the CREATE TABLE statement
    necessary to create the table and the second part contain the rows
    that should go into the table.

    For non-temporary tables, the start of the CREATE-SELECT
    implicitly commits the previous transaction, and all events
    forming the statement will be stored the transaction cache. At end
    of the statement, the entire statement is committed as a
    transaction, and all events are written to the binary log.

    On the master, the table is locked for the duration of the
    statement, but since the CREATE part is replicated as a simple
    statement, there is no way to lock the table for accesses on the
    slave.  Hence, we have to hold on to the CREATE part of the
    statement until the statement has finished.
   */
  class MY_HOOKS : public TABLEOP_HOOKS {
  public:
    MY_HOOKS(select_create *x, TABLE_LIST *create_table_arg,
             TABLE_LIST *select_tables_arg)
      : ptr(x),
        create_table(create_table_arg),
        select_tables(select_tables_arg)
      {
      }

  private:
    virtual int do_postlock(TABLE **tables, uint count)
    {
      int error;
      THD *thd= const_cast<THD*>(ptr->get_thd());
      TABLE_LIST *save_next_global= create_table->next_global;

      create_table->next_global= select_tables;

      error= thd->decide_logging_format(create_table);

      create_table->next_global= save_next_global;

      if (error)
        return error;

      TABLE const *const table = *tables;
      if (thd->is_current_stmt_binlog_format_row()  &&
          !table->s->tmp_table)
      {
        if (int error= ptr->binlog_show_create_table(tables, count))
          return error;
      }
      return 0;
    }
    select_create *ptr;
    TABLE_LIST *create_table;
    TABLE_LIST *select_tables;
  };

  MY_HOOKS hooks(this, create_table, select_tables);
 
  table->reginfo.lock_type=TL_WRITE;
  hooks.prelock(&table, 1);                    // Call prelock hooks
  /*
    mysql_lock_tables() below should never fail with request to reopen table
    since it won't wait for the table lock (we have exclusive metadata lock on
    the table) and thus can't get aborted.
  */
  if (! (extra_lock= mysql_lock_tables(thd, &table, 1, 0)) ||
        hooks.postlock(&table, 1))
  {
    if (extra_lock)
    {
      mysql_unlock_tables(thd, extra_lock);
      extra_lock= 0;
    }
    drop_open_table(thd, table, create_table->db, create_table->table_name);
    table= 0;
    DBUG_RETURN(1);
  }
  if (extra_lock)
  {
    DBUG_ASSERT(m_plock == NULL);

    if (create_info->options & HA_LEX_CREATE_TMP_TABLE)
      m_plock= &m_lock;
    else
      m_plock= &thd->extra_lock;

    *m_plock= extra_lock;
  }
  /* Mark all fields that are given values */
  for (Field **f= field ; *f ; f++)
    bitmap_set_bit(table->write_set, (*f)->field_index);

  // Set up an empty bitmap of function defaults
  if (info.add_function_default_columns(table, table->write_set))
    DBUG_RETURN(1);

  table->next_number_field=table->found_next_number_field;

  restore_record(table,s->default_values);      // Get empty record
  thd->cuted_fields=0;

  const enum_duplicates duplicate_handling= info.get_duplicate_handling();
  const bool ignore_errors= info.get_ignore_errors();

  if (ignore_errors || duplicate_handling != DUP_ERROR)
    table->file->extra(HA_EXTRA_IGNORE_DUP_KEY);
  if (duplicate_handling == DUP_REPLACE &&
      (!table->triggers || !table->triggers->has_delete_triggers()))
    table->file->extra(HA_EXTRA_WRITE_CAN_REPLACE);
  if (duplicate_handling == DUP_UPDATE)
    table->file->extra(HA_EXTRA_INSERT_WITH_UPDATE);
  if (thd->locked_tables_mode <= LTM_LOCK_TABLES)
  {
    table->file->ha_start_bulk_insert((ha_rows) 0);
    bulk_insert_started= true;
  }
  thd->abort_on_warning= (!ignore_errors && thd->is_strict_mode());
  if (check_that_all_fields_are_given_values(thd, table, table_list))
    DBUG_RETURN(1);
  table->mark_columns_needed_for_insert();
  table->file->extra(HA_EXTRA_WRITE_CACHE);
  DBUG_RETURN(0);
}

int
select_create::binlog_show_create_table(TABLE **tables, uint count)
{
  /*
    Note 1: In RBR mode, we generate a CREATE TABLE statement for the
    created table by calling store_create_info() (behaves as SHOW
    CREATE TABLE).  In the event of an error, nothing should be
    written to the binary log, even if the table is non-transactional;
    therefore we pretend that the generated CREATE TABLE statement is
    for a transactional table.  The event will then be put in the
    transaction cache, and any subsequent events (e.g., table-map
    events and binrow events) will also be put there.  We can then use
    ha_autocommit_or_rollback() to either throw away the entire
    kaboodle of events, or write them to the binary log.

    We write the CREATE TABLE statement here and not in prepare()
    since there potentially are sub-selects or accesses to information
    schema that will do a close_thread_tables(), destroying the
    statement transaction cache.
  */
  DBUG_ASSERT(thd->is_current_stmt_binlog_format_row());
  DBUG_ASSERT(tables && *tables && count > 0);

  char buf[2048];
  String query(buf, sizeof(buf), system_charset_info);
  int result;
  TABLE_LIST tmp_table_list;

  memset(&tmp_table_list, 0, sizeof(tmp_table_list));
  tmp_table_list.table = *tables;
  query.length(0);      // Have to zero it since constructor doesn't

  result= store_create_info(thd, &tmp_table_list, &query, create_info,
                            /* show_database */ TRUE);
  DBUG_ASSERT(result == 0); /* store_create_info() always return 0 */

  if (mysql_bin_log.is_open())
  {
    int errcode= query_error_code(thd, thd->killed == THD::NOT_KILLED);
    result= thd->binlog_query(THD::STMT_QUERY_TYPE,
                              query.ptr(), query.length(),
                              /* is_trans */ TRUE,
                              /* direct */ FALSE,
                              /* suppress_use */ FALSE,
                              errcode);
  }
  return result;
}

void select_create::store_values(List<Item> &values)
{
  const bool ignore_err= true;
  fill_record_n_invoke_before_triggers(thd, field, values, ignore_err,
                                       table->triggers, TRG_EVENT_INSERT);
}


void select_create::send_error(uint errcode,const char *err)
{
  DBUG_ENTER("select_create::send_error");

  DBUG_PRINT("info",
             ("Current statement %s row-based",
              thd->is_current_stmt_binlog_format_row() ? "is" : "is NOT"));
  DBUG_PRINT("info",
             ("Current table (at 0x%lu) %s a temporary (or non-existant) table",
              (ulong) table,
              table && !table->s->tmp_table ? "is NOT" : "is"));
  /*
    This will execute any rollbacks that are necessary before writing
    the transcation cache.

    We disable the binary log since nothing should be written to the
    binary log.  This disabling is important, since we potentially do
    a "roll back" of non-transactional tables by removing the table,
    and the actual rollback might generate events that should not be
    written to the binary log.

  */
  tmp_disable_binlog(thd);
  select_insert::send_error(errcode, err);
  reenable_binlog(thd);

  DBUG_VOID_RETURN;
}


bool select_create::send_eof()
{
  /*
    The routine that writes the statement in the binary log
    is in select_insert::send_eof(). For that reason, we
    mark the flag at this point.
  */
  if (create_info->options & HA_LEX_CREATE_TMP_TABLE)
    thd->transaction.stmt.mark_created_temp_table();

  bool tmp=select_insert::send_eof();
  if (tmp)
    abort_result_set();
  else
  {
    /*
      Do an implicit commit at end of statement for non-temporary
      tables.  This can fail, but we should unlock the table
      nevertheless.
    */
    if (!table->s->tmp_table)
    {
      trans_commit_stmt(thd);
      trans_commit_implicit(thd);
    }

    table->file->extra(HA_EXTRA_NO_IGNORE_DUP_KEY);
    table->file->extra(HA_EXTRA_WRITE_CANNOT_REPLACE);
    if (m_plock)
    {
      mysql_unlock_tables(thd, *m_plock);
      *m_plock= NULL;
      m_plock= NULL;
    }
  }
  return tmp;
}


void select_create::abort_result_set()
{
  DBUG_ENTER("select_create::abort_result_set");

  /*
    In select_insert::abort_result_set() we roll back the statement, including
    truncating the transaction cache of the binary log. To do this, we
    pretend that the statement is transactional, even though it might
    be the case that it was not.

    We roll back the statement prior to deleting the table and prior
    to releasing the lock on the table, since there might be potential
    for failure if the rollback is executed after the drop or after
    unlocking the table.

    We also roll back the statement regardless of whether the creation
    of the table succeeded or not, since we need to reset the binary
    log state.
  */
  tmp_disable_binlog(thd);
  select_insert::abort_result_set();
  thd->transaction.stmt.reset_unsafe_rollback_flags();
  reenable_binlog(thd);
  /* possible error of writing binary log is ignored deliberately */
  (void) thd->binlog_flush_pending_rows_event(TRUE, TRUE);

  if (m_plock)
  {
    mysql_unlock_tables(thd, *m_plock);
    *m_plock= NULL;
    m_plock= NULL;
  }

  if (table)
  {
    table->file->extra(HA_EXTRA_NO_IGNORE_DUP_KEY);
    table->file->extra(HA_EXTRA_WRITE_CANNOT_REPLACE);
    table->auto_increment_field_not_null= FALSE;
    drop_open_table(thd, table, create_table->db, create_table->table_name);
    table=0;                                    // Safety
  }
  DBUG_VOID_RETURN;
}<|MERGE_RESOLUTION|>--- conflicted
+++ resolved
@@ -3971,6 +3971,7 @@
   /* Add selected items to field list */
   List_iterator_fast<Item> it(*items);
   Item *item;
+
   DBUG_ENTER("create_table_from_items");
 
   tmp_table.alias= 0;
@@ -3994,24 +3995,15 @@
       if (item->result_type() != STRING_RESULT)
         tmp_table_field= item->tmp_table_field(&tmp_table);
       else
-        tmp_table_field= item->tmp_table_field_from_field_type(&tmp_table,
-                                                               false);
+        tmp_table_field= item->tmp_table_field_from_field_type(&tmp_table, false);
     }
     else
-<<<<<<< HEAD
-      field= create_tmp_field(thd, &tmp_table, item, item->type(),
-                              (Item ***) 0, &tmp_field, &def_field, 0, 0, 0, 0);
-    if (!field ||
-	!(cr_field=new Create_field(field,(item->type() == Item::FIELD_ITEM ?
-					   ((Item_field *)item)->field :
-					   (Field*) 0))))
-      DBUG_RETURN(0);
-=======
-    {
-      Field *from_field, * default_field;
+    {
+      Field *from_field, *default_field;
       tmp_table_field= create_tmp_field(thd, &tmp_table, item, item->type(),
-                              (Item ***) NULL, &from_field, &default_field,
-                              0, 0, 0, 0, 0);
+                                        (Item ***) NULL,
+                                        &from_field, &default_field,
+                                        false, false, false, false);
     }
 
     if (!tmp_table_field)
@@ -4039,7 +4031,6 @@
 
     if (!cr_field)
       DBUG_RETURN(NULL);
->>>>>>> 552b1c8a
 
     if (item->maybe_null)
       cr_field->flags &= ~NOT_NULL_FLAG;
