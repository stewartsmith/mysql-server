--- conflicted
+++ resolved
@@ -355,13 +355,12 @@
 */ 
 int convert_handler_error(int error, THD* thd, TABLE *table)
 {
-  uint actual_error= (thd->is_error() ? thd->main_da.sql_errno() :
+  uint actual_error= (thd->is_error() ? thd->stmt_da->sql_errno() :
                            0);
-
   if (actual_error == 0)
   {
     table->file->print_error(error, MYF(0));
-    actual_error= (thd->is_error() ? thd->main_da.sql_errno() :
+    actual_error= (thd->is_error() ? thd->stmt_da->sql_errno() :
                         ER_UNKNOWN_ERROR);
     if (actual_error == ER_UNKNOWN_ERROR)
       if (global_system_variables.log_warnings)
@@ -7453,11 +7452,7 @@
                           (ulong) m_curr_row, (ulong) m_curr_row_end, (ulong) m_rows_end));
 
       if (!m_curr_row_end && !error)
-<<<<<<< HEAD
-        unpack_current_row(rli, &m_cols);
-=======
-        error= unpack_current_row(rli);
->>>>>>> 0ac476e3
+        error= unpack_current_row(rli, &m_cols);
   
       // at this moment m_curr_row_end should be set
       DBUG_ASSERT(error || m_curr_row_end != NULL); 
