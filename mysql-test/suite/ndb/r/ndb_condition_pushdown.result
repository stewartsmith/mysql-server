--- conflicted
+++ resolved
@@ -2271,11 +2271,7 @@
 Note	9999	Table 'tx' is not pushable: GROUP BY cannot be done using index on grouped columns.
 Note	1003	/* select#1 */ select `test`.`t2`.`c` AS `c`,count(distinct `test`.`t2`.`a`) AS `count(distinct t2.a)` from `test`.`tx` join `test`.`tx` `t2` where ((`test`.`tx`.`b` = `test`.`t2`.`d`) and (`test`.`tx`.`a` = `test`.`t2`.`c`) and (`test`.`t2`.`a` = 4)) group by `test`.`t2`.`c`
 drop table tx;
-<<<<<<< HEAD
-set @@optimizer_switch='engine_condition_pushdown=on';
-=======
 set @@optimizer_switch = 'engine_condition_pushdown=on';
->>>>>>> 9dc7dffd
 create table t (pk int, i int) engine = ndb;
 insert into t values (1,3), (3,6), (6,9), (9,1);
 create table subq (pk int, i int) engine = ndb;
