--- conflicted
+++ resolved
@@ -2431,13 +2431,9 @@
   bool dumpfile;
   ulong skip_lines;
   CHARSET_INFO *cs;
-<<<<<<< HEAD
   sql_exchange(char *name, bool dumpfile_flag,
                enum_filetype filetype_arg= FILETYPE_CSV);
-=======
-  sql_exchange(char *name,bool dumpfile_flag);
   bool escaped_given(void);
->>>>>>> f90e4c37
 };
 
 #include "log_event.h"
