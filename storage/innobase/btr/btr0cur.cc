/*****************************************************************************

Copyright (c) 1994, 2014, Oracle and/or its affiliates. All Rights Reserved.
Copyright (c) 2008, Google Inc.
Copyright (c) 2012, Facebook Inc.

Portions of this file contain modifications contributed and copyrighted by
Google, Inc. Those modifications are gratefully acknowledged and are described
briefly in the InnoDB documentation. The contributions by Google are
incorporated with their permission, and subject to the conditions contained in
the file COPYING.Google.

This program is free software; you can redistribute it and/or modify it under
the terms of the GNU General Public License as published by the Free Software
Foundation; version 2 of the License.

This program is distributed in the hope that it will be useful, but WITHOUT
ANY WARRANTY; without even the implied warranty of MERCHANTABILITY or FITNESS
FOR A PARTICULAR PURPOSE. See the GNU General Public License for more details.

You should have received a copy of the GNU General Public License along with
this program; if not, write to the Free Software Foundation, Inc.,
51 Franklin Street, Suite 500, Boston, MA 02110-1335 USA

*****************************************************************************/

/**************************************************//**
@file btr/btr0cur.cc
The index tree cursor

All changes that row operations make to a B-tree or the records
there must go through this module! Undo log records are written here
of every modify or insert of a clustered index record.

			NOTE!!!
To make sure we do not run out of disk space during a pessimistic
insert or update, we have to reserve 2 x the height of the index tree
many pages in the tablespace before we start the operation, because
if leaf splitting has been started, it is difficult to undo, except
by crashing the database and doing a roll-forward.

Created 10/16/1994 Heikki Tuuri
*******************************************************/

#include "btr0cur.h"

#ifdef UNIV_NONINL
#include "btr0cur.ic"
#endif

#include "row0upd.h"
#ifndef UNIV_HOTBACKUP
#include "mtr0log.h"
#include "page0page.h"
#include "page0zip.h"
#include "rem0rec.h"
#include "rem0cmp.h"
#include "buf0lru.h"
#include "btr0btr.h"
#include "btr0sea.h"
#include "row0log.h"
#include "row0purge.h"
#include "row0upd.h"
#include "trx0rec.h"
#include "trx0roll.h"
#include "que0que.h"
#include "row0row.h"
#include "srv0srv.h"
#include "ibuf0ibuf.h"
#include "lock0lock.h"
#include "zlib.h"

/** Buffered B-tree operation types, introduced as part of delete buffering. */
enum btr_op_t {
	BTR_NO_OP = 0,			/*!< Not buffered */
	BTR_INSERT_OP,			/*!< Insert, do not ignore UNIQUE */
	BTR_INSERT_IGNORE_UNIQUE_OP,	/*!< Insert, ignoring UNIQUE */
	BTR_DELETE_OP,			/*!< Purge a delete-marked record */
	BTR_DELMARK_OP			/*!< Mark a record for deletion */
};

/** Modification types for the B-tree operation. */
enum btr_intention_t {
	BTR_INTENTION_DELETE,
	BTR_INTENTION_BOTH,
	BTR_INTENTION_INSERT
};
#if BTR_INTENTION_DELETE > BTR_INTENTION_BOTH
#error "BTR_INTENTION_DELETE > BTR_INTENTION_BOTH"
#endif
#if BTR_INTENTION_BOTH > BTR_INTENTION_INSERT
#error "BTR_INTENTION_BOTH > BTR_INTENTION_INSERT"
#endif

/** For the index->lock scalability improvement, only possibility of clear
performance regression observed was caused by grown huge history list length.
That is because the exclusive use of index->lock also worked as reserving
free blocks and read IO bandwidth with priority. To avoid huge glowing history
list as same level with previous implementation, prioritizes pessimistic tree
operations by purge as the previous, when it seems to be growing huge.

 Experimentally, the history list length starts to affect to performance
throughput clearly from about 100000. */
#define BTR_CUR_FINE_HISTORY_LENGTH	100000

/** Number of searches down the B-tree in btr_cur_search_to_nth_level(). */
ulint	btr_cur_n_non_sea	= 0;
/** Number of successful adaptive hash index lookups in
btr_cur_search_to_nth_level(). */
ulint	btr_cur_n_sea		= 0;
/** Old value of btr_cur_n_non_sea.  Copied by
srv_refresh_innodb_monitor_stats().  Referenced by
srv_printf_innodb_monitor(). */
ulint	btr_cur_n_non_sea_old	= 0;
/** Old value of btr_cur_n_sea.  Copied by
srv_refresh_innodb_monitor_stats().  Referenced by
srv_printf_innodb_monitor(). */
ulint	btr_cur_n_sea_old	= 0;

#ifdef UNIV_DEBUG
/* Flag to limit optimistic insert records */
uint	btr_cur_limit_optimistic_insert_debug = 0;
#endif /* UNIV_DEBUG */

/** In the optimistic insert, if the insert does not fit, but this much space
can be released by page reorganize, then it is reorganized */
#define BTR_CUR_PAGE_REORGANIZE_LIMIT	(UNIV_PAGE_SIZE / 32)

/** The structure of a BLOB part header */
/* @{ */
/*--------------------------------------*/
#define BTR_BLOB_HDR_PART_LEN		0	/*!< BLOB part len on this
						page */
#define BTR_BLOB_HDR_NEXT_PAGE_NO	4	/*!< next BLOB part page no,
						FIL_NULL if none */
/*--------------------------------------*/
#define BTR_BLOB_HDR_SIZE		8	/*!< Size of a BLOB
						part header, in bytes */

/** Estimated table level stats from sampled value.
@param value sampled stats
@param index index being sampled
@param sample number of sampled rows
@param ext_size external stored data size
@param not_empty table not empty
@return estimated table wide stats from sampled value */
#define BTR_TABLE_STATS_FROM_SAMPLE(value, index, sample, ext_size, not_empty)\
	(((value) * (ib_int64_t) index->stat_n_leaf_pages		\
	  + (sample) - 1 + (ext_size) + (not_empty)) / ((sample) + (ext_size)))

/* @} */
#endif /* !UNIV_HOTBACKUP */

/** A BLOB field reference full of zero, for use in assertions and tests.
Initially, BLOB field references are set to zero, in
dtuple_convert_big_rec(). */
const byte field_ref_zero[BTR_EXTERN_FIELD_REF_SIZE] = {
	0, 0, 0, 0, 0,
	0, 0, 0, 0, 0,
	0, 0, 0, 0, 0,
	0, 0, 0, 0, 0,
};

#ifndef UNIV_HOTBACKUP
/*******************************************************************//**
Marks all extern fields in a record as owned by the record. This function
should be called if the delete mark of a record is removed: a not delete
marked record always owns all its extern fields. */
static
void
btr_cur_unmark_extern_fields(
/*=========================*/
	page_zip_des_t*	page_zip,/*!< in/out: compressed page whose uncompressed
				part will be updated, or NULL */
	rec_t*		rec,	/*!< in/out: record in a clustered index */
	dict_index_t*	index,	/*!< in: index of the page */
	const ulint*	offsets,/*!< in: array returned by rec_get_offsets() */
	mtr_t*		mtr);	/*!< in: mtr, or NULL if not logged */
/*******************************************************************//**
Adds path information to the cursor for the current page, for which
the binary search has been performed. */
static
void
btr_cur_add_path_info(
/*==================*/
	btr_cur_t*	cursor,		/*!< in: cursor positioned on a page */
	ulint		height,		/*!< in: height of the page in tree;
					0 means leaf node */
	ulint		root_height);	/*!< in: root node height in tree */
/***********************************************************//**
Frees the externally stored fields for a record, if the field is mentioned
in the update vector. */
static
void
btr_rec_free_updated_extern_fields(
/*===============================*/
	dict_index_t*	index,	/*!< in: index of rec; the index tree MUST be
				X-latched */
	rec_t*		rec,	/*!< in: record */
	page_zip_des_t*	page_zip,/*!< in: compressed page whose uncompressed
				part will be updated, or NULL */
	const ulint*	offsets,/*!< in: rec_get_offsets(rec, index) */
	const upd_t*	update,	/*!< in: update vector */
	bool		rollback,/*!< in: performing rollback? */
	mtr_t*		mtr);	/*!< in: mini-transaction handle which contains
				an X-latch to record page and to the tree */
/***********************************************************//**
Frees the externally stored fields for a record. */
static
void
btr_rec_free_externally_stored_fields(
/*==================================*/
	dict_index_t*	index,	/*!< in: index of the data, the index
				tree MUST be X-latched */
	rec_t*		rec,	/*!< in: record */
	const ulint*	offsets,/*!< in: rec_get_offsets(rec, index) */
	page_zip_des_t*	page_zip,/*!< in: compressed page whose uncompressed
				part will be updated, or NULL */
	bool		rollback,/*!< in: performing rollback? */
	mtr_t*		mtr);	/*!< in: mini-transaction handle which contains
				an X-latch to record page and to the index
				tree */
#endif /* !UNIV_HOTBACKUP */

#ifndef UNIV_HOTBACKUP
/*==================== B-TREE SEARCH =========================*/

#if MTR_MEMO_PAGE_S_FIX != RW_S_LATCH
#error "MTR_MEMO_PAGE_S_FIX != RW_S_LATCH"
#endif
#if MTR_MEMO_PAGE_X_FIX != RW_X_LATCH
#error "MTR_MEMO_PAGE_X_FIX != RW_X_LATCH"
#endif
#if MTR_MEMO_PAGE_SX_FIX != RW_SX_LATCH
#error "MTR_MEMO_PAGE_SX_FIX != RW_SX_LATCH"
#endif

/** Latches the leaf page or pages requested.
@param[in]	block		leaf page where the search converged
@param[in]	page_id		page id of the leaf
@param[in]	latch_mode	BTR_SEARCH_LEAF, ...
@param[in]	cursor		cursor
@param[in]	mtr		mini-transaction */

void
btr_cur_latch_leaves(
	buf_block_t*		block,
	const page_id_t&	page_id,
	const page_size_t&	page_size,
	ulint			latch_mode,
	btr_cur_t*		cursor,
	mtr_t*			mtr)
{
	ulint		mode;
	ulint		left_page_no;
	ulint		right_page_no;
	buf_block_t*	get_block;
	page_t*		page = buf_block_get_frame(block);
	bool		spatial;

	spatial = dict_index_is_spatial(cursor->index) && cursor->rtr_info;
	ut_ad(buf_page_in_file(&block->page));

	switch (latch_mode) {
	case BTR_SEARCH_LEAF:
	case BTR_MODIFY_LEAF:
	case BTR_SEARCH_TREE:
		if (spatial) {
                        cursor->rtr_info->tree_savepoints[RTR_MAX_LEVELS]
				= mtr_set_savepoint(mtr);
                }

		mode = latch_mode == BTR_MODIFY_LEAF ? RW_X_LATCH : RW_S_LATCH;
		get_block = btr_block_get(page_id, page_size, mode,
					  cursor->index, mtr);
#ifdef UNIV_BTR_DEBUG
		ut_a(page_is_comp(get_block->frame) == page_is_comp(page));
#endif /* UNIV_BTR_DEBUG */
		get_block->check_index_page_at_flush = TRUE;
		if (spatial) {
                        cursor->rtr_info->tree_blocks[RTR_MAX_LEVELS]
				= get_block;
                }

		return;
	case BTR_MODIFY_TREE:
		/* It is exclusive for other operations which calls
		btr_page_set_prev() */
		ut_ad(mtr_memo_contains_flagged(mtr,
			dict_index_get_lock(cursor->index),
			MTR_MEMO_X_LOCK | MTR_MEMO_SX_LOCK)
		      || dict_table_is_intrinsic(cursor->index->table));
		/* x-latch also siblings from left to right */
		left_page_no = btr_page_get_prev(page, mtr);

		if (left_page_no != FIL_NULL) {
			if (spatial) {
				cursor->rtr_info->tree_savepoints[
					RTR_MAX_LEVELS] = mtr_set_savepoint(mtr);
			}
			get_block = btr_block_get(
				page_id_t(page_id.space(), left_page_no),
				page_size, RW_X_LATCH, cursor->index, mtr);
#ifdef UNIV_BTR_DEBUG
			ut_a(page_is_comp(get_block->frame)
			     == page_is_comp(page));
			ut_a(btr_page_get_next(get_block->frame, mtr)
			     == page_get_page_no(page));
#endif /* UNIV_BTR_DEBUG */
			get_block->check_index_page_at_flush = TRUE;

			if (spatial) {
				cursor->rtr_info->tree_blocks[RTR_MAX_LEVELS]
					= get_block;
			}
                }

		if (spatial) {
                        cursor->rtr_info->tree_savepoints[RTR_MAX_LEVELS + 1]
				= mtr_set_savepoint(mtr);
                }

		get_block = btr_block_get(
			page_id, page_size, RW_X_LATCH, cursor->index, mtr);
#ifdef UNIV_BTR_DEBUG
		ut_a(page_is_comp(get_block->frame) == page_is_comp(page));
#endif /* UNIV_BTR_DEBUG */
		get_block->check_index_page_at_flush = TRUE;

		if (spatial) {
                        cursor->rtr_info->tree_blocks[RTR_MAX_LEVELS + 1]
				= get_block;
                }

		right_page_no = btr_page_get_next(page, mtr);

		if (right_page_no != FIL_NULL) {
			if (spatial) {
				cursor->rtr_info->tree_savepoints[
					RTR_MAX_LEVELS + 2] = mtr_set_savepoint(
								mtr);
			}
			get_block = btr_block_get(
				page_id_t(page_id.space(), right_page_no),
				page_size, RW_X_LATCH, cursor->index, mtr);
#ifdef UNIV_BTR_DEBUG
			ut_a(page_is_comp(get_block->frame)
			     == page_is_comp(page));
			ut_a(btr_page_get_prev(get_block->frame, mtr)
			     == page_get_page_no(page));
#endif /* UNIV_BTR_DEBUG */
			get_block->check_index_page_at_flush = TRUE;
			if (spatial) {
				cursor->rtr_info->tree_blocks[
					RTR_MAX_LEVELS + 2] = get_block;
			}
		}

		return;

	case BTR_SEARCH_PREV:
	case BTR_MODIFY_PREV:
		mode = latch_mode == BTR_SEARCH_PREV ? RW_S_LATCH : RW_X_LATCH;
		/* latch also left sibling */
		rw_lock_s_lock(&block->lock);
		left_page_no = btr_page_get_prev(page, mtr);
		rw_lock_s_unlock(&block->lock);

		if (left_page_no != FIL_NULL) {
			get_block = btr_block_get(
				page_id_t(page_id.space(), left_page_no),
				page_size, mode, cursor->index, mtr);
			cursor->left_block = get_block;
#ifdef UNIV_BTR_DEBUG
			ut_a(page_is_comp(get_block->frame)
			     == page_is_comp(page));
			ut_a(btr_page_get_next(get_block->frame, mtr)
			     == page_get_page_no(page));
#endif /* UNIV_BTR_DEBUG */
			get_block->check_index_page_at_flush = TRUE;
		}

		get_block = btr_block_get(page_id, page_size, mode,
					  cursor->index, mtr);
#ifdef UNIV_BTR_DEBUG
		ut_a(page_is_comp(get_block->frame) == page_is_comp(page));
#endif /* UNIV_BTR_DEBUG */
		get_block->check_index_page_at_flush = TRUE;
		return;
	case BTR_CONT_MODIFY_TREE:
		ut_ad(dict_index_is_spatial(cursor->index));
		return;
	}

	ut_error;
}

/** Optimistically latches the leaf page or pages requested.
@param[in]	block		guessed buffer block
@param[in]	modify_clock	modify clock value
@param[in,out]	latch_mode	BTR_SEARCH_LEAF, ...
@param[in,out]	cursor		cursor
@param[in]	file		file name
@param[in]	line		line where called
@param[in]	mtr		mini-transaction
@return true if success */

bool
btr_cur_optimistic_latch_leaves(
	buf_block_t*	block,
	ib_uint64_t	modify_clock,
	ulint*		latch_mode,
	btr_cur_t*	cursor,
	const char*	file,
	ulint		line,
	mtr_t*		mtr)
{
	ulint		mode;
	ulint		left_page_no;

	switch (*latch_mode) {
	case BTR_SEARCH_LEAF:
	case BTR_MODIFY_LEAF:
		return(buf_page_optimistic_get(*latch_mode, block,
				modify_clock, file, line, mtr));
	case BTR_SEARCH_PREV:
	case BTR_MODIFY_PREV:
		mode = *latch_mode == BTR_SEARCH_PREV
			? RW_S_LATCH : RW_X_LATCH;

		buf_page_mutex_enter(block);
		if (buf_block_get_state(block) != BUF_BLOCK_FILE_PAGE) {
			buf_page_mutex_exit(block);
			return(false);
		}
		/* pin the block not to be relocated */
		buf_block_buf_fix_inc(block, file, line);
		buf_page_mutex_exit(block);

		rw_lock_s_lock(&block->lock);
		if (block->modify_clock != modify_clock) {
			rw_lock_s_unlock(&block->lock);

			goto unpin_failed;
		}
		left_page_no = btr_page_get_prev(
			buf_block_get_frame(block), mtr);
		rw_lock_s_unlock(&block->lock);

		if (left_page_no != FIL_NULL) {
			const page_id_t	page_id(
				dict_index_get_space(cursor->index),
				left_page_no);

			cursor->left_block = btr_block_get(
				page_id,
				dict_table_page_size(cursor->index->table),
				mode, cursor->index, mtr);
			cursor->left_block->check_index_page_at_flush = TRUE;
		} else {
			cursor->left_block = NULL;
		}

		if (buf_page_optimistic_get(mode, block, modify_clock,
					    file, line, mtr)) {
			if (btr_page_get_prev(buf_block_get_frame(block), mtr)
			    == left_page_no) {
				/* adjust buf_fix_count */
				buf_page_mutex_enter(block);
				buf_block_buf_fix_dec(block);
				buf_page_mutex_exit(block);

				*latch_mode = mode;
				return(true);
			} else {
				/* release the block */
				btr_leaf_page_release(block, mode, mtr);
			}
		}

		/* release the left block */
		if (cursor->left_block != NULL) {
			btr_leaf_page_release(cursor->left_block,
					      mode, mtr);
		}
unpin_failed:
		/* unpin the block */
		buf_page_mutex_enter(block);
		buf_block_buf_fix_dec(block);
		buf_page_mutex_exit(block);

		return(false);

	default:
		ut_error;
		return(false);
	}
}

/**
Gets intention in btr_intention_t from latch_mode, and cleares the intention
at the latch_mode.
@param latch_mode	in/out: pointer to latch_mode
@return intention for latching tree */
static
btr_intention_t
btr_cur_get_and_clear_intention(
	ulint	*latch_mode)
{
	btr_intention_t	intention;

	switch (*latch_mode & (BTR_LATCH_FOR_INSERT | BTR_LATCH_FOR_DELETE)) {
	case BTR_LATCH_FOR_INSERT:
		intention = BTR_INTENTION_INSERT;
		break;
	case BTR_LATCH_FOR_DELETE:
		intention = BTR_INTENTION_DELETE;
		break;
	default:
		/* both or unknown */
		intention = BTR_INTENTION_BOTH;
	}
	*latch_mode &= ~(BTR_LATCH_FOR_INSERT | BTR_LATCH_FOR_DELETE);

	return(intention);
}

/**
Gets the desired latch type for the root leaf (root page is root leaf)
at the latch mode.
@param latch_mode	in: BTR_SEARCH_LEAF, ...
@return latch type */
static
rw_lock_type_t
btr_cur_latch_for_root_leaf(
	ulint	latch_mode)
{
	switch (latch_mode) {
	case BTR_SEARCH_LEAF:
	case BTR_SEARCH_TREE:
	case BTR_SEARCH_PREV:
		return(RW_S_LATCH);
	case BTR_MODIFY_LEAF:
	case BTR_MODIFY_TREE:
	case BTR_MODIFY_PREV:
		return(RW_X_LATCH);
	case BTR_CONT_MODIFY_TREE:
	case BTR_CONT_SEARCH_TREE:
		/* A root page should be latched already,
		and don't need to be latched here.
		fall through (RW_NO_LATCH) */
	case BTR_NO_LATCHES:
		return(RW_NO_LATCH);
	}

	ut_error;
	return(RW_NO_LATCH); /* avoid compiler warnings */
}

/** Detects whether the modifying record might need a modifying tree structure.
@param[in]	index		index
@param[in]	page		page
@param[in]	lock_intention	lock intention for the tree operation
@param[in]	rec		record (current node_ptr)
@param[in]	rec_size	size of the record or max size of node_ptr
@param[in]	page_size	page size
@param[in]	mtr		mtr
@return true if tree modification is needed */
static
bool
btr_cur_will_modify_tree(
	dict_index_t*	index,
	const page_t*	page,
	btr_intention_t	lock_intention,
	const rec_t*	rec,
	ulint		rec_size,
	const page_size_t&	page_size,
	mtr_t*		mtr)
{
	ut_ad(!page_is_leaf(page));
	ut_ad(mtr_memo_contains_flagged(mtr, dict_index_get_lock(index),
					MTR_MEMO_X_LOCK
					| MTR_MEMO_SX_LOCK)
	      || dict_table_is_intrinsic(index->table));

	/* Pessimistic delete of the first record causes delete & insert
	of node_ptr at upper level. And a subsequent page shrink is
	possible. It causes delete of node_ptr at the upper level.
	So we should pay attention also to 2nd record not only
	first record and last record. Because if the "delete & insert" are
	done for the different page, the 2nd record become
	first record and following compress might delete the record and causes
	the uppper level node_ptr modification. */

	if (lock_intention <= BTR_INTENTION_BOTH) {
		ulint	margin;

		/* check delete will cause. (BTR_INTENTION_BOTH
		or BTR_INTENTION_DELETE) */
		/* first, 2nd, 2nd-last and last records are 4 records */
		if (page_get_n_recs(page) < 5) {
			return(true);
		}

		/* is first, 2nd or last record */
		if (page_rec_is_first(rec, page)
		    || (mach_read_from_4(page + FIL_PAGE_NEXT) != FIL_NULL
			&& (page_rec_is_last(rec, page)
			    || page_rec_is_second_last(rec, page)))
		    || (mach_read_from_4(page + FIL_PAGE_PREV) != FIL_NULL
			&& page_rec_is_second(rec, page))) {
			return(true);
		}

		if (lock_intention == BTR_INTENTION_BOTH) {
			/* Delete at leftmost record in a page causes delete
			& insert at its parent page. After that, the delete
			might cause btr_compress() and delete record at its
			parent page. Thus we should consider max 2 deletes. */

			margin = rec_size * 2;
		} else {
			ut_ad(lock_intention == BTR_INTENTION_DELETE);

			margin = rec_size;
		}
		/* NOTE: call mach_read_from_4() directly to avoid assertion
		failure. It is safe because we already have SX latch of the
		index tree */
		if (page_get_data_size(page)
			< margin + BTR_CUR_PAGE_COMPRESS_LIMIT
		    || (mach_read_from_4(page + FIL_PAGE_NEXT)
				== FIL_NULL
			&& mach_read_from_4(page + FIL_PAGE_PREV)
				== FIL_NULL)) {
			return(true);
		}
	}

	if (lock_intention >= BTR_INTENTION_BOTH) {
		/* check insert will cause. BTR_INTENTION_BOTH
		or BTR_INTENTION_INSERT*/
		/* needs 2 records' space for the case the single split and
		insert cannot fit.
		page_get_max_insert_size_after_reorganize() includes space
		for page directory already */
		ulint	max_size
			= page_get_max_insert_size_after_reorganize(page, 2);

		if (max_size < BTR_CUR_PAGE_REORGANIZE_LIMIT + rec_size
		    || max_size < rec_size * 2) {
			return(true);
		}
		/* TODO: optimize this condition for compressed page.
		this is based on the worst compress rate.
		currently looking only uncompressed page, but we can look
		also compressed page page_zip_available() if already in the
		buffer pool */
		/* needs 2 records' space also for worst compress rate. */
		if (page_size.is_compressed()
		    && page_zip_empty_size(index->n_fields,
					   page_size.physical())
		       < rec_size * 2 + page_get_data_size(page)
			 + page_dir_calc_reserved_space(
				page_get_n_recs(page) + 2) + 1) {
			return(true);
		}
	}

	return(false);
}

/********************************************************************//**
Searches an index tree and positions a tree cursor on a given level.
NOTE: n_fields_cmp in tuple must be set so that it cannot be compared
to node pointer page number fields on the upper levels of the tree!
Note that if mode is PAGE_CUR_LE, which is used in inserts, then
cursor->up_match and cursor->low_match both will have sensible values.
If mode is PAGE_CUR_GE, then up_match will a have a sensible value.

If mode is PAGE_CUR_LE , cursor is left at the place where an insert of the
search tuple should be performed in the B-tree. InnoDB does an insert
immediately after the cursor. Thus, the cursor may end up on a user record,
or on a page infimum record. */

void
btr_cur_search_to_nth_level(
/*========================*/
	dict_index_t*	index,	/*!< in: index */
	ulint		level,	/*!< in: the tree level of search */
	const dtuple_t*	tuple,	/*!< in: data tuple; NOTE: n_fields_cmp in
				tuple must be set so that it cannot get
				compared to the node ptr page number field! */
	ulint		mode,	/*!< in: PAGE_CUR_L, ...;
				Inserts should always be made using
				PAGE_CUR_LE to search the position! */
	ulint		latch_mode, /*!< in: BTR_SEARCH_LEAF, ..., ORed with
				at most one of BTR_INSERT, BTR_DELETE_MARK,
				BTR_DELETE, or BTR_ESTIMATE;
				cursor->left_block is used to store a pointer
				to the left neighbor page, in the cases
				BTR_SEARCH_PREV and BTR_MODIFY_PREV;
				NOTE that if has_search_latch
				is != 0, we maybe do not have a latch set
				on the cursor page, we assume
				the caller uses his search latch
				to protect the record! */
	btr_cur_t*	cursor, /*!< in/out: tree cursor; the cursor page is
				s- or x-latched, but see also above! */
	ulint		has_search_latch,/*!< in: info on the latch mode the
				caller currently has on btr_search_latch:
				RW_S_LATCH, or 0 */
	const char*	file,	/*!< in: file name */
	ulint		line,	/*!< in: line where called */
	mtr_t*		mtr)	/*!< in: mtr */
{
	page_t*		page = NULL; /* remove warning */
	buf_block_t*	block;
	buf_block_t*	guess;
	ulint		height;
	ulint		up_match;
	ulint		low_match;
	ulint		savepoint;
	ulint		rw_latch;
	ulint		page_mode;
	ulint		search_mode = 0;
	ulint		buf_mode;
	ulint		estimate;
	ulint		node_ptr_max_size = UNIV_PAGE_SIZE / 2;
	page_cur_t*	page_cursor;
	btr_op_t	btr_op;
	ulint		root_height = 0; /* remove warning */

	ulint		upper_rw_latch, root_leaf_rw_latch;
	btr_intention_t	lock_intention;
	buf_block_t*	tree_blocks[BTR_MAX_LEVELS];
	ulint		tree_savepoints[BTR_MAX_LEVELS];
	ulint		n_blocks = 0;
	ulint		n_releases = 0;
	bool		detected_same_key_root = false;

	bool		retrying_for_search_prev = false;
	ulint		leftmost_from_level = 0;
	buf_block_t**	prev_tree_blocks = NULL;
	ulint*		prev_tree_savepoints = NULL;
	ulint		prev_n_blocks = 0;
	ulint		prev_n_releases = 0;
	bool		need_path = true;
	bool		rtree_parent_modified = false;
	bool		mbr_adj = false;
	bool		found = false;

	DBUG_ENTER("btr_cur_search_to_nth_level");

#ifdef BTR_CUR_ADAPT
	btr_search_t*	info;
#endif
	mem_heap_t*	heap		= NULL;
	ulint		offsets_[REC_OFFS_NORMAL_SIZE];
	ulint*		offsets		= offsets_;
	ulint		offsets2_[REC_OFFS_NORMAL_SIZE];
	ulint*		offsets2	= offsets2_;
	rec_offs_init(offsets_);
	rec_offs_init(offsets2_);
	/* Currently, PAGE_CUR_LE is the only search mode used for searches
	ending to upper levels */

	ut_ad(level == 0 || mode == PAGE_CUR_LE
	      || RTREE_SEARCH_MODE(mode));
	ut_ad(dict_index_check_search_tuple(index, tuple));
	ut_ad(!dict_index_is_ibuf(index) || ibuf_inside(mtr));
	ut_ad(dtuple_check_typed(tuple));
	ut_ad(!(index->type & DICT_FTS));
	ut_ad(index->page != FIL_NULL);

	UNIV_MEM_INVALID(&cursor->up_match, sizeof cursor->up_match);
	UNIV_MEM_INVALID(&cursor->low_match, sizeof cursor->low_match);
#ifdef UNIV_DEBUG
	cursor->up_match = ULINT_UNDEFINED;
	cursor->low_match = ULINT_UNDEFINED;
#endif

	ibool	s_latch_by_caller;

	s_latch_by_caller = latch_mode & BTR_ALREADY_S_LATCHED;

	ut_ad(!s_latch_by_caller
	      || srv_read_only_mode
	      || mtr_memo_contains(mtr, dict_index_get_lock(index),
				   BTR_LATCH_MODE_WITHOUT_FLAGS(latch_mode)
				   == BTR_SEARCH_TREE
				   ? MTR_MEMO_SX_LOCK : MTR_MEMO_S_LOCK));

	/* These flags are mutually exclusive, they are lumped together
	with the latch mode for historical reasons. It's possible for
	none of the flags to be set. */
	switch (UNIV_EXPECT(latch_mode
			    & (BTR_INSERT | BTR_DELETE | BTR_DELETE_MARK),
			    0)) {
	case 0:
		btr_op = BTR_NO_OP;
		break;
	case BTR_INSERT:
		btr_op = (latch_mode & BTR_IGNORE_SEC_UNIQUE)
			? BTR_INSERT_IGNORE_UNIQUE_OP
			: BTR_INSERT_OP;
		break;
	case BTR_DELETE:
		btr_op = BTR_DELETE_OP;
		ut_a(cursor->purge_node);
		break;
	case BTR_DELETE_MARK:
		btr_op = BTR_DELMARK_OP;
		break;
	default:
		/* only one of BTR_INSERT, BTR_DELETE, BTR_DELETE_MARK
		should be specified at a time */
		ut_error;
	}

	/* Operations on the insert buffer tree cannot be buffered. */
	ut_ad(btr_op == BTR_NO_OP || !dict_index_is_ibuf(index));
	/* Operations on the clustered index cannot be buffered. */
	ut_ad(btr_op == BTR_NO_OP || !dict_index_is_clust(index));
	/* Operations on the temporary table(indexes) cannot be buffered. */
	ut_ad(btr_op == BTR_NO_OP || !dict_table_is_temporary(index->table));

	estimate = latch_mode & BTR_ESTIMATE;

	lock_intention = btr_cur_get_and_clear_intention(&latch_mode);

	/* Turn the flags unrelated to the latch mode off. */
	latch_mode = BTR_LATCH_MODE_WITHOUT_FLAGS(latch_mode);

	ut_ad(!s_latch_by_caller
	      || latch_mode == BTR_SEARCH_LEAF
	      || latch_mode == BTR_SEARCH_TREE
	      || latch_mode == BTR_MODIFY_LEAF);

	cursor->flag = BTR_CUR_BINARY;
	cursor->index = index;

#ifndef BTR_CUR_ADAPT
	guess = NULL;
#else
	info = btr_search_get_info(index);

	guess = info->root_guess;

#ifdef BTR_CUR_HASH_ADAPT

# ifdef UNIV_SEARCH_PERF_STAT
	info->n_searches++;
# endif
	/* Use of AHI is disabled for intrinsic table as these tables re-uses
	the index-id and AHI validation is based on index-id. */
	if (rw_lock_get_writer(&btr_search_latch) == RW_LOCK_NOT_LOCKED
	    && latch_mode <= BTR_MODIFY_LEAF
	    && info->last_hash_succ
	    && !index->disable_ahi
	    && !estimate
# ifdef PAGE_CUR_LE_OR_EXTENDS
	    && mode != PAGE_CUR_LE_OR_EXTENDS
# endif /* PAGE_CUR_LE_OR_EXTENDS */
	    && !dict_index_is_spatial(index)
	    /* If !has_search_latch, we do a dirty read of
	    btr_search_enabled below, and btr_search_guess_on_hash()
	    will have to check it again. */
	    && UNIV_LIKELY(btr_search_enabled)
	    && btr_search_guess_on_hash(index, info, tuple, mode,
					latch_mode, cursor,
					has_search_latch, mtr)) {

		/* Search using the hash index succeeded */

		ut_ad(cursor->up_match != ULINT_UNDEFINED
		      || mode != PAGE_CUR_GE);
		ut_ad(cursor->up_match != ULINT_UNDEFINED
		      || mode != PAGE_CUR_LE);
		ut_ad(cursor->low_match != ULINT_UNDEFINED
		      || mode != PAGE_CUR_LE);
		btr_cur_n_sea++;

		DBUG_VOID_RETURN;
	}
# endif /* BTR_CUR_HASH_ADAPT */
#endif /* BTR_CUR_ADAPT */
	btr_cur_n_non_sea++;

	/* If the hash search did not succeed, do binary search down the
	tree */

	if (has_search_latch) {
		/* Release possible search latch to obey latching order */
		rw_lock_s_unlock(&btr_search_latch);
	}

	/* Store the position of the tree latch we push to mtr so that we
	know how to release it when we have latched leaf node(s) */

	savepoint = mtr_set_savepoint(mtr);

	switch (latch_mode) {
	case BTR_MODIFY_TREE:
		/* Most of delete-intended operations are purging.
		Free blocks and read IO bandwidth should be prior
		for them, when the history list is glowing huge. */
		if (lock_intention == BTR_INTENTION_DELETE
		    && trx_sys->rseg_history_len > BTR_CUR_FINE_HISTORY_LENGTH
			&& buf_get_n_pending_read_ios()) {
			mtr_x_lock(dict_index_get_lock(index), mtr);
		} else if (dict_index_is_spatial(index)
			   && lock_intention <= BTR_INTENTION_BOTH) {
			/* X lock the if there is possibility of
			pessimistic delete on spatial index. As we could
			lock upward for the tree */

			mtr_x_lock(dict_index_get_lock(index), mtr);
		} else {
			mtr_sx_lock(dict_index_get_lock(index), mtr);
		}
		upper_rw_latch = RW_X_LATCH;
		break;
	case BTR_CONT_MODIFY_TREE:
	case BTR_CONT_SEARCH_TREE:
		/* Do nothing */
		ut_ad(srv_read_only_mode
		      || mtr_memo_contains_flagged(mtr,
						   dict_index_get_lock(index),
						   MTR_MEMO_X_LOCK
						   | MTR_MEMO_SX_LOCK));
		if (dict_index_is_spatial(index)
		    && latch_mode == BTR_CONT_MODIFY_TREE) {
			/* If we are about to locating parent page for split
			and/or merge operation for R-Tree index, X latch
			the parent */
			upper_rw_latch = RW_X_LATCH;
		} else {
			upper_rw_latch = RW_NO_LATCH;
		}
		break;
	default:
		if (!srv_read_only_mode) {
			if (!s_latch_by_caller) {
				/* BTR_SEARCH_TREE is intended to be used with
				BTR_ALREADY_S_LATCHED */
				ut_ad(latch_mode != BTR_SEARCH_TREE);

				mtr_s_lock(dict_index_get_lock(index), mtr);
			}
			upper_rw_latch = RW_S_LATCH;
		} else {
			upper_rw_latch = RW_NO_LATCH;
		}
	}
	root_leaf_rw_latch = btr_cur_latch_for_root_leaf(latch_mode);

	page_cursor = btr_cur_get_page_cur(cursor);

	const ulint		space = dict_index_get_space(index);
	const page_size_t	page_size(dict_table_page_size(index->table));

	/* Start with the root page. */
	page_id_t		page_id(space, dict_index_get_page(index));

	if (root_leaf_rw_latch == RW_X_LATCH) {
		node_ptr_max_size = dict_index_node_ptr_max_size(index);
	}

	up_match = 0;
	low_match = 0;

	height = ULINT_UNDEFINED;

	/* We use these modified search modes on non-leaf levels of the
	B-tree. These let us end up in the right B-tree leaf. In that leaf
	we use the original search mode. */

	switch (mode) {
	case PAGE_CUR_GE:
		page_mode = PAGE_CUR_L;
		break;
	case PAGE_CUR_G:
		page_mode = PAGE_CUR_LE;
		break;
	default:
#ifdef PAGE_CUR_LE_OR_EXTENDS
		ut_ad(mode == PAGE_CUR_L || mode == PAGE_CUR_LE
		      || RTREE_SEARCH_MODE(mode)
		      || mode == PAGE_CUR_LE_OR_EXTENDS);
#else /* PAGE_CUR_LE_OR_EXTENDS */
		ut_ad(mode == PAGE_CUR_L || mode == PAGE_CUR_LE
		      || RTREE_SEARCH_MODE(mode));
#endif /* PAGE_CUR_LE_OR_EXTENDS */
		page_mode = mode;
		break;
	}

	/* Loop and search until we arrive at the desired level */

search_loop:
	buf_mode = BUF_GET;
	rw_latch = RW_NO_LATCH;
	rtree_parent_modified = false;

	if (height != 0) {
		/* We are about to fetch the root or a non-leaf page. */
		if ((latch_mode != BTR_MODIFY_TREE
		     || height == level)
		    && !retrying_for_search_prev) {
			/* If doesn't have SX or X latch of index,
			each pages should be latched before reading. */
			rw_latch = upper_rw_latch;
		}
	} else if (latch_mode <= BTR_MODIFY_LEAF) {
		rw_latch = latch_mode;

		if (btr_op != BTR_NO_OP
		    && ibuf_should_try(index, btr_op != BTR_INSERT_OP)) {

			/* Try to buffer the operation if the leaf
			page is not in the buffer pool. */

			buf_mode = btr_op == BTR_DELETE_OP
				? BUF_GET_IF_IN_POOL_OR_WATCH
				: BUF_GET_IF_IN_POOL;
		}
	}

retry_page_get:
	ut_ad(n_blocks < BTR_MAX_LEVELS);
	tree_savepoints[n_blocks] = mtr_set_savepoint(mtr);
	block = buf_page_get_gen(page_id, page_size, rw_latch, guess,
				 buf_mode, file, line, mtr);
	tree_blocks[n_blocks] = block;

	if (block == NULL) {
		/* This must be a search to perform an insert/delete
		mark/ delete; try using the insert/delete buffer */

		ut_ad(height == 0);
		ut_ad(cursor->thr);

		switch (btr_op) {
		case BTR_INSERT_OP:
		case BTR_INSERT_IGNORE_UNIQUE_OP:
			ut_ad(buf_mode == BUF_GET_IF_IN_POOL);
			ut_ad(!dict_index_is_spatial(index));

			if (ibuf_insert(IBUF_OP_INSERT, tuple, index,
					page_id, page_size, cursor->thr)) {

				cursor->flag = BTR_CUR_INSERT_TO_IBUF;

				goto func_exit;
			}
			break;

		case BTR_DELMARK_OP:
			ut_ad(buf_mode == BUF_GET_IF_IN_POOL);
			ut_ad(!dict_index_is_spatial(index));

			if (ibuf_insert(IBUF_OP_DELETE_MARK, tuple,
					index, page_id, page_size,
					cursor->thr)) {

				cursor->flag = BTR_CUR_DEL_MARK_IBUF;

				goto func_exit;
			}

			break;

		case BTR_DELETE_OP:
			ut_ad(buf_mode == BUF_GET_IF_IN_POOL_OR_WATCH);
			ut_ad(!dict_index_is_spatial(index));

			if (!row_purge_poss_sec(cursor->purge_node,
						index, tuple)) {

				/* The record cannot be purged yet. */
				cursor->flag = BTR_CUR_DELETE_REF;
			} else if (ibuf_insert(IBUF_OP_DELETE, tuple,
					       index, page_id, page_size,
					       cursor->thr)) {

				/* The purge was buffered. */
				cursor->flag = BTR_CUR_DELETE_IBUF;
			} else {
				/* The purge could not be buffered. */
				buf_pool_watch_unset(page_id);
				break;
			}

			buf_pool_watch_unset(page_id);
			goto func_exit;

		default:
			ut_error;
		}

		/* Insert to the insert/delete buffer did not succeed, we
		must read the page from disk. */

		buf_mode = BUF_GET;

		goto retry_page_get;
	}

	if (retrying_for_search_prev && height != 0) {
		/* also latch left sibling */
		ulint		left_page_no;
		buf_block_t*	get_block;

		ut_ad(rw_latch == RW_NO_LATCH);

		rw_latch = upper_rw_latch;

		rw_lock_s_lock(&block->lock);
		left_page_no = btr_page_get_prev(
			buf_block_get_frame(block), mtr);
		rw_lock_s_unlock(&block->lock);

		if (left_page_no != FIL_NULL) {
			ut_ad(prev_n_blocks < leftmost_from_level);

			prev_tree_savepoints[prev_n_blocks]
				= mtr_set_savepoint(mtr);
			get_block = buf_page_get_gen(
				page_id_t(page_id.space(), left_page_no),
				page_size, rw_latch, NULL, buf_mode,
				file, line, mtr);
			prev_tree_blocks[prev_n_blocks] = get_block;
			prev_n_blocks++;

			/* BTR_MODIFY_TREE doesn't update prev/next_page_no,
			without their parent page's lock. So, not needed to
			retry here, because we have the parent page's lock. */
		}

		/* release RW_NO_LATCH page and lock with RW_S_LATCH */
		mtr_release_block_at_savepoint(
			mtr, tree_savepoints[n_blocks],
			tree_blocks[n_blocks]);

		tree_savepoints[n_blocks] = mtr_set_savepoint(mtr);
		block = buf_page_get_gen(page_id, page_size, rw_latch, NULL,
					 buf_mode, file, line, mtr);
		tree_blocks[n_blocks] = block;
	}

	block->check_index_page_at_flush = TRUE;
	page = buf_block_get_frame(block);

	if (height == ULINT_UNDEFINED
	    && page_is_leaf(page)
	    && rw_latch != RW_NO_LATCH
	    && rw_latch != root_leaf_rw_latch) {
		/* We should retry to get the page, because the root page
		is latched with different level as a leaf page. */
		ut_ad(root_leaf_rw_latch != RW_NO_LATCH);
		ut_ad(rw_latch == RW_S_LATCH);

		ut_ad(n_blocks == 0);
		mtr_release_block_at_savepoint(
			mtr, tree_savepoints[n_blocks],
			tree_blocks[n_blocks]);

		upper_rw_latch = root_leaf_rw_latch;
		goto search_loop;
	}

	if (rw_latch != RW_NO_LATCH) {
#ifdef UNIV_ZIP_DEBUG
		const page_zip_des_t*	page_zip
			= buf_block_get_page_zip(block);
		ut_a(!page_zip || page_zip_validate(page_zip, page, index));
#endif /* UNIV_ZIP_DEBUG */

		buf_block_dbg_add_level(
			block, dict_index_is_ibuf(index)
			? SYNC_IBUF_TREE_NODE : SYNC_TREE_NODE);
	}

	ut_ad(fil_page_get_type(page) == FIL_PAGE_INDEX);
	ut_ad(index->id == btr_page_get_index_id(page));

	if (UNIV_UNLIKELY(height == ULINT_UNDEFINED)) {
		/* We are in the root node */

		height = btr_page_get_level(page, mtr);
		root_height = height;
		cursor->tree_height = root_height + 1;

		if (dict_index_is_spatial(index)) {
			ut_ad(cursor->rtr_info);

			node_seq_t      seq_no = rtr_get_current_ssn_id(index);

			/* If SSN in memory is not initialized, fetch
			it from root page */
			if (seq_no < 1) {
				node_seq_t      root_seq_no;

				root_seq_no = page_get_ssn_id(page);

				mutex_enter(&(index->rtr_ssn.mutex));
				index->rtr_ssn.seq_no = root_seq_no + 1;
				mutex_exit(&(index->rtr_ssn.mutex));
			}

			/* Save the MBR */
			cursor->rtr_info->thr = cursor->thr;
			rtr_get_mbr_from_tuple(tuple, &cursor->rtr_info->mbr);
		}

#ifdef BTR_CUR_ADAPT
		if (block != guess) {
			info->root_guess = block;
		}
#endif
	}

	if (height == 0) {
		if (rw_latch == RW_NO_LATCH) {

			btr_cur_latch_leaves(
				block, page_id, page_size, latch_mode,
				cursor, mtr);
		}

		switch (latch_mode) {
		case BTR_MODIFY_TREE:
		case BTR_CONT_MODIFY_TREE:
		case BTR_CONT_SEARCH_TREE:
			break;
		default:
			if (!s_latch_by_caller && !srv_read_only_mode) {
				/* Release the tree s-latch */
				mtr_release_s_latch_at_savepoint(
					mtr, savepoint,
					dict_index_get_lock(index));
			}

			/* release upper blocks */
			if (retrying_for_search_prev) {
				for (;
				     prev_n_releases < prev_n_blocks;
				     prev_n_releases++) {
					mtr_release_block_at_savepoint(
						mtr,
						prev_tree_savepoints[
							prev_n_releases],
						prev_tree_blocks[
							prev_n_releases]);
				}
			}

			for (; n_releases < n_blocks; n_releases++) {
				mtr_release_block_at_savepoint(
					mtr, tree_savepoints[n_releases],
					tree_blocks[n_releases]);
			}
		}

		page_mode = mode;
	}

	if (dict_index_is_spatial(index)) {
		/* Remember the page search mode */
		search_mode = page_mode;

		/* Some adjustment on search mode, when the
		page search mode is PAGE_CUR_RTREE_LOCATE
		or PAGE_CUR_RTREE_INSERT, as we are searching
		with MBRs. When it is not the target level, we
		should search all sub-trees that "CONTAIN" the
		search range/MBR. When it is at the target
		level, the search becomes PAGE_CUR_LE */
		if (page_mode == PAGE_CUR_RTREE_LOCATE
		    && level == height) {
			page_mode = PAGE_CUR_LE;
		}

		if (page_mode == PAGE_CUR_RTREE_INSERT) {
			page_mode = (level == height)
					? PAGE_CUR_LE
					: PAGE_CUR_RTREE_INSERT;

			ut_ad(!page_is_leaf(page) || page_mode == PAGE_CUR_LE);
		}

		/* "need_path" indicates if we need to tracking the parent
		pages, if it is not spatial comparison, then no need to
		track it */
		if (page_mode < PAGE_CUR_CONTAIN) {
			need_path = false;
		}

		up_match = 0;
		low_match = 0;

		if (latch_mode == BTR_MODIFY_TREE
		    || latch_mode == BTR_CONT_MODIFY_TREE
		    || latch_mode == BTR_CONT_SEARCH_TREE) {
			/* Tree are locked, no need for Page Lock to protect
			the "path" */
			cursor->rtr_info->need_page_lock = false;
		}
        }

	if (dict_index_is_spatial(index) && page_mode >= PAGE_CUR_CONTAIN) {
		found = rtr_cur_search_with_match(
			block, index, tuple, page_mode, page_cursor,
			need_path ? cursor->rtr_info : NULL);

		/* Need to use BTR_MODIFY_TREE to do the MBR adjustment */
		if (search_mode == PAGE_CUR_RTREE_INSERT
		    && cursor->rtr_info->mbr_adj) {
			if (latch_mode & BTR_MODIFY_LEAF) {
				/* Parent MBR needs updated, should retry
				with BTR_MODIFY_TREE */
				goto func_exit;
			} else if (latch_mode & BTR_MODIFY_TREE) {
				rtree_parent_modified = true;
				cursor->rtr_info->mbr_adj = false;
				mbr_adj = true;
			} else {
				ut_ad(0);
			}
		}
	} else {
		page_cur_search_with_match(
			block, index, tuple, page_mode, &up_match,
			&low_match, page_cursor,
			need_path ? cursor->rtr_info : NULL);
	}

	if (estimate) {
		btr_cur_add_path_info(cursor, height, root_height);
	}

	/* If this is the desired level, leave the loop */

	ut_ad(height == btr_page_get_level(page_cur_get_page(page_cursor),
					   mtr));

	/* Add Predicate lock if it is serializable isolation
	and only if it is in the search case */
	if (dict_index_is_spatial(index)
	    && cursor->rtr_info->need_prdt_lock
	    && mode != PAGE_CUR_RTREE_INSERT
	    && mode != PAGE_CUR_RTREE_LOCATE
	    && mode >= PAGE_CUR_CONTAIN) {
		trx_t*		trx = thr_get_trx(cursor->thr);
		lock_prdt_t	prdt;

		lock_mutex_enter();
		lock_init_prdt_from_mbr(
			&prdt, &cursor->rtr_info->mbr, mode,
			trx->lock.lock_heap);
		lock_mutex_exit();

		if (rw_latch == RW_NO_LATCH && height != 0) {
			rw_lock_s_lock(&(block->lock));
		}

		lock_prdt_lock(block, &prdt, index, LOCK_S,
			       LOCK_PREDICATE, cursor->thr, mtr);

		if (rw_latch == RW_NO_LATCH && height != 0) {
			rw_lock_s_unlock(&(block->lock));
		}
	}

	if (level != height) {

		const rec_t*	node_ptr;
		ut_ad(height > 0);

		height--;
		guess = NULL;

		node_ptr = page_cur_get_rec(page_cursor);

		offsets = rec_get_offsets(
			node_ptr, index, offsets, ULINT_UNDEFINED, &heap);

		/* If the rec is the first or last in the page for
		pessimistic delete intention, it might cause node_ptr insert
		for the upper level. We should change the intention and retry.
		*/
		if (lock_intention == BTR_INTENTION_DELETE
		    && latch_mode == BTR_MODIFY_TREE
		    && ((mach_read_from_4(page + FIL_PAGE_PREV) != FIL_NULL
			 && page_rec_is_first(node_ptr, page))
			|| (mach_read_from_4(page + FIL_PAGE_NEXT) != FIL_NULL
			    && page_rec_is_last(node_ptr, page)))) {
			ut_ad(upper_rw_latch == RW_X_LATCH);
			/* release all blocks */
			for (; n_releases <= n_blocks; n_releases++) {
				mtr_release_block_at_savepoint(
					mtr, tree_savepoints[n_releases],
					tree_blocks[n_releases]);
			}

			lock_intention = BTR_INTENTION_BOTH;

			page_id.reset(space, dict_index_get_page(index));
			up_match = 0;
			low_match = 0;
			height = ULINT_UNDEFINED;

			n_blocks = 0;
			n_releases = 0;

			goto search_loop;
		}

		if (dict_index_is_spatial(index)) {
			if (page_rec_is_supremum(node_ptr)) {
				cursor->low_match = 0;
				cursor->up_match = 0;
				goto func_exit;
			}

			/* If we are doing insertion or record locating,
			remember the tree nodes we visited */
			if (page_mode == PAGE_CUR_RTREE_INSERT
			    || (search_mode == PAGE_CUR_RTREE_LOCATE
			        && (latch_mode != BTR_MODIFY_LEAF))) {
				bool		add_latch = false;

				if (latch_mode == BTR_MODIFY_TREE
				    && rw_latch == RW_NO_LATCH) {
					ut_ad(mtr_memo_contains_flagged(
						mtr, dict_index_get_lock(index),
						MTR_MEMO_X_LOCK
						| MTR_MEMO_SX_LOCK));
					rw_lock_s_lock(&block->lock);
					add_latch = true;
				}

				/* Store the parent cursor location */
#ifdef UNIV_DEBUG
				ulint	num_stored = rtr_store_parent_path(
					block, cursor, latch_mode,
					height + 1, mtr);
#else
				rtr_store_parent_path(
					block, cursor, latch_mode,
					height + 1, mtr);
#endif

				if (page_mode == PAGE_CUR_RTREE_INSERT) {
					btr_pcur_t*     r_cursor =
						rtr_get_parent_cursor(
							cursor, height + 1,
							true);
					/* If it is insertion, there should
					be only one parent for each level
					traverse */
#ifdef UNIV_DEBUG
					ut_ad(num_stored == 1);
#endif

					node_ptr = btr_pcur_get_rec(r_cursor);

				}

				if (add_latch) {
					rw_lock_s_unlock(&block->lock);
				}

				ut_ad(!page_rec_is_supremum(node_ptr));
			}

			ut_ad(page_mode == search_mode
			      || (page_mode == PAGE_CUR_WITHIN
				  && search_mode == PAGE_CUR_RTREE_LOCATE));

			page_mode = search_mode;
		}

		/* If the first or the last record of the page
		or the same key value to the first record or last record,
		the another page might be choosen when BTR_CONT_MODIFY_TREE.
		So, the parent page should not released to avoiding deadlock
		with blocking the another search with the same key value. */
		if (!detected_same_key_root
		    && lock_intention == BTR_INTENTION_BOTH
		    && !dict_index_is_unique(index)
		    && latch_mode == BTR_MODIFY_TREE
		    && (up_match >= rec_offs_n_fields(offsets) - 1
			|| low_match >= rec_offs_n_fields(offsets) - 1)) {
			const rec_t*	first_rec
						= page_rec_get_next_const(
							page_get_infimum_rec(
								page));
			ulint		matched_fields;

			ut_ad(upper_rw_latch == RW_X_LATCH);

			if (node_ptr == first_rec
			    || page_rec_is_last(node_ptr, page)) {
				detected_same_key_root = true;
			} else {
				matched_fields = 0;

				offsets2 = rec_get_offsets(
					first_rec, index, offsets2,
					ULINT_UNDEFINED, &heap);
				cmp_rec_rec_with_match(node_ptr, first_rec,
					offsets, offsets2, index, FALSE,
					&matched_fields);

				if (matched_fields
				    >= rec_offs_n_fields(offsets) - 1) {
					detected_same_key_root = true;
				} else {
					const rec_t*	last_rec;

					last_rec = page_rec_get_prev_const(
							page_get_supremum_rec(
								page));

					matched_fields = 0;

					offsets2 = rec_get_offsets(
						last_rec, index, offsets2,
						ULINT_UNDEFINED, &heap);
					cmp_rec_rec_with_match(
						node_ptr, last_rec,
						offsets, offsets2, index,
						FALSE, &matched_fields);
					if (matched_fields
					    >= rec_offs_n_fields(offsets) - 1) {
						detected_same_key_root = true;
					}
				}
			}
		}

		/* If the page might cause modify_tree,
		we should not release the parent page's lock. */
		if (!detected_same_key_root
		    && latch_mode == BTR_MODIFY_TREE
		    && !btr_cur_will_modify_tree(
				index, page, lock_intention, node_ptr,
				node_ptr_max_size, page_size, mtr)
		    && !rtree_parent_modified) {
			ut_ad(upper_rw_latch == RW_X_LATCH);
			ut_ad(n_releases <= n_blocks);

			/* we can release upper blocks */
			for (; n_releases < n_blocks; n_releases++) {
				if (n_releases == 0) {
					/* we should not release root page
					to pin to same block. */
					continue;
				}

				/* release unused blocks to unpin */
				mtr_release_block_at_savepoint(
					mtr, tree_savepoints[n_releases],
					tree_blocks[n_releases]);
			}
		}

		if (height == level
		    && latch_mode == BTR_MODIFY_TREE) {
			ut_ad(upper_rw_latch == RW_X_LATCH);
			/* we should sx-latch root page, if released already.
			It contains seg_header. */
			if (n_releases > 0) {
				mtr_block_sx_latch_at_savepoint(
					mtr, tree_savepoints[0],
					tree_blocks[0]);
			}

			/* x-latch the branch blocks not released yet. */
			for (ulint i = n_releases; i <= n_blocks; i++) {
				mtr_block_x_latch_at_savepoint(
					mtr, tree_savepoints[i],
					tree_blocks[i]);
			}
		}

		/* We should consider prev_page of parent page, if the node_ptr
		is the leftmost of the page. because BTR_SEARCH_PREV and
		BTR_MODIFY_PREV latches prev_page of the leaf page. */
		if ((latch_mode == BTR_SEARCH_PREV
		     || latch_mode == BTR_MODIFY_PREV)
		    && !retrying_for_search_prev) {
			/* block should be latched for consistent
			   btr_page_get_prev() */
			ut_ad(mtr_memo_contains_flagged(mtr, block,
				MTR_MEMO_PAGE_S_FIX
				| MTR_MEMO_PAGE_X_FIX));

			if (btr_page_get_prev(page, mtr) != FIL_NULL
			    && page_rec_is_first(node_ptr, page)) {

				if (leftmost_from_level == 0) {
					leftmost_from_level = height + 1;
				}
			} else {
				leftmost_from_level = 0;
			}

			if (height == 0 && leftmost_from_level > 0) {
				/* should retry to get also prev_page
				from level==leftmost_from_level. */
				retrying_for_search_prev = true;

				prev_tree_blocks
					= static_cast<buf_block_t**>(
						ut_malloc(sizeof(buf_block_t*)
							* leftmost_from_level));
				prev_tree_savepoints
					= static_cast<ulint*>(
						ut_malloc(sizeof(ulint)
							* leftmost_from_level));

				/* back to the level (leftmost_from_level+1) */
				ulint	idx = n_blocks
					- (leftmost_from_level - 1);

				page_id.reset(
					space,
					tree_blocks[idx]->page.id.page_no());

				for (ulint i = n_blocks
					       - (leftmost_from_level - 1);
				     i <= n_blocks; i++) {
					mtr_release_block_at_savepoint(
						mtr, tree_savepoints[i],
						tree_blocks[i]);
				}

				n_blocks -= (leftmost_from_level - 1);
				height = leftmost_from_level;
				ut_ad(n_releases == 0);

				/* replay up_match, low_match */
				up_match = 0;
				low_match = 0;
				for (ulint i = 0; i < n_blocks; i++) {
					page_cur_search_with_match(
						tree_blocks[i], index, tuple,
						page_mode, &up_match,
						&low_match, page_cursor,
						need_path ? cursor->rtr_info
							  : NULL);
				}

				goto search_loop;
			}
		}

		/* Go to the child node */
		page_id.reset(
			space,
			btr_node_ptr_get_child_page_no(node_ptr, offsets));

		n_blocks++;

		if (UNIV_UNLIKELY(height == 0 && dict_index_is_ibuf(index))) {
			/* We're doing a search on an ibuf tree and we're one
			level above the leaf page. */

			ut_ad(level == 0);

			buf_mode = BUF_GET;
			rw_latch = RW_NO_LATCH;
			goto retry_page_get;
		}

		if (dict_index_is_spatial(index) && need_path
		    && page_mode != PAGE_CUR_RTREE_INSERT) {
			rtr_node_path_t* path =
				cursor->rtr_info->path;

			if (!path->empty() && found) {
#ifdef UNIV_DEBUG
				node_visit_t    last_visit = path->back();

				ut_ad(last_visit.page_no == page_id.page_no());
#endif /* UNIV_DEBUG */

				path->pop_back();

#ifdef UNIV_DEBUG
				if (page_mode == PAGE_CUR_RTREE_LOCATE
				    && (latch_mode != BTR_MODIFY_LEAF)) {
					btr_pcur_t*	cur
					= cursor->rtr_info->parent_path->back(
					  ).cursor;
					rec_t*	my_node_ptr
						= btr_pcur_get_rec(cur);

					offsets = rec_get_offsets(
						my_node_ptr, index, offsets,
						ULINT_UNDEFINED, &heap);

					ulint	my_page_no
					= btr_node_ptr_get_child_page_no(
						my_node_ptr, offsets);

					ut_ad(page_id.page_no() == my_page_no);

				}
#endif
			}
		}


		goto search_loop;
	}

	if (level != 0) {
		if (upper_rw_latch == RW_NO_LATCH) {
			/* latch the page */
			buf_block_t*	child_block;

			if (latch_mode == BTR_CONT_MODIFY_TREE) {
				child_block = btr_block_get(
					page_id, page_size, RW_X_LATCH,
					index, mtr);
			} else {
				ut_ad(latch_mode == BTR_CONT_SEARCH_TREE);
				child_block = btr_block_get(
					page_id, page_size, RW_SX_LATCH,
					index, mtr);
			}

			btr_assert_not_corrupted(child_block, index);
		} else {
			ut_ad(mtr_memo_contains(mtr, block, upper_rw_latch));
			btr_assert_not_corrupted(block, index);

			if (s_latch_by_caller) {
				ut_ad(latch_mode == BTR_SEARCH_TREE);
				/* to exclude modifying tree operations
				should sx-latch the index. */
				ut_ad(mtr_memo_contains(
					mtr, dict_index_get_lock(index),
					MTR_MEMO_SX_LOCK));
				/* because has sx-latch of index,
				can release upper blocks. */
				for (; n_releases < n_blocks; n_releases++) {
					mtr_release_block_at_savepoint(
						mtr,
						tree_savepoints[n_releases],
						tree_blocks[n_releases]);
				}
			}
		}

		if (page_mode <= PAGE_CUR_LE) {
			cursor->low_match = low_match;
			cursor->up_match = up_match;
		}
	} else {
		cursor->low_match = low_match;
		cursor->up_match = up_match;

#ifdef BTR_CUR_ADAPT
		/* We do a dirty read of btr_search_enabled here.  We
		will properly check btr_search_enabled again in
		btr_search_build_page_hash_index() before building a
		page hash index, while holding btr_search_latch. */
		if (btr_search_enabled && !index->disable_ahi) {
			btr_search_info_update(index, cursor);
		}
#endif
		ut_ad(cursor->up_match != ULINT_UNDEFINED
		      || mode != PAGE_CUR_GE);
		ut_ad(cursor->up_match != ULINT_UNDEFINED
		      || mode != PAGE_CUR_LE);
		ut_ad(cursor->low_match != ULINT_UNDEFINED
		      || mode != PAGE_CUR_LE);
	}

	/* For spatial index, remember  what blocks are still latched */
	if (dict_index_is_spatial(index)
	    && (latch_mode == BTR_MODIFY_TREE
		|| latch_mode == BTR_MODIFY_LEAF)) {
		for (ulint i = 0; i < n_releases; i++) {
			cursor->rtr_info->tree_blocks[i] = NULL;
			cursor->rtr_info->tree_savepoints[i] = 0;
		}

		for (ulint i = n_releases; i <= n_blocks; i++) {
			cursor->rtr_info->tree_blocks[i] = tree_blocks[i];
			cursor->rtr_info->tree_savepoints[i] = tree_savepoints[i];
		}
	}

func_exit:

	if (UNIV_LIKELY_NULL(heap)) {
		mem_heap_free(heap);
	}

	if (retrying_for_search_prev) {
		ut_free(prev_tree_blocks);
		ut_free(prev_tree_savepoints);
	}

	if (has_search_latch) {

		rw_lock_s_lock(&btr_search_latch);
	}

	if (mbr_adj) {
		/* remember that we will need to adjust parent MBR */
		cursor->rtr_info->mbr_adj = true;
	}

	DBUG_VOID_RETURN;
}
<<<<<<< HEAD

/** Searches an index tree and positions a tree cursor on a given level.
This function will avoid latching the traversal path and so should be
used only for cases where-in latching is not needed.

@param[in/out]	index	index
@param[in]	level	the tree level of search
@param[in]	tuple	data tuple; Note: n_fields_cmp in compared
			to the node ptr page node field
@param[in]	mode	PAGE_CUR_L, ....
			Insert should always be made using PAGE_CUR_LE
			to search the position.
@param[in/out]	cursor	tree cursor; points to record of interest.
@param[in]	file	file name
@param[in[	line	line where called from
@param[in/out]	mtr	mtr
@param[in]	mark_dirty
			if true then mark the block as dirty */

void
btr_cur_search_to_nth_level_with_no_latch(
	dict_index_t*		index,
	ulint			level,
	const dtuple_t*		tuple,
	ulint			mode,
	btr_cur_t*		cursor,
	const char*		file,
	ulint			line,
	mtr_t*			mtr,
	bool			mark_dirty)
{
	page_t*		page = NULL; /* remove warning */
	buf_block_t*	block;
	ulint		height;
	ulint		up_match;
	ulint		low_match;
	ulint		rw_latch;
	ulint		page_mode;
	ulint		buf_mode;
	page_cur_t*	page_cursor;
	ulint		root_height = 0; /* remove warning */
	ulint		n_blocks = 0;

	mem_heap_t*	heap		= NULL;
	ulint		offsets_[REC_OFFS_NORMAL_SIZE];
	ulint*		offsets		= offsets_;
	rec_offs_init(offsets_);

	DBUG_ENTER("btr_cur_search_to_nth_level_with_no_latch");

	ut_ad(dict_table_is_intrinsic(index->table));
	ut_ad(level == 0 || mode == PAGE_CUR_LE);
	ut_ad(dict_index_check_search_tuple(index, tuple));
	ut_ad(dtuple_check_typed(tuple));
	ut_ad(index->page != FIL_NULL);

	UNIV_MEM_INVALID(&cursor->up_match, sizeof cursor->up_match);
	UNIV_MEM_INVALID(&cursor->low_match, sizeof cursor->low_match);
#ifdef UNIV_DEBUG
	cursor->up_match = ULINT_UNDEFINED;
	cursor->low_match = ULINT_UNDEFINED;
#endif

	cursor->flag = BTR_CUR_BINARY;
	cursor->index = index;

	page_cursor = btr_cur_get_page_cur(cursor);

        const ulint		space = dict_index_get_space(index);
        const page_size_t	page_size(dict_table_page_size(index->table));
        /* Start with the root page. */
        page_id_t		page_id(space, dict_index_get_page(index));


	up_match = 0;
	low_match = 0;

	height = ULINT_UNDEFINED;

	/* We use these modified search modes on non-leaf levels of the
	B-tree. These let us end up in the right B-tree leaf. In that leaf
	we use the original search mode. */

	switch (mode) {
	case PAGE_CUR_GE:
		page_mode = PAGE_CUR_L;
		break;
	case PAGE_CUR_G:
		page_mode = PAGE_CUR_LE;
		break;
	default:
		page_mode = mode;
		break;
	}

	/* Loop and search until we arrive at the desired level */

search_loop:
	buf_mode = BUF_GET;
	rw_latch = RW_NO_LATCH;

	ut_ad(n_blocks < BTR_MAX_LEVELS);

	block = buf_page_get_gen(page_id, page_size, rw_latch, NULL,
				 buf_mode, file, line, mtr, mark_dirty);

	block->check_index_page_at_flush = TRUE;
	page = buf_block_get_frame(block);

	if (UNIV_UNLIKELY(height == ULINT_UNDEFINED)) {
		/* We are in the root node */

		height = btr_page_get_level(page, mtr);
		root_height = height;
		cursor->tree_height = root_height + 1;
	}

	if (height == 0) {
		/* On leaf level. Switch back to original search mode. */
		page_mode = mode;
	}

	page_cur_search_with_match(
		block, index, tuple, page_mode, &up_match,
		&low_match, page_cursor);

	/* If this is the desired level, leave the loop */
	ut_ad(height == btr_page_get_level(page_cur_get_page(page_cursor),
					   mtr));

	if (level != height) {

		const rec_t*	node_ptr;
		ut_ad(height > 0);

		height--;

		node_ptr = page_cur_get_rec(page_cursor);

		offsets = rec_get_offsets(
			node_ptr, index, offsets, ULINT_UNDEFINED, &heap);

		/* Go to the child node */
		page_id.reset(
			space,
			btr_node_ptr_get_child_page_no(node_ptr, offsets));

		n_blocks++;

		goto search_loop;
	}

	cursor->low_match = low_match;
	cursor->up_match = up_match;

	if (UNIV_LIKELY_NULL(heap)) {
		mem_heap_free(heap);
	}

	DBUG_VOID_RETURN;
}

=======
>>>>>>> b66ad511
/*****************************************************************//**
Opens a cursor at either end of an index. */

void
btr_cur_open_at_index_side_func(
/*============================*/
	bool		from_left,	/*!< in: true if open to the low end,
					false if to the high end */
	dict_index_t*	index,		/*!< in: index */
	ulint		latch_mode,	/*!< in: latch mode */
	btr_cur_t*	cursor,		/*!< in/out: cursor */
	ulint		level,		/*!< in: level to search for
					(0=leaf). */
	const char*	file,		/*!< in: file name */
	ulint		line,		/*!< in: line where called */
	mtr_t*		mtr)		/*!< in/out: mini-transaction */
{
	page_cur_t*	page_cursor;
	ulint		node_ptr_max_size = UNIV_PAGE_SIZE / 2;
	ulint		height;
	ulint		root_height = 0; /* remove warning */
	rec_t*		node_ptr;
	ulint		estimate;
	ulint		savepoint;
	ulint		upper_rw_latch, root_leaf_rw_latch;
	btr_intention_t	lock_intention;
	buf_block_t*	tree_blocks[BTR_MAX_LEVELS];
	ulint		tree_savepoints[BTR_MAX_LEVELS];
	ulint		n_blocks = 0;
	ulint		n_releases = 0;
	mem_heap_t*	heap		= NULL;
	ulint		offsets_[REC_OFFS_NORMAL_SIZE];
	ulint*		offsets		= offsets_;
	rec_offs_init(offsets_);

	estimate = latch_mode & BTR_ESTIMATE;
	latch_mode &= ~BTR_ESTIMATE;

	ut_ad(level != ULINT_UNDEFINED);

	bool	s_latch_by_caller;

	s_latch_by_caller = latch_mode & BTR_ALREADY_S_LATCHED;
	latch_mode &= ~BTR_ALREADY_S_LATCHED;

	lock_intention = btr_cur_get_and_clear_intention(&latch_mode);

	/* This function doesn't need to lock left page of the leaf page */
	if (latch_mode == BTR_SEARCH_PREV) {
		latch_mode = BTR_SEARCH_LEAF;
	} else if (latch_mode == BTR_MODIFY_PREV) {
		latch_mode = BTR_MODIFY_LEAF;
	}

	/* Store the position of the tree latch we push to mtr so that we
	know how to release it when we have latched the leaf node */

	savepoint = mtr_set_savepoint(mtr);

	switch (latch_mode) {
	case BTR_CONT_MODIFY_TREE:
	case BTR_CONT_SEARCH_TREE:
		upper_rw_latch = RW_NO_LATCH;
		break;
	case BTR_MODIFY_TREE:
		/* Most of delete-intended operations are purging.
		Free blocks and read IO bandwidth should be prior
		for them, when the history list is glowing huge. */
		if (lock_intention == BTR_INTENTION_DELETE
		    && trx_sys->rseg_history_len > BTR_CUR_FINE_HISTORY_LENGTH
		    && buf_get_n_pending_read_ios()) {
			mtr_x_lock(dict_index_get_lock(index), mtr);
		} else {
			mtr_sx_lock(dict_index_get_lock(index), mtr);
		}
		upper_rw_latch = RW_X_LATCH;
		break;
	default:
		ut_ad(!s_latch_by_caller
		      || mtr_memo_contains(mtr, dict_index_get_lock(index),
					   latch_mode == BTR_SEARCH_TREE
					   ? MTR_MEMO_SX_LOCK
					   : MTR_MEMO_S_LOCK));
		if (!srv_read_only_mode) {
			if (!s_latch_by_caller) {
				/* BTR_SEARCH_TREE is intended to be used with
				BTR_ALREADY_S_LATCHED */
				ut_ad(latch_mode != BTR_SEARCH_TREE);

				mtr_s_lock(dict_index_get_lock(index), mtr);
			}
			upper_rw_latch = RW_S_LATCH;
		} else {
			upper_rw_latch = RW_NO_LATCH;
		}
	}
	root_leaf_rw_latch = btr_cur_latch_for_root_leaf(latch_mode);

	page_cursor = btr_cur_get_page_cur(cursor);
	cursor->index = index;

	page_id_t		page_id(dict_index_get_space(index),
					dict_index_get_page(index));
	const page_size_t&	page_size = dict_table_page_size(index->table);

	if (root_leaf_rw_latch == RW_X_LATCH) {
		node_ptr_max_size = dict_index_node_ptr_max_size(index);
	}

	height = ULINT_UNDEFINED;

	for (;;) {
		buf_block_t*	block;
		page_t*		page;
		ulint		rw_latch;

		ut_ad(n_blocks < BTR_MAX_LEVELS);

		if (height != 0
		    && (latch_mode != BTR_MODIFY_TREE
			|| height == level)) {
			rw_latch = upper_rw_latch;
		} else {
			rw_latch = RW_NO_LATCH;
		}

		tree_savepoints[n_blocks] = mtr_set_savepoint(mtr);
		block = buf_page_get_gen(page_id, page_size, rw_latch, NULL,
					 BUF_GET, file, line, mtr);
		tree_blocks[n_blocks] = block;

		page = buf_block_get_frame(block);

		if (height == ULINT_UNDEFINED
		    && btr_page_get_level(page, mtr) == 0
		    && rw_latch != RW_NO_LATCH
		    && rw_latch != root_leaf_rw_latch) {
			/* We should retry to get the page, because the root page
			is latched with different level as a leaf page. */
			ut_ad(root_leaf_rw_latch != RW_NO_LATCH);
			ut_ad(rw_latch == RW_S_LATCH);

			ut_ad(n_blocks == 0);
			mtr_release_block_at_savepoint(
				mtr, tree_savepoints[n_blocks],
				tree_blocks[n_blocks]);

			upper_rw_latch = root_leaf_rw_latch;
			continue;
		}

		ut_ad(fil_page_get_type(page) == FIL_PAGE_INDEX);
		ut_ad(index->id == btr_page_get_index_id(page));

		block->check_index_page_at_flush = TRUE;

		if (height == ULINT_UNDEFINED) {
			/* We are in the root node */

			height = btr_page_get_level(page, mtr);
			root_height = height;
			ut_a(height >= level);
		} else {
			/* TODO: flag the index corrupted if this fails */
			ut_ad(height == btr_page_get_level(page, mtr));
		}

		if (height == level) {
			if (srv_read_only_mode) {
				btr_cur_latch_leaves(
					block, page_id, page_size,
					latch_mode, cursor, mtr);
			} else if (height == 0) {
				if (rw_latch == RW_NO_LATCH) {
					btr_cur_latch_leaves(
						block, page_id, page_size,
						latch_mode, cursor, mtr);
				}
				/* In versions <= 3.23.52 we had
				forgotten to release the tree latch
				here. If in an index scan we had to
				scan far to find a record visible to
				the current transaction, that could
				starve others waiting for the tree
				latch. */

				switch (latch_mode) {
				case BTR_MODIFY_TREE:
				case BTR_CONT_MODIFY_TREE:
				case BTR_CONT_SEARCH_TREE:
					break;
				default:
					if (!s_latch_by_caller) {
						/* Release the tree s-latch */
						mtr_release_s_latch_at_savepoint(
							mtr, savepoint,
							dict_index_get_lock(
								index));
					}

					/* release upper blocks */
					for (; n_releases < n_blocks;
					     n_releases++) {
						mtr_release_block_at_savepoint(
							mtr,
							tree_savepoints[
								n_releases],
							tree_blocks[
								n_releases]);
					}
				}
			} else { /* height != 0 */
				/* We already have the block latched. */
				ut_ad(latch_mode == BTR_SEARCH_TREE);
				ut_ad(s_latch_by_caller);
				ut_ad(upper_rw_latch == RW_S_LATCH);

				ut_ad(mtr_memo_contains(mtr, block,
							upper_rw_latch));

				if (s_latch_by_caller) {
					/* to exclude modifying tree operations
					should sx-latch the index. */
					ut_ad(mtr_memo_contains(
						mtr,
						dict_index_get_lock(index),
						MTR_MEMO_SX_LOCK));
					/* because has sx-latch of index,
					can release upper blocks. */
					for (; n_releases < n_blocks;
					     n_releases++) {
						mtr_release_block_at_savepoint(
							mtr,
							tree_savepoints[
								n_releases],
							tree_blocks[
								n_releases]);
					}
				}
			}
		}

		if (from_left) {
			page_cur_set_before_first(block, page_cursor);
		} else {
			page_cur_set_after_last(block, page_cursor);
		}

		if (height == level) {
			if (estimate) {
				btr_cur_add_path_info(cursor, height,
						      root_height);
			}

			break;
		}

		ut_ad(height > 0);

		if (from_left) {
			page_cur_move_to_next(page_cursor);
		} else {
			page_cur_move_to_prev(page_cursor);
		}

		if (estimate) {
			btr_cur_add_path_info(cursor, height, root_height);
		}

		height--;

		node_ptr = page_cur_get_rec(page_cursor);
		offsets = rec_get_offsets(node_ptr, cursor->index, offsets,
					  ULINT_UNDEFINED, &heap);

		/* If the rec is the first or last in the page for
		pessimistic delete intention, it might cause node_ptr insert
		for the upper level. We should change the intention and retry.
		*/
		if (lock_intention == BTR_INTENTION_DELETE
		    && latch_mode == BTR_MODIFY_TREE
		    && ((mach_read_from_4(page + FIL_PAGE_PREV) != FIL_NULL
			 && page_rec_is_first(node_ptr, page))
			|| (mach_read_from_4(page + FIL_PAGE_NEXT) != FIL_NULL
			    && page_rec_is_last(node_ptr, page)))) {
			ut_ad(upper_rw_latch == RW_X_LATCH);
			/* release all blocks */
			for (; n_releases <= n_blocks; n_releases++) {
				mtr_release_block_at_savepoint(
					mtr, tree_savepoints[n_releases],
					tree_blocks[n_releases]);
			}

			lock_intention = BTR_INTENTION_BOTH;

			page_id.set_page_no(dict_index_get_page(index));

			height = ULINT_UNDEFINED;

			n_blocks = 0;
			n_releases = 0;

			continue;
		}

		if (latch_mode == BTR_MODIFY_TREE
		    && !btr_cur_will_modify_tree(
				cursor->index, page, lock_intention, node_ptr,
				node_ptr_max_size, page_size, mtr)) {
			ut_ad(upper_rw_latch == RW_X_LATCH);
			ut_ad(n_releases <= n_blocks);

			/* we can release upper blocks */
			for (; n_releases < n_blocks; n_releases++) {
				if (n_releases == 0) {
					/* we should not release root page
					to pin to same block. */
					continue;
				}

				/* release unused blocks to unpin */
				mtr_release_block_at_savepoint(
					mtr, tree_savepoints[n_releases],
					tree_blocks[n_releases]);
			}
		}

		if (height == level
		    && latch_mode == BTR_MODIFY_TREE) {
			ut_ad(upper_rw_latch == RW_X_LATCH);
			/* we should sx-latch root page, if released already.
			It contains seg_header. */
			if (n_releases > 0) {
				mtr_block_sx_latch_at_savepoint(
					mtr, tree_savepoints[0],
					tree_blocks[0]);
			}

			/* x-latch the branch blocks not released yet. */
			for (ulint i = n_releases; i <= n_blocks; i++) {
				mtr_block_x_latch_at_savepoint(
					mtr, tree_savepoints[i],
					tree_blocks[i]);
			}
		}

		/* Go to the child node */
		page_id.set_page_no(
			btr_node_ptr_get_child_page_no(node_ptr, offsets));

		n_blocks++;
	}

	if (heap) {
		mem_heap_free(heap);
	}
}

/*****************************************************************//**
Opens a cursor at either end of an index.
Avoid taking latches on buffer, just pin (by incrementing fix_count)
to keep them in buffer pool. This mode is used by intrinsic table
as they are not shared and so there is no need of latching.
@param[in]	from_left	true if open to low end, false if open
				to high end.
@param[in]	index		index
@param[in]	latch_mode	latch mode
@param[in/out]	cursor		cursor
@param[in]	file		file name
@param[in]	line		line where called
@param[in/out]	mtr		mini transaction
*/

void
btr_cur_open_at_index_side_with_no_latch_func(
	bool		from_left,
	dict_index_t*	index,
	ulint		latch_mode,
	btr_cur_t*	cursor,
	ulint		level,
	const char*	file,
	ulint		line,
	mtr_t*		mtr)
{
	page_cur_t*	page_cursor;
	ulint		height;
	rec_t*		node_ptr;
	ulint		n_blocks = 0;
	mem_heap_t*	heap		= NULL;
	ulint		offsets_[REC_OFFS_NORMAL_SIZE];
	ulint*		offsets		= offsets_;
	rec_offs_init(offsets_);

	ut_ad(level != ULINT_UNDEFINED);

	page_cursor = btr_cur_get_page_cur(cursor);
	cursor->index = index;
	page_id_t		page_id(dict_index_get_space(index),
					dict_index_get_page(index));
	const page_size_t&	page_size = dict_table_page_size(index->table);

	height = ULINT_UNDEFINED;

	for (;;) {
		buf_block_t*	block;
		page_t*		page;
		ulint		rw_latch = RW_NO_LATCH;

		ut_ad(n_blocks < BTR_MAX_LEVELS);

		block = buf_page_get_gen(page_id, page_size, rw_latch, NULL,
					BUF_GET, file, line, mtr);

		page = buf_block_get_frame(block);

		ut_ad(fil_page_get_type(page) == FIL_PAGE_INDEX);
		ut_ad(index->id == btr_page_get_index_id(page));
		block->check_index_page_at_flush = TRUE;

		if (height == ULINT_UNDEFINED) {
			/* We are in the root node */

			height = btr_page_get_level(page, mtr);
			ut_a(height >= level);
		} else {
			/* TODO: flag the index corrupted if this fails */
			ut_ad(height == btr_page_get_level(page, mtr));
		}

		if (from_left) {
			page_cur_set_before_first(block, page_cursor);
		} else {
			page_cur_set_after_last(block, page_cursor);
		}

		if (height == level) {
			break;
		}

		ut_ad(height > 0);

		if (from_left) {
			page_cur_move_to_next(page_cursor);
		} else {
			page_cur_move_to_prev(page_cursor);
		}

		height--;

		node_ptr = page_cur_get_rec(page_cursor);
		offsets = rec_get_offsets(node_ptr, cursor->index, offsets,
					  ULINT_UNDEFINED, &heap);

		/* Go to the child node */
		page_id.set_page_no(
			btr_node_ptr_get_child_page_no(node_ptr, offsets));

		n_blocks++;
	}

	if (heap) {
		mem_heap_free(heap);
	}
}

/**********************************************************************//**
Positions a cursor at a randomly chosen position within a B-tree. */

void
btr_cur_open_at_rnd_pos_func(
/*=========================*/
	dict_index_t*	index,		/*!< in: index */
	ulint		latch_mode,	/*!< in: BTR_SEARCH_LEAF, ... */
	btr_cur_t*	cursor,		/*!< in/out: B-tree cursor */
	const char*	file,		/*!< in: file name */
	ulint		line,		/*!< in: line where called */
	mtr_t*		mtr)		/*!< in: mtr */
{
	page_cur_t*	page_cursor;
	ulint		node_ptr_max_size = UNIV_PAGE_SIZE / 2;
	ulint		height;
	rec_t*		node_ptr;
	ulint		savepoint;
	ulint		upper_rw_latch, root_leaf_rw_latch;
	btr_intention_t	lock_intention;
	buf_block_t*	tree_blocks[BTR_MAX_LEVELS];
	ulint		tree_savepoints[BTR_MAX_LEVELS];
	ulint		n_blocks = 0;
	ulint		n_releases = 0;
	mem_heap_t*	heap		= NULL;
	ulint		offsets_[REC_OFFS_NORMAL_SIZE];
	ulint*		offsets		= offsets_;
	rec_offs_init(offsets_);

	ut_ad(!dict_index_is_spatial(index));

	lock_intention = btr_cur_get_and_clear_intention(&latch_mode);

	savepoint = mtr_set_savepoint(mtr);

	switch (latch_mode) {
	case BTR_MODIFY_TREE:
		/* Most of delete-intended operations are purging.
		Free blocks and read IO bandwidth should be prior
		for them, when the history list is glowing huge. */
		if (lock_intention == BTR_INTENTION_DELETE
		    && trx_sys->rseg_history_len > BTR_CUR_FINE_HISTORY_LENGTH
		    && buf_get_n_pending_read_ios()) {
			mtr_x_lock(dict_index_get_lock(index), mtr);
		} else {
			mtr_sx_lock(dict_index_get_lock(index), mtr);
		}
		upper_rw_latch = RW_X_LATCH;
		break;
	case BTR_SEARCH_PREV:
	case BTR_MODIFY_PREV:
		/* This function doesn't support left uncle
		   page lock for left leaf page lock, when
		   needed. */
	case BTR_SEARCH_TREE:
	case BTR_CONT_MODIFY_TREE:
	case BTR_CONT_SEARCH_TREE:
		ut_ad(0);
		/* fall through */
	default:
		if (!srv_read_only_mode) {
			mtr_s_lock(dict_index_get_lock(index), mtr);
			upper_rw_latch = RW_S_LATCH;
		} else {
			upper_rw_latch = RW_NO_LATCH;
		}
	}
	root_leaf_rw_latch = btr_cur_latch_for_root_leaf(latch_mode);

	page_cursor = btr_cur_get_page_cur(cursor);
	cursor->index = index;

	page_id_t		page_id(dict_index_get_space(index),
					dict_index_get_page(index));
	const page_size_t&	page_size = dict_table_page_size(index->table);

	if (root_leaf_rw_latch == RW_X_LATCH) {
		node_ptr_max_size = dict_index_node_ptr_max_size(index);
	}

	height = ULINT_UNDEFINED;

	for (;;) {
		buf_block_t*	block;
		page_t*		page;
		ulint		rw_latch;

		ut_ad(n_blocks < BTR_MAX_LEVELS);

		if (height != 0
		    && latch_mode != BTR_MODIFY_TREE) {
			rw_latch = upper_rw_latch;
		} else {
			rw_latch = RW_NO_LATCH;
		}

		tree_savepoints[n_blocks] = mtr_set_savepoint(mtr);
		block = buf_page_get_gen(page_id, page_size, rw_latch, NULL,
					 BUF_GET, file, line, mtr);
		tree_blocks[n_blocks] = block;

		page = buf_block_get_frame(block);

		if (height == ULINT_UNDEFINED
		    && btr_page_get_level(page, mtr) == 0
		    && rw_latch != RW_NO_LATCH
		    && rw_latch != root_leaf_rw_latch) {
			/* We should retry to get the page, because the root page
			is latched with different level as a leaf page. */
			ut_ad(root_leaf_rw_latch != RW_NO_LATCH);
			ut_ad(rw_latch == RW_S_LATCH);

			ut_ad(n_blocks == 0);
			mtr_release_block_at_savepoint(
				mtr, tree_savepoints[n_blocks],
				tree_blocks[n_blocks]);

			upper_rw_latch = root_leaf_rw_latch;
			continue;
		}

		ut_ad(fil_page_get_type(page) == FIL_PAGE_INDEX);
		ut_ad(index->id == btr_page_get_index_id(page));

		if (height == ULINT_UNDEFINED) {
			/* We are in the root node */

			height = btr_page_get_level(page, mtr);
		}

		if (height == 0) {
			if (rw_latch == RW_NO_LATCH
			    || srv_read_only_mode) {
				btr_cur_latch_leaves(
					block, page_id, page_size,
					latch_mode, cursor, mtr);
			}

			/* btr_cur_open_at_index_side_func() and
			btr_cur_search_to_nth_level() release
			tree s-latch here.*/
			switch (latch_mode) {
			case BTR_MODIFY_TREE:
			case BTR_CONT_MODIFY_TREE:
			case BTR_CONT_SEARCH_TREE:
				break;
			default:
				/* Release the tree s-latch */
				if (!srv_read_only_mode) {
					mtr_release_s_latch_at_savepoint(
						mtr, savepoint,
						dict_index_get_lock(index));
				}

				/* release upper blocks */
				for (; n_releases < n_blocks; n_releases++) {
					mtr_release_block_at_savepoint(
						mtr,
						tree_savepoints[n_releases],
						tree_blocks[n_releases]);
				}
			}
		}

		page_cur_open_on_rnd_user_rec(block, page_cursor);

		if (height == 0) {

			break;
		}

		ut_ad(height > 0);

		height--;

		node_ptr = page_cur_get_rec(page_cursor);
		offsets = rec_get_offsets(node_ptr, cursor->index, offsets,
					  ULINT_UNDEFINED, &heap);

		/* If the rec is the first or last in the page for
		pessimistic delete intention, it might cause node_ptr insert
		for the upper level. We should change the intention and retry.
		*/
		if (lock_intention == BTR_INTENTION_DELETE
		    && latch_mode == BTR_MODIFY_TREE
		    && ((mach_read_from_4(page + FIL_PAGE_PREV) != FIL_NULL
			 && page_rec_is_first(node_ptr, page))
			|| (mach_read_from_4(page + FIL_PAGE_NEXT) != FIL_NULL
			    && page_rec_is_last(node_ptr, page)))) {
			ut_ad(upper_rw_latch == RW_X_LATCH);
			/* release all blocks */
			for (; n_releases <= n_blocks; n_releases++) {
				mtr_release_block_at_savepoint(
					mtr, tree_savepoints[n_releases],
					tree_blocks[n_releases]);
			}

			lock_intention = BTR_INTENTION_BOTH;

			page_id.set_page_no(dict_index_get_page(index));

			height = ULINT_UNDEFINED;

			n_blocks = 0;
			n_releases = 0;

			continue;
		}

		if (latch_mode == BTR_MODIFY_TREE
		    && !btr_cur_will_modify_tree(
				cursor->index, page, lock_intention, node_ptr,
				node_ptr_max_size, page_size, mtr)) {
			ut_ad(upper_rw_latch == RW_X_LATCH);
			ut_ad(n_releases <= n_blocks);

			/* we can release upper blocks */
			for (; n_releases < n_blocks; n_releases++) {
				if (n_releases == 0) {
					/* we should not release root page
					to pin to same block. */
					continue;
				}

				/* release unused blocks to unpin */
				mtr_release_block_at_savepoint(
					mtr, tree_savepoints[n_releases],
					tree_blocks[n_releases]);
			}
		}

		if (height == 0
		    && latch_mode == BTR_MODIFY_TREE) {
			ut_ad(upper_rw_latch == RW_X_LATCH);
			/* we should sx-latch root page, if released already.
			It contains seg_header. */
			if (n_releases > 0) {
				mtr_block_sx_latch_at_savepoint(
					mtr, tree_savepoints[0],
					tree_blocks[0]);
			}

			/* x-latch the branch blocks not released yet. */
			for (ulint i = n_releases; i <= n_blocks; i++) {
				mtr_block_x_latch_at_savepoint(
					mtr, tree_savepoints[i],
					tree_blocks[i]);
			}
		}

		/* Go to the child node */
		page_id.set_page_no(
			btr_node_ptr_get_child_page_no(node_ptr, offsets));

		n_blocks++;
	}

	if (UNIV_LIKELY_NULL(heap)) {
		mem_heap_free(heap);
	}
}

/*==================== B-TREE INSERT =========================*/

/*************************************************************//**
Inserts a record if there is enough space, or if enough space can
be freed by reorganizing. Differs from btr_cur_optimistic_insert because
no heuristics is applied to whether it pays to use CPU time for
reorganizing the page or not.

IMPORTANT: The caller will have to update IBUF_BITMAP_FREE
if this is a compressed leaf page in a secondary index.
This has to be done either within the same mini-transaction,
or by invoking ibuf_reset_free_bits() before mtr_commit().

@return pointer to inserted record if succeed, else NULL */
static __attribute__((nonnull, warn_unused_result))
rec_t*
btr_cur_insert_if_possible(
/*=======================*/
	btr_cur_t*	cursor,	/*!< in: cursor on page after which to insert;
				cursor stays valid */
	const dtuple_t*	tuple,	/*!< in: tuple to insert; the size info need not
				have been stored to tuple */
	ulint**		offsets,/*!< out: offsets on *rec */
	mem_heap_t**	heap,	/*!< in/out: pointer to memory heap, or NULL */
	ulint		n_ext,	/*!< in: number of externally stored columns */
	mtr_t*		mtr)	/*!< in/out: mini-transaction */
{
	page_cur_t*	page_cursor;
	rec_t*		rec;

	ut_ad(dtuple_check_typed(tuple));

	ut_ad(mtr_is_block_fix(
		mtr, btr_cur_get_block(cursor),
		MTR_MEMO_PAGE_X_FIX, cursor->index->table));
	page_cursor = btr_cur_get_page_cur(cursor);

	/* Now, try the insert */
	rec = page_cur_tuple_insert(page_cursor, tuple, cursor->index,
				    offsets, heap, n_ext, mtr);

	/* If the record did not fit, reorganize.
	For compressed pages, page_cur_tuple_insert()
	attempted this already. */
	if (!rec && !page_cur_get_page_zip(page_cursor)
	    && btr_page_reorganize(page_cursor, cursor->index, mtr)) {
		rec = page_cur_tuple_insert(
			page_cursor, tuple, cursor->index,
			offsets, heap, n_ext, mtr);
	}

	ut_ad(!rec || rec_offs_validate(rec, cursor->index, *offsets));
	return(rec);
}

/*************************************************************//**
For an insert, checks the locks and does the undo logging if desired.
@return DB_SUCCESS, DB_WAIT_LOCK, DB_FAIL, or error number */
UNIV_INLINE __attribute__((warn_unused_result, nonnull(2,3,5,6)))
dberr_t
btr_cur_ins_lock_and_undo(
/*======================*/
	ulint		flags,	/*!< in: undo logging and locking flags: if
				not zero, the parameters index and thr
				should be specified */
	btr_cur_t*	cursor,	/*!< in: cursor on page after which to insert */
	dtuple_t*	entry,	/*!< in/out: entry to insert */
	que_thr_t*	thr,	/*!< in: query thread or NULL */
	mtr_t*		mtr,	/*!< in/out: mini-transaction */
	ibool*		inherit)/*!< out: TRUE if the inserted new record maybe
				should inherit LOCK_GAP type locks from the
				successor record */
{
	dict_index_t*	index;
	dberr_t		err = DB_SUCCESS;
	rec_t*		rec;
	roll_ptr_t	roll_ptr;

	/* Check if we have to wait for a lock: enqueue an explicit lock
	request if yes */

	rec = btr_cur_get_rec(cursor);
	index = cursor->index;

	ut_ad(!dict_index_is_online_ddl(index)
	      || dict_index_is_clust(index)
	      || (flags & BTR_CREATE_FLAG));
	ut_ad(mtr->is_named_space(index->space));

	/* Check if there is predicate or GAP lock preventing the insertion */
	if (!(flags & BTR_NO_LOCKING_FLAG)) {
		if (dict_index_is_spatial(index)) {
			lock_prdt_t	prdt;
			rtr_mbr_t	mbr;

			rtr_get_mbr_from_tuple(entry, &mbr);

			/* Use on stack MBR variable to test if a lock is
			needed. If so, the predicate (MBR) will be allocated
			from lock heap in lock_prdt_insert_check_and_lock() */
			lock_init_prdt_from_mbr(
				&prdt, &mbr, 0, NULL);

			err = lock_prdt_insert_check_and_lock(
				flags, rec, btr_cur_get_block(cursor),
				index, thr, mtr, &prdt);
			*inherit = false;
		} else {
			err = lock_rec_insert_check_and_lock(
				flags, rec, btr_cur_get_block(cursor),
				index, thr, mtr, inherit);
		}
	}

	if (err != DB_SUCCESS
	    || !dict_index_is_clust(index) || dict_index_is_ibuf(index)) {

		return(err);
	}

	err = trx_undo_report_row_operation(flags, TRX_UNDO_INSERT_OP,
					    thr, index, entry,
					    NULL, 0, NULL, NULL,
					    &roll_ptr);
	if (err != DB_SUCCESS) {

		return(err);
	}

	/* Now we can fill in the roll ptr field in entry
	(except if table is intrinsic) */

	if (!(flags & BTR_KEEP_SYS_FLAG)
	    && !dict_table_is_intrinsic(index->table)) {

		row_upd_index_entry_sys_field(entry, index,
					      DATA_ROLL_PTR, roll_ptr);
	}

	return(DB_SUCCESS);
}

/**
Prefetch siblings of the leaf for the pessimistic operation.
@param block	leaf page */
static
void
btr_cur_prefetch_siblings(
	buf_block_t*	block)
{
	page_t*	page = buf_block_get_frame(block);

	ut_ad(page_is_leaf(page));

	ulint left_page_no = fil_page_get_prev(page);
	ulint right_page_no = fil_page_get_next(page);

	if (left_page_no != FIL_NULL) {
		buf_read_page_background(
			page_id_t(block->page.id.space(), left_page_no),
			block->page.size, false);
	}
	if (right_page_no != FIL_NULL) {
		buf_read_page_background(
			page_id_t(block->page.id.space(), right_page_no),
			block->page.size, false);
	}
	if (left_page_no != FIL_NULL
	    || right_page_no != FIL_NULL) {
		os_aio_simulated_wake_handler_threads();
	}
}

/*************************************************************//**
Tries to perform an insert to a page in an index tree, next to cursor.
It is assumed that mtr holds an x-latch on the page. The operation does
not succeed if there is too little space on the page. If there is just
one record on the page, the insert will always succeed; this is to
prevent trying to split a page with just one record.
@return DB_SUCCESS, DB_WAIT_LOCK, DB_FAIL, or error number */

dberr_t
btr_cur_optimistic_insert(
/*======================*/
	ulint		flags,	/*!< in: undo logging and locking flags: if not
				zero, the parameters index and thr should be
				specified */
	btr_cur_t*	cursor,	/*!< in: cursor on page after which to insert;
				cursor stays valid */
	ulint**		offsets,/*!< out: offsets on *rec */
	mem_heap_t**	heap,	/*!< in/out: pointer to memory heap, or NULL */
	dtuple_t*	entry,	/*!< in/out: entry to insert */
	rec_t**		rec,	/*!< out: pointer to inserted record if
				succeed */
	big_rec_t**	big_rec,/*!< out: big rec vector whose fields have to
				be stored externally by the caller, or
				NULL */
	ulint		n_ext,	/*!< in: number of externally stored columns */
	que_thr_t*	thr,	/*!< in: query thread or NULL */
	mtr_t*		mtr)	/*!< in/out: mini-transaction;
				if this function returns DB_SUCCESS on
				a leaf page of a secondary index in a
				compressed tablespace, the caller must
				mtr_commit(mtr) before latching
				any further pages */
{
	big_rec_t*	big_rec_vec	= NULL;
	dict_index_t*	index;
	page_cur_t*	page_cursor;
	buf_block_t*	block;
	page_t*		page;
	rec_t*		dummy;
	ibool		leaf;
	ibool		reorg;
	ibool		inherit;
	ulint		rec_size;
	dberr_t		err;

	*big_rec = NULL;

	block = btr_cur_get_block(cursor);
	page = buf_block_get_frame(block);
	index = cursor->index;

	/* Block are not latched for insert if table is intrinsic
	and index is auto-generated clustered index. */
	ut_ad(mtr_is_block_fix(mtr, block, MTR_MEMO_PAGE_X_FIX, index->table));
	ut_ad(!dict_index_is_online_ddl(index)
	      || dict_index_is_clust(index)
	      || (flags & BTR_CREATE_FLAG));
	ut_ad(dtuple_check_typed(entry));

	const page_size_t&	page_size = block->page.size;

#ifdef UNIV_DEBUG_VALGRIND
	if (page_size.is_compressed()) {
		UNIV_MEM_ASSERT_RW(page, page_size.logical());
		UNIV_MEM_ASSERT_RW(block->page.zip.data, page_size.physical());
	}
#endif /* UNIV_DEBUG_VALGRIND */

	leaf = page_is_leaf(page);

	/* Calculate the record size when entry is converted to a record */
	rec_size = rec_get_converted_size(index, entry, n_ext);

	if (page_zip_rec_needs_ext(rec_size, page_is_comp(page),
				   dtuple_get_n_fields(entry), page_size)) {

		/* The record is so big that we have to store some fields
		externally on separate database pages */
		big_rec_vec = dtuple_convert_big_rec(index, entry, &n_ext);

		if (UNIV_UNLIKELY(big_rec_vec == NULL)) {

			return(DB_TOO_BIG_RECORD);
		}

		rec_size = rec_get_converted_size(index, entry, n_ext);
	}

	if (page_size.is_compressed()) {
		/* Estimate the free space of an empty compressed page.
		Subtract one byte for the encoded heap_no in the
		modification log. */
		ulint	free_space_zip = page_zip_empty_size(
			cursor->index->n_fields, page_size.physical());
		ulint	n_uniq = dict_index_get_n_unique_in_tree(index);

		ut_ad(dict_table_is_comp(index->table));

		if (free_space_zip == 0) {
too_big:
			if (big_rec_vec) {
				dtuple_convert_back_big_rec(
					index, entry, big_rec_vec);
			}

			return(DB_TOO_BIG_RECORD);
		}

		/* Subtract one byte for the encoded heap_no in the
		modification log. */
		free_space_zip--;

		/* There should be enough room for two node pointer
		records on an empty non-leaf page.  This prevents
		infinite page splits. */

		if (entry->n_fields >= n_uniq
		    && (REC_NODE_PTR_SIZE
			+ rec_get_converted_size_comp_prefix(
				index, entry->fields, n_uniq, NULL)
			/* On a compressed page, there is
			a two-byte entry in the dense
			page directory for every record.
			But there is no record header. */
			- (REC_N_NEW_EXTRA_BYTES - 2)
			> free_space_zip / 2)) {
			goto too_big;
		}
	}

	LIMIT_OPTIMISTIC_INSERT_DEBUG(page_get_n_recs(page),
				      goto fail);

	if (leaf && page_size.is_compressed()
	    && (page_get_data_size(page) + rec_size
		>= dict_index_zip_pad_optimal_page_size(index))) {
		/* If compression padding tells us that insertion will
		result in too packed up page i.e.: which is likely to
		cause compression failure then don't do an optimistic
		insertion. */
fail:
		err = DB_FAIL;

		/* prefetch siblings of the leaf for the pessimistic
		operation, if the page is leaf. */
		if (page_is_leaf(page)) {
			btr_cur_prefetch_siblings(block);
		}
fail_err:

		if (big_rec_vec) {
			dtuple_convert_back_big_rec(index, entry, big_rec_vec);
		}

		return(err);
	}

	ulint	max_size = page_get_max_insert_size_after_reorganize(page, 1);

	if (page_has_garbage(page)) {
		if ((max_size < rec_size
		     || max_size < BTR_CUR_PAGE_REORGANIZE_LIMIT)
		    && page_get_n_recs(page) > 1
		    && page_get_max_insert_size(page, 1) < rec_size) {

			goto fail;
		}
	} else if (max_size < rec_size) {
		goto fail;
	}

	/* If there have been many consecutive inserts to the
	clustered index leaf page of an uncompressed table, check if
	we have to split the page to reserve enough free space for
	future updates of records. */

	if (leaf && !page_size.is_compressed() && dict_index_is_clust(index)
	    && page_get_n_recs(page) >= 2
	    && dict_index_get_space_reserve() + rec_size > max_size
	    && (btr_page_get_split_rec_to_right(cursor, &dummy)
		|| btr_page_get_split_rec_to_left(cursor, &dummy))) {
		goto fail;
	}

	page_cursor = btr_cur_get_page_cur(cursor);

	DBUG_PRINT("ib_cur", ("insert %s (" IB_ID_FMT ") by " TRX_ID_FMT
			      ": %s",
			      index->name, index->id,
			      thr != NULL
			      ? trx_get_id_for_print(thr_get_trx(thr))
			      : 0,
			      rec_printer(entry).str().c_str()));


	/* Now, try the insert */
	{
		const rec_t*	page_cursor_rec = page_cur_get_rec(page_cursor);

		if (dict_table_is_intrinsic(index->table)) {

			index->rec_cache.rec_size = rec_size;

			*rec = page_cur_tuple_inline_insert(
				page_cursor, entry, index, n_ext, mtr);
		} else {
			/* Check locks and write to the undo log,
			if specified */
			err = btr_cur_ins_lock_and_undo(flags, cursor, entry,
							thr, mtr, &inherit);

			if (UNIV_UNLIKELY(err != DB_SUCCESS)) {
				goto fail_err;
			}

			*rec = page_cur_tuple_insert(
				page_cursor, entry, index, offsets, heap,
				n_ext, mtr);
		}

		reorg = page_cursor_rec != page_cur_get_rec(page_cursor);
	}

	if (*rec) {
	} else if (page_size.is_compressed()) {
		/* Reset the IBUF_BITMAP_FREE bits, because
		page_cur_tuple_insert() will have attempted page
		reorganize before failing. */
		if (leaf
		    && !dict_index_is_clust(index)
		    && !dict_table_is_temporary(index->table)) {
			ibuf_reset_free_bits(block);
		}

		goto fail;
	} else {

		/* For intrinsic table we take a consistent path
		to re-organize using pessmisitic path. */
		if (dict_table_is_intrinsic(index->table)) {
			goto fail;
		}

		ut_ad(!reorg);

		/* If the record did not fit, reorganize */
		if (!btr_page_reorganize(page_cursor, index, mtr)) {
			ut_ad(0);
			goto fail;
		}

		ut_ad(page_get_max_insert_size(page, 1) == max_size);

		reorg = TRUE;

		*rec = page_cur_tuple_insert(page_cursor, entry, index,
					     offsets, heap, n_ext, mtr);

		if (UNIV_UNLIKELY(!*rec)) {
			ib_logf(IB_LOG_LEVEL_ERROR, "Cannot insert tuple");
			dtuple_print(stderr, entry);
			fputs(" into ", stderr);
			dict_index_name_print(stderr, thr_get_trx(thr), index);
			ib_logf(IB_LOG_LEVEL_ERROR, "Max insert size %lu",
				(ulong) max_size);
			ut_error;
		}
	}

#ifdef BTR_CUR_HASH_ADAPT
	if (!index->disable_ahi) {
		if (!reorg && leaf && (cursor->flag == BTR_CUR_HASH)) {
			btr_search_update_hash_node_on_insert(cursor);
		} else {
			btr_search_update_hash_on_insert(cursor);
		}
	}
#endif

	if (!(flags & BTR_NO_LOCKING_FLAG) && inherit) {

		lock_update_insert(block, *rec);
	}

	if (leaf
	    && !dict_index_is_clust(index)
	    && !dict_table_is_temporary(index->table)) {
		/* Update the free bits of the B-tree page in the
		insert buffer bitmap. */

		/* The free bits in the insert buffer bitmap must
		never exceed the free space on a page.  It is safe to
		decrement or reset the bits in the bitmap in a
		mini-transaction that is committed before the
		mini-transaction that affects the free space. */

		/* It is unsafe to increment the bits in a separately
		committed mini-transaction, because in crash recovery,
		the free bits could momentarily be set too high. */

		if (page_size.is_compressed()) {
			/* Update the bits in the same mini-transaction. */
			ibuf_update_free_bits_zip(block, mtr);
		} else {
			/* Decrement the bits in a separate
			mini-transaction. */
			ibuf_update_free_bits_if_full(
				block, max_size,
				rec_size + PAGE_DIR_SLOT_SIZE);
		}
	}

	*big_rec = big_rec_vec;

	return(DB_SUCCESS);
}

/*************************************************************//**
Performs an insert on a page of an index tree. It is assumed that mtr
holds an x-latch on the tree and on the cursor page. If the insert is
made on the leaf level, to avoid deadlocks, mtr must also own x-latches
to brothers of page, if those brothers exist.
@return DB_SUCCESS or error number */

dberr_t
btr_cur_pessimistic_insert(
/*=======================*/
	ulint		flags,	/*!< in: undo logging and locking flags: if not
				zero, the parameter thr should be
				specified; if no undo logging is specified,
				then the caller must have reserved enough
				free extents in the file space so that the
				insertion will certainly succeed */
	btr_cur_t*	cursor,	/*!< in: cursor after which to insert;
				cursor stays valid */
	ulint**		offsets,/*!< out: offsets on *rec */
	mem_heap_t**	heap,	/*!< in/out: pointer to memory heap
				that can be emptied, or NULL */
	dtuple_t*	entry,	/*!< in/out: entry to insert */
	rec_t**		rec,	/*!< out: pointer to inserted record if
				succeed */
	big_rec_t**	big_rec,/*!< out: big rec vector whose fields have to
				be stored externally by the caller, or
				NULL */
	ulint		n_ext,	/*!< in: number of externally stored columns */
	que_thr_t*	thr,	/*!< in: query thread or NULL */
	mtr_t*		mtr)	/*!< in/out: mini-transaction */
{
	dict_index_t*	index		= cursor->index;
	big_rec_t*	big_rec_vec	= NULL;
	dberr_t		err;
	ibool		dummy_inh;
	bool		success;
	ulint		n_reserved	= 0;

	ut_ad(dtuple_check_typed(entry));

	*big_rec = NULL;

	ut_ad(mtr_memo_contains_flagged(
		mtr, dict_index_get_lock(btr_cur_get_index(cursor)),
		MTR_MEMO_X_LOCK | MTR_MEMO_SX_LOCK)
	      || dict_table_is_intrinsic(cursor->index->table));
	ut_ad(mtr_is_block_fix(
		mtr, btr_cur_get_block(cursor),
		MTR_MEMO_PAGE_X_FIX, cursor->index->table));
	ut_ad(!dict_index_is_online_ddl(index)
	      || dict_index_is_clust(index)
	      || (flags & BTR_CREATE_FLAG));

	cursor->flag = BTR_CUR_BINARY;

	/* Check locks and write to undo log, if specified */

	err = btr_cur_ins_lock_and_undo(flags, cursor, entry,
					thr, mtr, &dummy_inh);

	if (err != DB_SUCCESS) {

		return(err);
	}

	if (!(flags & BTR_NO_UNDO_LOG_FLAG)
	    || dict_table_is_intrinsic(index->table)) {
		/* First reserve enough free space for the file segments
		of the index tree, so that the insert will not fail because
		of lack of space */

		ulint	n_extents = cursor->tree_height / 16 + 3;

		success = fsp_reserve_free_extents(&n_reserved, index->space,
						   n_extents, FSP_NORMAL, mtr);
		if (!success) {
			return(DB_OUT_OF_FILE_SPACE);
		}
	}

	if (page_zip_rec_needs_ext(rec_get_converted_size(index, entry, n_ext),
				   dict_table_is_comp(index->table),
				   dtuple_get_n_fields(entry),
				   dict_table_page_size(index->table))) {
		/* The record is so big that we have to store some fields
		externally on separate database pages */

		if (UNIV_LIKELY_NULL(big_rec_vec)) {
			/* This should never happen, but we handle
			the situation in a robust manner. */
			ut_ad(0);
			dtuple_convert_back_big_rec(index, entry, big_rec_vec);
		}

		big_rec_vec = dtuple_convert_big_rec(index, entry, &n_ext);

		if (big_rec_vec == NULL) {

			if (n_reserved > 0) {
				fil_space_release_free_extents(index->space,
							       n_reserved);
			}
			return(DB_TOO_BIG_RECORD);
		}
	}

	if (dict_index_get_page(index)
	    == btr_cur_get_block(cursor)->page.id.page_no()) {

		/* The page is the root page */
		*rec = btr_root_raise_and_insert(
			flags, cursor, offsets, heap, entry, n_ext, mtr);
	} else {
		*rec = btr_page_split_and_insert(
			flags, cursor, offsets, heap, entry, n_ext, mtr);
	}

	ut_ad(page_rec_get_next(btr_cur_get_rec(cursor)) == *rec
	      || dict_index_is_spatial(index));

#ifdef BTR_CUR_ADAPT
	if (!index->disable_ahi) {
		btr_search_update_hash_on_insert(cursor);
	}
#endif
	if (!(flags & BTR_NO_LOCKING_FLAG)) {

		lock_update_insert(btr_cur_get_block(cursor), *rec);
	}

	if (n_reserved > 0) {
		fil_space_release_free_extents(index->space, n_reserved);
	}

	*big_rec = big_rec_vec;

	return(DB_SUCCESS);
}

/*==================== B-TREE UPDATE =========================*/

/*************************************************************//**
For an update, checks the locks and does the undo logging.
@return DB_SUCCESS, DB_WAIT_LOCK, or error number */
UNIV_INLINE __attribute__((warn_unused_result, nonnull(2,3,6,7)))
dberr_t
btr_cur_upd_lock_and_undo(
/*======================*/
	ulint		flags,	/*!< in: undo logging and locking flags */
	btr_cur_t*	cursor,	/*!< in: cursor on record to update */
	const ulint*	offsets,/*!< in: rec_get_offsets() on cursor */
	const upd_t*	update,	/*!< in: update vector */
	ulint		cmpl_info,/*!< in: compiler info on secondary index
				updates */
	que_thr_t*	thr,	/*!< in: query thread
				(can be NULL if BTR_NO_LOCKING_FLAG) */
	mtr_t*		mtr,	/*!< in/out: mini-transaction */
	roll_ptr_t*	roll_ptr)/*!< out: roll pointer */
{
	dict_index_t*	index;
	const rec_t*	rec;
	dberr_t		err;

	ut_ad(thr || (flags & BTR_NO_LOCKING_FLAG));

	rec = btr_cur_get_rec(cursor);
	index = cursor->index;

	ut_ad(rec_offs_validate(rec, index, offsets));
	ut_ad(mtr->is_named_space(index->space));

	if (!dict_index_is_clust(index)) {
		ut_ad(dict_index_is_online_ddl(index)
		      == !!(flags & BTR_CREATE_FLAG));

		/* We do undo logging only when we update a clustered index
		record */
		return(lock_sec_rec_modify_check_and_lock(
			       flags, btr_cur_get_block(cursor), rec,
			       index, thr, mtr));
	}

	/* Check if we have to wait for a lock: enqueue an explicit lock
	request if yes */

	if (!(flags & BTR_NO_LOCKING_FLAG)) {
		err = lock_clust_rec_modify_check_and_lock(
			flags, btr_cur_get_block(cursor), rec, index,
			offsets, thr);
		if (err != DB_SUCCESS) {
			return(err);
		}
	}

	/* Append the info about the update in the undo log */

	return(trx_undo_report_row_operation(
		       flags, TRX_UNDO_MODIFY_OP, thr,
		       index, NULL, update,
		       cmpl_info, rec, offsets, roll_ptr));
}

/***********************************************************//**
Writes a redo log record of updating a record in-place. */
void
btr_cur_update_in_place_log(
/*========================*/
	ulint		flags,		/*!< in: flags */
	const rec_t*	rec,		/*!< in: record */
	dict_index_t*	index,		/*!< in: index of the record */
	const upd_t*	update,		/*!< in: update vector */
	trx_id_t	trx_id,		/*!< in: transaction id */
	roll_ptr_t	roll_ptr,	/*!< in: roll ptr */
	mtr_t*		mtr)		/*!< in: mtr */
{
	byte*		log_ptr;
	const page_t*	page	= page_align(rec);
	ut_ad(flags < 256);
	ut_ad(!!page_is_comp(page) == dict_table_is_comp(index->table));

	log_ptr = mlog_open_and_write_index(mtr, rec, index, page_is_comp(page)
					    ? MLOG_COMP_REC_UPDATE_IN_PLACE
					    : MLOG_REC_UPDATE_IN_PLACE,
					    1 + DATA_ROLL_PTR_LEN + 14 + 2
					    + MLOG_BUF_MARGIN);

	if (!log_ptr) {
		/* Logging in mtr is switched off during crash recovery */
		return;
	}

	/* For secondary indexes, we could skip writing the dummy system fields
	to the redo log but we have to change redo log parsing of
	MLOG_REC_UPDATE_IN_PLACE/MLOG_COMP_REC_UPDATE_IN_PLACE or we have to add
	new redo log record. For now, just write dummy sys fields to the redo
	log if we are updating a secondary index record.
	*/
	mach_write_to_1(log_ptr, flags);
	log_ptr++;

	if (dict_index_is_clust(index)) {
		log_ptr = row_upd_write_sys_vals_to_log(
				index, trx_id, roll_ptr, log_ptr, mtr);
	} else {
		/* Dummy system fields for a secondary index */
		/* TRX_ID Position */
		log_ptr += mach_write_compressed(log_ptr, 0);
		/* ROLL_PTR */
		trx_write_roll_ptr(log_ptr, 0);
		log_ptr += DATA_ROLL_PTR_LEN;
		/* TRX_ID */
		log_ptr += mach_u64_write_compressed(log_ptr, 0);
	}

	mach_write_to_2(log_ptr, page_offset(rec));
	log_ptr += 2;

	row_upd_index_write_log(update, log_ptr, mtr);
}
#endif /* UNIV_HOTBACKUP */

/***********************************************************//**
Parses a redo log record of updating a record in-place.
@return end of log record or NULL */

byte*
btr_cur_parse_update_in_place(
/*==========================*/
	byte*		ptr,	/*!< in: buffer */
	byte*		end_ptr,/*!< in: buffer end */
	page_t*		page,	/*!< in/out: page or NULL */
	page_zip_des_t*	page_zip,/*!< in/out: compressed page, or NULL */
	dict_index_t*	index)	/*!< in: index corresponding to page */
{
	ulint		flags;
	rec_t*		rec;
	upd_t*		update;
	ulint		pos;
	trx_id_t	trx_id;
	roll_ptr_t	roll_ptr;
	ulint		rec_offset;
	mem_heap_t*	heap;
	ulint*		offsets;

	if (end_ptr < ptr + 1) {

		return(NULL);
	}

	flags = mach_read_from_1(ptr);
	ptr++;

	ptr = row_upd_parse_sys_vals(ptr, end_ptr, &pos, &trx_id, &roll_ptr);

	if (ptr == NULL) {

		return(NULL);
	}

	if (end_ptr < ptr + 2) {

		return(NULL);
	}

	rec_offset = mach_read_from_2(ptr);
	ptr += 2;

	ut_a(rec_offset <= UNIV_PAGE_SIZE);

	heap = mem_heap_create(256);

	ptr = row_upd_index_parse(ptr, end_ptr, heap, &update);

	if (!ptr || !page) {

		goto func_exit;
	}

	ut_a((ibool)!!page_is_comp(page) == dict_table_is_comp(index->table));
	rec = page + rec_offset;

	/* We do not need to reserve btr_search_latch, as the page is only
	being recovered, and there cannot be a hash index to it. */

	offsets = rec_get_offsets(rec, index, NULL, ULINT_UNDEFINED, &heap);

	if (!(flags & BTR_KEEP_SYS_FLAG)) {
		row_upd_rec_sys_fields_in_recovery(rec, page_zip, offsets,
						   pos, trx_id, roll_ptr);
	}

	row_upd_rec_in_place(rec, index, offsets, update, page_zip);

func_exit:
	mem_heap_free(heap);

	return(ptr);
}

#ifndef UNIV_HOTBACKUP
/*************************************************************//**
See if there is enough place in the page modification log to log
an update-in-place.

@retval false if out of space; IBUF_BITMAP_FREE will be reset
outside mtr if the page was recompressed
@retval true if enough place;

IMPORTANT: The caller will have to update IBUF_BITMAP_FREE if this is
a secondary index leaf page. This has to be done either within the
same mini-transaction, or by invoking ibuf_reset_free_bits() before
mtr_commit(mtr). */

bool
btr_cur_update_alloc_zip_func(
/*==========================*/
	page_zip_des_t*	page_zip,/*!< in/out: compressed page */
	page_cur_t*	cursor,	/*!< in/out: B-tree page cursor */
	dict_index_t*	index,	/*!< in: the index corresponding to cursor */
#ifdef UNIV_DEBUG
	ulint*		offsets,/*!< in/out: offsets of the cursor record */
#endif /* UNIV_DEBUG */
	ulint		length,	/*!< in: size needed */
	bool		create,	/*!< in: true=delete-and-insert,
				false=update-in-place */
	mtr_t*		mtr)	/*!< in/out: mini-transaction */
{
	const page_t*	page = page_cur_get_page(cursor);

	ut_ad(page_zip == page_cur_get_page_zip(cursor));
	ut_ad(page_zip);
	ut_ad(!dict_index_is_ibuf(index));
	ut_ad(rec_offs_validate(page_cur_get_rec(cursor), index, offsets));

	if (page_zip_available(page_zip, dict_index_is_clust(index),
			       length, create)) {
		return(true);
	}

	if (!page_zip->m_nonempty && !page_has_garbage(page)) {
		/* The page has been freshly compressed, so
		reorganizing it will not help. */
		return(false);
	}

	if (create && page_is_leaf(page)
	    && (length + page_get_data_size(page)
		>= dict_index_zip_pad_optimal_page_size(index))) {
		return(false);
	}

	if (!btr_page_reorganize(cursor, index, mtr)) {
		goto out_of_space;
	}

	rec_offs_make_valid(page_cur_get_rec(cursor), index, offsets);

	/* After recompressing a page, we must make sure that the free
	bits in the insert buffer bitmap will not exceed the free
	space on the page.  Because this function will not attempt
	recompression unless page_zip_available() fails above, it is
	safe to reset the free bits if page_zip_available() fails
	again, below.  The free bits can safely be reset in a separate
	mini-transaction.  If page_zip_available() succeeds below, we
	can be sure that the btr_page_reorganize() above did not reduce
	the free space available on the page. */

	if (page_zip_available(page_zip, dict_index_is_clust(index),
			       length, create)) {
		return(true);
	}

out_of_space:
	ut_ad(rec_offs_validate(page_cur_get_rec(cursor), index, offsets));

	/* Out of space: reset the free bits. */
	if (!dict_index_is_clust(index)
	    && !dict_table_is_temporary(index->table)
	    && page_is_leaf(page)) {
		ibuf_reset_free_bits(page_cur_get_block(cursor));
	}

	return(false);
}

/*************************************************************//**
Updates a record when the update causes no size changes in its fields.
We assume here that the ordering fields of the record do not change.
@return locking or undo log related error code, or
@retval DB_SUCCESS on success
@retval DB_ZIP_OVERFLOW if there is not enough space left
on the compressed page (IBUF_BITMAP_FREE was reset outside mtr) */

dberr_t
btr_cur_update_in_place(
/*====================*/
	ulint		flags,	/*!< in: undo logging and locking flags */
	btr_cur_t*	cursor,	/*!< in: cursor on the record to update;
				cursor stays valid and positioned on the
				same record */
	ulint*		offsets,/*!< in/out: offsets on cursor->page_cur.rec */
	const upd_t*	update,	/*!< in: update vector */
	ulint		cmpl_info,/*!< in: compiler info on secondary index
				updates */
	que_thr_t*	thr,	/*!< in: query thread */
	trx_id_t	trx_id,	/*!< in: transaction id */
	mtr_t*		mtr)	/*!< in/out: mini-transaction; if this
				is a secondary index, the caller must
				mtr_commit(mtr) before latching any
				further pages */
{
	dict_index_t*	index;
	buf_block_t*	block;
	page_zip_des_t*	page_zip;
	dberr_t		err;
	rec_t*		rec;
	roll_ptr_t	roll_ptr	= 0;
	ulint		was_delete_marked;
	ibool		is_hashed;

	rec = btr_cur_get_rec(cursor);
	index = cursor->index;
	ut_ad(rec_offs_validate(rec, index, offsets));
	ut_ad(!!page_rec_is_comp(rec) == dict_table_is_comp(index->table));
	ut_ad(trx_id > 0
	      || (flags & BTR_KEEP_SYS_FLAG)
	      || dict_table_is_intrinsic(index->table));
	/* The insert buffer tree should never be updated in place. */
	ut_ad(!dict_index_is_ibuf(index));
	ut_ad(dict_index_is_online_ddl(index) == !!(flags & BTR_CREATE_FLAG)
	      || dict_index_is_clust(index));
	ut_ad(thr_get_trx(thr)->id == trx_id
	      || (flags & ~(BTR_KEEP_POS_FLAG | BTR_KEEP_IBUF_BITMAP))
	      == (BTR_NO_UNDO_LOG_FLAG | BTR_NO_LOCKING_FLAG
		  | BTR_CREATE_FLAG | BTR_KEEP_SYS_FLAG));
	ut_ad(fil_page_get_type(btr_cur_get_page(cursor)) == FIL_PAGE_INDEX);
	ut_ad(btr_page_get_index_id(btr_cur_get_page(cursor)) == index->id);

	DBUG_PRINT("ib_cur", ("update-in-place %s (" IB_ID_FMT
			      ") by " TRX_ID_FMT ": %s",
			      index->name, index->id, trx_id,
			      rec_printer(rec, offsets).str().c_str()));

	block = btr_cur_get_block(cursor);
	page_zip = buf_block_get_page_zip(block);

	/* Check that enough space is available on the compressed page. */
	if (page_zip) {
		if (!btr_cur_update_alloc_zip(
			    page_zip, btr_cur_get_page_cur(cursor),
			    index, offsets, rec_offs_size(offsets),
			    false, mtr)) {
			return(DB_ZIP_OVERFLOW);
		}

		rec = btr_cur_get_rec(cursor);
	}

	/* Do lock checking and undo logging */
	err = btr_cur_upd_lock_and_undo(flags, cursor, offsets,
					update, cmpl_info,
					thr, mtr, &roll_ptr);
	if (UNIV_UNLIKELY(err != DB_SUCCESS)) {
		/* We may need to update the IBUF_BITMAP_FREE
		bits after a reorganize that was done in
		btr_cur_update_alloc_zip(). */
		goto func_exit;
	}

	if (!(flags & BTR_KEEP_SYS_FLAG)
	    && !dict_table_is_intrinsic(index->table)) {
		row_upd_rec_sys_fields(rec, NULL, index, offsets,
				       thr_get_trx(thr), roll_ptr);
	}

	was_delete_marked = rec_get_deleted_flag(
		rec, page_is_comp(buf_block_get_frame(block)));

	is_hashed = (block->index != NULL);

	if (is_hashed) {
		/* TO DO: Can we skip this if none of the fields
		index->search_info->curr_n_fields
		are being updated? */

		/* The function row_upd_changes_ord_field_binary works only
		if the update vector was built for a clustered index, we must
		NOT call it if index is secondary */

		if (!dict_index_is_clust(index)
		    || row_upd_changes_ord_field_binary(index, update, thr,
							NULL, NULL)) {

			/* Remove possible hash index pointer to this record */
			btr_search_update_hash_on_delete(cursor);
		}

		rw_lock_x_lock(&btr_search_latch);
	}

	row_upd_rec_in_place(rec, index, offsets, update, page_zip);

	if (is_hashed) {
		rw_lock_x_unlock(&btr_search_latch);
	}

	btr_cur_update_in_place_log(flags, rec, index, update,
				    trx_id, roll_ptr, mtr);

	if (was_delete_marked
	    && !rec_get_deleted_flag(
		    rec, page_is_comp(buf_block_get_frame(block)))) {
		/* The new updated record owns its possible externally
		stored fields */

		btr_cur_unmark_extern_fields(page_zip,
					     rec, index, offsets, mtr);
	}

	ut_ad(err == DB_SUCCESS);

func_exit:
	if (page_zip
	    && !(flags & BTR_KEEP_IBUF_BITMAP)
	    && !dict_index_is_clust(index)
	    && !dict_table_is_temporary(index->table)
	    && page_is_leaf(buf_block_get_frame(block))) {
		/* Update the free bits in the insert buffer. */
		ibuf_update_free_bits_zip(block, mtr);
	}

	return(err);
}

/*************************************************************//**
Tries to update a record on a page in an index tree. It is assumed that mtr
holds an x-latch on the page. The operation does not succeed if there is too
little space on the page or if the update would result in too empty a page,
so that tree compression is recommended. We assume here that the ordering
fields of the record do not change.
@return error code, including
@retval DB_SUCCESS on success
@retval DB_OVERFLOW if the updated record does not fit
@retval DB_UNDERFLOW if the page would become too empty
@retval DB_ZIP_OVERFLOW if there is not enough space left
on the compressed page (IBUF_BITMAP_FREE was reset outside mtr) */

dberr_t
btr_cur_optimistic_update(
/*======================*/
	ulint		flags,	/*!< in: undo logging and locking flags */
	btr_cur_t*	cursor,	/*!< in: cursor on the record to update;
				cursor stays valid and positioned on the
				same record */
	ulint**		offsets,/*!< out: offsets on cursor->page_cur.rec */
	mem_heap_t**	heap,	/*!< in/out: pointer to NULL or memory heap */
	const upd_t*	update,	/*!< in: update vector; this must also
				contain trx id and roll ptr fields */
	ulint		cmpl_info,/*!< in: compiler info on secondary index
				updates */
	que_thr_t*	thr,	/*!< in: query thread */
	trx_id_t	trx_id,	/*!< in: transaction id */
	mtr_t*		mtr)	/*!< in/out: mini-transaction; if this
				is a secondary index, the caller must
				mtr_commit(mtr) before latching any
				further pages */
{
	dict_index_t*	index;
	page_cur_t*	page_cursor;
	dberr_t		err;
	buf_block_t*	block;
	page_t*		page;
	page_zip_des_t*	page_zip;
	rec_t*		rec;
	ulint		max_size;
	ulint		new_rec_size;
	ulint		old_rec_size;
	dtuple_t*	new_entry;
	roll_ptr_t	roll_ptr;
	ulint		i;
	ulint		n_ext;

	block = btr_cur_get_block(cursor);
	page = buf_block_get_frame(block);
	rec = btr_cur_get_rec(cursor);
	index = cursor->index;
	ut_ad(trx_id > 0
	      || (flags & BTR_KEEP_SYS_FLAG)
	      || dict_table_is_intrinsic(index->table));
	ut_ad(!!page_rec_is_comp(rec) == dict_table_is_comp(index->table));
	ut_ad(mtr_is_block_fix(mtr, block, MTR_MEMO_PAGE_X_FIX, index->table));
	/* This is intended only for leaf page updates */
	ut_ad(page_is_leaf(page));
	/* The insert buffer tree should never be updated in place. */
	ut_ad(!dict_index_is_ibuf(index));
	ut_ad(dict_index_is_online_ddl(index) == !!(flags & BTR_CREATE_FLAG)
	      || dict_index_is_clust(index));
	ut_ad(thr_get_trx(thr)->id == trx_id
	      || (flags & ~(BTR_KEEP_POS_FLAG | BTR_KEEP_IBUF_BITMAP))
	      == (BTR_NO_UNDO_LOG_FLAG | BTR_NO_LOCKING_FLAG
		  | BTR_CREATE_FLAG | BTR_KEEP_SYS_FLAG));
	ut_ad(fil_page_get_type(page) == FIL_PAGE_INDEX);
	ut_ad(btr_page_get_index_id(page) == index->id);

	*offsets = rec_get_offsets(rec, index, *offsets,
				   ULINT_UNDEFINED, heap);
#if defined UNIV_DEBUG || defined UNIV_BLOB_LIGHT_DEBUG
	ut_a(!rec_offs_any_null_extern(rec, *offsets)
	     || trx_is_recv(thr_get_trx(thr)));
#endif /* UNIV_DEBUG || UNIV_BLOB_LIGHT_DEBUG */

	if (!row_upd_changes_field_size_or_external(index, *offsets, update)) {

		/* The simplest and the most common case: the update does not
		change the size of any field and none of the updated fields is
		externally stored in rec or update, and there is enough space
		on the compressed page to log the update. */

		return(btr_cur_update_in_place(
			       flags, cursor, *offsets, update,
			       cmpl_info, thr, trx_id, mtr));
	}

	if (rec_offs_any_extern(*offsets)) {
any_extern:
		/* Externally stored fields are treated in pessimistic
		update */

		/* prefetch siblings of the leaf for the pessimistic
		operation. */
		btr_cur_prefetch_siblings(block);

		return(DB_OVERFLOW);
	}

	for (i = 0; i < upd_get_n_fields(update); i++) {
		if (dfield_is_ext(&upd_get_nth_field(update, i)->new_val)) {

			goto any_extern;
		}
	}

	DBUG_PRINT("ib_cur", ("update %s (" IB_ID_FMT ") by " TRX_ID_FMT
			      ": %s",
			      index->name, index->id, trx_id,
			      rec_printer(rec, *offsets).str().c_str()));

	page_cursor = btr_cur_get_page_cur(cursor);

	if (!*heap) {
		*heap = mem_heap_create(
			rec_offs_size(*offsets)
			+ DTUPLE_EST_ALLOC(rec_offs_n_fields(*offsets)));
	}

	new_entry = row_rec_to_index_entry(rec, index, *offsets,
					   &n_ext, *heap);
	/* We checked above that there are no externally stored fields. */
	ut_a(!n_ext);

	/* The page containing the clustered index record
	corresponding to new_entry is latched in mtr.
	Thus the following call is safe. */
	row_upd_index_replace_new_col_vals_index_pos(new_entry, index, update,
						     FALSE, *heap);
	old_rec_size = rec_offs_size(*offsets);
	new_rec_size = rec_get_converted_size(index, new_entry, 0);

	page_zip = buf_block_get_page_zip(block);
#ifdef UNIV_ZIP_DEBUG
	ut_a(!page_zip || page_zip_validate(page_zip, page, index));
#endif /* UNIV_ZIP_DEBUG */

	if (page_zip) {
		if (!btr_cur_update_alloc_zip(
			    page_zip, page_cursor, index, *offsets,
			    new_rec_size, true, mtr)) {
			return(DB_ZIP_OVERFLOW);
		}

		rec = page_cur_get_rec(page_cursor);
	}

	if (UNIV_UNLIKELY(new_rec_size
			  >= (page_get_free_space_of_empty(page_is_comp(page))
			      / 2))) {
		/* We may need to update the IBUF_BITMAP_FREE
		bits after a reorganize that was done in
		btr_cur_update_alloc_zip(). */
		err = DB_OVERFLOW;
		goto func_exit;
	}

	if (UNIV_UNLIKELY(page_get_data_size(page)
			  - old_rec_size + new_rec_size
			  < BTR_CUR_PAGE_COMPRESS_LIMIT)) {
		/* We may need to update the IBUF_BITMAP_FREE
		bits after a reorganize that was done in
		btr_cur_update_alloc_zip(). */

		/* The page would become too empty */
		err = DB_UNDERFLOW;
		goto func_exit;
	}

	/* We do not attempt to reorganize if the page is compressed.
	This is because the page may fail to compress after reorganization. */
	max_size = page_zip
		? page_get_max_insert_size(page, 1)
		: (old_rec_size
		   + page_get_max_insert_size_after_reorganize(page, 1));

	if (!(((max_size >= BTR_CUR_PAGE_REORGANIZE_LIMIT)
	       && (max_size >= new_rec_size))
	      || (page_get_n_recs(page) <= 1))) {

		/* We may need to update the IBUF_BITMAP_FREE
		bits after a reorganize that was done in
		btr_cur_update_alloc_zip(). */

		/* There was not enough space, or it did not pay to
		reorganize: for simplicity, we decide what to do assuming a
		reorganization is needed, though it might not be necessary */

		err = DB_OVERFLOW;
		goto func_exit;
	}

	/* Do lock checking and undo logging */
	err = btr_cur_upd_lock_and_undo(flags, cursor, *offsets,
					update, cmpl_info,
					thr, mtr, &roll_ptr);
	if (err != DB_SUCCESS) {
		/* We may need to update the IBUF_BITMAP_FREE
		bits after a reorganize that was done in
		btr_cur_update_alloc_zip(). */
		goto func_exit;
	}

	/* Ok, we may do the replacement. Store on the page infimum the
	explicit locks on rec, before deleting rec (see the comment in
	btr_cur_pessimistic_update). */
	if (!dict_table_is_intrinsic(index->table)) {
		lock_rec_store_on_page_infimum(block, rec);
	}

	btr_search_update_hash_on_delete(cursor);

	page_cur_delete_rec(page_cursor, index, *offsets, mtr);

	page_cur_move_to_prev(page_cursor);

	if (!(flags & BTR_KEEP_SYS_FLAG)
	    && !dict_table_is_intrinsic(index->table)) {
		row_upd_index_entry_sys_field(new_entry, index, DATA_ROLL_PTR,
					      roll_ptr);
		row_upd_index_entry_sys_field(new_entry, index, DATA_TRX_ID,
					      trx_id);
	}

	/* There are no externally stored columns in new_entry */
	rec = btr_cur_insert_if_possible(
		cursor, new_entry, offsets, heap, 0/*n_ext*/, mtr);
	ut_a(rec); /* <- We calculated above the insert would fit */

	/* Restore the old explicit lock state on the record */
	if (!dict_table_is_intrinsic(index->table)) {
		lock_rec_restore_from_page_infimum(block, rec, block);
	}

	page_cur_move_to_next(page_cursor);
	ut_ad(err == DB_SUCCESS);

func_exit:
	if (page_zip
	    && !(flags & BTR_KEEP_IBUF_BITMAP)
	    && !dict_index_is_clust(index)
	    && !dict_table_is_temporary(index->table)) {
		/* Update the free bits in the insert buffer. */
		ibuf_update_free_bits_zip(block, mtr);
	}

	if (err != DB_SUCCESS) {
		/* prefetch siblings of the leaf for the pessimistic
		operation. */
		btr_cur_prefetch_siblings(block);
	}

	return(err);
}

/*************************************************************//**
If, in a split, a new supremum record was created as the predecessor of the
updated record, the supremum record must inherit exactly the locks on the
updated record. In the split it may have inherited locks from the successor
of the updated record, which is not correct. This function restores the
right locks for the new supremum. */
static
void
btr_cur_pess_upd_restore_supremum(
/*==============================*/
	buf_block_t*	block,	/*!< in: buffer block of rec */
	const rec_t*	rec,	/*!< in: updated record */
	mtr_t*		mtr)	/*!< in: mtr */
{
	page_t*		page;
	buf_block_t*	prev_block;

	page = buf_block_get_frame(block);

	if (page_rec_get_next(page_get_infimum_rec(page)) != rec) {
		/* Updated record is not the first user record on its page */

		return;
	}

	const ulint	prev_page_no = btr_page_get_prev(page, mtr);

	const page_id_t	page_id(block->page.id.space(), prev_page_no);

	ut_ad(prev_page_no != FIL_NULL);
	prev_block = buf_page_get_with_no_latch(page_id, block->page.size, mtr);
#ifdef UNIV_BTR_DEBUG
	ut_a(btr_page_get_next(prev_block->frame, mtr)
	     == page_get_page_no(page));
#endif /* UNIV_BTR_DEBUG */

	/* We must already have an x-latch on prev_block! */
	ut_ad(mtr_memo_contains(mtr, prev_block, MTR_MEMO_PAGE_X_FIX));

	lock_rec_reset_and_inherit_gap_locks(prev_block, block,
					     PAGE_HEAP_NO_SUPREMUM,
					     page_rec_get_heap_no(rec));
}

/*************************************************************//**
Performs an update of a record on a page of a tree. It is assumed
that mtr holds an x-latch on the tree and on the cursor page. If the
update is made on the leaf level, to avoid deadlocks, mtr must also
own x-latches to brothers of page, if those brothers exist. We assume
here that the ordering fields of the record do not change.
@return DB_SUCCESS or error code */

dberr_t
btr_cur_pessimistic_update(
/*=======================*/
	ulint		flags,	/*!< in: undo logging, locking, and rollback
				flags */
	btr_cur_t*	cursor,	/*!< in/out: cursor on the record to update;
				cursor may become invalid if *big_rec == NULL
				|| !(flags & BTR_KEEP_POS_FLAG) */
	ulint**		offsets,/*!< out: offsets on cursor->page_cur.rec */
	mem_heap_t**	offsets_heap,
				/*!< in/out: pointer to memory heap
				that can be emptied, or NULL */
	mem_heap_t*	entry_heap,
				/*!< in/out: memory heap for allocating
				big_rec and the index tuple */
	big_rec_t**	big_rec,/*!< out: big rec vector whose fields have to
				be stored externally by the caller, or NULL */
	const upd_t*	update,	/*!< in: update vector; this is allowed also
				contain trx id and roll ptr fields, but
				the values in update vector have no effect */
	ulint		cmpl_info,/*!< in: compiler info on secondary index
				updates */
	que_thr_t*	thr,	/*!< in: query thread */
	trx_id_t	trx_id,	/*!< in: transaction id */
	mtr_t*		mtr)	/*!< in/out: mini-transaction; must be
				committed before latching any further pages */
{
	big_rec_t*	big_rec_vec	= NULL;
	big_rec_t*	dummy_big_rec;
	dict_index_t*	index;
	buf_block_t*	block;
	page_t*		page;
	page_zip_des_t*	page_zip;
	rec_t*		rec;
	page_cur_t*	page_cursor;
	dberr_t		err;
	dberr_t		optim_err;
	roll_ptr_t	roll_ptr;
	ibool		was_first;
	ulint		n_reserved	= 0;
	ulint		n_ext;

	*offsets = NULL;
	*big_rec = NULL;

	block = btr_cur_get_block(cursor);
	page = buf_block_get_frame(block);
	page_zip = buf_block_get_page_zip(block);
	index = cursor->index;

	ut_ad(mtr_memo_contains_flagged(mtr, dict_index_get_lock(index),
					MTR_MEMO_X_LOCK |
					MTR_MEMO_SX_LOCK)
	      || dict_table_is_intrinsic(index->table));
	ut_ad(mtr_is_block_fix(mtr, block, MTR_MEMO_PAGE_X_FIX, index->table));
#ifdef UNIV_ZIP_DEBUG
	ut_a(!page_zip || page_zip_validate(page_zip, page, index));
#endif /* UNIV_ZIP_DEBUG */
	/* The insert buffer tree should never be updated in place. */
	ut_ad(!dict_index_is_ibuf(index));
	ut_ad(trx_id > 0
	      || (flags & BTR_KEEP_SYS_FLAG)
	      || dict_table_is_intrinsic(index->table));
	ut_ad(dict_index_is_online_ddl(index) == !!(flags & BTR_CREATE_FLAG)
	      || dict_index_is_clust(index));
	ut_ad(thr_get_trx(thr)->id == trx_id
	      || (flags & ~BTR_KEEP_POS_FLAG)
	      == (BTR_NO_UNDO_LOG_FLAG | BTR_NO_LOCKING_FLAG
		  | BTR_CREATE_FLAG | BTR_KEEP_SYS_FLAG));

	err = optim_err = btr_cur_optimistic_update(
		flags | BTR_KEEP_IBUF_BITMAP,
		cursor, offsets, offsets_heap, update,
		cmpl_info, thr, trx_id, mtr);

	switch (err) {
	case DB_ZIP_OVERFLOW:
	case DB_UNDERFLOW:
	case DB_OVERFLOW:
		break;
	default:
	err_exit:
		/* We suppressed this with BTR_KEEP_IBUF_BITMAP.
		For DB_ZIP_OVERFLOW, the IBUF_BITMAP_FREE bits were
		already reset by btr_cur_update_alloc_zip() if the
		page was recompressed. */
		if (page_zip
		    && optim_err != DB_ZIP_OVERFLOW
		    && !dict_index_is_clust(index)
		    && !dict_table_is_temporary(index->table)
		    && page_is_leaf(page)) {
			ibuf_update_free_bits_zip(block, mtr);
		}

		return(err);
	}

	/* Do lock checking and undo logging */
	err = btr_cur_upd_lock_and_undo(flags, cursor, *offsets,
					update, cmpl_info,
					thr, mtr, &roll_ptr);
	if (err != DB_SUCCESS) {
		goto err_exit;
	}

	if (optim_err == DB_OVERFLOW) {
		ulint	reserve_flag;

		/* First reserve enough free space for the file segments
		of the index tree, so that the update will not fail because
		of lack of space */

		ulint	n_extents = cursor->tree_height / 16 + 3;

		if ((flags & BTR_NO_UNDO_LOG_FLAG)
		    && !dict_table_is_intrinsic(index->table)) {
			reserve_flag = FSP_CLEANING;
		} else {
			reserve_flag = FSP_NORMAL;
		}

		if (!fsp_reserve_free_extents(&n_reserved, index->space,
					      n_extents, reserve_flag, mtr)) {
			err = DB_OUT_OF_FILE_SPACE;
			goto err_exit;
		}
	}

	rec = btr_cur_get_rec(cursor);

	*offsets = rec_get_offsets(
		rec, index, *offsets, ULINT_UNDEFINED, offsets_heap);

	dtuple_t*	new_entry = row_rec_to_index_entry(
		rec, index, *offsets, &n_ext, entry_heap);

	/* The page containing the clustered index record
	corresponding to new_entry is latched in mtr.  If the
	clustered index record is delete-marked, then its externally
	stored fields cannot have been purged yet, because then the
	purge would also have removed the clustered index record
	itself.  Thus the following call is safe. */
	row_upd_index_replace_new_col_vals_index_pos(new_entry, index, update,
						     FALSE, entry_heap);
	if (!(flags & BTR_KEEP_SYS_FLAG)
	    && !dict_table_is_intrinsic(index->table)) {
		row_upd_index_entry_sys_field(new_entry, index, DATA_ROLL_PTR,
					      roll_ptr);
		row_upd_index_entry_sys_field(new_entry, index, DATA_TRX_ID,
					      trx_id);
	}

	/* UNDO logging is also turned-off during normal operation on intrinsic
	table so condition needs to ensure that table is not intrinsic. */
	if ((flags & BTR_NO_UNDO_LOG_FLAG)
	    && rec_offs_any_extern(*offsets)
	    && !dict_table_is_intrinsic(index->table)) {
		/* We are in a transaction rollback undoing a row
		update: we must free possible externally stored fields
		which got new values in the update, if they are not
		inherited values. They can be inherited if we have
		updated the primary key to another value, and then
		update it back again. */

		ut_ad(big_rec_vec == NULL);
		ut_ad(dict_index_is_clust(index));
		ut_ad(thr_get_trx(thr)->in_rollback);

		btr_rec_free_updated_extern_fields(
			index, rec, page_zip, *offsets, update, true, mtr);
	}

	/* We have to set appropriate extern storage bits in the new
	record to be inserted: we have to remember which fields were such */

	ut_ad(!page_is_comp(page) || !rec_get_node_ptr_flag(rec));
	ut_ad(rec_offs_validate(rec, index, *offsets));
	n_ext += btr_push_update_extern_fields(new_entry, update, entry_heap);

	if (page_zip_rec_needs_ext(
			rec_get_converted_size(index, new_entry, n_ext),
			page_is_comp(page),
			dict_index_get_n_fields(index),
			block->page.size)) {

		big_rec_vec = dtuple_convert_big_rec(index, new_entry, &n_ext);
		if (UNIV_UNLIKELY(big_rec_vec == NULL)) {

			/* We cannot goto return_after_reservations,
			because we may need to update the
			IBUF_BITMAP_FREE bits, which was suppressed by
			BTR_KEEP_IBUF_BITMAP. */
#ifdef UNIV_ZIP_DEBUG
			ut_a(!page_zip
			     || page_zip_validate(page_zip, page, index));
#endif /* UNIV_ZIP_DEBUG */
			if (n_reserved > 0) {
				fil_space_release_free_extents(
					index->space, n_reserved);
			}

			err = DB_TOO_BIG_RECORD;
			goto err_exit;
		}

		ut_ad(page_is_leaf(page));
		ut_ad(dict_index_is_clust(index));
		ut_ad(flags & BTR_KEEP_POS_FLAG);
	}

	/* Store state of explicit locks on rec on the page infimum record,
	before deleting rec. The page infimum acts as a dummy carrier of the
	locks, taking care also of lock releases, before we can move the locks
	back on the actual record. There is a special case: if we are
	inserting on the root page and the insert causes a call of
	btr_root_raise_and_insert. Therefore we cannot in the lock system
	delete the lock structs set on the root page even if the root
	page carries just node pointers. */
	if (!dict_table_is_intrinsic(index->table)) {
		lock_rec_store_on_page_infimum(block, rec);
	}

	btr_search_update_hash_on_delete(cursor);

#ifdef UNIV_ZIP_DEBUG
	ut_a(!page_zip || page_zip_validate(page_zip, page, index));
#endif /* UNIV_ZIP_DEBUG */
	page_cursor = btr_cur_get_page_cur(cursor);

	page_cur_delete_rec(page_cursor, index, *offsets, mtr);

	page_cur_move_to_prev(page_cursor);

	rec = btr_cur_insert_if_possible(cursor, new_entry,
					 offsets, offsets_heap, n_ext, mtr);

	if (rec) {
		page_cursor->rec = rec;

		if (!dict_table_is_intrinsic(index->table)) {
			lock_rec_restore_from_page_infimum(
				btr_cur_get_block(cursor), rec, block);
		}

		if (!rec_get_deleted_flag(rec, rec_offs_comp(*offsets))) {
			/* The new inserted record owns its possible externally
			stored fields */
			btr_cur_unmark_extern_fields(
				page_zip, rec, index, *offsets, mtr);
		}

		bool adjust = big_rec_vec && (flags & BTR_KEEP_POS_FLAG);

		if (btr_cur_compress_if_useful(cursor, adjust, mtr)) {
			if (adjust) {
				rec_offs_make_valid(
					page_cursor->rec, index, *offsets);
			}
		} else if (page_zip
			   && !dict_index_is_clust(index)
			   && !dict_table_is_temporary(index->table)
			   && page_is_leaf(page)) {
			/* Update the free bits in the insert buffer.
			This is the same block which was skipped by
			BTR_KEEP_IBUF_BITMAP. */
			ibuf_update_free_bits_zip(block, mtr);
		}

		if (!srv_read_only_mode
		    && !big_rec_vec
		    && page_is_leaf(page)
		    && !dict_index_is_online_ddl(index)) {

			mtr_memo_release(mtr, dict_index_get_lock(index),
					 MTR_MEMO_X_LOCK | MTR_MEMO_SX_LOCK);

			/* NOTE: We cannot release root block latch here, because it
			has segment header and already modified in most of cases.*/
		}

		err = DB_SUCCESS;
		goto return_after_reservations;
	} else {
		/* If the page is compressed and it initially
		compresses very well, and there is a subsequent insert
		of a badly-compressing record, it is possible for
		btr_cur_optimistic_update() to return DB_UNDERFLOW and
		btr_cur_insert_if_possible() to return FALSE. */
		ut_a(page_zip || optim_err != DB_UNDERFLOW);

		/* Out of space: reset the free bits.
		This is the same block which was skipped by
		BTR_KEEP_IBUF_BITMAP. */
		if (!dict_index_is_clust(index)
		    && !dict_table_is_temporary(index->table)
		    && page_is_leaf(page)) {
			ibuf_reset_free_bits(block);
		}
	}

	if (big_rec_vec) {
		ut_ad(page_is_leaf(page));
		ut_ad(dict_index_is_clust(index));
		ut_ad(flags & BTR_KEEP_POS_FLAG);

		/* btr_page_split_and_insert() in
		btr_cur_pessimistic_insert() invokes
		mtr_memo_release(mtr, index->lock, MTR_MEMO_SX_LOCK).
		We must keep the index->lock when we created a
		big_rec, so that row_upd_clust_rec() can store the
		big_rec in the same mini-transaction. */

		mtr_sx_lock(dict_index_get_lock(index), mtr);
	}

	/* Was the record to be updated positioned as the first user
	record on its page? */
	was_first = page_cur_is_before_first(page_cursor);

	/* Lock checks and undo logging were already performed by
	btr_cur_upd_lock_and_undo(). We do not try
	btr_cur_optimistic_insert() because
	btr_cur_insert_if_possible() already failed above. */

	err = btr_cur_pessimistic_insert(BTR_NO_UNDO_LOG_FLAG
					 | BTR_NO_LOCKING_FLAG
					 | BTR_KEEP_SYS_FLAG,
					 cursor, offsets, offsets_heap,
					 new_entry, &rec,
					 &dummy_big_rec, n_ext, NULL, mtr);
	ut_a(rec);
	ut_a(err == DB_SUCCESS);
	ut_a(dummy_big_rec == NULL);
	ut_ad(rec_offs_validate(rec, cursor->index, *offsets));
	page_cursor->rec = rec;

	/* Multiple transactions cannot simultaneously operate on the
	same temp-table in parallel.
	max_trx_id is ignored for temp tables because it not required
	for MVCC. */
	if (dict_index_is_sec_or_ibuf(index)
	    && !dict_table_is_temporary(index->table)) {
		/* Update PAGE_MAX_TRX_ID in the index page header.
		It was not updated by btr_cur_pessimistic_insert()
		because of BTR_NO_LOCKING_FLAG. */
		buf_block_t*	rec_block;

		rec_block = btr_cur_get_block(cursor);

		page_update_max_trx_id(rec_block,
				       buf_block_get_page_zip(rec_block),
				       trx_id, mtr);
	}

	if (!rec_get_deleted_flag(rec, rec_offs_comp(*offsets))) {
		/* The new inserted record owns its possible externally
		stored fields */
		buf_block_t*	rec_block = btr_cur_get_block(cursor);

#ifdef UNIV_ZIP_DEBUG
		ut_a(!page_zip || page_zip_validate(page_zip, page, index));
		page = buf_block_get_frame(rec_block);
#endif /* UNIV_ZIP_DEBUG */
		page_zip = buf_block_get_page_zip(rec_block);

		btr_cur_unmark_extern_fields(page_zip,
					     rec, index, *offsets, mtr);
	}

	if (!dict_table_is_intrinsic(index->table)) {
		lock_rec_restore_from_page_infimum(
			btr_cur_get_block(cursor), rec, block);
	}

	/* If necessary, restore also the correct lock state for a new,
	preceding supremum record created in a page split. While the old
	record was nonexistent, the supremum might have inherited its locks
	from a wrong record. */

	if (!was_first && !dict_table_is_intrinsic(index->table)) {
		btr_cur_pess_upd_restore_supremum(btr_cur_get_block(cursor),
						  rec, mtr);
	}

return_after_reservations:
#ifdef UNIV_ZIP_DEBUG
	ut_a(!page_zip || page_zip_validate(page_zip, page, index));
#endif /* UNIV_ZIP_DEBUG */

	if (n_reserved > 0) {
		fil_space_release_free_extents(index->space, n_reserved);
	}

	*big_rec = big_rec_vec;

	return(err);
}

/*==================== B-TREE DELETE MARK AND UNMARK ===============*/

/****************************************************************//**
Writes the redo log record for delete marking or unmarking of an index
record. */
UNIV_INLINE
void
btr_cur_del_mark_set_clust_rec_log(
/*===============================*/
	rec_t*		rec,	/*!< in: record */
	dict_index_t*	index,	/*!< in: index of the record */
	trx_id_t	trx_id,	/*!< in: transaction id */
	roll_ptr_t	roll_ptr,/*!< in: roll ptr to the undo log record */
	mtr_t*		mtr)	/*!< in: mtr */
{
	byte*	log_ptr;

	ut_ad(!!page_rec_is_comp(rec) == dict_table_is_comp(index->table));
	ut_ad(mtr->is_named_space(index->space));

	log_ptr = mlog_open_and_write_index(mtr, rec, index,
					    page_rec_is_comp(rec)
					    ? MLOG_COMP_REC_CLUST_DELETE_MARK
					    : MLOG_REC_CLUST_DELETE_MARK,
					    1 + 1 + DATA_ROLL_PTR_LEN
					    + 14 + 2);

	if (!log_ptr) {
		/* Logging in mtr is switched off during crash recovery */
		return;
	}

	*log_ptr++ = 0;
	*log_ptr++ = 1;

	log_ptr = row_upd_write_sys_vals_to_log(
		index, trx_id, roll_ptr, log_ptr, mtr);
	mach_write_to_2(log_ptr, page_offset(rec));
	log_ptr += 2;

	mlog_close(mtr, log_ptr);
}
#endif /* !UNIV_HOTBACKUP */

/****************************************************************//**
Parses the redo log record for delete marking or unmarking of a clustered
index record.
@return end of log record or NULL */

byte*
btr_cur_parse_del_mark_set_clust_rec(
/*=================================*/
	byte*		ptr,	/*!< in: buffer */
	byte*		end_ptr,/*!< in: buffer end */
	page_t*		page,	/*!< in/out: page or NULL */
	page_zip_des_t*	page_zip,/*!< in/out: compressed page, or NULL */
	dict_index_t*	index)	/*!< in: index corresponding to page */
{
	ulint		flags;
	ulint		val;
	ulint		pos;
	trx_id_t	trx_id;
	roll_ptr_t	roll_ptr;
	ulint		offset;
	rec_t*		rec;

	ut_ad(!page
	      || !!page_is_comp(page) == dict_table_is_comp(index->table));

	if (end_ptr < ptr + 2) {

		return(NULL);
	}

	flags = mach_read_from_1(ptr);
	ptr++;
	val = mach_read_from_1(ptr);
	ptr++;

	ptr = row_upd_parse_sys_vals(ptr, end_ptr, &pos, &trx_id, &roll_ptr);

	if (ptr == NULL) {

		return(NULL);
	}

	if (end_ptr < ptr + 2) {

		return(NULL);
	}

	offset = mach_read_from_2(ptr);
	ptr += 2;

	ut_a(offset <= UNIV_PAGE_SIZE);

	if (page) {
		rec = page + offset;

		/* We do not need to reserve btr_search_latch, as the page
		is only being recovered, and there cannot be a hash index to
		it. Besides, these fields are being updated in place
		and the adaptive hash index does not depend on them. */

		btr_rec_set_deleted_flag(rec, page_zip, val);

		if (!(flags & BTR_KEEP_SYS_FLAG)) {
			mem_heap_t*	heap		= NULL;
			ulint		offsets_[REC_OFFS_NORMAL_SIZE];
			rec_offs_init(offsets_);

			row_upd_rec_sys_fields_in_recovery(
				rec, page_zip,
				rec_get_offsets(rec, index, offsets_,
						ULINT_UNDEFINED, &heap),
				pos, trx_id, roll_ptr);
			if (UNIV_LIKELY_NULL(heap)) {
				mem_heap_free(heap);
			}
		}
	}

	return(ptr);
}

#ifndef UNIV_HOTBACKUP
/***********************************************************//**
Marks a clustered index record deleted. Writes an undo log record to
undo log on this delete marking. Writes in the trx id field the id
of the deleting transaction, and in the roll ptr field pointer to the
undo log record created.
@return DB_SUCCESS, DB_LOCK_WAIT, or error number */

dberr_t
btr_cur_del_mark_set_clust_rec(
/*===========================*/
	ulint		flags,  /*!< in: undo logging and locking flags */
	buf_block_t*	block,	/*!< in/out: buffer block of the record */
	rec_t*		rec,	/*!< in/out: record */
	dict_index_t*	index,	/*!< in: clustered index of the record */
	const ulint*	offsets,/*!< in: rec_get_offsets(rec) */
	que_thr_t*	thr,	/*!< in: query thread */
	mtr_t*		mtr)	/*!< in/out: mini-transaction */
{
	roll_ptr_t	roll_ptr;
	dberr_t		err;
	page_zip_des_t*	page_zip;
	trx_t*		trx;

	ut_ad(dict_index_is_clust(index));
	ut_ad(rec_offs_validate(rec, index, offsets));
	ut_ad(!!page_rec_is_comp(rec) == dict_table_is_comp(index->table));
	ut_ad(buf_block_get_frame(block) == page_align(rec));
	ut_ad(page_is_leaf(page_align(rec)));
	ut_ad(mtr->is_named_space(index->space));

	if (rec_get_deleted_flag(rec, rec_offs_comp(offsets))) {
		/* While cascading delete operations, this becomes possible. */
		ut_ad(rec_get_trx_id(rec, index) == thr_get_trx(thr)->id);
		return(DB_SUCCESS);
	}

	err = lock_clust_rec_modify_check_and_lock(BTR_NO_LOCKING_FLAG, block,
						   rec, index, offsets, thr);

	if (err != DB_SUCCESS) {

		return(err);
	}

	err = trx_undo_report_row_operation(flags, TRX_UNDO_MODIFY_OP, thr,
					    index, NULL, NULL, 0, rec, offsets,
					    &roll_ptr);
	if (err != DB_SUCCESS) {

		return(err);
	}

	/* The btr_search_latch is not needed here, because
	the adaptive hash index does not depend on the delete-mark
	and the delete-mark is being updated in place. */

	page_zip = buf_block_get_page_zip(block);

	btr_rec_set_deleted_flag(rec, page_zip, TRUE);

	/* For intrinsic table roll-ptr is neither updated
	nor is delete event REDO logged. */
	if (dict_table_is_intrinsic(index->table)) {
		return(err);
	}

	trx = thr_get_trx(thr);
	/* This function must not be invoked during rollback
	(of a TRX_STATE_PREPARE transaction or otherwise). */
	ut_ad(trx_state_eq(trx, TRX_STATE_ACTIVE));
	ut_ad(!trx->in_rollback);

	DBUG_PRINT("ib_cur", ("delete-mark clust %s (" IB_ID_FMT
			      ") by " TRX_ID_FMT ": %s",
			      index->table_name, index->id,
			      trx_get_id_for_print(trx),
			      rec_printer(rec, offsets).str().c_str()));

	if (dict_index_is_online_ddl(index)) {
		row_log_table_delete(rec, index, offsets, NULL);
	}

	row_upd_rec_sys_fields(rec, page_zip, index, offsets, trx, roll_ptr);

	btr_cur_del_mark_set_clust_rec_log(rec, index, trx->id,
					   roll_ptr, mtr);

	return(err);
}

/****************************************************************//**
Writes the redo log record for a delete mark setting of a secondary
index record. */
UNIV_INLINE
void
btr_cur_del_mark_set_sec_rec_log(
/*=============================*/
	rec_t*		rec,	/*!< in: record */
	ibool		val,	/*!< in: value to set */
	mtr_t*		mtr)	/*!< in: mtr */
{
	byte*	log_ptr;
	ut_ad(val <= 1);

	log_ptr = mlog_open(mtr, 11 + 1 + 2);

	if (!log_ptr) {
		/* Logging in mtr is switched off during crash recovery:
		in that case mlog_open returns NULL */
		return;
	}

	log_ptr = mlog_write_initial_log_record_fast(
		rec, MLOG_REC_SEC_DELETE_MARK, log_ptr, mtr);
	mach_write_to_1(log_ptr, val);
	log_ptr++;

	mach_write_to_2(log_ptr, page_offset(rec));
	log_ptr += 2;

	mlog_close(mtr, log_ptr);
}
#endif /* !UNIV_HOTBACKUP */

/****************************************************************//**
Parses the redo log record for delete marking or unmarking of a secondary
index record.
@return end of log record or NULL */

byte*
btr_cur_parse_del_mark_set_sec_rec(
/*===============================*/
	byte*		ptr,	/*!< in: buffer */
	byte*		end_ptr,/*!< in: buffer end */
	page_t*		page,	/*!< in/out: page or NULL */
	page_zip_des_t*	page_zip)/*!< in/out: compressed page, or NULL */
{
	ulint	val;
	ulint	offset;
	rec_t*	rec;

	if (end_ptr < ptr + 3) {

		return(NULL);
	}

	val = mach_read_from_1(ptr);
	ptr++;

	offset = mach_read_from_2(ptr);
	ptr += 2;

	ut_a(offset <= UNIV_PAGE_SIZE);

	if (page) {
		rec = page + offset;

		/* We do not need to reserve btr_search_latch, as the page
		is only being recovered, and there cannot be a hash index to
		it. Besides, the delete-mark flag is being updated in place
		and the adaptive hash index does not depend on it. */

		btr_rec_set_deleted_flag(rec, page_zip, val);
	}

	return(ptr);
}

#ifndef UNIV_HOTBACKUP
/***********************************************************//**
Sets a secondary index record delete mark to TRUE or FALSE.
@return DB_SUCCESS, DB_LOCK_WAIT, or error number */

dberr_t
btr_cur_del_mark_set_sec_rec(
/*=========================*/
	ulint		flags,	/*!< in: locking flag */
	btr_cur_t*	cursor,	/*!< in: cursor */
	ibool		val,	/*!< in: value to set */
	que_thr_t*	thr,	/*!< in: query thread */
	mtr_t*		mtr)	/*!< in/out: mini-transaction */
{
	buf_block_t*	block;
	rec_t*		rec;
	dberr_t		err;

	block = btr_cur_get_block(cursor);
	rec = btr_cur_get_rec(cursor);

	err = lock_sec_rec_modify_check_and_lock(flags,
						 btr_cur_get_block(cursor),
						 rec, cursor->index, thr, mtr);
	if (err != DB_SUCCESS) {

		return(err);
	}

	ut_ad(!!page_rec_is_comp(rec)
	      == dict_table_is_comp(cursor->index->table));

	DBUG_PRINT("ib_cur", ("delete-mark=%u sec %u:%u:%u in %s("
			      IB_ID_FMT ") by " TRX_ID_FMT,
			      unsigned(val),
			      block->page.id.space(), block->page.id.page_no(),
			      unsigned(page_rec_get_heap_no(rec)),
			      cursor->index->name, cursor->index->id,
			      trx_get_id_for_print(thr_get_trx(thr))));

	/* We do not need to reserve btr_search_latch, as the
	delete-mark flag is being updated in place and the adaptive
	hash index does not depend on it. */
	btr_rec_set_deleted_flag(rec, buf_block_get_page_zip(block), val);

	btr_cur_del_mark_set_sec_rec_log(rec, val, mtr);

	return(DB_SUCCESS);
}

/***********************************************************//**
Sets a secondary index record's delete mark to the given value. This
function is only used by the insert buffer merge mechanism. */

void
btr_cur_set_deleted_flag_for_ibuf(
/*==============================*/
	rec_t*		rec,		/*!< in/out: record */
	page_zip_des_t*	page_zip,	/*!< in/out: compressed page
					corresponding to rec, or NULL
					when the tablespace is
					uncompressed */
	ibool		val,		/*!< in: value to set */
	mtr_t*		mtr)		/*!< in/out: mini-transaction */
{
	/* We do not need to reserve btr_search_latch, as the page
	has just been read to the buffer pool and there cannot be
	a hash index to it.  Besides, the delete-mark flag is being
	updated in place and the adaptive hash index does not depend
	on it. */

	btr_rec_set_deleted_flag(rec, page_zip, val);

	btr_cur_del_mark_set_sec_rec_log(rec, val, mtr);
}

/*==================== B-TREE RECORD REMOVE =========================*/

/*************************************************************//**
Tries to compress a page of the tree if it seems useful. It is assumed
that mtr holds an x-latch on the tree and on the cursor page. To avoid
deadlocks, mtr must also own x-latches to brothers of page, if those
brothers exist. NOTE: it is assumed that the caller has reserved enough
free extents so that the compression will always succeed if done!
@return TRUE if compression occurred */

ibool
btr_cur_compress_if_useful(
/*=======================*/
	btr_cur_t*	cursor,	/*!< in/out: cursor on the page to compress;
				cursor does not stay valid if !adjust and
				compression occurs */
	ibool		adjust,	/*!< in: TRUE if should adjust the
				cursor position even if compression occurs */
	mtr_t*		mtr)	/*!< in/out: mini-transaction */
{
	/* Avoid applying compression as we don't accept lot of page garbage
	given the workload of intrinsic table. */
	if (dict_table_is_intrinsic(cursor->index->table)) {
		return (FALSE);
	}

	ut_ad(mtr_memo_contains_flagged(
		mtr, dict_index_get_lock(btr_cur_get_index(cursor)),
		MTR_MEMO_X_LOCK | MTR_MEMO_SX_LOCK)
	      || dict_table_is_intrinsic(cursor->index->table));
	ut_ad(mtr_is_block_fix(
		mtr, btr_cur_get_block(cursor),
		MTR_MEMO_PAGE_X_FIX, cursor->index->table));

	if (dict_index_is_spatial(cursor->index)) {
		const page_t*   page = btr_cur_get_page(cursor);

		/* Check whether page lock prevents the compression */
		if (!lock_test_prdt_page_lock(
			page_get_space_id(page), page_get_page_no(page))) {
			return(false);
		}
	}

	return(btr_cur_compress_recommendation(cursor, mtr)
	       && btr_compress(cursor, adjust, mtr));
}

/*******************************************************//**
Removes the record on which the tree cursor is positioned on a leaf page.
It is assumed that the mtr has an x-latch on the page where the cursor is
positioned, but no latch on the whole tree.
@return TRUE if success, i.e., the page did not become too empty */

ibool
btr_cur_optimistic_delete_func(
/*===========================*/
	btr_cur_t*	cursor,	/*!< in: cursor on leaf page, on the record to
				delete; cursor stays valid: if deletion
				succeeds, on function exit it points to the
				successor of the deleted record */
#ifdef UNIV_DEBUG
	ulint		flags,	/*!< in: BTR_CREATE_FLAG or 0 */
#endif /* UNIV_DEBUG */
	mtr_t*		mtr)	/*!< in: mtr; if this function returns
				TRUE on a leaf page of a secondary
				index, the mtr must be committed
				before latching any further pages */
{
	buf_block_t*	block;
	rec_t*		rec;
	mem_heap_t*	heap		= NULL;
	ulint		offsets_[REC_OFFS_NORMAL_SIZE];
	ulint*		offsets		= offsets_;
	ibool		no_compress_needed;
	rec_offs_init(offsets_);

	ut_ad(flags == 0 || flags == BTR_CREATE_FLAG);
	ut_ad(mtr_memo_contains(mtr, btr_cur_get_block(cursor),
				MTR_MEMO_PAGE_X_FIX));
	ut_ad(mtr->is_named_space(cursor->index->space));

	/* This is intended only for leaf page deletions */

	block = btr_cur_get_block(cursor);

	ut_ad(page_is_leaf(buf_block_get_frame(block)));
	ut_ad(!dict_index_is_online_ddl(cursor->index)
	      || dict_index_is_clust(cursor->index)
	      || (flags & BTR_CREATE_FLAG));

	rec = btr_cur_get_rec(cursor);
	offsets = rec_get_offsets(rec, cursor->index, offsets,
				  ULINT_UNDEFINED, &heap);

	no_compress_needed = !rec_offs_any_extern(offsets)
		&& btr_cur_can_delete_without_compress(
			cursor, rec_offs_size(offsets), mtr);

	if (no_compress_needed) {

		page_t*		page	= buf_block_get_frame(block);
		page_zip_des_t*	page_zip= buf_block_get_page_zip(block);

		lock_update_delete(block, rec);

		btr_search_update_hash_on_delete(cursor);

		if (page_zip) {
#ifdef UNIV_ZIP_DEBUG
			ut_a(page_zip_validate(page_zip, page, cursor->index));
#endif /* UNIV_ZIP_DEBUG */
			page_cur_delete_rec(btr_cur_get_page_cur(cursor),
					    cursor->index, offsets, mtr);
#ifdef UNIV_ZIP_DEBUG
			ut_a(page_zip_validate(page_zip, page, cursor->index));
#endif /* UNIV_ZIP_DEBUG */

			/* On compressed pages, the IBUF_BITMAP_FREE
			space is not affected by deleting (purging)
			records, because it is defined as the minimum
			of space available *without* reorganize, and
			space available in the modification log. */
		} else {
			const ulint	max_ins
				= page_get_max_insert_size_after_reorganize(
					page, 1);

			page_cur_delete_rec(btr_cur_get_page_cur(cursor),
					    cursor->index, offsets, mtr);

			/* The change buffer does not handle inserts
			into non-leaf pages, into clustered indexes,
			or into the change buffer. */
			if (!dict_index_is_clust(cursor->index)
			    && !dict_table_is_temporary(cursor->index->table)
			    && !dict_index_is_ibuf(cursor->index)) {
				ibuf_update_free_bits_low(block, max_ins, mtr);
			}
		}
	} else {
		/* prefetch siblings of the leaf for the pessimistic
		operation. */
		btr_cur_prefetch_siblings(block);
	}

	if (UNIV_LIKELY_NULL(heap)) {
		mem_heap_free(heap);
	}

	return(no_compress_needed);
}

/*************************************************************//**
Removes the record on which the tree cursor is positioned. Tries
to compress the page if its fillfactor drops below a threshold
or if it is the only page on the level. It is assumed that mtr holds
an x-latch on the tree and on the cursor page. To avoid deadlocks,
mtr must also own x-latches to brothers of page, if those brothers
exist.
@return TRUE if compression occurred and FALSE if not or something
wrong. */

ibool
btr_cur_pessimistic_delete(
/*=======================*/
	dberr_t*	err,	/*!< out: DB_SUCCESS or DB_OUT_OF_FILE_SPACE;
				the latter may occur because we may have
				to update node pointers on upper levels,
				and in the case of variable length keys
				these may actually grow in size */
	ibool		has_reserved_extents, /*!< in: TRUE if the
				caller has already reserved enough free
				extents so that he knows that the operation
				will succeed */
	btr_cur_t*	cursor,	/*!< in: cursor on the record to delete;
				if compression does not occur, the cursor
				stays valid: it points to successor of
				deleted record on function exit */
	ulint		flags,	/*!< in: BTR_CREATE_FLAG or 0 */
	bool		rollback,/*!< in: performing rollback? */
	mtr_t*		mtr)	/*!< in: mtr */
{
	buf_block_t*	block;
	page_t*		page;
	page_zip_des_t*	page_zip;
	dict_index_t*	index;
	rec_t*		rec;
	ulint		n_reserved	= 0;
	bool		success;
	ibool		ret		= FALSE;
	ulint		level;
	mem_heap_t*	heap;
	ulint*		offsets;
#ifdef UNIV_DEBUG
	bool		parent_latched	= false;
#endif

	block = btr_cur_get_block(cursor);
	page = buf_block_get_frame(block);
	index = btr_cur_get_index(cursor);

	ut_ad(flags == 0 || flags == BTR_CREATE_FLAG);
	ut_ad(!dict_index_is_online_ddl(index)
	      || dict_index_is_clust(index)
	      || (flags & BTR_CREATE_FLAG));
	ut_ad(mtr_memo_contains_flagged(mtr, dict_index_get_lock(index),
					MTR_MEMO_X_LOCK
					| MTR_MEMO_SX_LOCK));
	ut_ad(mtr_memo_contains(mtr, block, MTR_MEMO_PAGE_X_FIX));
	ut_ad(mtr->is_named_space(index->space));

	if (!has_reserved_extents) {
		/* First reserve enough free space for the file segments
		of the index tree, so that the node pointer updates will
		not fail because of lack of space */

		ulint	n_extents = cursor->tree_height / 32 + 1;

		success = fsp_reserve_free_extents(&n_reserved,
						   index->space,
						   n_extents,
						   FSP_CLEANING, mtr);
		if (!success) {
			*err = DB_OUT_OF_FILE_SPACE;

			return(FALSE);
		}
	}

	heap = mem_heap_create(1024);
	rec = btr_cur_get_rec(cursor);
	page_zip = buf_block_get_page_zip(block);
#ifdef UNIV_ZIP_DEBUG
	ut_a(!page_zip || page_zip_validate(page_zip, page, index));
#endif /* UNIV_ZIP_DEBUG */

	offsets = rec_get_offsets(rec, index, NULL, ULINT_UNDEFINED, &heap);

	if (rec_offs_any_extern(offsets)) {
		btr_rec_free_externally_stored_fields(index,
						      rec, offsets, page_zip,
						      rollback, mtr);
#ifdef UNIV_ZIP_DEBUG
		ut_a(!page_zip || page_zip_validate(page_zip, page, index));
#endif /* UNIV_ZIP_DEBUG */
	}

	if (UNIV_UNLIKELY(page_get_n_recs(page) < 2)
	    && UNIV_UNLIKELY(dict_index_get_page(index)
			     != block->page.id.page_no())) {

		/* If there is only one record, drop the whole page in
		btr_discard_page, if this is not the root page */

		btr_discard_page(cursor, mtr);

		ret = TRUE;

		goto return_after_reservations;
	}

	if (flags == 0) {
		lock_update_delete(block, rec);
	}

	level = btr_page_get_level(page, mtr);

	if (level > 0
	    && UNIV_UNLIKELY(rec == page_rec_get_next(
				     page_get_infimum_rec(page)))) {

		rec_t*	next_rec = page_rec_get_next(rec);

		if (btr_page_get_prev(page, mtr) == FIL_NULL) {

			/* If we delete the leftmost node pointer on a
			non-leaf level, we must mark the new leftmost node
			pointer as the predefined minimum record */

			/* This will make page_zip_validate() fail until
			page_cur_delete_rec() completes.  This is harmless,
			because everything will take place within a single
			mini-transaction and because writing to the redo log
			is an atomic operation (performed by mtr_commit()). */
			btr_set_min_rec_mark(next_rec, mtr);
		} else if (dict_index_is_spatial(index)) {
			/* For rtree, if delete the leftmost node pointer,
			we need to update parent page. */
			rtr_mbr_t	father_mbr;
			rec_t*		father_rec;
			btr_cur_t	father_cursor;
			ulint*		offsets;
			bool		upd_ret;
			ulint		len;

			rtr_page_get_father_block(NULL, heap, index,
						  block, mtr, NULL,
						  &father_cursor);
			offsets = rec_get_offsets(
				btr_cur_get_rec(&father_cursor), index,
				NULL, ULINT_UNDEFINED, &heap);

			father_rec = btr_cur_get_rec(&father_cursor);
			rtr_read_mbr(rec_get_nth_field(
				father_rec, offsets, 0, &len), &father_mbr);

			upd_ret = rtr_update_mbr_field(&father_cursor, offsets,
						       NULL, page, &father_mbr,
						       next_rec, mtr);

			if (!upd_ret) {
				*err = DB_ERROR;

				mem_heap_free(heap);
				return(FALSE);
			}

			ut_d(parent_latched = true);
		} else {
			/* Otherwise, if we delete the leftmost node pointer
			on a page, we have to change the parent node pointer
			so that it is equal to the new leftmost node pointer
			on the page */

			btr_node_ptr_delete(index, block, mtr);

			dtuple_t*	node_ptr = dict_index_build_node_ptr(
				index, next_rec, block->page.id.page_no(),
				heap, level);

			btr_insert_on_non_leaf_level(
				flags, index, level + 1, node_ptr, mtr);

			ut_d(parent_latched = true);
		}
	}

	btr_search_update_hash_on_delete(cursor);

	page_cur_delete_rec(btr_cur_get_page_cur(cursor), index, offsets, mtr);
#ifdef UNIV_ZIP_DEBUG
	ut_a(!page_zip || page_zip_validate(page_zip, page, index));
#endif /* UNIV_ZIP_DEBUG */

	/* btr_check_node_ptr() needs parent block latched */
	ut_ad(!parent_latched || btr_check_node_ptr(index, block, mtr));

return_after_reservations:
	*err = DB_SUCCESS;

	mem_heap_free(heap);

	if (ret == FALSE) {
		ret = btr_cur_compress_if_useful(cursor, FALSE, mtr);
	}

	if (!srv_read_only_mode
	    && page_is_leaf(page)
	    && !dict_index_is_online_ddl(index)) {

		mtr_memo_release(mtr, dict_index_get_lock(index),
				 MTR_MEMO_X_LOCK | MTR_MEMO_SX_LOCK);

		/* NOTE: We cannot release root block latch here, because it
		has segment header and already modified in most of cases.*/
	}

	if (n_reserved > 0) {
		fil_space_release_free_extents(index->space, n_reserved);
	}

	return(ret);
}

/*******************************************************************//**
Adds path information to the cursor for the current page, for which
the binary search has been performed. */
static
void
btr_cur_add_path_info(
/*==================*/
	btr_cur_t*	cursor,		/*!< in: cursor positioned on a page */
	ulint		height,		/*!< in: height of the page in tree;
					0 means leaf node */
	ulint		root_height)	/*!< in: root node height in tree */
{
	btr_path_t*	slot;
	const rec_t*	rec;
	const page_t*	page;

	ut_a(cursor->path_arr);

	if (root_height >= BTR_PATH_ARRAY_N_SLOTS - 1) {
		/* Do nothing; return empty path */

		slot = cursor->path_arr;
		slot->nth_rec = ULINT_UNDEFINED;

		return;
	}

	if (height == 0) {
		/* Mark end of slots for path */
		slot = cursor->path_arr + root_height + 1;
		slot->nth_rec = ULINT_UNDEFINED;
	}

	rec = btr_cur_get_rec(cursor);

	slot = cursor->path_arr + (root_height - height);

	page = page_align(rec);

	slot->nth_rec = page_rec_get_n_recs_before(rec);
	slot->n_recs = page_get_n_recs(page);
	slot->page_no = page_get_page_no(page);
	slot->page_level = btr_page_get_level_low(page);
}

/*******************************************************************//**
Estimate the number of rows between slot1 and slot2 for any level on a
B-tree. This function starts from slot1->page and reads a few pages to
the right, counting their records. If we reach slot2->page quickly then
we know exactly how many records there are between slot1 and slot2 and
we set is_n_rows_exact to TRUE. If we cannot reach slot2->page quickly
then we calculate the average number of records in the pages scanned
so far and assume that all pages that we did not scan up to slot2->page
contain the same number of records, then we multiply that average to
the number of pages between slot1->page and slot2->page (which is
n_rows_on_prev_level). In this case we set is_n_rows_exact to FALSE.
@return number of rows (exact or estimated) */
static
ib_int64_t
btr_estimate_n_rows_in_range_on_level(
/*==================================*/
	dict_index_t*	index,			/*!< in: index */
	btr_path_t*	slot1,			/*!< in: left border */
	btr_path_t*	slot2,			/*!< in: right border */
	ib_int64_t	n_rows_on_prev_level,	/*!< in: number of rows
						on the previous level for the
						same descend paths; used to
						determine the numbe of pages
						on this level */
	ibool*		is_n_rows_exact)	/*!< out: TRUE if the returned
						value is exact i.e. not an
						estimation */
{
	ib_int64_t	n_rows;
	ulint		n_pages_read;
	ulint		level;

	n_rows = 0;
	n_pages_read = 0;

	/* Assume by default that we will scan all pages between
	slot1->page_no and slot2->page_no */
	*is_n_rows_exact = TRUE;

	/* add records from slot1->page_no which are to the right of
	the record which serves as a left border of the range, if any */
	if (slot1->nth_rec < slot1->n_recs) {
		n_rows += slot1->n_recs - slot1->nth_rec;
	}

	/* add records from slot2->page_no which are to the left of
	the record which servers as a right border of the range, if any */
	if (slot2->nth_rec > 1) {
		n_rows += slot2->nth_rec - 1;
	}

	/* count the records in the pages between slot1->page_no and
	slot2->page_no (non inclusive), if any */

	/* Do not read more than this number of pages in order not to hurt
	performance with this code which is just an estimation. If we read
	this many pages before reaching slot2->page_no then we estimate the
	average from the pages scanned so far */
#	define N_PAGES_READ_LIMIT	10

	page_id_t		page_id(
		dict_index_get_space(index), slot1->page_no);

	bool			found;
	const page_size_t&	page_size = fil_space_get_page_size(
		dict_index_get_space(index), &found);

	ut_ad(found);

	level = slot1->page_level;

	do {
		mtr_t		mtr;
		page_t*		page;
		buf_block_t*	block;

		mtr_start(&mtr);

		/* Fetch the page. Because we are not holding the
		index->lock, the tree may have changed and we may be
		attempting to read a page that is no longer part of
		the B-tree. We pass BUF_GET_POSSIBLY_FREED in order to
		silence a debug assertion about this. */
		block = buf_page_get_gen(page_id, page_size, RW_S_LATCH,
					 NULL, BUF_GET_POSSIBLY_FREED,
					 __FILE__, __LINE__, &mtr);

		page = buf_block_get_frame(block);

		/* It is possible that the tree has been reorganized in the
		meantime and this is a different page. If this happens the
		calculated estimate will be bogus, which is not fatal as
		this is only an estimate. We are sure that a page with
		page_no exists because InnoDB never frees pages, only
		reuses them. */
		if (fil_page_get_type(page) != FIL_PAGE_INDEX
		    || btr_page_get_index_id(page) != index->id
		    || btr_page_get_level_low(page) != level) {

			/* The page got reused for something else */
			mtr_commit(&mtr);
			goto inexact;
		}

		/* It is possible but highly unlikely that the page was
		originally written by an old version of InnoDB that did
		not initialize FIL_PAGE_TYPE on other than B-tree pages.
		For example, this could be an almost-empty BLOB page
		that happens to contain the magic values in the fields
		that we checked above. */

		n_pages_read++;

		if (page_id.page_no() != slot1->page_no) {
			/* Do not count the records on slot1->page_no,
			we already counted them before this loop. */
			n_rows += page_get_n_recs(page);
		}

		page_id.set_page_no(btr_page_get_next(page, &mtr));

		mtr_commit(&mtr);

		if (n_pages_read == N_PAGES_READ_LIMIT
		    || page_id.page_no() == FIL_NULL) {
			/* Either we read too many pages or
			we reached the end of the level without passing
			through slot2->page_no, the tree must have changed
			in the meantime */
			goto inexact;
		}

	} while (page_id.page_no() != slot2->page_no);

	return(n_rows);

inexact:

	*is_n_rows_exact = FALSE;

	/* We did interrupt before reaching slot2->page */

	if (n_pages_read > 0) {
		/* The number of pages on this level is
		n_rows_on_prev_level, multiply it by the
		average number of recs per page so far */
		n_rows = n_rows_on_prev_level
			* n_rows / n_pages_read;
	} else {
		/* The tree changed before we could even
		start with slot1->page_no */
		n_rows = 10;
	}

	return(n_rows);
}

/*******************************************************************//**
Estimates the number of rows in a given index range.
@return estimated number of rows */

ib_int64_t
btr_estimate_n_rows_in_range(
/*=========================*/
	dict_index_t*	index,	/*!< in: index */
	const dtuple_t*	tuple1,	/*!< in: range start, may also be empty tuple */
	ulint		mode1,	/*!< in: search mode for range start */
	const dtuple_t*	tuple2,	/*!< in: range end, may also be empty tuple */
	ulint		mode2)	/*!< in: search mode for range end */
{
	btr_path_t	path1[BTR_PATH_ARRAY_N_SLOTS];
	btr_path_t	path2[BTR_PATH_ARRAY_N_SLOTS];
	btr_cur_t	cursor;
	btr_path_t*	slot1;
	btr_path_t*	slot2;
	ibool		diverged;
	ibool		diverged_lot;
	ulint		divergence_level;
	ib_int64_t	n_rows;
	ibool		is_n_rows_exact;
	ulint		i;
	mtr_t		mtr;
	ib_int64_t	table_n_rows;

	table_n_rows = dict_table_get_n_rows(index->table);

	mtr_start(&mtr);

	cursor.path_arr = path1;

	if (dtuple_get_n_fields(tuple1) > 0) {

		btr_cur_search_to_nth_level(index, 0, tuple1, mode1,
					    BTR_SEARCH_LEAF | BTR_ESTIMATE,
					    &cursor, 0,
					    __FILE__, __LINE__, &mtr);
	} else {
		btr_cur_open_at_index_side(true, index,
					   BTR_SEARCH_LEAF | BTR_ESTIMATE,
					   &cursor, 0, &mtr);
	}

	mtr_commit(&mtr);

	mtr_start(&mtr);

	cursor.path_arr = path2;

	if (dtuple_get_n_fields(tuple2) > 0) {

		btr_cur_search_to_nth_level(index, 0, tuple2, mode2,
					    BTR_SEARCH_LEAF | BTR_ESTIMATE,
					    &cursor, 0,
					    __FILE__, __LINE__, &mtr);
	} else {
		btr_cur_open_at_index_side(false, index,
					   BTR_SEARCH_LEAF | BTR_ESTIMATE,
					   &cursor, 0, &mtr);
	}

	mtr_commit(&mtr);

	/* We have the path information for the range in path1 and path2 */

	n_rows = 1;
	is_n_rows_exact = TRUE;
	diverged = FALSE;	    /* This becomes true when the path is not
				    the same any more */
	diverged_lot = FALSE;	    /* This becomes true when the paths are
				    not the same or adjacent any more */
	divergence_level = 1000000; /* This is the level where paths diverged
				    a lot */
	for (i = 0; ; i++) {
		ut_ad(i < BTR_PATH_ARRAY_N_SLOTS);

		slot1 = path1 + i;
		slot2 = path2 + i;

		if (slot1->nth_rec == ULINT_UNDEFINED
		    || slot2->nth_rec == ULINT_UNDEFINED) {

			if (i > divergence_level + 1 && !is_n_rows_exact) {
				/* In trees whose height is > 1 our algorithm
				tends to underestimate: multiply the estimate
				by 2: */

				n_rows = n_rows * 2;
			}

			DBUG_EXECUTE_IF("bug14007649", return(n_rows););

			/* Do not estimate the number of rows in the range
			to over 1 / 2 of the estimated rows in the whole
			table */

			if (n_rows > table_n_rows / 2 && !is_n_rows_exact) {

				n_rows = table_n_rows / 2;

				/* If there are just 0 or 1 rows in the table,
				then we estimate all rows are in the range */

				if (n_rows == 0) {
					n_rows = table_n_rows;
				}
			}

			return(n_rows);
		}

		if (!diverged && slot1->nth_rec != slot2->nth_rec) {

			diverged = TRUE;

			if (slot1->nth_rec < slot2->nth_rec) {
				n_rows = slot2->nth_rec - slot1->nth_rec;

				if (n_rows > 1) {
					diverged_lot = TRUE;
					divergence_level = i;
				}
			} else {
				/* It is possible that
				slot1->nth_rec >= slot2->nth_rec
				if, for example, we have a single page
				tree which contains (inf, 5, 6, supr)
				and we select where x > 20 and x < 30;
				in this case slot1->nth_rec will point
				to the supr record and slot2->nth_rec
				will point to 6 */
				n_rows = 0;
			}

		} else if (diverged && !diverged_lot) {

			if (slot1->nth_rec < slot1->n_recs
			    || slot2->nth_rec > 1) {

				diverged_lot = TRUE;
				divergence_level = i;

				n_rows = 0;

				if (slot1->nth_rec < slot1->n_recs) {
					n_rows += slot1->n_recs
						- slot1->nth_rec;
				}

				if (slot2->nth_rec > 1) {
					n_rows += slot2->nth_rec - 1;
				}
			}
		} else if (diverged_lot) {

			n_rows = btr_estimate_n_rows_in_range_on_level(
				index, slot1, slot2, n_rows,
				&is_n_rows_exact);
		}
	}
}

/*******************************************************************//**
Record the number of non_null key values in a given index for
each n-column prefix of the index where 1 <= n <= dict_index_get_n_unique(index).
The estimates are eventually stored in the array:
index->stat_n_non_null_key_vals[], which is indexed from 0 to n-1. */
static
void
btr_record_not_null_field_in_rec(
/*=============================*/
	ulint		n_unique,	/*!< in: dict_index_get_n_unique(index),
					number of columns uniquely determine
					an index entry */
	const ulint*	offsets,	/*!< in: rec_get_offsets(rec, index),
					its size could be for all fields or
					that of "n_unique" */
	ib_uint64_t*	n_not_null)	/*!< in/out: array to record number of
					not null rows for n-column prefix */
{
	ulint	i;

	ut_ad(rec_offs_n_fields(offsets) >= n_unique);

	if (n_not_null == NULL) {
		return;
	}

	for (i = 0; i < n_unique; i++) {
		if (rec_offs_nth_sql_null(offsets, i)) {
			break;
		}

		n_not_null[i]++;
	}
}

/*******************************************************************//**
Estimates the number of different key values in a given index, for
each n-column prefix of the index where 1 <= n <= dict_index_get_n_unique(index).
The estimates are stored in the array index->stat_n_diff_key_vals[] (indexed
0..n_uniq-1) and the number of pages that were sampled is saved in
index->stat_n_sample_sizes[].
If innodb_stats_method is nulls_ignored, we also record the number of
non-null values for each prefix and stored the estimates in
array index->stat_n_non_null_key_vals. */

void
btr_estimate_number_of_different_key_vals(
/*======================================*/
	dict_index_t*	index)	/*!< in: index */
{
	btr_cur_t	cursor;
	page_t*		page;
	rec_t*		rec;
	ulint		n_cols;
	ib_uint64_t*	n_diff;
	ib_uint64_t*	n_not_null;
	ibool		stats_null_not_equal;
	uintmax_t	n_sample_pages; /* number of pages to sample */
	ulint		not_empty_flag	= 0;
	ulint		total_external_size = 0;
	ulint		i;
	ulint		j;
	uintmax_t	add_on;
	mtr_t		mtr;
	mem_heap_t*	heap		= NULL;
	ulint*		offsets_rec	= NULL;
	ulint*		offsets_next_rec = NULL;

	n_cols = dict_index_get_n_unique(index);

	heap = mem_heap_create((sizeof *n_diff + sizeof *n_not_null)
			       * n_cols
			       + dict_index_get_n_fields(index)
			       * (sizeof *offsets_rec
				  + sizeof *offsets_next_rec));

	n_diff = (ib_uint64_t*) mem_heap_zalloc(
		heap, n_cols * sizeof(ib_int64_t));

	n_not_null = NULL;

	/* Check srv_innodb_stats_method setting, and decide whether we
	need to record non-null value and also decide if NULL is
	considered equal (by setting stats_null_not_equal value) */
	switch (srv_innodb_stats_method) {
	case SRV_STATS_NULLS_IGNORED:
		n_not_null = (ib_uint64_t*) mem_heap_zalloc(
			heap, n_cols * sizeof *n_not_null);
		/* fall through */

	case SRV_STATS_NULLS_UNEQUAL:
		/* for both SRV_STATS_NULLS_IGNORED and SRV_STATS_NULLS_UNEQUAL
		case, we will treat NULLs as unequal value */
		stats_null_not_equal = TRUE;
		break;

	case SRV_STATS_NULLS_EQUAL:
		stats_null_not_equal = FALSE;
		break;

	default:
		ut_error;
	}

	/* It makes no sense to test more pages than are contained
	in the index, thus we lower the number if it is too high */
	if (srv_stats_transient_sample_pages > index->stat_index_size) {
		if (index->stat_index_size > 0) {
			n_sample_pages = index->stat_index_size;
		} else {
			n_sample_pages = 1;
		}
	} else {
		n_sample_pages = srv_stats_transient_sample_pages;
	}

	/* We sample some pages in the index to get an estimate */

	for (i = 0; i < n_sample_pages; i++) {
		mtr_start(&mtr);

		btr_cur_open_at_rnd_pos(index, BTR_SEARCH_LEAF, &cursor, &mtr);

		/* Count the number of different key values for each prefix of
		the key on this index page. If the prefix does not determine
		the index record uniquely in the B-tree, then we subtract one
		because otherwise our algorithm would give a wrong estimate
		for an index where there is just one key value. */

		page = btr_cur_get_page(&cursor);

		rec = page_rec_get_next(page_get_infimum_rec(page));

		if (!page_rec_is_supremum(rec)) {
			not_empty_flag = 1;
			offsets_rec = rec_get_offsets(rec, index, offsets_rec,
						      ULINT_UNDEFINED, &heap);

			if (n_not_null != NULL) {
				btr_record_not_null_field_in_rec(
					n_cols, offsets_rec, n_not_null);
			}
		}

		while (!page_rec_is_supremum(rec)) {
			ulint	matched_fields;
			rec_t*	next_rec = page_rec_get_next(rec);
			if (page_rec_is_supremum(next_rec)) {
				total_external_size +=
					btr_rec_get_externally_stored_len(
						rec, offsets_rec);
				break;
			}

			offsets_next_rec = rec_get_offsets(next_rec, index,
							   offsets_next_rec,
							   ULINT_UNDEFINED,
							   &heap);

			cmp_rec_rec_with_match(rec, next_rec,
					       offsets_rec, offsets_next_rec,
					       index, stats_null_not_equal,
					       &matched_fields);

			for (j = matched_fields; j < n_cols; j++) {
				/* We add one if this index record has
				a different prefix from the previous */

				n_diff[j]++;
			}

			if (n_not_null != NULL) {
				btr_record_not_null_field_in_rec(
					n_cols, offsets_next_rec, n_not_null);
			}

			total_external_size
				+= btr_rec_get_externally_stored_len(
					rec, offsets_rec);

			rec = next_rec;
			/* Initialize offsets_rec for the next round
			and assign the old offsets_rec buffer to
			offsets_next_rec. */
			{
				ulint*	offsets_tmp = offsets_rec;
				offsets_rec = offsets_next_rec;
				offsets_next_rec = offsets_tmp;
			}
		}


		if (n_cols == dict_index_get_n_unique_in_tree(index)) {

			/* If there is more than one leaf page in the tree,
			we add one because we know that the first record
			on the page certainly had a different prefix than the
			last record on the previous index page in the
			alphabetical order. Before this fix, if there was
			just one big record on each clustered index page, the
			algorithm grossly underestimated the number of rows
			in the table. */

			if (btr_page_get_prev(page, &mtr) != FIL_NULL
			    || btr_page_get_next(page, &mtr) != FIL_NULL) {

				n_diff[n_cols - 1]++;
			}
		}

		mtr_commit(&mtr);
	}

	/* If we saw k borders between different key values on
	n_sample_pages leaf pages, we can estimate how many
	there will be in index->stat_n_leaf_pages */

	/* We must take into account that our sample actually represents
	also the pages used for external storage of fields (those pages are
	included in index->stat_n_leaf_pages) */

	for (j = 0; j < n_cols; j++) {
		index->stat_n_diff_key_vals[j]
			= BTR_TABLE_STATS_FROM_SAMPLE(
				n_diff[j], index, n_sample_pages,
				total_external_size, not_empty_flag);

		/* If the tree is small, smaller than
		10 * n_sample_pages + total_external_size, then
		the above estimate is ok. For bigger trees it is common that we
		do not see any borders between key values in the few pages
		we pick. But still there may be n_sample_pages
		different key values, or even more. Let us try to approximate
		that: */

		add_on = index->stat_n_leaf_pages
			/ (10 * (n_sample_pages
				 + total_external_size));

		if (add_on > n_sample_pages) {
			add_on = n_sample_pages;
		}

		index->stat_n_diff_key_vals[j] += add_on;

		index->stat_n_sample_sizes[j] = n_sample_pages;

		/* Update the stat_n_non_null_key_vals[] with our
		sampled result. stat_n_non_null_key_vals[] is created
		and initialized to zero in dict_index_add_to_cache(),
		along with stat_n_diff_key_vals[] array */
		if (n_not_null != NULL) {
			index->stat_n_non_null_key_vals[j] =
				 BTR_TABLE_STATS_FROM_SAMPLE(
					n_not_null[j], index, n_sample_pages,
					total_external_size, not_empty_flag);
		}
	}

	mem_heap_free(heap);
}

/*================== EXTERNAL STORAGE OF BIG FIELDS ===================*/

/***********************************************************//**
Gets the offset of the pointer to the externally stored part of a field.
@return offset of the pointer to the externally stored part */
static
ulint
btr_rec_get_field_ref_offs(
/*=======================*/
	const ulint*	offsets,/*!< in: array returned by rec_get_offsets() */
	ulint		n)	/*!< in: index of the external field */
{
	ulint	field_ref_offs;
	ulint	local_len;

	ut_a(rec_offs_nth_extern(offsets, n));
	field_ref_offs = rec_get_nth_field_offs(offsets, n, &local_len);
	ut_a(local_len != UNIV_SQL_NULL);
	ut_a(local_len >= BTR_EXTERN_FIELD_REF_SIZE);

	return(field_ref_offs + local_len - BTR_EXTERN_FIELD_REF_SIZE);
}

/** Gets a pointer to the externally stored part of a field.
@param rec record
@param offsets rec_get_offsets(rec)
@param n index of the externally stored field
@return pointer to the externally stored part */
#define btr_rec_get_field_ref(rec, offsets, n)			\
	((rec) + btr_rec_get_field_ref_offs(offsets, n))

/** Gets the externally stored size of a record, in units of a database page.
@param[in]	rec	record
@param[in]	offsets	array returned by rec_get_offsets()
@return externally stored part, in units of a database page */

ulint
btr_rec_get_externally_stored_len(
	const rec_t*	rec,
	const ulint*	offsets)
{
	ulint	n_fields;
	ulint	total_extern_len = 0;
	ulint	i;

	ut_ad(!rec_offs_comp(offsets) || !rec_get_node_ptr_flag(rec));

	if (!rec_offs_any_extern(offsets)) {
		return(0);
	}

	n_fields = rec_offs_n_fields(offsets);

	for (i = 0; i < n_fields; i++) {
		if (rec_offs_nth_extern(offsets, i)) {

			ulint	extern_len = mach_read_from_4(
				btr_rec_get_field_ref(rec, offsets, i)
				+ BTR_EXTERN_LEN + 4);

			total_extern_len += ut_calc_align(extern_len,
							  UNIV_PAGE_SIZE);
		}
	}

	return(total_extern_len / UNIV_PAGE_SIZE);
}

/*******************************************************************//**
Sets the ownership bit of an externally stored field in a record. */
static
void
btr_cur_set_ownership_of_extern_field(
/*==================================*/
	page_zip_des_t*	page_zip,/*!< in/out: compressed page whose uncompressed
				part will be updated, or NULL */
	rec_t*		rec,	/*!< in/out: clustered index record */
	dict_index_t*	index,	/*!< in: index of the page */
	const ulint*	offsets,/*!< in: array returned by rec_get_offsets() */
	ulint		i,	/*!< in: field number */
	ibool		val,	/*!< in: value to set */
	mtr_t*		mtr)	/*!< in: mtr, or NULL if not logged */
{
	byte*	data;
	ulint	local_len;
	ulint	byte_val;

	data = rec_get_nth_field(rec, offsets, i, &local_len);
	ut_ad(rec_offs_nth_extern(offsets, i));
	ut_a(local_len >= BTR_EXTERN_FIELD_REF_SIZE);

	local_len -= BTR_EXTERN_FIELD_REF_SIZE;

	byte_val = mach_read_from_1(data + local_len + BTR_EXTERN_LEN);

	if (val) {
		byte_val = byte_val & (~BTR_EXTERN_OWNER_FLAG);
	} else {
#if defined UNIV_DEBUG || defined UNIV_BLOB_LIGHT_DEBUG
		ut_a(!(byte_val & BTR_EXTERN_OWNER_FLAG));
#endif /* UNIV_DEBUG || UNIV_BLOB_LIGHT_DEBUG */
		byte_val = byte_val | BTR_EXTERN_OWNER_FLAG;
	}

	if (page_zip) {
		mach_write_to_1(data + local_len + BTR_EXTERN_LEN, byte_val);
		page_zip_write_blob_ptr(page_zip, rec, index, offsets, i, mtr);
	} else if (mtr != NULL) {

		mlog_write_ulint(data + local_len + BTR_EXTERN_LEN, byte_val,
				 MLOG_1BYTE, mtr);
	} else {
		mach_write_to_1(data + local_len + BTR_EXTERN_LEN, byte_val);
	}
}

/*******************************************************************//**
Marks non-updated off-page fields as disowned by this record. The ownership
must be transferred to the updated record which is inserted elsewhere in the
index tree. In purge only the owner of externally stored field is allowed
to free the field. */

void
btr_cur_disown_inherited_fields(
/*============================*/
	page_zip_des_t*	page_zip,/*!< in/out: compressed page whose uncompressed
				part will be updated, or NULL */
	rec_t*		rec,	/*!< in/out: record in a clustered index */
	dict_index_t*	index,	/*!< in: index of the page */
	const ulint*	offsets,/*!< in: array returned by rec_get_offsets() */
	const upd_t*	update,	/*!< in: update vector */
	mtr_t*		mtr)	/*!< in/out: mini-transaction */
{
	ulint	i;

	ut_ad(rec_offs_validate(rec, index, offsets));
	ut_ad(!rec_offs_comp(offsets) || !rec_get_node_ptr_flag(rec));
	ut_ad(rec_offs_any_extern(offsets));
	ut_ad(mtr);

	for (i = 0; i < rec_offs_n_fields(offsets); i++) {
		if (rec_offs_nth_extern(offsets, i)
		    && !upd_get_field_by_field_no(update, i)) {
			btr_cur_set_ownership_of_extern_field(
				page_zip, rec, index, offsets, i, FALSE, mtr);
		}
	}
}

/*******************************************************************//**
Marks all extern fields in a record as owned by the record. This function
should be called if the delete mark of a record is removed: a not delete
marked record always owns all its extern fields. */
static
void
btr_cur_unmark_extern_fields(
/*=========================*/
	page_zip_des_t*	page_zip,/*!< in/out: compressed page whose uncompressed
				part will be updated, or NULL */
	rec_t*		rec,	/*!< in/out: record in a clustered index */
	dict_index_t*	index,	/*!< in: index of the page */
	const ulint*	offsets,/*!< in: array returned by rec_get_offsets() */
	mtr_t*		mtr)	/*!< in: mtr, or NULL if not logged */
{
	ulint	n;
	ulint	i;

	ut_ad(!rec_offs_comp(offsets) || !rec_get_node_ptr_flag(rec));
	n = rec_offs_n_fields(offsets);

	if (!rec_offs_any_extern(offsets)) {

		return;
	}

	for (i = 0; i < n; i++) {
		if (rec_offs_nth_extern(offsets, i)) {

			btr_cur_set_ownership_of_extern_field(
				page_zip, rec, index, offsets, i, TRUE, mtr);
		}
	}
}

/*******************************************************************//**
Flags the data tuple fields that are marked as extern storage in the
update vector.  We use this function to remember which fields we must
mark as extern storage in a record inserted for an update.
@return number of flagged external columns */

ulint
btr_push_update_extern_fields(
/*==========================*/
	dtuple_t*	tuple,	/*!< in/out: data tuple */
	const upd_t*	update,	/*!< in: update vector */
	mem_heap_t*	heap)	/*!< in: memory heap */
{
	ulint			n_pushed	= 0;
	ulint			n;
	const upd_field_t*	uf;

	ut_ad(tuple);
	ut_ad(update);

	uf = update->fields;
	n = upd_get_n_fields(update);

	for (; n--; uf++) {
		if (dfield_is_ext(&uf->new_val)) {
			dfield_t*	field
				= dtuple_get_nth_field(tuple, uf->field_no);

			if (!dfield_is_ext(field)) {
				dfield_set_ext(field);
				n_pushed++;
			}

			switch (uf->orig_len) {
				byte*	data;
				ulint	len;
				byte*	buf;
			case 0:
				break;
			case BTR_EXTERN_FIELD_REF_SIZE:
				/* Restore the original locally stored
				part of the column.  In the undo log,
				InnoDB writes a longer prefix of externally
				stored columns, so that column prefixes
				in secondary indexes can be reconstructed. */
				dfield_set_data(field,
						(byte*) dfield_get_data(field)
						+ dfield_get_len(field)
						- BTR_EXTERN_FIELD_REF_SIZE,
						BTR_EXTERN_FIELD_REF_SIZE);
				dfield_set_ext(field);
				break;
			default:
				/* Reconstruct the original locally
				stored part of the column.  The data
				will have to be copied. */
				ut_a(uf->orig_len > BTR_EXTERN_FIELD_REF_SIZE);

				data = (byte*) dfield_get_data(field);
				len = dfield_get_len(field);

				buf = (byte*) mem_heap_alloc(heap,
							     uf->orig_len);
				/* Copy the locally stored prefix. */
				memcpy(buf, data,
				       uf->orig_len
				       - BTR_EXTERN_FIELD_REF_SIZE);
				/* Copy the BLOB pointer. */
				memcpy(buf + uf->orig_len
				       - BTR_EXTERN_FIELD_REF_SIZE,
				       data + len - BTR_EXTERN_FIELD_REF_SIZE,
				       BTR_EXTERN_FIELD_REF_SIZE);

				dfield_set_data(field, buf, uf->orig_len);
				dfield_set_ext(field);
			}
		}
	}

	return(n_pushed);
}

/*******************************************************************//**
Returns the length of a BLOB part stored on the header page.
@return part length */
static
ulint
btr_blob_get_part_len(
/*==================*/
	const byte*	blob_header)	/*!< in: blob header */
{
	return(mach_read_from_4(blob_header + BTR_BLOB_HDR_PART_LEN));
}

/*******************************************************************//**
Returns the page number where the next BLOB part is stored.
@return page number or FIL_NULL if no more pages */
static
ulint
btr_blob_get_next_page_no(
/*======================*/
	const byte*	blob_header)	/*!< in: blob header */
{
	return(mach_read_from_4(blob_header + BTR_BLOB_HDR_NEXT_PAGE_NO));
}

/*******************************************************************//**
Deallocate a buffer block that was reserved for a BLOB part. */
static
void
btr_blob_free(
/*==========*/
	dict_index_t*	index,	/*!< in: index */
	buf_block_t*	block,	/*!< in: buffer block */
	ibool		all,	/*!< in: TRUE=remove also the compressed page
				if there is one */
	mtr_t*		mtr)	/*!< in: mini-transaction to commit */
{
	buf_pool_t*	buf_pool = buf_pool_from_block(block);
	ulint		space = block->page.id.space();
	ulint		page_no	= block->page.id.page_no();

	ut_ad(mtr_is_block_fix(mtr, block, MTR_MEMO_PAGE_X_FIX, index->table));

	mtr_commit(mtr);

	buf_pool_mutex_enter(buf_pool);

	/* Only free the block if it is still allocated to
	the same file page. */

	if (buf_block_get_state(block)
	    == BUF_BLOCK_FILE_PAGE
	    && block->page.id.space() == space
	    && block->page.id.page_no() == page_no) {

		if (!buf_LRU_free_page(&block->page, all)
		    && all && block->page.zip.data) {
			/* Attempt to deallocate the uncompressed page
			if the whole block cannot be deallocted. */

			buf_LRU_free_page(&block->page, false);
		}
	}

	buf_pool_mutex_exit(buf_pool);
}

/*******************************************************************//**
Stores the fields in big_rec_vec to the tablespace and puts pointers to
them in rec.  The extern flags in rec will have to be set beforehand.
The fields are stored on pages allocated from leaf node
file segment of the index tree.
@return DB_SUCCESS or DB_OUT_OF_FILE_SPACE */

dberr_t
btr_store_big_rec_extern_fields(
/*============================*/
	dict_index_t*	index,		/*!< in: index of rec; the index tree
					MUST be X-latched */
	buf_block_t*	rec_block,	/*!< in/out: block containing rec */
	rec_t*		rec,		/*!< in/out: record */
	const ulint*	offsets,	/*!< in: rec_get_offsets(rec, index);
					the "external storage" flags in offsets
					will not correspond to rec when
					this function returns */
	const big_rec_t*big_rec_vec,	/*!< in: vector containing fields
					to be stored externally */
	mtr_t*		btr_mtr,	/*!< in: mtr containing the
					latches to the clustered index */
	enum blob_op	op)		/*! in: operation code */
{
	ulint		rec_page_no;
	byte*		field_ref;
	ulint		extern_len;
	ulint		store_len;
	ulint		page_no;
	ulint		space_id;
	ulint		prev_page_no;
	ulint		hint_page_no;
	ulint		i;
	mtr_t		mtr;
	mtr_t*		alloc_mtr;
	mem_heap_t*	heap = NULL;
	page_zip_des_t*	page_zip;
	z_stream	c_stream;
	buf_block_t**	freed_pages	= NULL;
	ulint		n_freed_pages	= 0;
	dberr_t		error		= DB_SUCCESS;

	ut_ad(rec_offs_validate(rec, index, offsets));
	ut_ad(rec_offs_any_extern(offsets));
	ut_ad(btr_mtr);
	ut_ad(mtr_memo_contains_flagged(btr_mtr, dict_index_get_lock(index),
					MTR_MEMO_X_LOCK
					| MTR_MEMO_SX_LOCK)
	      || dict_table_is_intrinsic(index->table));
	ut_ad(mtr_is_block_fix(
		btr_mtr, rec_block, MTR_MEMO_PAGE_X_FIX, index->table));
	ut_ad(buf_block_get_frame(rec_block) == page_align(rec));
	ut_a(dict_index_is_clust(index));

	const page_size_t&	page_size = rec_block->page.size;

	ut_a(dict_table_page_size(index->table).equals_to(page_size));

	page_zip = buf_block_get_page_zip(rec_block);

	space_id = rec_block->page.id.space();
	rec_page_no = rec_block->page.id.page_no();
	ut_a(fil_page_get_type(page_align(rec)) == FIL_PAGE_INDEX);

	if (page_zip) {
		int	err;

		/* Zlib deflate needs 128 kilobytes for the default
		window size, plus 512 << memLevel, plus a few
		kilobytes for small objects.  We use reduced memLevel
		to limit the memory consumption, and preallocate the
		heap, hoping to avoid memory fragmentation. */
		heap = mem_heap_create(250000);
		page_zip_set_alloc(&c_stream, heap);

		err = deflateInit2(&c_stream, page_zip_level,
				   Z_DEFLATED, 15, 7, Z_DEFAULT_STRATEGY);
		ut_a(err == Z_OK);
	}

	if (btr_blob_op_is_update(op)) {
		/* Avoid reusing pages that have been previously freed
		in btr_mtr. */
		if (btr_mtr->has_freed_pages()) {
			if (heap == NULL) {
				heap = mem_heap_create(
					btr_mtr->get_freed_page_count()
					* sizeof *freed_pages);
			}

			freed_pages = static_cast<buf_block_t**>(
				mem_heap_alloc(
					heap,
					btr_mtr->get_freed_page_count()
					* sizeof *freed_pages));
			n_freed_pages = 0;
		}

		/* Because btr_mtr will be committed after mtr, it is
		possible that the tablespace has been extended when
		the B-tree record was updated or inserted, or it will
		be extended while allocating pages for big_rec.

		TODO: In mtr (not btr_mtr), write a redo log record
		about extending the tablespace to its current size,
		and remember the current size. Whenever the tablespace
		grows as pages are allocated, write further redo log
		records to mtr. (Currently tablespace extension is not
		covered by the redo log. If it were, the record would
		only be written to btr_mtr, which is committed after
		mtr.) */
		alloc_mtr = btr_mtr;
	} else {
		/* Use the local mtr for allocations. */
		alloc_mtr = &mtr;
	}

#if defined UNIV_DEBUG || defined UNIV_BLOB_LIGHT_DEBUG
	/* All pointers to externally stored columns in the record
	must either be zero or they must be pointers to inherited
	columns, owned by this record or an earlier record version. */
	for (i = 0; i < big_rec_vec->n_fields; i++) {
		field_ref = btr_rec_get_field_ref(
			rec, offsets, big_rec_vec->fields[i].field_no);

		ut_a(!(field_ref[BTR_EXTERN_LEN] & BTR_EXTERN_OWNER_FLAG));
		/* Either this must be an update in place,
		or the BLOB must be inherited, or the BLOB pointer
		must be zero (will be written in this function). */
		ut_a(op == BTR_STORE_UPDATE
		     || (field_ref[BTR_EXTERN_LEN] & BTR_EXTERN_INHERITED_FLAG)
		     || !memcmp(field_ref, field_ref_zero,
				BTR_EXTERN_FIELD_REF_SIZE));
	}
#endif /* UNIV_DEBUG || UNIV_BLOB_LIGHT_DEBUG */
	/* We have to create a file segment to the tablespace
	for each field and put the pointer to the field in rec */

	for (i = 0; i < big_rec_vec->n_fields; i++) {
		field_ref = btr_rec_get_field_ref(
			rec, offsets, big_rec_vec->fields[i].field_no);
#if defined UNIV_DEBUG || defined UNIV_BLOB_LIGHT_DEBUG
		/* A zero BLOB pointer should have been initially inserted. */
		ut_a(!memcmp(field_ref, field_ref_zero,
			     BTR_EXTERN_FIELD_REF_SIZE));
#endif /* UNIV_DEBUG || UNIV_BLOB_LIGHT_DEBUG */
		extern_len = big_rec_vec->fields[i].len;
		UNIV_MEM_ASSERT_RW(big_rec_vec->fields[i].data,
				   extern_len);

		ut_a(extern_len > 0);

		/* For intrinsic table reserve extent. This logic should be
		enabled for normal table too but for now enabling it for
		intrinsic table only. */
		ulint	n_reserved = 0;
		if (dict_table_is_intrinsic(index->table)) {
			bool	success;
			mtr_t	reserve_mtr;

			mtr_start(&reserve_mtr);
			dict_disable_redo_if_temporary(
				index->table, &reserve_mtr);

			ulint	n_extents = ((extern_len / UNIV_PAGE_SIZE)
				 / FSP_EXTENT_SIZE) + 1;

			success = fsp_reserve_free_extents(
				&n_reserved, index->space,
				n_extents, FSP_NORMAL, &reserve_mtr);

			if (!success) {
				return(DB_OUT_OF_FILE_SPACE);
			}

			mtr_commit(&reserve_mtr);
		}

		prev_page_no = FIL_NULL;

		if (page_zip) {
			int	err = deflateReset(&c_stream);
			ut_a(err == Z_OK);

			c_stream.next_in = (Bytef*)
				big_rec_vec->fields[i].data;
			c_stream.avail_in = static_cast<uInt>(extern_len);
		}

		for (;;) {
			buf_block_t*	block;
			page_t*		page;

			mtr_start(&mtr);
			mtr.set_named_space(index->space);
			dict_disable_redo_if_temporary(index->table, &mtr);

			if (prev_page_no == FIL_NULL) {
				hint_page_no = 1 + rec_page_no;
			} else {
				hint_page_no = prev_page_no + 1;
			}

alloc_another:
			block = btr_page_alloc(index, hint_page_no,
					       FSP_NO_DIR, 0, alloc_mtr, &mtr);
			if (UNIV_UNLIKELY(block == NULL)) {
				mtr_commit(&mtr);
				error = DB_OUT_OF_FILE_SPACE;
				goto func_exit;
			}

			if (rw_lock_get_x_lock_count(&block->lock) > 1) {
				/* This page must have been freed in
				btr_mtr previously. Put it aside, and
				allocate another page for the BLOB data. */
				ut_ad(alloc_mtr == btr_mtr);
				ut_ad(btr_blob_op_is_update(op));
				ut_ad(n_freed_pages
				      < btr_mtr->get_freed_page_count());
				freed_pages[n_freed_pages++] = block;
				goto alloc_another;
			}

			page_no = block->page.id.page_no();
			page = buf_block_get_frame(block);

			if (prev_page_no != FIL_NULL) {
				buf_block_t*	prev_block;
				page_t*		prev_page;

				prev_block = buf_page_get(
					page_id_t(space_id, prev_page_no),
					page_size, RW_X_LATCH, &mtr);

				buf_block_dbg_add_level(prev_block,
							SYNC_EXTERN_STORAGE);
				prev_page = buf_block_get_frame(prev_block);

				if (page_zip) {
					mlog_write_ulint(
						prev_page + FIL_PAGE_NEXT,
						page_no, MLOG_4BYTES, &mtr);
					memcpy(buf_block_get_page_zip(
						       prev_block)
					       ->data + FIL_PAGE_NEXT,
					       prev_page + FIL_PAGE_NEXT, 4);
				} else {
					mlog_write_ulint(
						prev_page + FIL_PAGE_DATA
						+ BTR_BLOB_HDR_NEXT_PAGE_NO,
						page_no, MLOG_4BYTES, &mtr);
				}

			} else if (dict_index_is_online_ddl(index)) {
				row_log_table_blob_alloc(index, page_no);
			}

			if (page_zip) {
				int		err;
				page_zip_des_t*	blob_page_zip;

				/* Write FIL_PAGE_TYPE to the redo log
				separately, before logging any other
				changes to the page, so that the debug
				assertions in
				recv_parse_or_apply_log_rec_body() can
				be made simpler.  Before InnoDB Plugin
				1.0.4, the initialization of
				FIL_PAGE_TYPE was logged as part of
				the mlog_log_string() below. */

				mlog_write_ulint(page + FIL_PAGE_TYPE,
						 prev_page_no == FIL_NULL
						 ? FIL_PAGE_TYPE_ZBLOB
						 : FIL_PAGE_TYPE_ZBLOB2,
						 MLOG_2BYTES, &mtr);

				c_stream.next_out = page
					+ FIL_PAGE_DATA;
				c_stream.avail_out = static_cast<uInt>(
					page_zip_get_size(page_zip))
					- FIL_PAGE_DATA;

				err = deflate(&c_stream, Z_FINISH);
				ut_a(err == Z_OK || err == Z_STREAM_END);
				ut_a(err == Z_STREAM_END
				     || c_stream.avail_out == 0);

				/* Write the "next BLOB page" pointer */
				mlog_write_ulint(page + FIL_PAGE_NEXT,
						 FIL_NULL, MLOG_4BYTES, &mtr);
				/* Initialize the unused "prev page" pointer */
				mlog_write_ulint(page + FIL_PAGE_PREV,
						 FIL_NULL, MLOG_4BYTES, &mtr);
				/* Write a back pointer to the record
				into the otherwise unused area.  This
				information could be useful in
				debugging.  Later, we might want to
				implement the possibility to relocate
				BLOB pages.  Then, we would need to be
				able to adjust the BLOB pointer in the
				record.  We do not store the heap
				number of the record, because it can
				change in page_zip_reorganize() or
				btr_page_reorganize().  However, also
				the page number of the record may
				change when B-tree nodes are split or
				merged.
				NOTE: FIL_PAGE_FILE_FLUSH_LSN space is
				used by R-tree index for a Split Sequence
				Number */
				ut_ad(!dict_index_is_spatial(index));

				mlog_write_ulint(page
						 + FIL_PAGE_FILE_FLUSH_LSN,
						 space_id,
						 MLOG_4BYTES, &mtr);
				mlog_write_ulint(page
						 + FIL_PAGE_FILE_FLUSH_LSN + 4,
						 rec_page_no,
						 MLOG_4BYTES, &mtr);

				/* Zero out the unused part of the page. */
				memset(page + page_zip_get_size(page_zip)
				       - c_stream.avail_out,
				       0, c_stream.avail_out);
				mlog_log_string(page + FIL_PAGE_FILE_FLUSH_LSN,
						page_zip_get_size(page_zip)
						- FIL_PAGE_FILE_FLUSH_LSN,
						&mtr);
				/* Copy the page to compressed storage,
				because it will be flushed to disk
				from there. */
				blob_page_zip = buf_block_get_page_zip(block);
				ut_ad(blob_page_zip);
				ut_ad(page_zip_get_size(blob_page_zip)
				      == page_zip_get_size(page_zip));
				memcpy(blob_page_zip->data, page,
				       page_zip_get_size(page_zip));

				if (err == Z_OK && prev_page_no != FIL_NULL) {

					goto next_zip_page;
				}

				if (alloc_mtr == &mtr) {
					rec_block = buf_page_get(
						page_id_t(space_id, rec_page_no),
						page_size, RW_X_LATCH, &mtr);

					buf_block_dbg_add_level(
						rec_block,
						SYNC_NO_ORDER_CHECK);
				}

				if (err == Z_STREAM_END) {
					mach_write_to_4(field_ref
							+ BTR_EXTERN_LEN, 0);
					mach_write_to_4(field_ref
							+ BTR_EXTERN_LEN + 4,
							c_stream.total_in);
				} else {
					memset(field_ref + BTR_EXTERN_LEN,
					       0, 8);
				}

				if (prev_page_no == FIL_NULL) {
					mach_write_to_4(field_ref
							+ BTR_EXTERN_SPACE_ID,
							space_id);

					mach_write_to_4(field_ref
							+ BTR_EXTERN_PAGE_NO,
							page_no);

					mach_write_to_4(field_ref
							+ BTR_EXTERN_OFFSET,
							FIL_PAGE_NEXT);
				}

				page_zip_write_blob_ptr(
					page_zip, rec, index, offsets,
					big_rec_vec->fields[i].field_no,
					alloc_mtr);

next_zip_page:
				prev_page_no = page_no;

				/* Commit mtr and release the
				uncompressed page frame to save memory. */
				btr_blob_free(index, block, FALSE, &mtr);

				if (err == Z_STREAM_END) {
					break;
				}
			} else {
				mlog_write_ulint(page + FIL_PAGE_TYPE,
						 FIL_PAGE_TYPE_BLOB,
						 MLOG_2BYTES, &mtr);

				if (extern_len > (UNIV_PAGE_SIZE
						  - FIL_PAGE_DATA
						  - BTR_BLOB_HDR_SIZE
						  - FIL_PAGE_DATA_END)) {
					store_len = UNIV_PAGE_SIZE
						- FIL_PAGE_DATA
						- BTR_BLOB_HDR_SIZE
						- FIL_PAGE_DATA_END;
				} else {
					store_len = extern_len;
				}

				mlog_write_string(page + FIL_PAGE_DATA
						  + BTR_BLOB_HDR_SIZE,
						  (const byte*)
						  big_rec_vec->fields[i].data
						  + big_rec_vec->fields[i].len
						  - extern_len,
						  store_len, &mtr);
				mlog_write_ulint(page + FIL_PAGE_DATA
						 + BTR_BLOB_HDR_PART_LEN,
						 store_len, MLOG_4BYTES, &mtr);
				mlog_write_ulint(page + FIL_PAGE_DATA
						 + BTR_BLOB_HDR_NEXT_PAGE_NO,
						 FIL_NULL, MLOG_4BYTES, &mtr);

				extern_len -= store_len;

				if (alloc_mtr == &mtr) {
					rec_block = buf_page_get(
						page_id_t(space_id, rec_page_no),
						page_size, RW_X_LATCH, &mtr);

					buf_block_dbg_add_level(
						rec_block,
						SYNC_NO_ORDER_CHECK);
				}

				mlog_write_ulint(field_ref + BTR_EXTERN_LEN, 0,
						 MLOG_4BYTES, alloc_mtr);
				mlog_write_ulint(field_ref
						 + BTR_EXTERN_LEN + 4,
						 big_rec_vec->fields[i].len
						 - extern_len,
						 MLOG_4BYTES, alloc_mtr);

				if (prev_page_no == FIL_NULL) {
					mlog_write_ulint(field_ref
							 + BTR_EXTERN_SPACE_ID,
							 space_id, MLOG_4BYTES,
							 alloc_mtr);

					mlog_write_ulint(field_ref
							 + BTR_EXTERN_PAGE_NO,
							 page_no, MLOG_4BYTES,
							 alloc_mtr);

					mlog_write_ulint(field_ref
							 + BTR_EXTERN_OFFSET,
							 FIL_PAGE_DATA,
							 MLOG_4BYTES,
							 alloc_mtr);
				}

				prev_page_no = page_no;

				mtr_commit(&mtr);

				if (extern_len == 0) {
					break;
				}
			}
		}

		DBUG_EXECUTE_IF("btr_store_big_rec_extern",
				error = DB_OUT_OF_FILE_SPACE;
				goto func_exit;);

		if (n_reserved > 0) {
			fil_space_release_free_extents(
				index->space, n_reserved);
		}
	}

func_exit:
	if (page_zip) {
		deflateEnd(&c_stream);
	}

	if (n_freed_pages) {
		ulint	i;

		ut_ad(alloc_mtr == btr_mtr);
		ut_ad(btr_blob_op_is_update(op));

		for (i = 0; i < n_freed_pages; i++) {
			btr_page_free_low(index, freed_pages[i],
					  ULINT_UNDEFINED, alloc_mtr);
		}
	}

	if (heap != NULL) {
		mem_heap_free(heap);
	}

#if defined UNIV_DEBUG || defined UNIV_BLOB_LIGHT_DEBUG
	/* All pointers to externally stored columns in the record
	must be valid. */
	for (i = 0; i < rec_offs_n_fields(offsets); i++) {
		if (!rec_offs_nth_extern(offsets, i)) {
			continue;
		}

		field_ref = btr_rec_get_field_ref(rec, offsets, i);

		/* The pointer must not be zero if the operation
		succeeded. */
		ut_a(0 != memcmp(field_ref, field_ref_zero,
				 BTR_EXTERN_FIELD_REF_SIZE)
		     || error != DB_SUCCESS);
		/* The column must not be disowned by this record. */
		ut_a(!(field_ref[BTR_EXTERN_LEN] & BTR_EXTERN_OWNER_FLAG));
	}
#endif /* UNIV_DEBUG || UNIV_BLOB_LIGHT_DEBUG */
	return(error);
}

/*******************************************************************//**
Check the FIL_PAGE_TYPE on an uncompressed BLOB page. */
static
void
btr_check_blob_fil_page_type(
/*=========================*/
	ulint		space_id,	/*!< in: space id */
	ulint		page_no,	/*!< in: page number */
	const page_t*	page,		/*!< in: page */
	ibool		read)		/*!< in: TRUE=read, FALSE=purge */
{
	ulint	type = fil_page_get_type(page);

	ut_a(space_id == page_get_space_id(page));
	ut_a(page_no == page_get_page_no(page));

	if (UNIV_UNLIKELY(type != FIL_PAGE_TYPE_BLOB)) {
		ulint	flags = fil_space_get_flags(space_id);

#ifndef UNIV_DEBUG /* Improve debug test coverage */
		if (dict_tf_get_format(flags) == UNIV_FORMAT_A) {
			/* Old versions of InnoDB did not initialize
			FIL_PAGE_TYPE on BLOB pages.  Do not print
			anything about the type mismatch when reading
			a BLOB page that is in Antelope format.*/
			return;
		}
#endif /* !UNIV_DEBUG */

		ib_logf(IB_LOG_LEVEL_FATAL,
			"FIL_PAGE_TYPE=%lu on BLOB %s space %lu"
			" page %lu flags %lx",
			(ulong) type, read ? "read" : "purge",
			(ulong) space_id, (ulong) page_no, (ulong) flags);
	}
}

/*******************************************************************//**
Frees the space in an externally stored field to the file space
management if the field in data is owned by the externally stored field,
in a rollback we may have the additional condition that the field must
not be inherited. */

void
btr_free_externally_stored_field(
/*=============================*/
	dict_index_t*	index,		/*!< in: index of the data, the index
					tree MUST be X-latched; if the tree
					height is 1, then also the root page
					must be X-latched! (this is relevant
					in the case this function is called
					from purge where 'data' is located on
					an undo log page, not an index
					page) */
	byte*		field_ref,	/*!< in/out: field reference */
	const rec_t*	rec,		/*!< in: record containing field_ref, for
					page_zip_write_blob_ptr(), or NULL */
	const ulint*	offsets,	/*!< in: rec_get_offsets(rec, index),
					or NULL */
	page_zip_des_t*	page_zip,	/*!< in: compressed page corresponding
					to rec, or NULL if rec == NULL */
	ulint		i,		/*!< in: field number of field_ref;
					ignored if rec == NULL */
	bool		rollback,	/*!< in: performing rollback? */
	mtr_t*		local_mtr)	/*!< in: mtr
					containing the latch to data an an
					X-latch to the index tree */
{
	page_t*		page;
	const ulint	space_id	= mach_read_from_4(
		field_ref + BTR_EXTERN_SPACE_ID);
	const ulint	start_page	= mach_read_from_4(
		field_ref + BTR_EXTERN_PAGE_NO);
	ulint		page_no;
	ulint		next_page_no;
	mtr_t		mtr;

	ut_ad(dict_index_is_clust(index));
	ut_ad(mtr_memo_contains_flagged(local_mtr, dict_index_get_lock(index),
					MTR_MEMO_X_LOCK
					| MTR_MEMO_SX_LOCK)
	      || dict_table_is_intrinsic(index->table));
	ut_ad(mtr_is_page_fix(
		local_mtr, field_ref, MTR_MEMO_PAGE_X_FIX, index->table));
	ut_ad(!rec || rec_offs_validate(rec, index, offsets));
	ut_ad(!rec || field_ref == btr_rec_get_field_ref(rec, offsets, i));
	ut_ad(local_mtr->is_named_space(
		      page_get_space_id(page_align(field_ref))));

	if (UNIV_UNLIKELY(!memcmp(field_ref, field_ref_zero,
				  BTR_EXTERN_FIELD_REF_SIZE))) {
		/* In the rollback, we may encounter a clustered index
		record with some unwritten off-page columns. There is
		nothing to free then. */
		ut_a(rollback);
		return;
	}

	ut_ad(space_id == index->space);

	const page_size_t	ext_page_size(dict_table_page_size(index->table));
	const page_size_t&	rec_page_size(rec == NULL
					      ? univ_page_size
					      : ext_page_size);
	if (rec == NULL) {
		/* This is a call from row_purge_upd_exist_or_extern(). */
		ut_ad(!page_zip);
	}

	for (;;) {
#ifdef UNIV_SYNC_DEBUG
		buf_block_t*	rec_block;
#endif /* UNIV_SYNC_DEBUG */
		buf_block_t*	ext_block;

		mtr_start(&mtr);
		mtr.set_named_space(space_id);
		mtr.set_log_mode(local_mtr->get_log_mode());

		ut_ad(!dict_table_is_temporary(index->table)
		      || local_mtr->get_log_mode() == MTR_LOG_NO_REDO);

		const page_t*	p = page_align(field_ref);

		const page_id_t	page_id(page_get_space_id(p),
					page_get_page_no(p));

#ifdef UNIV_SYNC_DEBUG
		rec_block =
#endif /* UNIV_SYNC_DEBUG */
		buf_page_get(page_id, rec_page_size, RW_X_LATCH, &mtr);

		buf_block_dbg_add_level(rec_block, SYNC_NO_ORDER_CHECK);
		page_no = mach_read_from_4(field_ref + BTR_EXTERN_PAGE_NO);

		if (/* There is no external storage data */
		    page_no == FIL_NULL
		    /* This field does not own the externally stored field */
		    || (mach_read_from_1(field_ref + BTR_EXTERN_LEN)
			& BTR_EXTERN_OWNER_FLAG)
		    /* Rollback and inherited field */
		    || (rollback
			&& (mach_read_from_1(field_ref + BTR_EXTERN_LEN)
			    & BTR_EXTERN_INHERITED_FLAG))) {

			/* Do not free */
			mtr_commit(&mtr);

			return;
		}

		if (page_no == start_page && dict_index_is_online_ddl(index)) {
			row_log_table_blob_free(index, start_page);
		}

		ext_block = buf_page_get(
			page_id_t(space_id, page_no), ext_page_size,
			RW_X_LATCH, &mtr);

		buf_block_dbg_add_level(ext_block, SYNC_EXTERN_STORAGE);
		page = buf_block_get_frame(ext_block);

		if (ext_page_size.is_compressed()) {
			/* Note that page_zip will be NULL
			in row_purge_upd_exist_or_extern(). */
			switch (fil_page_get_type(page)) {
			case FIL_PAGE_TYPE_ZBLOB:
			case FIL_PAGE_TYPE_ZBLOB2:
				break;
			default:
				ut_error;
			}
			next_page_no = mach_read_from_4(page + FIL_PAGE_NEXT);

			btr_page_free_low(index, ext_block, ULINT_UNDEFINED,
					  &mtr);

			if (page_zip != NULL) {
				mach_write_to_4(field_ref + BTR_EXTERN_PAGE_NO,
						next_page_no);
				mach_write_to_4(field_ref + BTR_EXTERN_LEN + 4,
						0);
				page_zip_write_blob_ptr(page_zip, rec, index,
							offsets, i, &mtr);
			} else {
				mlog_write_ulint(field_ref
						 + BTR_EXTERN_PAGE_NO,
						 next_page_no,
						 MLOG_4BYTES, &mtr);
				mlog_write_ulint(field_ref
						 + BTR_EXTERN_LEN + 4, 0,
						 MLOG_4BYTES, &mtr);
			}
		} else {
			ut_a(!page_zip);
			btr_check_blob_fil_page_type(space_id, page_no, page,
						     FALSE);

			next_page_no = mach_read_from_4(
				page + FIL_PAGE_DATA
				+ BTR_BLOB_HDR_NEXT_PAGE_NO);

			btr_page_free_low(index, ext_block, ULINT_UNDEFINED,
					  &mtr);

			mlog_write_ulint(field_ref + BTR_EXTERN_PAGE_NO,
					 next_page_no,
					 MLOG_4BYTES, &mtr);
			/* Zero out the BLOB length.  If the server
			crashes during the execution of this function,
			trx_rollback_or_clean_all_recovered() could
			dereference the half-deleted BLOB, fetching a
			wrong prefix for the BLOB. */
			mlog_write_ulint(field_ref + BTR_EXTERN_LEN + 4,
					 0,
					 MLOG_4BYTES, &mtr);
		}

		/* Commit mtr and release the BLOB block to save memory. */
		btr_blob_free(index, ext_block, TRUE, &mtr);
	}
}

/***********************************************************//**
Frees the externally stored fields for a record. */
static
void
btr_rec_free_externally_stored_fields(
/*==================================*/
	dict_index_t*	index,	/*!< in: index of the data, the index
				tree MUST be X-latched */
	rec_t*		rec,	/*!< in/out: record */
	const ulint*	offsets,/*!< in: rec_get_offsets(rec, index) */
	page_zip_des_t*	page_zip,/*!< in: compressed page whose uncompressed
				part will be updated, or NULL */
	bool		rollback,/*!< in: performing rollback? */
	mtr_t*		mtr)	/*!< in: mini-transaction handle which contains
				an X-latch to record page and to the index
				tree */
{
	ulint	n_fields;
	ulint	i;

	ut_ad(rec_offs_validate(rec, index, offsets));
	ut_ad(mtr_is_page_fix(mtr, rec, MTR_MEMO_PAGE_X_FIX, index->table));
	/* Free possible externally stored fields in the record */

	ut_ad(dict_table_is_comp(index->table) == !!rec_offs_comp(offsets));
	n_fields = rec_offs_n_fields(offsets);

	for (i = 0; i < n_fields; i++) {
		if (rec_offs_nth_extern(offsets, i)) {
			btr_free_externally_stored_field(
				index, btr_rec_get_field_ref(rec, offsets, i),
				rec, offsets, page_zip, i, rollback, mtr);
		}
	}
}

/***********************************************************//**
Frees the externally stored fields for a record, if the field is mentioned
in the update vector. */
static
void
btr_rec_free_updated_extern_fields(
/*===============================*/
	dict_index_t*	index,	/*!< in: index of rec; the index tree MUST be
				X-latched */
	rec_t*		rec,	/*!< in/out: record */
	page_zip_des_t*	page_zip,/*!< in: compressed page whose uncompressed
				part will be updated, or NULL */
	const ulint*	offsets,/*!< in: rec_get_offsets(rec, index) */
	const upd_t*	update,	/*!< in: update vector */
	bool		rollback,/*!< in: performing rollback? */
	mtr_t*		mtr)	/*!< in: mini-transaction handle which contains
				an X-latch to record page and to the tree */
{
	ulint	n_fields;
	ulint	i;

	ut_ad(rec_offs_validate(rec, index, offsets));
	ut_ad(mtr_is_page_fix(mtr, rec, MTR_MEMO_PAGE_X_FIX, index->table));

	/* Free possible externally stored fields in the record */

	n_fields = upd_get_n_fields(update);

	for (i = 0; i < n_fields; i++) {
		const upd_field_t* ufield = upd_get_nth_field(update, i);

		if (rec_offs_nth_extern(offsets, ufield->field_no)) {
			ulint	len;
			byte*	data = rec_get_nth_field(
				rec, offsets, ufield->field_no, &len);
			ut_a(len >= BTR_EXTERN_FIELD_REF_SIZE);

			btr_free_externally_stored_field(
				index, data + len - BTR_EXTERN_FIELD_REF_SIZE,
				rec, offsets, page_zip,
				ufield->field_no, rollback, mtr);
		}
	}
}

/*******************************************************************//**
Copies the prefix of an uncompressed BLOB.  The clustered index record
that points to this BLOB must be protected by a lock or a page latch.
@return number of bytes written to buf */
static
ulint
btr_copy_blob_prefix(
/*=================*/
	byte*		buf,	/*!< out: the externally stored part of
				the field, or a prefix of it */
	ulint		len,	/*!< in: length of buf, in bytes */
	ulint		space_id,/*!< in: space id of the BLOB pages */
	ulint		page_no,/*!< in: page number of the first BLOB page */
	ulint		offset)	/*!< in: offset on the first BLOB page */
{
	ulint	copied_len	= 0;

	for (;;) {
		mtr_t		mtr;
		buf_block_t*	block;
		const page_t*	page;
		const byte*	blob_header;
		ulint		part_len;
		ulint		copy_len;

		mtr_start(&mtr);

		block = buf_page_get(page_id_t(space_id, page_no),
				     univ_page_size, RW_S_LATCH, &mtr);
		buf_block_dbg_add_level(block, SYNC_EXTERN_STORAGE);
		page = buf_block_get_frame(block);

		btr_check_blob_fil_page_type(space_id, page_no, page, TRUE);

		blob_header = page + offset;
		part_len = btr_blob_get_part_len(blob_header);
		copy_len = ut_min(part_len, len - copied_len);

		memcpy(buf + copied_len,
		       blob_header + BTR_BLOB_HDR_SIZE, copy_len);
		copied_len += copy_len;

		page_no = btr_blob_get_next_page_no(blob_header);

		mtr_commit(&mtr);

		if (page_no == FIL_NULL || copy_len != part_len) {
			UNIV_MEM_ASSERT_RW(buf, copied_len);
			return(copied_len);
		}

		/* On other BLOB pages except the first the BLOB header
		always is at the page data start: */

		offset = FIL_PAGE_DATA;

		ut_ad(copied_len <= len);
	}
}

/** Copies the prefix of a compressed BLOB.
The clustered index record that points to this BLOB must be protected
by a lock or a page latch.
@param[out]	buf		the externally stored part of the field,
or a prefix of it
@param[in]	len		length of buf, in bytes
@param[in]	page_size	compressed BLOB page size
@param[in]	space_id	space id of the BLOB pages
@param[in]	offset		offset on the first BLOB page
@return number of bytes written to buf */
static
ulint
btr_copy_zblob_prefix(
	byte*			buf,
	ulint			len,
	const page_size_t&	page_size,
	ulint			space_id,
	ulint			page_no,
	ulint			offset)
{
	ulint		page_type = FIL_PAGE_TYPE_ZBLOB;
	mem_heap_t*	heap;
	int		err;
	z_stream	d_stream;

	d_stream.next_out = buf;
	d_stream.avail_out = static_cast<uInt>(len);
	d_stream.next_in = Z_NULL;
	d_stream.avail_in = 0;

	/* Zlib inflate needs 32 kilobytes for the default
	window size, plus a few kilobytes for small objects. */
	heap = mem_heap_create(40000);
	page_zip_set_alloc(&d_stream, heap);

	ut_ad(page_size.is_compressed());
	ut_ad(space_id);

	err = inflateInit(&d_stream);
	ut_a(err == Z_OK);

	for (;;) {
		buf_page_t*	bpage;
		ulint		next_page_no;

		/* There is no latch on bpage directly.  Instead,
		bpage is protected by the B-tree page latch that
		is being held on the clustered index record, or,
		in row_merge_copy_blobs(), by an exclusive table lock. */
		bpage = buf_page_get_zip(page_id_t(space_id, page_no),
					 page_size);

		if (UNIV_UNLIKELY(!bpage)) {
			ib_logf(IB_LOG_LEVEL_ERROR,
				"Cannot load compressed BLOB"
				" page %lu space %lu",
				(ulong) page_no, (ulong) space_id);
			goto func_exit;
		}

		if (UNIV_UNLIKELY
		    (fil_page_get_type(bpage->zip.data) != page_type)) {
			ib_logf(IB_LOG_LEVEL_ERROR,
				"Unexpected type %lu of compressed BLOB"
				" page %lu space %lu",
				(ulong) fil_page_get_type(bpage->zip.data),
				(ulong) page_no, (ulong) space_id);
			ut_ad(0);
			goto end_of_blob;
		}

		next_page_no = mach_read_from_4(bpage->zip.data + offset);

		if (UNIV_LIKELY(offset == FIL_PAGE_NEXT)) {
			/* When the BLOB begins at page header,
			the compressed data payload does not
			immediately follow the next page pointer. */
			offset = FIL_PAGE_DATA;
		} else {
			offset += 4;
		}

		d_stream.next_in = bpage->zip.data + offset;
		d_stream.avail_in = static_cast<uInt>(page_size.physical()
						      - offset);

		err = inflate(&d_stream, Z_NO_FLUSH);
		switch (err) {
		case Z_OK:
			if (!d_stream.avail_out) {
				goto end_of_blob;
			}
			break;
		case Z_STREAM_END:
			if (next_page_no == FIL_NULL) {
				goto end_of_blob;
			}
			/* fall through */
		default:
inflate_error:
			ib_logf(IB_LOG_LEVEL_ERROR,
				"inflate() of compressed BLOB"
				" page %lu space %lu returned %d (%s)",
				(ulong) page_no, (ulong) space_id,
				err, d_stream.msg);
		case Z_BUF_ERROR:
			goto end_of_blob;
		}

		if (next_page_no == FIL_NULL) {
			if (!d_stream.avail_in) {
				ib_logf(IB_LOG_LEVEL_ERROR,
					"Unexpected end of compressed BLOB"
					" page %lu space %lu",
					(ulong) page_no,
					(ulong) space_id);
			} else {
				err = inflate(&d_stream, Z_FINISH);
				switch (err) {
				case Z_STREAM_END:
				case Z_BUF_ERROR:
					break;
				default:
					goto inflate_error;
				}
			}

end_of_blob:
			buf_page_release_zip(bpage);
			goto func_exit;
		}

		buf_page_release_zip(bpage);

		/* On other BLOB pages except the first
		the BLOB header always is at the page header: */

		page_no = next_page_no;
		offset = FIL_PAGE_NEXT;
		page_type = FIL_PAGE_TYPE_ZBLOB2;
	}

func_exit:
	inflateEnd(&d_stream);
	mem_heap_free(heap);
	UNIV_MEM_ASSERT_RW(buf, d_stream.total_out);
	return(d_stream.total_out);
}

/** Copies the prefix of an externally stored field of a record.
The clustered index record that points to this BLOB must be protected
by a lock or a page latch.
@param[out]	buf		the externally stored part of the
field, or a prefix of it
@param[in]	len		length of buf, in bytes
@param[in]	page_size	BLOB page size
@param[in]	space_id	space id of the first BLOB page
@param[in]	page_no		page number of the first BLOB page
@param[in]	offset		offset on the first BLOB page
@return number of bytes written to buf */
static
ulint
btr_copy_externally_stored_field_prefix_low(
	byte*			buf,
	ulint			len,
	const page_size_t&	page_size,
	ulint			space_id,
	ulint			page_no,
	ulint			offset)
{
	if (len == 0) {
		return(0);
	}

	if (page_size.is_compressed()) {
		return(btr_copy_zblob_prefix(buf, len, page_size,
					     space_id, page_no, offset));
	} else {
		ut_ad(page_size.equals_to(univ_page_size));
		return(btr_copy_blob_prefix(buf, len, space_id,
					    page_no, offset));
	}
}

/** Copies the prefix of an externally stored field of a record.
The clustered index record must be protected by a lock or a page latch.
@param[out]	buf		the field, or a prefix of it
@param[in]	len		length of buf, in bytes
@param[in]	page_size	BLOB page size
@param[in]	data		'internally' stored part of the field
containing also the reference to the external part; must be protected by
a lock or a page latch
@param[in]	local_len	length of data, in bytes
@return the length of the copied field, or 0 if the column was being
or has been deleted */
ulint
btr_copy_externally_stored_field_prefix(
	byte*			buf,
	ulint			len,
	const page_size_t&	page_size,
	const byte*		data,
	ulint			local_len)
{
	ulint	space_id;
	ulint	page_no;
	ulint	offset;

	ut_a(local_len >= BTR_EXTERN_FIELD_REF_SIZE);

	local_len -= BTR_EXTERN_FIELD_REF_SIZE;

	if (UNIV_UNLIKELY(local_len >= len)) {
		memcpy(buf, data, len);
		return(len);
	}

	memcpy(buf, data, local_len);
	data += local_len;

	ut_a(memcmp(data, field_ref_zero, BTR_EXTERN_FIELD_REF_SIZE));

	if (!mach_read_from_4(data + BTR_EXTERN_LEN + 4)) {
		/* The externally stored part of the column has been
		(partially) deleted.  Signal the half-deleted BLOB
		to the caller. */

		return(0);
	}

	space_id = mach_read_from_4(data + BTR_EXTERN_SPACE_ID);

	page_no = mach_read_from_4(data + BTR_EXTERN_PAGE_NO);

	offset = mach_read_from_4(data + BTR_EXTERN_OFFSET);

	return(local_len
	       + btr_copy_externally_stored_field_prefix_low(buf + local_len,
							     len - local_len,
							     page_size,
							     space_id, page_no,
							     offset));
}

/** Copies an externally stored field of a record to mem heap.
The clustered index record must be protected by a lock or a page latch.
@param[out]	len		length of the whole field
@param[in]	data		'internally' stored part of the field
containing also the reference to the external part; must be protected by
a lock or a page latch
@param[in]	page_size	BLOB page size
@param[in]	local_len	length of data
@param[in,out]	heap		mem heap
@return the whole field copied to heap */
byte*
btr_copy_externally_stored_field(
	ulint*			len,
	const byte*		data,
	const page_size_t&	page_size,
	ulint			local_len,
	mem_heap_t*		heap)
{
	ulint	space_id;
	ulint	page_no;
	ulint	offset;
	ulint	extern_len;
	byte*	buf;

	ut_a(local_len >= BTR_EXTERN_FIELD_REF_SIZE);

	local_len -= BTR_EXTERN_FIELD_REF_SIZE;

	space_id = mach_read_from_4(data + local_len + BTR_EXTERN_SPACE_ID);

	page_no = mach_read_from_4(data + local_len + BTR_EXTERN_PAGE_NO);

	offset = mach_read_from_4(data + local_len + BTR_EXTERN_OFFSET);

	/* Currently a BLOB cannot be bigger than 4 GB; we
	leave the 4 upper bytes in the length field unused */

	extern_len = mach_read_from_4(data + local_len + BTR_EXTERN_LEN + 4);

	buf = (byte*) mem_heap_alloc(heap, local_len + extern_len);

	memcpy(buf, data, local_len);
	*len = local_len
		+ btr_copy_externally_stored_field_prefix_low(buf + local_len,
							      extern_len,
							      page_size,
							      space_id,
							      page_no, offset);

	return(buf);
}

/** Copies an externally stored field of a record to mem heap.
@param[in]	rec		record in a clustered index; must be
protected by a lock or a page latch
@param[in]	offset		array returned by rec_get_offsets()
@param[in]	page_size	BLOB page size
@param[in]	no		field number
@param[out]	len		length of the field
@param[in,out]	heap		mem heap
@return the field copied to heap, or NULL if the field is incomplete */
byte*
btr_rec_copy_externally_stored_field(
	const rec_t*		rec,
	const ulint*		offsets,
	const page_size_t&	page_size,
	ulint			no,
	ulint*			len,
	mem_heap_t*		heap)
{
	ulint		local_len;
	const byte*	data;

	ut_a(rec_offs_nth_extern(offsets, no));

	/* An externally stored field can contain some initial
	data from the field, and in the last 20 bytes it has the
	space id, page number, and offset where the rest of the
	field data is stored, and the data length in addition to
	the data stored locally. We may need to store some data
	locally to get the local record length above the 128 byte
	limit so that field offsets are stored in two bytes, and
	the extern bit is available in those two bytes. */

	data = rec_get_nth_field(rec, offsets, no, &local_len);

	ut_a(local_len >= BTR_EXTERN_FIELD_REF_SIZE);

	if (UNIV_UNLIKELY
	    (!memcmp(data + local_len - BTR_EXTERN_FIELD_REF_SIZE,
		     field_ref_zero, BTR_EXTERN_FIELD_REF_SIZE))) {
		/* The externally stored field was not written yet.
		This record should only be seen by
		recv_recovery_rollback_active() or any
		TRX_ISO_READ_UNCOMMITTED transactions. */
		return(NULL);
	}

	return(btr_copy_externally_stored_field(len, data,
						page_size, local_len, heap));
}
#endif /* !UNIV_HOTBACKUP */<|MERGE_RESOLUTION|>--- conflicted
+++ resolved
@@ -1820,7 +1820,6 @@
 
 	DBUG_VOID_RETURN;
 }
-<<<<<<< HEAD
 
 /** Searches an index tree and positions a tree cursor on a given level.
 This function will avoid latching the traversal path and so should be
@@ -1945,7 +1944,7 @@
 
 	page_cur_search_with_match(
 		block, index, tuple, page_mode, &up_match,
-		&low_match, page_cursor);
+		&low_match, page_cursor, NULL);
 
 	/* If this is the desired level, leave the loop */
 	ut_ad(height == btr_page_get_level(page_cur_get_page(page_cursor),
@@ -1983,8 +1982,6 @@
 	DBUG_VOID_RETURN;
 }
 
-=======
->>>>>>> b66ad511
 /*****************************************************************//**
 Opens a cursor at either end of an index. */
 
