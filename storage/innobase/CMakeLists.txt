# Copyright (c) 2006, 2011, Oracle and/or its affiliates. All rights reserved.
# 
# This program is free software; you can redistribute it and/or modify
# it under the terms of the GNU General Public License as published by
# the Free Software Foundation; version 2 of the License.
# 
# This program is distributed in the hope that it will be useful,
# but WITHOUT ANY WARRANTY; without even the implied warranty of
# MERCHANTABILITY or FITNESS FOR A PARTICULAR PURPOSE.  See the
# GNU General Public License for more details.
# 
# You should have received a copy of the GNU General Public License
# along with this program; if not, write to the Free Software
# Foundation, Inc., 51 Franklin St, Fifth Floor, Boston, MA  02110-1301 USA

# This is the CMakeLists for InnoDB

INCLUDE(CheckFunctionExists)
INCLUDE(CheckCSourceCompiles)
INCLUDE(CheckCSourceRuns)

# OS tests
IF(UNIX)
  IF(CMAKE_SYSTEM_NAME STREQUAL "Linux")
    CHECK_INCLUDE_FILES (libaio.h HAVE_LIBAIO_H)
    CHECK_LIBRARY_EXISTS(aio io_queue_init "" HAVE_LIBAIO)
    ADD_DEFINITIONS("-DUNIV_LINUX -D_GNU_SOURCE=1")
    IF(HAVE_LIBAIO_H AND HAVE_LIBAIO)
      ADD_DEFINITIONS(-DLINUX_NATIVE_AIO=1)
      LINK_LIBRARIES(aio)
    ENDIF()
  ELSEIF(CMAKE_SYSTEM_NAME MATCHES "HP*")
    ADD_DEFINITIONS("-DUNIV_HPUX")
  ELSEIF(CMAKE_SYSTEM_NAME STREQUAL "AIX")
    ADD_DEFINITIONS("-DUNIV_AIX")
  ELSEIF(CMAKE_SYSTEM_NAME STREQUAL "SunOS")
    ADD_DEFINITIONS("-DUNIV_SOLARIS")
  ENDIF()
ENDIF()

IF(CMAKE_CXX_COMPILER_ID MATCHES "GNU")
	SET(CMAKE_CXX_FLAGS "${CMAKE_CXX_FLAGS} -fno-exceptions")
ENDIF()

# Enable InnoDB's UNIV_DEBUG and UNIV_SYNC_DEBUG in debug builds
SET(CMAKE_CXX_FLAGS_DEBUG "${CMAKE_CXX_FLAGS_DEBUG} -DUNIV_DEBUG -DUNIV_SYNC_DEBUG")

# Add -Wconversion if compiling with GCC
## As of Mar 15 2011 this flag causes 3573+ warnings. If you are reading this
## please fix them and enable the following code:
#IF(CMAKE_CXX_COMPILER_ID MATCHES "GNU")
#SET(CMAKE_CXX_FLAGS "${CMAKE_CXX_FLAGS} -Wconversion")
#ENDIF()

IF(NOT MSVC)
# either define HAVE_IB_GCC_ATOMIC_BUILTINS or not
IF(NOT CMAKE_CROSSCOMPILING)
  CHECK_C_SOURCE_RUNS(
  "
  int main()
  {
    long	x;
    long	y;
    long	res;
    char	c;

    x = 10;
    y = 123;
    res = __sync_bool_compare_and_swap(&x, x, y);
    if (!res || x != y) {
      return(1);
    }

    x = 10;
    y = 123;
    res = __sync_bool_compare_and_swap(&x, x + 1, y);
    if (res || x != 10) {
      return(1);
    }
    x = 10;
    y = 123;
    res = __sync_add_and_fetch(&x, y);
    if (res != 123 + 10 || x != 123 + 10) {
      return(1);
    }

    c = 10;
    res = __sync_lock_test_and_set(&c, 123);
    if (res != 10 || c != 123) {
      return(1);
    }
    return(0);
  }"
  HAVE_IB_GCC_ATOMIC_BUILTINS
  )
ENDIF()

IF(HAVE_IB_GCC_ATOMIC_BUILTINS)
 ADD_DEFINITIONS(-DHAVE_IB_GCC_ATOMIC_BUILTINS=1)
ENDIF()

 # either define HAVE_IB_ATOMIC_PTHREAD_T_GCC or not
IF(NOT CMAKE_CROSSCOMPILING)
  CHECK_C_SOURCE_RUNS(
  "
  #include <pthread.h>
  #include <string.h>

  int main() {
    pthread_t       x1;
    pthread_t       x2;
    pthread_t       x3;

    memset(&x1, 0x0, sizeof(x1));
    memset(&x2, 0x0, sizeof(x2));
    memset(&x3, 0x0, sizeof(x3));

    __sync_bool_compare_and_swap(&x1, x2, x3);

    return(0);
  }"
  HAVE_IB_ATOMIC_PTHREAD_T_GCC)
ENDIF()
IF(HAVE_IB_ATOMIC_PTHREAD_T_GCC)
  ADD_DEFINITIONS(-DHAVE_IB_ATOMIC_PTHREAD_T_GCC=1)
ENDIF()

ENDIF(NOT MSVC)

# Solaris atomics
IF(CMAKE_SYSTEM_NAME STREQUAL "SunOS")
  CHECK_FUNCTION_EXISTS(atomic_cas_ulong  HAVE_ATOMIC_CAS_ULONG)
  CHECK_FUNCTION_EXISTS(atomic_cas_32 HAVE_ATOMIC_CAS_32)
  CHECK_FUNCTION_EXISTS(atomic_cas_64 HAVE_ATOMIC_CAS_64)
  CHECK_FUNCTION_EXISTS(atomic_add_long_nv HAVE_ATOMIC_ADD_LONG_NV)
  CHECK_FUNCTION_EXISTS(atomic_swap_uchar HAVE_ATOMIC_SWAP_UCHAR)
  IF(HAVE_ATOMIC_CAS_ULONG AND
     HAVE_ATOMIC_CAS_32 AND
     HAVE_ATOMIC_CAS_64 AND
     HAVE_ATOMIC_ADD_LONG_NV AND
     HAVE_ATOMIC_SWAP_UCHAR)
    SET(HAVE_IB_SOLARIS_ATOMICS 1)
  ENDIF()
  
  IF(HAVE_IB_SOLARIS_ATOMICS)
    ADD_DEFINITIONS(-DHAVE_IB_SOLARIS_ATOMICS=1)
  ENDIF()

  IF(NOT CMAKE_CROSSCOMPILING)
  # either define HAVE_IB_ATOMIC_PTHREAD_T_SOLARIS or not
  CHECK_C_SOURCE_COMPILES(
  "   #include <pthread.h>
      #include <string.h>

      int main(int argc, char** argv) {
        pthread_t       x1;
        pthread_t       x2;
        pthread_t       x3;

        memset(&x1, 0x0, sizeof(x1));
        memset(&x2, 0x0, sizeof(x2));
        memset(&x3, 0x0, sizeof(x3));

        if (sizeof(pthread_t) == 4) {
        
          atomic_cas_32(&x1, x2, x3);
        
        } else if (sizeof(pthread_t) == 8) {
        
          atomic_cas_64(&x1, x2, x3);
        
        } else {
        
          return(1);
        }

      return(0);
    }
  " HAVE_IB_ATOMIC_PTHREAD_T_SOLARIS)
  ENDIF()
  IF(HAVE_IB_ATOMIC_PTHREAD_T_SOLARIS)
    ADD_DEFINITIONS(-DHAVE_IB_ATOMIC_PTHREAD_T_SOLARIS=1)
  ENDIF()
ENDIF()


IF(UNIX)
# this is needed to know which one of atomic_cas_32() or atomic_cas_64()
# to use in the source
SET(CMAKE_EXTRA_INCLUDE_FILES pthread.h)
CHECK_TYPE_SIZE(pthread_t SIZEOF_PTHREAD_T)
SET(CMAKE_EXTRA_INCLUDE_FILES)
ENDIF()

IF(SIZEOF_PTHREAD_T)
  ADD_DEFINITIONS(-DSIZEOF_PTHREAD_T=${SIZEOF_PTHREAD_T})
ENDIF()

IF(MSVC)
  ADD_DEFINITIONS(-DHAVE_WINDOWS_ATOMICS)
ENDIF()


# Include directories under innobase
INCLUDE_DIRECTORIES(${CMAKE_SOURCE_DIR}/storage/innobase/include
		    ${CMAKE_SOURCE_DIR}/storage/innobase/handler)

# Sun Studio bug with -xO2
IF(CMAKE_CXX_COMPILER_ID MATCHES "SunPro" 
	AND CMAKE_CXX_FLAGS_RELEASE MATCHES "O2" 
	AND NOT CMAKE_BUILD_TYPE STREQUAL "Debug")
	# Sun Studio 12 crashes with -xO2 flag, but not with higher optimization
	# -xO3
	SET_SOURCE_FILES_PROPERTIES(${CMAKE_CURRENT_SOURCE_DIR}/rem/rem0rec.cc 
    PROPERTIES COMPILE_FLAGS -xO3)
ENDIF()

# Removing compiler optimizations for innodb/mem/* files on 64-bit Windows
# due to 64-bit compiler error, See MySQL Bug #19424, #36366, #34297
IF (MSVC AND CMAKE_SIZEOF_VOID_P EQUAL 8)
	SET_SOURCE_FILES_PROPERTIES(mem/mem0mem.cc mem/mem0pool.cc
				    PROPERTIES COMPILE_FLAGS -Od)
ENDIF()

SET(INNOBASE_SOURCES
<<<<<<< HEAD
	btr/btr0btr.c
	btr/btr0cur.c
	btr/btr0pcur.c
	btr/btr0sea.c
	buf/buf0buddy.c
	buf/buf0buf.c
	buf/buf0checksum.c
	buf/buf0dump.c
	buf/buf0flu.c
	buf/buf0lru.c
	buf/buf0rea.c
	data/data0data.c
	data/data0type.c
	dict/dict0boot.c
	dict/dict0crea.c
	dict/dict0dict.c
	dict/dict0load.c
	dict/dict0mem.c
	dict/dict0stats.c
	dyn/dyn0dyn.c
	eval/eval0eval.c
	eval/eval0proc.c
	fil/fil0fil.c
	fsp/fsp0fsp.c
	fut/fut0fut.c
	fut/fut0lst.c
	fts/fts0fts.c
	fts/fts0ast.c
	fts/fts0blex.c
	fts/fts0config.c
	fts/fts0opt.c
	fts/fts0pars.c
	fts/fts0que.c
	fts/fts0sql.c
	fts/fts0tlex.c
	ha/ha0ha.c
	ha/ha0storage.c
	ha/hash0hash.c
	handler/ha_innodb.cc
	handler/handler0alter.cc
	handler/i_s.cc
	ibuf/ibuf0ibuf.c
	lock/lock0iter.c
	lock/lock0lock.c
	lock/lock0wait.c
	log/log0log.c
	log/log0recv.c
	mach/mach0data.c
	mem/mem0mem.c
	mem/mem0pool.c
	mtr/mtr0log.c
	mtr/mtr0mtr.c
	os/os0file.c
	os/os0proc.c
	os/os0sync.c
	os/os0thread.c
	page/page0cur.c
	page/page0page.c
	page/page0zip.c
	pars/lexyy.c
	pars/pars0grm.c
	pars/pars0opt.c
	pars/pars0pars.c
	pars/pars0sym.c
	que/que0que.c
	read/read0read.c
	rem/rem0cmp.c
	rem/rem0rec.c
	row/row0ext.c
	row/row0ftsort.c
	row/row0ins.c
	row/row0merge.c
	row/row0mysql.c
	row/row0purge.c
	row/row0row.c
	row/row0sel.c
	row/row0uins.c
	row/row0umod.c
	row/row0undo.c
	row/row0upd.c
	row/row0vers.c
	srv/srv0conc.c
	srv/srv0mon.c
	srv/srv0srv.c
	srv/srv0start.c
	sync/sync0arr.c
	sync/sync0rw.c
	sync/sync0sync.c
	trx/trx0i_s.c
	trx/trx0purge.c
	trx/trx0rec.c
	trx/trx0roll.c
	trx/trx0rseg.c
	trx/trx0sys.c
	trx/trx0trx.c
	trx/trx0undo.c
	usr/usr0sess.c
	ut/ut0bh.c
	ut/ut0byte.c
	ut/ut0crc32.c
	ut/ut0dbg.c
	ut/ut0list.c
	ut/ut0mem.c
	ut/ut0rbt.c
	ut/ut0rnd.c
	ut/ut0ut.c
	ut/ut0vec.c
	ut/ut0wqueue.c)
=======
	btr/btr0btr.cc
	btr/btr0cur.cc
	btr/btr0pcur.cc
	btr/btr0sea.cc
	buf/buf0buddy.cc
	buf/buf0buf.cc
	buf/buf0checksum.cc
	buf/buf0dump.cc
	buf/buf0flu.cc
	buf/buf0lru.cc
	buf/buf0rea.cc
	data/data0data.cc
	data/data0type.cc
	dict/dict0boot.cc
	dict/dict0crea.cc
	dict/dict0dict.cc
	dict/dict0load.cc
	dict/dict0mem.cc
	dict/dict0stats.cc
	dyn/dyn0dyn.cc
	eval/eval0eval.cc
	eval/eval0proc.cc
	fil/fil0fil.cc
	fsp/fsp0fsp.cc
	fut/fut0fut.cc
	fut/fut0lst.cc
	ha/ha0ha.cc
	ha/ha0storage.cc
	ha/hash0hash.cc
	handler/ha_innodb.cc
	handler/handler0alter.cc
	handler/i_s.cc
	ibuf/ibuf0ibuf.cc
	lock/lock0iter.cc
	lock/lock0lock.cc
	lock/lock0wait.cc
	log/log0log.cc
	log/log0recv.cc
	mach/mach0data.cc
	mem/mem0mem.cc
	mem/mem0pool.cc
	mtr/mtr0log.cc
	mtr/mtr0mtr.cc
	os/os0file.cc
	os/os0proc.cc
	os/os0sync.cc
	os/os0thread.cc
	page/page0cur.cc
	page/page0page.cc
	page/page0zip.cc
	pars/lexyy.cc
	pars/pars0grm.cc
	pars/pars0opt.cc
	pars/pars0pars.cc
	pars/pars0sym.cc
	que/que0que.cc
	read/read0read.cc
	rem/rem0cmp.cc
	rem/rem0rec.cc
	row/row0ext.cc
	row/row0ins.cc
	row/row0merge.cc
	row/row0mysql.cc
	row/row0purge.cc
	row/row0row.cc
	row/row0sel.cc
	row/row0uins.cc
	row/row0umod.cc
	row/row0undo.cc
	row/row0upd.cc
	row/row0vers.cc
	srv/srv0conc.cc
	srv/srv0mon.cc
	srv/srv0srv.cc
	srv/srv0start.cc
	sync/sync0arr.cc
	sync/sync0rw.cc
	sync/sync0sync.cc
	trx/trx0i_s.cc
	trx/trx0purge.cc
	trx/trx0rec.cc
	trx/trx0roll.cc
	trx/trx0rseg.cc
	trx/trx0sys.cc
	trx/trx0trx.cc
	trx/trx0undo.cc
	usr/usr0sess.cc
	ut/ut0bh.cc
	ut/ut0byte.cc
	ut/ut0crc32.cc
	ut/ut0dbg.cc
	ut/ut0list.cc
	ut/ut0mem.cc
	ut/ut0rbt.cc
	ut/ut0rnd.cc
	ut/ut0ut.cc
	ut/ut0vec.cc
	ut/ut0wqueue.cc)
>>>>>>> b5d4764a

IF(WITH_INNODB)
  # Legacy option
  SET(WITH_INNOBASE_STORAGE_ENGINE TRUE)
ENDIF()

MYSQL_ADD_PLUGIN(innobase ${INNOBASE_SOURCES} STORAGE_ENGINE 
  DEFAULT
  MODULE_OUTPUT_NAME ha_innodb
  LINK_LIBRARIES ${ZLIB_LIBRARY})<|MERGE_RESOLUTION|>--- conflicted
+++ resolved
@@ -223,116 +223,6 @@
 ENDIF()
 
 SET(INNOBASE_SOURCES
-<<<<<<< HEAD
-	btr/btr0btr.c
-	btr/btr0cur.c
-	btr/btr0pcur.c
-	btr/btr0sea.c
-	buf/buf0buddy.c
-	buf/buf0buf.c
-	buf/buf0checksum.c
-	buf/buf0dump.c
-	buf/buf0flu.c
-	buf/buf0lru.c
-	buf/buf0rea.c
-	data/data0data.c
-	data/data0type.c
-	dict/dict0boot.c
-	dict/dict0crea.c
-	dict/dict0dict.c
-	dict/dict0load.c
-	dict/dict0mem.c
-	dict/dict0stats.c
-	dyn/dyn0dyn.c
-	eval/eval0eval.c
-	eval/eval0proc.c
-	fil/fil0fil.c
-	fsp/fsp0fsp.c
-	fut/fut0fut.c
-	fut/fut0lst.c
-	fts/fts0fts.c
-	fts/fts0ast.c
-	fts/fts0blex.c
-	fts/fts0config.c
-	fts/fts0opt.c
-	fts/fts0pars.c
-	fts/fts0que.c
-	fts/fts0sql.c
-	fts/fts0tlex.c
-	ha/ha0ha.c
-	ha/ha0storage.c
-	ha/hash0hash.c
-	handler/ha_innodb.cc
-	handler/handler0alter.cc
-	handler/i_s.cc
-	ibuf/ibuf0ibuf.c
-	lock/lock0iter.c
-	lock/lock0lock.c
-	lock/lock0wait.c
-	log/log0log.c
-	log/log0recv.c
-	mach/mach0data.c
-	mem/mem0mem.c
-	mem/mem0pool.c
-	mtr/mtr0log.c
-	mtr/mtr0mtr.c
-	os/os0file.c
-	os/os0proc.c
-	os/os0sync.c
-	os/os0thread.c
-	page/page0cur.c
-	page/page0page.c
-	page/page0zip.c
-	pars/lexyy.c
-	pars/pars0grm.c
-	pars/pars0opt.c
-	pars/pars0pars.c
-	pars/pars0sym.c
-	que/que0que.c
-	read/read0read.c
-	rem/rem0cmp.c
-	rem/rem0rec.c
-	row/row0ext.c
-	row/row0ftsort.c
-	row/row0ins.c
-	row/row0merge.c
-	row/row0mysql.c
-	row/row0purge.c
-	row/row0row.c
-	row/row0sel.c
-	row/row0uins.c
-	row/row0umod.c
-	row/row0undo.c
-	row/row0upd.c
-	row/row0vers.c
-	srv/srv0conc.c
-	srv/srv0mon.c
-	srv/srv0srv.c
-	srv/srv0start.c
-	sync/sync0arr.c
-	sync/sync0rw.c
-	sync/sync0sync.c
-	trx/trx0i_s.c
-	trx/trx0purge.c
-	trx/trx0rec.c
-	trx/trx0roll.c
-	trx/trx0rseg.c
-	trx/trx0sys.c
-	trx/trx0trx.c
-	trx/trx0undo.c
-	usr/usr0sess.c
-	ut/ut0bh.c
-	ut/ut0byte.c
-	ut/ut0crc32.c
-	ut/ut0dbg.c
-	ut/ut0list.c
-	ut/ut0mem.c
-	ut/ut0rbt.c
-	ut/ut0rnd.c
-	ut/ut0ut.c
-	ut/ut0vec.c
-	ut/ut0wqueue.c)
-=======
 	btr/btr0btr.cc
 	btr/btr0cur.cc
 	btr/btr0pcur.cc
@@ -362,6 +252,15 @@
 	ha/ha0ha.cc
 	ha/ha0storage.cc
 	ha/hash0hash.cc
+	fts/fts0fts.cc
+	fts/fts0ast.cc
+	fts/fts0blex.cc
+	fts/fts0config.cc
+	fts/fts0opt.cc
+	fts/fts0pars.cc
+	fts/fts0que.cc
+	fts/fts0sql.cc
+	fts/fts0tlex.cc
 	handler/ha_innodb.cc
 	handler/handler0alter.cc
 	handler/i_s.cc
@@ -393,6 +292,7 @@
 	rem/rem0cmp.cc
 	rem/rem0rec.cc
 	row/row0ext.cc
+	row/row0ftsort.cc
 	row/row0ins.cc
 	row/row0merge.cc
 	row/row0mysql.cc
@@ -431,7 +331,6 @@
 	ut/ut0ut.cc
 	ut/ut0vec.cc
 	ut/ut0wqueue.cc)
->>>>>>> b5d4764a
 
 IF(WITH_INNODB)
   # Legacy option
