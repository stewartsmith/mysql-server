/* Copyright (C) 2000-2006 MySQL AB

   This program is free software; you can redistribute it and/or modify
   it under the terms of the GNU General Public License as published by
   the Free Software Foundation; version 2 of the License.

   This program is distributed in the hope that it will be useful,
   but WITHOUT ANY WARRANTY; without even the implied warranty of
   MERCHANTABILITY or FITNESS FOR A PARTICULAR PURPOSE.  See the
   GNU General Public License for more details.

   You should have received a copy of the GNU General Public License
   along with this program; if not, write to the Free Software
   Foundation, Inc., 59 Temple Place, Suite 330, Boston, MA  02111-1307  USA */


/* Definitions for parameters to do with handler-routines */

#ifdef USE_PRAGMA_INTERFACE
#pragma interface			/* gcc class implementation */
#endif

#include <ft_global.h>
#include <keycache.h>

#ifndef NO_HASH
#define NO_HASH				/* Not yet implemented */
#endif

#define USING_TRANSACTIONS

// the following is for checking tables

#define HA_ADMIN_ALREADY_DONE	  1
#define HA_ADMIN_OK               0
#define HA_ADMIN_NOT_IMPLEMENTED -1
#define HA_ADMIN_FAILED		 -2
#define HA_ADMIN_CORRUPT         -3
#define HA_ADMIN_INTERNAL_ERROR  -4
#define HA_ADMIN_INVALID         -5
#define HA_ADMIN_REJECT          -6
#define HA_ADMIN_TRY_ALTER       -7
#define HA_ADMIN_WRONG_CHECKSUM  -8
#define HA_ADMIN_NOT_BASE_TABLE  -9
#define HA_ADMIN_NEEDS_UPGRADE  -10
#define HA_ADMIN_NEEDS_ALTER    -11
#define HA_ADMIN_NEEDS_CHECK    -12

/* Bits to show what an alter table will do */
#include <sql_bitmap.h>

#define HA_MAX_ALTER_FLAGS 39
typedef Bitmap<HA_MAX_ALTER_FLAGS> HA_ALTER_FLAGS;

#define HA_ADD_INDEX                  (0)
#define HA_DROP_INDEX                 (1)
#define HA_ALTER_INDEX                (2)
#define HA_RENAME_INDEX               (3)
#define HA_ADD_UNIQUE_INDEX           (4)
#define HA_DROP_UNIQUE_INDEX          (5)
#define HA_ALTER_UNIQUE_INDEX         (6)
#define HA_RENAME_UNIQUE_INDEX        (7)
#define HA_ADD_PK_INDEX               (8)
#define HA_DROP_PK_INDEX              (9)
#define HA_ALTER_PK_INDEX             (10)
#define HA_ADD_COLUMN                 (11)
#define HA_DROP_COLUMN                (12)
#define HA_CHANGE_COLUMN              (13)
#define HA_ALTER_COLUMN_NAME          (14)
#define HA_ALTER_COLUMN_TYPE          (15)
#define HA_ALTER_COLUMN_ORDER         (16)
#define HA_ALTER_COLUMN_NULLABLE      (17)
#define HA_COLUMN_DEFAULT_VALUE       (18)
#define HA_COLUMN_STORAGE             (19)
#define HA_COLUMN_FORMAT              (20)
#define HA_ADD_FOREIGN_KEY            (21)
#define HA_DROP_FOREIGN_KEY           (22)
#define HA_ALTER_FOREIGN_KEY          (23)
#define HA_ADD_CONSTRAINT             (24)
#define HA_ADD_PARTITION              (25)
#define HA_DROP_PARTITION             (26)
#define HA_ALTER_PARTITION            (27)
#define HA_COALESCE_PARTITION         (28)
#define HA_REORGANIZE_PARTITION       (29)
#define HA_CHANGE_CHARACTER_SET       (30)
#define HA_SET_DEFAULT_CHARACTER_SET  (31)
#define HA_CHANGE_AUTOINCREMENT_VALUE (32)
#define HA_ALTER_STORAGE              (33)
#define HA_ALTER_TABLESPACE           (34)
#define HA_ALTER_ROW_FORMAT           (35)
#define HA_RENAME_TABLE               (36)
#define HA_ALTER_STORAGE_ENGINE       (37)
#define HA_RECREATE                   (38)
/* Remember to increase HA_MAX_ALTER_FLAGS when adding more flags! */

/* Return values for check_if_supported_alter */

#define HA_ALTER_ERROR               -1
#define HA_ALTER_SUPPORTED_WAIT_LOCK  0
#define HA_ALTER_SUPPORTED_NO_LOCK    1
#define HA_ALTER_NOT_SUPPORTED        2

/* Bits in table_flags() to show what database can do */

#define HA_NO_TRANSACTIONS     (1 << 0) /* Doesn't support transactions */
#define HA_PARTIAL_COLUMN_READ (1 << 1) /* read may not return all columns */
#define HA_TABLE_SCAN_ON_INDEX (1 << 2) /* No separate data/index file */
/*
  The following should be set if the following is not true when scanning
  a table with rnd_next()
  - We will see all rows (including deleted ones)
  - Row positions are 'table->s->db_record_offset' apart
  If this flag is not set, filesort will do a postion() call for each matched
  row to be able to find the row later.
*/
#define HA_REC_NOT_IN_SEQ      (1 << 3)
#define HA_CAN_GEOMETRY        (1 << 4)
/*
  Reading keys in random order is as fast as reading keys in sort order
  (Used in records.cc to decide if we should use a record cache and by
  filesort to decide if we should sort key + data or key + pointer-to-row
*/
#define HA_FAST_KEY_READ       (1 << 5)
/*
  Set the following flag if we on delete should force all key to be read
  and on update read all keys that changes
*/
#define HA_REQUIRES_KEY_COLUMNS_FOR_DELETE (1 << 6)
#define HA_NULL_IN_KEY         (1 << 7) /* One can have keys with NULL */
#define HA_DUPLICATE_POS       (1 << 8)    /* ha_position() gives dup row */
#define HA_NO_BLOBS            (1 << 9) /* Doesn't support blobs */
#define HA_CAN_INDEX_BLOBS     (1 << 10)
#define HA_AUTO_PART_KEY       (1 << 11) /* auto-increment in multi-part key */
#define HA_REQUIRE_PRIMARY_KEY (1 << 12) /* .. and can't create a hidden one */
#define HA_STATS_RECORDS_IS_EXACT (1 << 13) /* stats.records is exact */
/*
  INSERT_DELAYED only works with handlers that uses MySQL internal table
  level locks
*/
#define HA_CAN_INSERT_DELAYED  (1 << 14)
/*
  If we get the primary key columns for free when we do an index read
  It also implies that we have to retrive the primary key when using
  position() and rnd_pos().
*/
#define HA_PRIMARY_KEY_IN_READ_INDEX (1 << 15)
/*
  If HA_PRIMARY_KEY_REQUIRED_FOR_POSITION is set, it means that to position()
  uses a primary key. Without primary key, we can't call position().
*/ 
#define HA_PRIMARY_KEY_REQUIRED_FOR_POSITION (1 << 16) 
#define HA_CAN_RTREEKEYS       (1 << 17)
#define HA_NOT_DELETE_WITH_CACHE (1 << 18)
/*
  The following is we need to a primary key to delete (and update) a row.
  If there is no primary key, all columns needs to be read on update and delete
*/
#define HA_PRIMARY_KEY_REQUIRED_FOR_DELETE (1 << 19)
#define HA_NO_PREFIX_CHAR_KEYS (1 << 20)
#define HA_CAN_FULLTEXT        (1 << 21)
#define HA_CAN_SQL_HANDLER     (1 << 22)
#define HA_NO_AUTO_INCREMENT   (1 << 23)
#define HA_HAS_CHECKSUM        (1 << 24)
/* Table data are stored in separate files (for lower_case_table_names) */
#define HA_FILE_BASED	       (1 << 26)
#define HA_NO_VARCHAR	       (1 << 27)
#define HA_CAN_BIT_FIELD       (1 << 28) /* supports bit fields */
#define HA_NEED_READ_RANGE_BUFFER (1 << 29) /* for read_multi_range */
#define HA_ANY_INDEX_MAY_BE_UNIQUE (1 << 30)
#define HA_NO_COPY_ON_ALTER    (LL(1) << 31)
#define HA_HAS_RECORDS	       (LL(1) << 32) /* records() gives exact count*/
/* Has it's own method of binlog logging */
#define HA_HAS_OWN_BINLOGGING  (LL(1) << 33)
#define HA_MRR_CANT_SORT       (LL(1) << 34)

/*
  Engine is capable of row-format and statement-format logging,
  respectively
*/
#define HA_BINLOG_ROW_CAPABLE  (LL(1) << 35)
#define HA_BINLOG_STMT_CAPABLE (LL(1) << 36)

#define HA_ONLINE_ALTER        (LL(1) << 37)

/*
  Set of all binlog flags. Currently only contain the capabilities
  flags.
 */
#define HA_BINLOG_FLAGS (HA_BINLOG_ROW_CAPABLE | HA_BINLOG_STMT_CAPABLE)

/* bits in index_flags(index_number) for what you can do with index */
#define HA_READ_NEXT            1       /* TODO really use this flag */
#define HA_READ_PREV            2       /* supports ::index_prev */
#define HA_READ_ORDER           4       /* index_next/prev follow sort order */
#define HA_READ_RANGE           8       /* can find all records in a range */
#define HA_ONLY_WHOLE_INDEX	16	/* Can't use part key searches */
#define HA_KEYREAD_ONLY         64	/* Support HA_EXTRA_KEYREAD */
/*
  Index scan will not return records in rowid order. Not guaranteed to be
  set for unordered (e.g. HASH) indexes.
*/
#define HA_KEY_SCAN_NOT_ROR     128 
#define HA_DO_INDEX_COND_PUSHDOWN  256 /* Supports Index Condition Pushdown */



/*
  HA_PARTITION_FUNCTION_SUPPORTED indicates that the function is
  supported at all.
  HA_FAST_CHANGE_PARTITION means that optimised variants of the changes
  exists but they are not necessarily done online.

  HA_ONLINE_DOUBLE_WRITE means that the handler supports writing to both
  the new partition and to the old partitions when updating through the
  old partitioning schema while performing a change of the partitioning.
  This means that we can support updating of the table while performing
  the copy phase of the change. For no lock at all also a double write
  from new to old must exist and this is not required when this flag is
  set.
  This is actually removed even before it was introduced the first time.
  The new idea is that handlers will handle the lock level already in
  store_lock for ALTER TABLE partitions.

  HA_PARTITION_ONE_PHASE is a flag that can be set by handlers that take
  care of changing the partitions online and in one phase. Thus all phases
  needed to handle the change are implemented inside the storage engine.
  The storage engine must also support auto-discovery since the frm file
  is changed as part of the change and this change must be controlled by
  the storage engine. A typical engine to support this is NDB (through
  WL #2498).
*/
#define HA_PARTITION_FUNCTION_SUPPORTED         (1L << 1)
#define HA_FAST_CHANGE_PARTITION                (1L << 2)
#define HA_PARTITION_ONE_PHASE                  (1L << 3)

/* operations for disable/enable indexes */
#define HA_KEY_SWITCH_NONUNIQ      0
#define HA_KEY_SWITCH_ALL          1
#define HA_KEY_SWITCH_NONUNIQ_SAVE 2
#define HA_KEY_SWITCH_ALL_SAVE     3

/*
  Note: the following includes binlog and closing 0.
  so: innodb + bdb + ndb + binlog + myisam + myisammrg + archive +
      example + csv + heap + blackhole + federated + 0
  (yes, the sum is deliberately inaccurate)
  TODO remove the limit, use dynarrays
*/
#define MAX_HA 15

/*
  Parameters for open() (in register form->filestat)
  HA_GET_INFO does an implicit HA_ABORT_IF_LOCKED
*/

#define HA_OPEN_KEYFILE		1
#define HA_OPEN_RNDFILE		2
#define HA_GET_INDEX		4
#define HA_GET_INFO		8	/* do a ha_info() after open */
#define HA_READ_ONLY		16	/* File opened as readonly */
/* Try readonly if can't open with read and write */
#define HA_TRY_READ_ONLY	32
#define HA_WAIT_IF_LOCKED	64	/* Wait if locked on open */
#define HA_ABORT_IF_LOCKED	128	/* skip if locked on open.*/
#define HA_BLOCK_LOCK		256	/* unlock when reading some records */
#define HA_OPEN_TEMPORARY	512

/* For transactional LOCK TABLE. handler::lock_table() */
#define HA_LOCK_IN_SHARE_MODE      F_RDLCK
#define HA_LOCK_IN_EXCLUSIVE_MODE  F_WRLCK

/* Some key definitions */
#define HA_KEY_NULL_LENGTH	1
#define HA_KEY_BLOB_LENGTH	2

#define HA_LEX_CREATE_TMP_TABLE	1
#define HA_LEX_CREATE_IF_NOT_EXISTS 2
#define HA_LEX_CREATE_TABLE_LIKE 4
#define HA_OPTION_NO_CHECKSUM	(1L << 17)
#define HA_OPTION_NO_DELAY_KEY_WRITE (1L << 18)
#define HA_MAX_REC_LENGTH	65535

/* Table caching type */
#define HA_CACHE_TBL_NONTRANSACT 0
#define HA_CACHE_TBL_NOCACHE     1
#define HA_CACHE_TBL_ASKTRANSACT 2
#define HA_CACHE_TBL_TRANSACT    4

/* Options of START TRANSACTION statement (and later of SET TRANSACTION stmt) */
#define MYSQL_START_TRANS_OPT_WITH_CONS_SNAPSHOT 1

/* Flags for method is_fatal_error */
#define HA_CHECK_DUP_KEY 1
#define HA_CHECK_DUP_UNIQUE 2
#define HA_CHECK_DUP (HA_CHECK_DUP_KEY + HA_CHECK_DUP_UNIQUE)

enum legacy_db_type
{
  DB_TYPE_UNKNOWN=0,DB_TYPE_DIAB_ISAM=1,
  DB_TYPE_HASH,DB_TYPE_MISAM,DB_TYPE_PISAM,
  DB_TYPE_RMS_ISAM, DB_TYPE_HEAP, DB_TYPE_ISAM,
  DB_TYPE_MRG_ISAM, DB_TYPE_MYISAM, DB_TYPE_MRG_MYISAM,
  DB_TYPE_BERKELEY_DB, DB_TYPE_INNODB,
  DB_TYPE_GEMINI, DB_TYPE_NDBCLUSTER,
  DB_TYPE_EXAMPLE_DB, DB_TYPE_ARCHIVE_DB, DB_TYPE_CSV_DB,
  DB_TYPE_FEDERATED_DB,
  DB_TYPE_BLACKHOLE_DB,
  DB_TYPE_PARTITION_DB,
  DB_TYPE_BINLOG,
  DB_TYPE_SOLID,
  DB_TYPE_PBXT,
  DB_TYPE_TABLE_FUNCTION,
  DB_TYPE_MEMCACHE,
  DB_TYPE_FALCON,
  DB_TYPE_FIRST_DYNAMIC=42,
  DB_TYPE_DEFAULT=127 // Must be last
};

enum row_type { ROW_TYPE_NOT_USED=-1, ROW_TYPE_DEFAULT, ROW_TYPE_FIXED,
		ROW_TYPE_DYNAMIC, ROW_TYPE_COMPRESSED,
		ROW_TYPE_REDUNDANT, ROW_TYPE_COMPACT, ROW_TYPE_PAGE };

enum column_format_type { COLUMN_FORMAT_TYPE_NOT_USED= -1,
                          COLUMN_FORMAT_TYPE_DEFAULT=   0,
                          COLUMN_FORMAT_TYPE_FIXED=     1,
                          COLUMN_FORMAT_TYPE_DYNAMIC=   2 };

enum enum_binlog_func {
  BFN_RESET_LOGS=        1,
  BFN_RESET_SLAVE=       2,
  BFN_BINLOG_WAIT=       3,
  BFN_BINLOG_END=        4,
  BFN_BINLOG_PURGE_FILE= 5
};

enum enum_binlog_command {
  LOGCOM_CREATE_TABLE,
  LOGCOM_ALTER_TABLE,
  LOGCOM_RENAME_TABLE,
  LOGCOM_DROP_TABLE,
  LOGCOM_CREATE_DB,
  LOGCOM_ALTER_DB,
  LOGCOM_DROP_DB
};

/* struct to hold information about the table that should be created */

/* Bits in used_fields */
#define HA_CREATE_USED_AUTO             (1L << 0)
#define HA_CREATE_USED_RAID             (1L << 1) //RAID is no longer availble
#define HA_CREATE_USED_UNION            (1L << 2)
#define HA_CREATE_USED_INSERT_METHOD    (1L << 3)
#define HA_CREATE_USED_MIN_ROWS         (1L << 4)
#define HA_CREATE_USED_MAX_ROWS         (1L << 5)
#define HA_CREATE_USED_AVG_ROW_LENGTH   (1L << 6)
#define HA_CREATE_USED_PACK_KEYS        (1L << 7)
#define HA_CREATE_USED_CHARSET          (1L << 8)
#define HA_CREATE_USED_DEFAULT_CHARSET  (1L << 9)
#define HA_CREATE_USED_DATADIR          (1L << 10)
#define HA_CREATE_USED_INDEXDIR         (1L << 11)
#define HA_CREATE_USED_ENGINE           (1L << 12)
#define HA_CREATE_USED_CHECKSUM         (1L << 13)
#define HA_CREATE_USED_DELAY_KEY_WRITE  (1L << 14)
#define HA_CREATE_USED_ROW_FORMAT       (1L << 15)
#define HA_CREATE_USED_COMMENT          (1L << 16)
#define HA_CREATE_USED_PASSWORD         (1L << 17)
#define HA_CREATE_USED_CONNECTION       (1L << 18)
#define HA_CREATE_USED_KEY_BLOCK_SIZE   (1L << 19)
#define HA_CREATE_USED_TRANSACTIONAL    (1L << 20)

typedef ulonglong my_xid; // this line is the same as in log_event.h
#define MYSQL_XID_PREFIX "MySQLXid"
#define MYSQL_XID_PREFIX_LEN 8 // must be a multiple of 8
#define MYSQL_XID_OFFSET (MYSQL_XID_PREFIX_LEN+sizeof(server_id))
#define MYSQL_XID_GTRID_LEN (MYSQL_XID_OFFSET+sizeof(my_xid))

#define XIDDATASIZE MYSQL_XIDDATASIZE
#define MAXGTRIDSIZE 64
#define MAXBQUALSIZE 64

#define COMPATIBLE_DATA_YES 0
#define COMPATIBLE_DATA_NO  1

/**
  struct xid_t is binary compatible with the XID structure as
  in the X/Open CAE Specification, Distributed Transaction Processing:
  The XA Specification, X/Open Company Ltd., 1991.
  http://www.opengroup.org/bookstore/catalog/c193.htm

  @see MYSQL_XID in mysql/plugin.h
*/
struct xid_t {
  long formatID;
  long gtrid_length;
  long bqual_length;
  char data[XIDDATASIZE];  // not \0-terminated !

  xid_t() {}                                /* Remove gcc warning */  
  bool eq(struct xid_t *xid)
  { return eq(xid->gtrid_length, xid->bqual_length, xid->data); }
  bool eq(long g, long b, const char *d)
  { return g == gtrid_length && b == bqual_length && !memcmp(d, data, g+b); }
  void set(struct xid_t *xid)
  { memcpy(this, xid, xid->length()); }
  void set(long f, const char *g, long gl, const char *b, long bl)
  {
    formatID= f;
    memcpy(data, g, gtrid_length= gl);
    memcpy(data+gl, b, bqual_length= bl);
  }
  void set(ulonglong xid)
  {
    my_xid tmp;
    formatID= 1;
    set(MYSQL_XID_PREFIX_LEN, 0, MYSQL_XID_PREFIX);
    memcpy(data+MYSQL_XID_PREFIX_LEN, &server_id, sizeof(server_id));
    tmp= xid;
    memcpy(data+MYSQL_XID_OFFSET, &tmp, sizeof(tmp));
    gtrid_length=MYSQL_XID_GTRID_LEN;
  }
  void set(long g, long b, const char *d)
  {
    formatID= 1;
    gtrid_length= g;
    bqual_length= b;
    memcpy(data, d, g+b);
  }
  bool is_null() { return formatID == -1; }
  void null() { formatID= -1; }
  my_xid quick_get_my_xid()
  {
    my_xid tmp;
    memcpy(&tmp, data+MYSQL_XID_OFFSET, sizeof(tmp));
    return tmp;
  }
  my_xid get_my_xid()
  {
    return gtrid_length == MYSQL_XID_GTRID_LEN && bqual_length == 0 &&
           !memcmp(data+MYSQL_XID_PREFIX_LEN, &server_id, sizeof(server_id)) &&
           !memcmp(data, MYSQL_XID_PREFIX, MYSQL_XID_PREFIX_LEN) ?
           quick_get_my_xid() : 0;
  }
  uint length()
  {
    return sizeof(formatID)+sizeof(gtrid_length)+sizeof(bqual_length)+
           gtrid_length+bqual_length;
  }
  uchar *key()
  {
    return (uchar *)&gtrid_length;
  }
  uint key_length()
  {
    return sizeof(gtrid_length)+sizeof(bqual_length)+gtrid_length+bqual_length;
  }
};
typedef struct xid_t XID;

/* for recover() handlerton call */
#define MIN_XID_LIST_SIZE  128
#ifdef SAFEMALLOC
#define MAX_XID_LIST_SIZE  256
#else
#define MAX_XID_LIST_SIZE  (1024*128)
#endif

/*
  These structures are used to pass information from a set of SQL commands
  on add/drop/change tablespace definitions to the proper hton.
*/
#define UNDEF_NODEGROUP 65535
enum ts_command_type
{
  TS_CMD_NOT_DEFINED = -1,
  CREATE_TABLESPACE = 0,
  ALTER_TABLESPACE = 1,
  CREATE_LOGFILE_GROUP = 2,
  ALTER_LOGFILE_GROUP = 3,
  DROP_TABLESPACE = 4,
  DROP_LOGFILE_GROUP = 5,
  CHANGE_FILE_TABLESPACE = 6,
  ALTER_ACCESS_MODE_TABLESPACE = 7
};

enum ts_alter_tablespace_type
{
  TS_ALTER_TABLESPACE_TYPE_NOT_DEFINED = -1,
  ALTER_TABLESPACE_ADD_FILE = 1,
  ALTER_TABLESPACE_DROP_FILE = 2
};

enum tablespace_access_mode
{
  TS_NOT_DEFINED= -1,
  TS_READ_ONLY = 0,
  TS_READ_WRITE = 1,
  TS_NOT_ACCESSIBLE = 2
};

struct handlerton;
class st_alter_tablespace : public Sql_alloc
{
  public:
  const char *tablespace_name;
  const char *logfile_group_name;
  enum ts_command_type ts_cmd_type;
  enum ts_alter_tablespace_type ts_alter_tablespace_type;
  const char *data_file_name;
  const char *undo_file_name;
  const char *redo_file_name;
  ulonglong extent_size;
  ulonglong undo_buffer_size;
  ulonglong redo_buffer_size;
  ulonglong initial_size;
  ulonglong autoextend_size;
  ulonglong max_size;
  uint nodegroup_id;
  handlerton *storage_engine;
  bool wait_until_completed;
  const char *ts_comment;
  enum tablespace_access_mode ts_access_mode;
  st_alter_tablespace()
  {
    tablespace_name= NULL;
    logfile_group_name= "DEFAULT_LG"; //Default log file group
    ts_cmd_type= TS_CMD_NOT_DEFINED;
    data_file_name= NULL;
    undo_file_name= NULL;
    redo_file_name= NULL;
    extent_size= 1024*1024;        //Default 1 MByte
    undo_buffer_size= 8*1024*1024; //Default 8 MByte
    redo_buffer_size= 8*1024*1024; //Default 8 MByte
    initial_size= 128*1024*1024;   //Default 128 MByte
    autoextend_size= 0;            //No autoextension as default
    max_size= 0;                   //Max size == initial size => no extension
    storage_engine= NULL;
    nodegroup_id= UNDEF_NODEGROUP;
    wait_until_completed= TRUE;
    ts_comment= NULL;
    ts_access_mode= TS_NOT_DEFINED;
  }
};

/* The handler for a table type.  Will be included in the TABLE structure */

struct st_table;
typedef struct st_table TABLE;
typedef struct st_table_share TABLE_SHARE;
struct st_foreign_key_info;
typedef struct st_foreign_key_info FOREIGN_KEY_INFO;
typedef bool (stat_print_fn)(THD *thd, const char *type, uint type_len,
                             const char *file, uint file_len,
                             const char *status, uint status_len);
enum ha_stat_type { HA_ENGINE_STATUS, HA_ENGINE_LOGS, HA_ENGINE_MUTEX };
extern st_plugin_int *hton2plugin[MAX_HA];

/* Transaction log maintains type definitions */
enum log_status
{
  HA_LOG_STATUS_FREE= 0,      /* log is free and can be deleted */
  HA_LOG_STATUS_INUSE= 1,     /* log can't be deleted because it is in use */
  HA_LOG_STATUS_NOSUCHLOG= 2  /* no such log (can't be returned by
                                the log iterator status) */
};
/*
  Function for signaling that the log file changed its state from
  LOG_STATUS_INUSE to LOG_STATUS_FREE

  Now it do nothing, will be implemented as part of new transaction
  log management for engines.
  TODO: implement the function.
*/
void signal_log_not_needed(struct handlerton, char *log_file);
/*
  Data of transaction log iterator.
*/
struct handler_log_file_data {
  LEX_STRING filename;
  enum log_status status;
};


enum handler_iterator_type
{
  /* request of transaction log iterator */
  HA_TRANSACTLOG_ITERATOR= 1
};
enum handler_create_iterator_result
{
  HA_ITERATOR_OK,          /* iterator created */
  HA_ITERATOR_UNSUPPORTED, /* such type of iterator is not supported */
  HA_ITERATOR_ERROR        /* error during iterator creation */
};

/*
  Iterator structure. Can be used by handler/handlerton for different purposes.

  Iterator should be created in the way to point "before" the first object
  it iterate, so next() call move it to the first object or return !=0 if
  there is nothing to iterate through.
*/
struct handler_iterator {
  /*
    Moves iterator to next record and return 0 or return !=0
    if there is no records.
    iterator_object will be filled by this function if next() returns 0.
    Content of the iterator_object depend on iterator type.
  */
  int (*next)(struct handler_iterator *, void *iterator_object);
  /*
    Free resources allocated by iterator, after this call iterator
    is not usable.
  */
  void (*destroy)(struct handler_iterator *);
  /*
    Pointer to buffer for the iterator to use.
    Should be allocated by function which created the iterator and
    destroied by freed by above "destroy" call
  */
  void *buffer;
};

/*
  handlerton is a singleton structure - one instance per storage engine -
  to provide access to storage engine functionality that works on the
  "global" level (unlike handler class that works on a per-table basis)

  usually handlerton instance is defined statically in ha_xxx.cc as

  static handlerton { ... } xxx_hton;

  savepoint_*, prepare, recover, and *_by_xid pointers can be 0.
*/
struct handlerton
{
  /*
    Historical marker for if the engine is available of not
  */
  SHOW_COMP_OPTION state;

  /*
    Historical number used for frm file to determine the correct storage engine.
    This is going away and new engines will just use "name" for this.
  */
  enum legacy_db_type db_type;
  /*
    each storage engine has it's own memory area (actually a pointer)
    in the thd, for storing per-connection information.
    It is accessed as

      thd->ha_data[xxx_hton.slot]

   slot number is initialized by MySQL after xxx_init() is called.
   */
   uint slot;
   /*
     to store per-savepoint data storage engine is provided with an area
     of a requested size (0 is ok here).
     savepoint_offset must be initialized statically to the size of
     the needed memory to store per-savepoint information.
     After xxx_init it is changed to be an offset to savepoint storage
     area and need not be used by storage engine.
     see binlog_hton and binlog_savepoint_set/rollback for an example.
   */
   uint savepoint_offset;
   /*
     handlerton methods:

     close_connection is only called if
     thd->ha_data[xxx_hton.slot] is non-zero, so even if you don't need
     this storage area - set it to something, so that MySQL would know
     this storage engine was accessed in this connection
   */
   int  (*close_connection)(handlerton *hton, THD *thd);
   /*
     sv points to an uninitialized storage area of requested size
     (see savepoint_offset description)
   */
   int  (*savepoint_set)(handlerton *hton, THD *thd, void *sv);
   /*
     sv points to a storage area, that was earlier passed
     to the savepoint_set call
   */
   int  (*savepoint_rollback)(handlerton *hton, THD *thd, void *sv);
   int  (*savepoint_release)(handlerton *hton, THD *thd, void *sv);
   /*
     'all' is true if it's a real commit, that makes persistent changes
     'all' is false if it's not in fact a commit but an end of the
     statement that is part of the transaction.
     NOTE 'all' is also false in auto-commit mode where 'end of statement'
     and 'real commit' mean the same event.
   */
   int  (*commit)(handlerton *hton, THD *thd, bool all);
   int  (*rollback)(handlerton *hton, THD *thd, bool all);
   int  (*prepare)(handlerton *hton, THD *thd, bool all);
   int  (*recover)(handlerton *hton, XID *xid_list, uint len);
   int  (*commit_by_xid)(handlerton *hton, XID *xid);
   int  (*rollback_by_xid)(handlerton *hton, XID *xid);
   void *(*create_cursor_read_view)(handlerton *hton, THD *thd);
   void (*set_cursor_read_view)(handlerton *hton, THD *thd, void *read_view);
   void (*close_cursor_read_view)(handlerton *hton, THD *thd, void *read_view);
   handler *(*create)(handlerton *hton, TABLE_SHARE *table, MEM_ROOT *mem_root);
   void (*drop_database)(handlerton *hton, char* path);
   int (*panic)(handlerton *hton, enum ha_panic_function flag);
   int (*start_consistent_snapshot)(handlerton *hton, THD *thd);
   bool (*flush_logs)(handlerton *hton);
   bool (*show_status)(handlerton *hton, THD *thd, stat_print_fn *print, enum ha_stat_type stat);
   uint (*partition_flags)();
   uint (*alter_partition_flags)();
   int (*alter_tablespace)(handlerton *hton, THD *thd, st_alter_tablespace *ts_info);
   int (*fill_files_table)(handlerton *hton, THD *thd,
                           TABLE_LIST *tables,
                           class Item *cond);
   uint32 flags;                                /* global handler flags */
   /*
      Those handlerton functions below are properly initialized at handler
      init.
   */
   int (*binlog_func)(handlerton *hton, THD *thd, enum_binlog_func fn, void *arg);
   void (*binlog_log_query)(handlerton *hton, THD *thd, 
                            enum_binlog_command binlog_command,
                            const char *query, uint query_length,
                            const char *db, const char *table_name);
   int (*release_temporary_latches)(handlerton *hton, THD *thd);

   /*
     Get log status.
     If log_status is null then the handler do not support transaction
     log information (i.e. log iterator can't be created).
     (see example of implementation in handler.cc, TRANS_LOG_MGM_EXAMPLE_CODE)

   */
   enum log_status (*get_log_status)(handlerton *hton, char *log);

   /*
     Iterators creator.
     Presence of the pointer should be checked before using
   */
   enum handler_create_iterator_result
     (*create_iterator)(handlerton *hton, enum handler_iterator_type type,
                        struct handler_iterator *fill_this_in);
   int (*discover)(handlerton *hton, THD* thd, const char *db, 
                   const char *name,
                   uchar **frmblob, 
                   size_t *frmlen);
   int (*find_files)(handlerton *hton, THD *thd,
                     const char *db,
                     const char *path,
                     const char *wild, bool dir, List<LEX_STRING> *files);
   int (*table_exists_in_engine)(handlerton *hton, THD* thd, const char *db,
                                 const char *name);
   uint32 license; /* Flag for Engine License */
   void *data; /* Location for engines to keep personal structures */
};


/* Possible flags of a handlerton (there can be 32 of them) */
#define HTON_NO_FLAGS                 0
#define HTON_CLOSE_CURSORS_AT_COMMIT (1 << 0)
#define HTON_ALTER_NOT_SUPPORTED     (1 << 1) //Engine does not support alter
#define HTON_CAN_RECREATE            (1 << 2) //Delete all is used fro truncate
#define HTON_HIDDEN                  (1 << 3) //Engine does not appear in lists
#define HTON_FLUSH_AFTER_RENAME      (1 << 4)
#define HTON_NOT_USER_SELECTABLE     (1 << 5)
#define HTON_TEMPORARY_NOT_SUPPORTED (1 << 6) //Having temporary tables not supported
#define HTON_SUPPORT_LOG_TABLES      (1 << 7) //Engine supports log tables
#define HTON_NO_PARTITION            (1 << 8) //You can not partition these tables

typedef struct st_thd_trans
{
  /* number of entries in the ht[] */
  uint        nht;
  /* true is not all entries in the ht[] support 2pc */
  bool        no_2pc;
  /* storage engines that registered themselves for this transaction */
  handlerton *ht[MAX_HA];
  /* 
    The purpose of this flag is to keep track of non-transactional
    tables that were modified in scope of:
    - transaction, when the variable is a member of
    THD::transaction.all
    - top-level statement or sub-statement, when the variable is a
    member of THD::transaction.stmt
    This member has the following life cycle:
    * stmt.modified_non_trans_table is used to keep track of
    modified non-transactional tables of top-level statements. At
    the end of the previous statement and at the beginning of the session,
    it is reset to FALSE.  If such functions
    as mysql_insert, mysql_update, mysql_delete etc modify a
    non-transactional table, they set this flag to TRUE.  At the
    end of the statement, the value of stmt.modified_non_trans_table 
    is merged with all.modified_non_trans_table and gets reset.
    * all.modified_non_trans_table is reset at the end of transaction
    
    * Since we do not have a dedicated context for execution of a
    sub-statement, to keep track of non-transactional changes in a
    sub-statement, we re-use stmt.modified_non_trans_table. 
    At entrance into a sub-statement, a copy of the value of
    stmt.modified_non_trans_table (containing the changes of the
    outer statement) is saved on stack. Then 
    stmt.modified_non_trans_table is reset to FALSE and the
    substatement is executed. Then the new value is merged with the
    saved value.
  */
  bool modified_non_trans_table;
} THD_TRANS;

enum enum_tx_isolation { ISO_READ_UNCOMMITTED, ISO_READ_COMMITTED,
                         ISO_REPEATABLE_READ, ISO_SERIALIZABLE};


enum ndb_distribution { ND_KEYHASH= 0, ND_LINHASH= 1 };


typedef struct {
  ulonglong data_file_length;
  ulonglong max_data_file_length;
  ulonglong index_file_length;
  ulonglong delete_length;
  ha_rows records;
  ulong mean_rec_length;
  time_t create_time;
  time_t check_time;
  time_t update_time;
  ulonglong check_sum;
} PARTITION_INFO;

#define UNDEF_NODEGROUP 65535
class Item;
struct st_table_log_memory_entry;

class partition_info;

struct st_partition_iter;
#define NOT_A_PARTITION_ID ((uint32)-1)

enum ha_choice { HA_CHOICE_UNDEF, HA_CHOICE_NO, HA_CHOICE_YES };

typedef struct st_ha_create_information
{
  CHARSET_INFO *table_charset, *default_table_charset;
  LEX_STRING connect_string;
  const char *password, *tablespace;
  LEX_STRING comment;
  const char *data_file_name, *index_file_name;
  const char *alias;
  ulonglong max_rows,min_rows;
  ulonglong auto_increment_value;
  ulong table_options;
  ulong avg_row_length;
  ulong used_fields;
  ulong key_block_size;
  SQL_LIST merge_list;
  handlerton *db_type;
  enum row_type row_type;
  uint null_bits;                       /* NULL bits at start of record */
  uint options;				/* OR of HA_CREATE_ options */
  uint merge_insert_method;
  uint extra_size;                      /* length of extra data segment */
  /* 0 not used, 1 if not transactional, 2 if transactional */
  enum ha_choice transactional;
  bool table_existed;			/* 1 in create if table existed */
  bool frm_only;                        /* 1 if no ha_create_table() */
  bool varchar;                         /* 1 if table has a VARCHAR */
  enum ha_storage_media default_storage_media;  /* DEFAULT, DISK or MEMORY */
} HA_CREATE_INFO;

typedef struct st_ha_alter_information
{
  KEY  *key_info_buffer;
  uint key_count;
  uint index_drop_count;
  uint *index_drop_buffer;
  uint index_add_count;
  uint *index_add_buffer;
  void *data;
} HA_ALTER_INFO;


typedef struct st_key_create_information
{
  enum ha_key_alg algorithm;
  ulong block_size;
  LEX_STRING parser_name;
  LEX_STRING comment;
} KEY_CREATE_INFO;


/*
  Class for maintaining hooks used inside operations on tables such
  as: create table functions, delete table functions, and alter table
  functions.

  Class is using the Template Method pattern to separate the public
  usage interface from the private inheritance interface.  This
  imposes no overhead, since the public non-virtual function is small
  enough to be inlined.

  The hooks are usually used for functions that does several things,
  e.g., create_table_from_items(), which both create a table and lock
  it.
 */
class TABLEOP_HOOKS
{
public:
  TABLEOP_HOOKS() {}
  virtual ~TABLEOP_HOOKS() {}

  inline void prelock(TABLE **tables, uint count)
  {
    do_prelock(tables, count);
  }

  inline int postlock(TABLE **tables, uint count)
  {
    return do_postlock(tables, count);
  }
private:
  /* Function primitive that is called prior to locking tables */
  virtual void do_prelock(TABLE **tables, uint count)
  {
    /* Default is to do nothing */
  }

  /**
     Primitive called after tables are locked.

     If an error is returned, the tables will be unlocked and error
     handling start.

     @return Error code or zero.
   */
  virtual int do_postlock(TABLE **tables, uint count)
  {
    return 0;                           /* Default is to do nothing */
  }
};

typedef struct st_savepoint SAVEPOINT;
extern ulong savepoint_alloc_size;
extern KEY_CREATE_INFO default_key_create_info;

/* Forward declaration for condition pushdown to storage engine */
typedef class Item COND;

typedef struct st_ha_check_opt
{
  st_ha_check_opt() {}                        /* Remove gcc warning */
  ulong sort_buffer_size;
  uint flags;       /* isam layer flags (e.g. for myisamchk) */
  uint sql_flags;   /* sql layer flags - for something myisamchk cannot do */
  KEY_CACHE *key_cache;	/* new key cache when changing key cache */
  void init();
} HA_CHECK_OPT;



/*
  This is a buffer area that the handler can use to store rows.
  'end_of_used_area' should be kept updated after calls to
  read-functions so that other parts of the code can use the
  remaining area (until next read calls is issued).
*/

typedef struct st_handler_buffer
{
  uchar *buffer;         /* Buffer one can start using */
  uchar *buffer_end;     /* End of buffer */
  uchar *end_of_used_area;     /* End of area that was used by handler */
} HANDLER_BUFFER;

typedef struct system_status_var SSV;


typedef void *range_seq_t;

typedef struct st_range_seq_if
{
  /*
    Initialize the traversal of range sequence
    
    SYNOPSIS
      init()
        init_params  The seq_init_param parameter 
        n_ranges     The number of ranges obtained 
        flags        A combination of HA_MRR_SINGLE_POINT, HA_MRR_FIXED_KEY

    RETURN
      An opaque value to be used as RANGE_SEQ_IF::next() parameter
  */
  range_seq_t (*init)(void *init_params, uint n_ranges, uint flags);


  /*
    Get the next range in the range sequence

    SYNOPSIS
      next()
        seq    The value returned by RANGE_SEQ_IF::init()
        range  OUT Information about the next range
    
    RETURN
      0 - Ok, the range structure filled with info about the next range
      1 - No more ranges
  */
  uint (*next) (range_seq_t seq, KEY_MULTI_RANGE *range);
} RANGE_SEQ_IF;

uint16 &mrr_persistent_flag_storage(range_seq_t seq, uint idx);
char* &mrr_get_ptr_by_idx(range_seq_t seq, uint idx);

class COST_VECT
{ 
public:
  double io_count;     /* number of I/O                 */
  double avg_io_cost;  /* cost of an average I/O oper.  */
  double cpu_cost;     /* cost of operations in CPU     */
  double mem_cost;     /* cost of used memory           */ 
  double import_cost;  /* cost of remote operations     */
  
  enum { IO_COEFF=1 };
  enum { CPU_COEFF=1 };
  enum { MEM_COEFF=1 };
  enum { IMPORT_COEFF=1 };

  double total_cost() 
  {
    return IO_COEFF*io_count*avg_io_cost + CPU_COEFF * cpu_cost +
           MEM_COEFF*mem_cost + IMPORT_COEFF*import_cost;
  }

  void zero()
  {
    avg_io_cost= 1.0;
    io_count= cpu_cost= mem_cost= import_cost= 0.0;
  }

  void multiply(double m)
  {
    io_count *= m;
    cpu_cost *= m;
    import_cost *= m;
    /* Don't multiply mem_cost */
  }

  void add(const COST_VECT* cost)
  {
    double io_count_sum= io_count + cost->io_count;
    add_io(cost->io_count, cost->avg_io_cost);
    io_count= io_count_sum;
    cpu_cost += cost->cpu_cost;
  }
  void add_io(double add_io_cnt, double add_avg_cost)
  {
    double io_count_sum= io_count + add_io_cnt;
    avg_io_cost= (io_count * avg_io_cost + 
                  add_io_cnt * add_avg_cost) / io_count_sum;
    io_count= io_count_sum;
  }
};

void get_sweep_read_cost(TABLE *table, ha_rows nrows, bool interrupted, 
                         COST_VECT *cost);

/*
  The below two are not used (and not handled) in this milestone of this WL
  entry because there seems to be no use for them at this stage of
  implementation.
*/
#define HA_MRR_SINGLE_POINT 1
#define HA_MRR_FIXED_KEY  2

/* 
  Indicates that RANGE_SEQ_IF::next(&range) doesn't need to fill in the
  'range' parameter.
*/
#define HA_MRR_NO_ASSOCIATION 4

/* 
  The MRR user will provide ranges in key order, and MRR implementation
  must return rows in key order.
*/
#define HA_MRR_SORTED 8

/* MRR implementation doesn't have to retrieve full records */
#define HA_MRR_INDEX_ONLY 16

/* 
  The passed memory buffer is of maximum possible size, the caller can't
  assume larger buffer.
*/
#define HA_MRR_LIMITS 32


/*
  Flag set <=> default MRR implementation is used
  (The choice is made by **_info[_const]() function which may set this
   flag. SQL layer remembers the flag value and then passes it to
   multi_read_range_init().
*/
#define HA_MRR_USE_DEFAULT_IMPL 64

/*
  Used only as parameter to multi_range_read_info():
  Flag set <=> the caller guarantees that the bounds of the scanned ranges
  will not have NULL values.
*/
#define HA_MRR_NO_NULL_ENDPOINTS 128


class ha_statistics
{
public:
  ulonglong data_file_length;		/* Length off data file */
  ulonglong max_data_file_length;	/* Length off data file */
  ulonglong index_file_length;
  ulonglong max_index_file_length;
  ulonglong delete_length;		/* Free bytes */
  ulonglong auto_increment_value;
  /*
    The number of records in the table. 
      0    - means the table has exactly 0 rows
    other  - if (table_flags() & HA_STATS_RECORDS_IS_EXACT)
               the value is the exact number of records in the table
             else
               it is an estimate
  */
  ha_rows records;
  ha_rows deleted;			/* Deleted records */
  ulong mean_rec_length;		/* physical reclength */
  time_t create_time;			/* When table was created */
  time_t check_time;
  time_t update_time;
  uint block_size;			/* index block size */

  ha_statistics():
    data_file_length(0), max_data_file_length(0),
    index_file_length(0), delete_length(0), auto_increment_value(0),
    records(0), deleted(0), mean_rec_length(0), create_time(0),
    check_time(0), update_time(0), block_size(0)
  {}
};

uint calculate_key_len(TABLE *, uint, const uchar *, key_part_map);
/*
  bitmap with first N+1 bits set
  (keypart_map for a key prefix of [0..N] keyparts)
*/
#define make_keypart_map(N) (((key_part_map)2 << (N)) - 1)
/*
  bitmap with first N bits set
  (keypart_map for a key prefix of [0..N-1] keyparts)
*/
#define make_prev_keypart_map(N) (((key_part_map)1 << (N)) - 1)

/**
  The handler class is the interface for dynamically loadable
  storage engines. Do not add ifdefs and take care when adding or
  changing virtual functions to avoid vtable confusion
<<<<<<< HEAD

  Functions in this class accept and return table columns data. Two data
  representation formats are used:
  1. TableRecordFormat - Used to pass [partial] table records to/from
     storage engine

  2. KeyTupleFormat - used to pass index search tuples (aka "keys") to
     storage engine. See opt_range.cc for description of this format.

  TableRecordFormat
  =================
  [Warning: this description is work in progress and may be incomplete]
  The table record is stored in a fixed-size buffer:
   
    record: null_bytes, column1_data, column2_data, ...
  
  The offsets of the parts of the buffer are also fixed: every column has 
  an offset to its column{i}_data, and if it is nullable it also has its own
  bit in null_bytes. 

  The record buffer only includes data about columns that are marked in the
  relevant column set (table->read_set and/or table->write_set, depending on
  the situation). 
  <not-sure>It could be that it is required that null bits of non-present
  columns are set to 1</not-sure>

  VARIOUS EXCEPTIONS AND SPECIAL CASES

  f the table has no nullable columns, then null_bytes is still 
  present, its length is one byte <not-sure> which must be set to 0xFF 
  at all times. </not-sure>
  
  If the table has columns of type BIT, then certain bits from those columns
  may be stored in null_bytes as well. Grep around for Field_bit for
  details.

  For blob columns (see Field_blob), the record buffer stores length of the 
  data, following by memory pointer to the blob data. The pointer is owned 
  by the storage engine and is valid until the next operation.

  If a blob column has NULL value, then its length and blob data pointer
  must be set to 0.

 */
=======
*/
>>>>>>> ef4295af

class handler :public Sql_alloc
{
  friend class ha_partition;
  friend class DsMrr_impl;
  friend int ha_delete_table(THD*,handlerton*,const char*,const char*,
                             const char*,bool);

public:
  typedef ulonglong Table_flags;

 protected:
  struct st_table_share *table_share;   /* The table definition */
  struct st_table *table;               /* The current open table */
  Table_flags cached_table_flags;       /* Set on init() and open() */

  virtual int index_init(uint idx, bool sorted) { active_index=idx; return 0; }
  virtual int index_end() { active_index=MAX_KEY; return 0; }
  /**
    rnd_init() can be called two times without rnd_end() in between
    (it only makes sense if scan=1).
    then the second call should prepare for the new table scan (e.g
    if rnd_init allocates the cursor, second call should position it
    to the start of the table, no need to deallocate and allocate it again
  */
  virtual int rnd_init(bool scan) =0;
  virtual int rnd_end() { return 0; }
  virtual Table_flags table_flags(void) const =0;

  void ha_statistic_increment(ulong SSV::*offset) const;
  void **ha_data(THD *) const;
  THD *ha_thd(void) const;

  ha_rows estimation_rows_to_insert;
  virtual void start_bulk_insert(ha_rows rows) {}
  virtual int end_bulk_insert() {return 0; }
public:
  handlerton *ht;                 /* storage engine of this handler */
  uchar *ref;				/* Pointer to current row */
  uchar *dup_ref;			/* Pointer to duplicate row */

  ha_statistics stats;
<<<<<<< HEAD
  
  /* Multi range read implementation-used members: */
  range_seq_t mrr_iter;    /* MRR range sequence iterator being traversed */
  RANGE_SEQ_IF mrr_funcs;  /* Saved MRR range sequence traversal functions */
  HANDLER_BUFFER *multi_range_buffer; /* Saved MRR buffer info */
  uint ranges_in_seq; /* Total number of ranges in the traversed sequence */
  /* TRUE <=> source MRR ranges and the output are ordered */
  bool mrr_is_output_sorted;
  
  /* TRUE <=> we're currently traversing a range in mrr_cur_range. */
  bool mrr_have_range;
  /* Current range (the one we're now returning rows from) */
  KEY_MULTI_RANGE mrr_cur_range;
  
  /* Default MRR implementation: */
  //bool mrr_restore_scan; /* TRUE <=> we're restoring the scan */
  //int mrr_restore_scan_res; /* iff mrr_restore_scan: return value of next call */
=======

  /** The following are for read_multi_range */
  bool multi_range_sorted;
  KEY_MULTI_RANGE *multi_range_curr;
  KEY_MULTI_RANGE *multi_range_end;
  HANDLER_BUFFER *multi_range_buffer;
>>>>>>> ef4295af

  /** The following are for read_range() */
  key_range save_end_range, *end_range;
  KEY_PART_INFO *range_key_part;
  int key_compare_result_on_equal;
  bool eq_range;
  /* 
    TRUE <=> the engine checks that returned records are within the range
    being scanned.
  */
  bool in_range_check_pushed_down;

  uint errkey;				/* Last dup key */
  uint key_used_on_scan;
  uint active_index;
  /** Length of ref (1-8 or the clustered key length) */
  uint ref_length;
  FT_INFO *ft_handler;
  enum {NONE=0, INDEX, RND} inited;
  bool locked;
  bool implicit_emptied;                /* Can be !=0 only if HEAP */
  const COND *pushed_cond;
  /**
    next_insert_id is the next value which should be inserted into the
    auto_increment column: in a inserting-multi-row statement (like INSERT
    SELECT), for the first row where the autoinc value is not specified by the
    statement, get_auto_increment() called and asked to generate a value,
    next_insert_id is set to the next value, then for all other rows
    next_insert_id is used (and increased each time) without calling
    get_auto_increment().
  */
  ulonglong next_insert_id;
  /**
    insert id for the current row (*autogenerated*; if not
    autogenerated, it's 0).
    At first successful insertion, this variable is stored into
    THD::first_successful_insert_id_in_cur_stmt.
  */
  ulonglong insert_id_for_cur_row;
  /**
    Interval returned by get_auto_increment() and being consumed by the
    inserter.
  */
  Discrete_interval auto_inc_interval_for_cur_row;

  handler(handlerton *ht_arg, TABLE_SHARE *share_arg)
    :table_share(share_arg), table(0),
    estimation_rows_to_insert(0), ht(ht_arg),
    ref(0), /*mrr_restore_scan(FALSE), */ in_range_check_pushed_down(FALSE),
    key_used_on_scan(MAX_KEY), active_index(MAX_KEY),
    ref_length(sizeof(my_off_t)),
    ft_handler(0), inited(NONE),
    locked(FALSE), implicit_emptied(0),
    pushed_cond(0), next_insert_id(0), insert_id_for_cur_row(0)
    {}
  virtual ~handler(void)
  {
    DBUG_ASSERT(locked == FALSE);
    /* TODO: DBUG_ASSERT(inited == NONE); */
  }
  virtual handler *clone(MEM_ROOT *mem_root);
  /** This is called after create to allow us to set up cached variables */
  void init()
  {
    cached_table_flags= table_flags();
  }
  int ha_open(TABLE *table, const char *name, int mode, int test_if_locked);
  void adjust_next_insert_id_after_explicit_value(ulonglong nr);
  int update_auto_increment();
  void print_keydup_error(uint key_nr, const char *msg);
  virtual void print_error(int error, myf errflag);
  virtual bool get_error_message(int error, String *buf);
  uint get_dup_key(int error);
  virtual void change_table_ptr(TABLE *table_arg, TABLE_SHARE *share)
  {
    table= table_arg;
    table_share= share;
  }
  /* Estimates calculation */
  virtual double scan_time()
  { return ulonglong2double(stats.data_file_length) / IO_SIZE + 2; }
  virtual double read_time(uint index, uint ranges, ha_rows rows)
  { return rows2double(ranges+rows); }

  virtual double index_only_read_time(uint keynr, double records);
  
  virtual ha_rows multi_range_read_info_const(uint keyno, RANGE_SEQ_IF *seq,
                                              void *seq_init_param, 
                                              uint n_ranges, uint *bufsz,
                                              uint *flags, COST_VECT *cost);
  virtual int multi_range_read_info(uint keyno, uint n_ranges, uint keys,
                                    uint *bufsz, uint *flags, COST_VECT *cost);
  virtual int multi_range_read_init(RANGE_SEQ_IF *seq, void *seq_init_param,
                                    uint n_ranges, uint mode,
                                    HANDLER_BUFFER *buf);
  virtual int multi_range_read_next(char **range_info);


  virtual const key_map *keys_to_use_for_scanning() { return &key_map_empty; }
  bool has_transactions()
  { return (ha_table_flags() & HA_NO_TRANSACTIONS) == 0; }
  virtual uint extra_rec_buf_length() const { return 0; }

  /**
    This method is used to analyse the error to see whether the error
    is ignorable or not, certain handlers can have more error that are
    ignorable than others. E.g. the partition handler can get inserts
    into a range where there is no partition and this is an ignorable
    error.
    HA_ERR_FOUND_DUP_UNIQUE is a special case in MyISAM that means the
    same thing as HA_ERR_FOUND_DUP_KEY but can in some cases lead to
    a slightly different error message.
  */
  virtual bool is_fatal_error(int error, uint flags)
  {
    if (!error ||
        ((flags & HA_CHECK_DUP_KEY) &&
         (error == HA_ERR_FOUND_DUPP_KEY ||
          error == HA_ERR_FOUND_DUPP_UNIQUE)))
      return FALSE;
    return TRUE;
  }

  /**
    Number of rows in table. It will only be called if
    (table_flags() & (HA_HAS_RECORDS | HA_STATS_RECORDS_IS_EXACT)) != 0
  */
  virtual ha_rows records() { return stats.records; }
  /**
    Return upper bound of current number of records in the table
    (max. of how many records one will retrieve when doing a full table scan)
    If upper bound is not known, HA_POS_ERROR should be returned as a max
    possible upper bound.
  */
  virtual ha_rows estimate_rows_upper_bound()
  { return stats.records+EXTRA_RECORDS; }

  /**
    Get the row type from the storage engine.  If this method returns
    ROW_TYPE_NOT_USED, the information in HA_CREATE_INFO should be used.
  */
  virtual enum row_type get_row_type() const { return ROW_TYPE_NOT_USED; }

  virtual const char *index_type(uint key_number) { DBUG_ASSERT(0); return "";}

  int ha_index_init(uint idx, bool sorted)
  {
    int result;
    DBUG_ENTER("ha_index_init");
    DBUG_ASSERT(inited==NONE);
    if (!(result= index_init(idx, sorted)))
      inited=INDEX;
    DBUG_RETURN(result);
  }
  int ha_index_end()
  {
    DBUG_ENTER("ha_index_end");
    DBUG_ASSERT(inited==INDEX);
    inited=NONE;
    DBUG_RETURN(index_end());
  }
  int ha_rnd_init(bool scan)
  {
    int result;
    DBUG_ENTER("ha_rnd_init");
    DBUG_ASSERT(inited==NONE || (inited==RND && scan));
    inited= (result= rnd_init(scan)) ? NONE: RND;
    DBUG_RETURN(result);
  }
  int ha_rnd_end()
  {
    DBUG_ENTER("ha_rnd_end");
    DBUG_ASSERT(inited==RND);
    inited=NONE;
    DBUG_RETURN(rnd_end());
  }
  int ha_reset();

  /* this is necessary in many places, e.g. in HANDLER command */
  int ha_index_or_rnd_end()
  {
    return inited == INDEX ? ha_index_end() : inited == RND ? ha_rnd_end() : 0;
  }
  Table_flags ha_table_flags() const { return cached_table_flags; }

  /**
    Signal that the table->read_set and table->write_set table maps changed
    The handler is allowed to set additional bits in the above map in this
    call. Normally the handler should ignore all calls until we have done
    a ha_rnd_init() or ha_index_init(), write_row(), update_row or delete_row()
    as there may be several calls to this routine.
  */
  virtual void column_bitmaps_signal();
  uint get_index(void) const { return active_index; }
  virtual int open(const char *name, int mode, uint test_if_locked)=0;
  virtual int close(void)=0;

  /**
    These functions represent the public interface to *users* of the
    handler class, hence they are *not* virtual. For the inheritance
    interface, see the (private) functions write_row(), update_row(),
    and delete_row() below.
   */
  int ha_external_lock(THD *thd, int lock_type);
  int ha_write_row(uchar * buf);
  int ha_update_row(const uchar * old_data, uchar * new_data);
  int ha_delete_row(const uchar * buf);

  /**
    @retval  0   Bulk update used by handler
    @retval  1   Bulk update not used, normal operation used
  */
  virtual bool start_bulk_update() { return 1; }
  /**
    @retval  0   Bulk delete used by handler
    @retval  1   Bulk delete not used, normal operation used
  */
  virtual bool start_bulk_delete() { return 1; }
  /**
    This method is similar to update_row, however the handler doesn't need
    to execute the updates at this point in time. The handler can be certain
    that another call to bulk_update_row will occur OR a call to
    exec_bulk_update before the set of updates in this query is concluded.

    @param    old_data       Old record
    @param    new_data       New record
    @param    dup_key_found  Number of duplicate keys found

    @retval  0   Bulk delete used by handler
    @retval  1   Bulk delete not used, normal operation used
  */
  virtual int bulk_update_row(const uchar *old_data, uchar *new_data,
                              uint *dup_key_found)
  {
    DBUG_ASSERT(FALSE);
    return HA_ERR_WRONG_COMMAND;
  }
  /**
    After this call all outstanding updates must be performed. The number
    of duplicate key errors are reported in the duplicate key parameter.
    It is allowed to continue to the batched update after this call, the
    handler has to wait until end_bulk_update with changing state.

    @param    dup_key_found       Number of duplicate keys found

    @retval  0           Success
    @retval  >0          Error code
  */
  virtual int exec_bulk_update(uint *dup_key_found)
  {
    DBUG_ASSERT(FALSE);
    return HA_ERR_WRONG_COMMAND;
  }
  /**
    Perform any needed clean-up, no outstanding updates are there at the
    moment.
  */
  virtual void end_bulk_update() { return; }
  /**
    Execute all outstanding deletes and close down the bulk delete.

    @retval 0             Success
    @retval >0            Error code
  */
  virtual int end_bulk_delete()
  {
    DBUG_ASSERT(FALSE);
    return HA_ERR_WRONG_COMMAND;
  }
private:
  virtual int index_read(uchar * buf, const uchar * key, uint key_len,
                         enum ha_rkey_function find_flag)
   { return  HA_ERR_WRONG_COMMAND; }
public:
  /**
     @brief
     Positions an index cursor to the index specified in the handle. Fetches the
     row if available. If the key value is null, begin at the first key of the
     index.
  */
  virtual int index_read_map(uchar * buf, const uchar * key,
                             key_part_map keypart_map,
                             enum ha_rkey_function find_flag)
  {
    uint key_len= calculate_key_len(table, active_index, key, keypart_map);
    return  index_read(buf, key, key_len, find_flag);
  }
  /**
     @brief
     Positions an index cursor to the index specified in the handle. Fetches the
     row if available. If the key value is null, begin at the first key of the
     index.
  */
  virtual int index_read_idx_map(uchar * buf, uint index, const uchar * key,
                                 key_part_map keypart_map,
                                 enum ha_rkey_function find_flag);
  virtual int index_next(uchar * buf)
   { return  HA_ERR_WRONG_COMMAND; }
  virtual int index_prev(uchar * buf)
   { return  HA_ERR_WRONG_COMMAND; }
  virtual int index_first(uchar * buf)
   { return  HA_ERR_WRONG_COMMAND; }
  virtual int index_last(uchar * buf)
   { return  HA_ERR_WRONG_COMMAND; }
  virtual int index_next_same(uchar *buf, const uchar *key, uint keylen);
  private:
  virtual int index_read_last(uchar * buf, const uchar * key, uint key_len)
   { return (my_errno=HA_ERR_WRONG_COMMAND); }
public:
  /**
     @brief
     The following functions works like index_read, but it find the last
     row with the current key value or prefix.
  */
  virtual int index_read_last_map(uchar * buf, const uchar * key,
                                  key_part_map keypart_map)
  {
    uint key_len= calculate_key_len(table, active_index, key, keypart_map);
    return index_read_last(buf, key, key_len);
  }
  virtual int read_range_first(const key_range *start_key,
                               const key_range *end_key,
                               bool eq_range, bool sorted);
  virtual int read_range_next();
  int compare_key(key_range *range);
  virtual int ft_init() { return HA_ERR_WRONG_COMMAND; }
  void ft_end() { ft_handler=NULL; }
  virtual FT_INFO *ft_init_ext(uint flags, uint inx,String *key)
    { return NULL; }
  virtual int ft_read(uchar *buf) { return HA_ERR_WRONG_COMMAND; }
  virtual int rnd_next(uchar *buf)=0;
  virtual int rnd_pos(uchar * buf, uchar *pos)=0;
  /**
    One has to use this method when to find
    random position by record as the plain
    position() call doesn't work for some
    handlers for random position.
  */
  virtual int rnd_pos_by_record(uchar *record);
  virtual int read_first_row(uchar *buf, uint primary_key);
  /**
    The following function is only needed for tables that may be temporary
    tables during joins.
  */
  virtual int restart_rnd_next(uchar *buf, uchar *pos)
    { return HA_ERR_WRONG_COMMAND; }
  virtual int rnd_same(uchar *buf, uint inx)
    { return HA_ERR_WRONG_COMMAND; }
  virtual ha_rows records_in_range(uint inx, key_range *min_key, key_range *max_key)
    { return (ha_rows) 10; }
  virtual void position(const uchar *record)=0;
  virtual int info(uint)=0; // see my_base.h for full description
  virtual void get_dynamic_partition_info(PARTITION_INFO *stat_info,
                                          uint part_id);
  virtual uint32 calculate_key_hash_value(Field **field_array)
  { DBUG_ASSERT(0); return 0; }
  virtual int extra(enum ha_extra_function operation)
  { return 0; }
  virtual int extra_opt(enum ha_extra_function operation, ulong cache_size)
  { return extra(operation); }

  /**
    Reset state of file to after 'open'.
    This function is called after every statement for all tables used
    by that statement.
  */
  virtual int reset() { return 0; }
  /**
    In an UPDATE or DELETE, if the row under the cursor was locked by another
    transaction, and the engine used an optimistic read of the last
    committed row value under the cursor, then the engine returns 1 from this
    function. MySQL must NOT try to update this optimistic value. If the
    optimistic value does not match the WHERE condition, MySQL can decide to
    skip over this row. Currently only works for InnoDB. This can be used to
    avoid unnecessary lock waits.

    If this method returns nonzero, it will also signal the storage
    engine that the next read will be a locking re-read of the row.
  */
  virtual bool was_semi_consistent_read() { return 0; }
  /**
    Tell the engine whether it should avoid unnecessary lock waits.
    If yes, in an UPDATE or DELETE, if the row under the cursor was locked
    by another transaction, the engine may try an optimistic read of
    the last committed row value under the cursor.
  */
  virtual void try_semi_consistent_read(bool) {}
  virtual void unlock_row() {}
  virtual int start_stmt(THD *thd, thr_lock_type lock_type) {return 0;}
  /**
    This is called to delete all rows in a table
    If the handler don't support this, then this function will
    return HA_ERR_WRONG_COMMAND and MySQL will delete the rows one
    by one.
  */
  virtual int delete_all_rows()
  { return (my_errno=HA_ERR_WRONG_COMMAND); }
  virtual void get_auto_increment(ulonglong offset, ulonglong increment,
                                  ulonglong nb_desired_values,
                                  ulonglong *first_value,
                                  ulonglong *nb_reserved_values);
private:
  virtual void release_auto_increment() { return; };
public:
  void ha_release_auto_increment();
  void set_next_insert_id(ulonglong id)
  {
    DBUG_PRINT("info",("auto_increment: next value %lu", (ulong)id));
    next_insert_id= id;
  }
  void restore_auto_increment(ulonglong prev_insert_id)
  {
    /*
      Insertion of a row failed, re-use the lastly generated auto_increment
      id, for the next row. This is achieved by resetting next_insert_id to
      what it was before the failed insertion (that old value is provided by
      the caller). If that value was 0, it was the first row of the INSERT;
      then if insert_id_for_cur_row contains 0 it means no id was generated
      for this first row, so no id was generated since the INSERT started, so
      we should set next_insert_id to 0; if insert_id_for_cur_row is not 0, it
      is the generated id of the first and failed row, so we use it.
    */
    next_insert_id= (prev_insert_id > 0) ? prev_insert_id :
      insert_id_for_cur_row;
  }
  /**
    Reset the auto-increment counter to the given value, i.e. the next row
    inserted will get the given value. This is called e.g. after TRUNCATE
    is emulated by doing a 'DELETE FROM t'. HA_ERR_WRONG_COMMAND is
    returned by storage engines that don't support this operation.
  */
  virtual int reset_auto_increment(ulonglong value)
  { return HA_ERR_WRONG_COMMAND; }

  virtual void update_create_info(HA_CREATE_INFO *create_info) {}
protected:
  /* to be implemented in handlers */

  /** admin commands - called from mysql_admin_table */
  virtual int check(THD* thd, HA_CHECK_OPT* check_opt)
  { return HA_ADMIN_NOT_IMPLEMENTED; }

  /**
     In these two methods check_opt can be modified
     to specify CHECK option to use to call check()
     upon the table.
  */
  virtual int check_for_upgrade(HA_CHECK_OPT *check_opt)
  { return 0; }
public:
  int ha_check_for_upgrade(HA_CHECK_OPT *check_opt);
  int check_old_types();
  /** to be actually called to get 'check()' functionality*/
  int ha_check(THD *thd, HA_CHECK_OPT *check_opt);
<<<<<<< HEAD
=======
 
  virtual int backup(THD* thd, HA_CHECK_OPT* check_opt)
  { return HA_ADMIN_NOT_IMPLEMENTED; }
  /**
    Restore assumes .frm file must exist, and that generate_table() has been
    called; It will just copy the data file and run repair.
  */
  virtual int restore(THD* thd, HA_CHECK_OPT* check_opt)
  { return HA_ADMIN_NOT_IMPLEMENTED; }
>>>>>>> ef4295af
protected:
  virtual int repair(THD* thd, HA_CHECK_OPT* check_opt)
  { return HA_ADMIN_NOT_IMPLEMENTED; }
public:
  int ha_repair(THD* thd, HA_CHECK_OPT* check_opt);
  virtual int optimize(THD* thd, HA_CHECK_OPT* check_opt)
  { return HA_ADMIN_NOT_IMPLEMENTED; }
  virtual int analyze(THD* thd, HA_CHECK_OPT* check_opt)
  { return HA_ADMIN_NOT_IMPLEMENTED; }
  virtual int assign_to_keycache(THD* thd, HA_CHECK_OPT* check_opt)
  { return HA_ADMIN_NOT_IMPLEMENTED; }
  virtual int preload_keys(THD* thd, HA_CHECK_OPT* check_opt)
  { return HA_ADMIN_NOT_IMPLEMENTED; }
  /* end of the list of admin commands */

  virtual bool check_and_repair(THD *thd) { return HA_ERR_WRONG_COMMAND; }
  virtual int disable_indexes(uint mode) { return HA_ERR_WRONG_COMMAND; }
  virtual int enable_indexes(uint mode) { return HA_ERR_WRONG_COMMAND; }
  virtual int indexes_are_disabled(void) {return 0;}
  void ha_start_bulk_insert(ha_rows rows)
  {
    estimation_rows_to_insert= rows;
    start_bulk_insert(rows);
  }
  int ha_end_bulk_insert()
  {
    estimation_rows_to_insert= 0;
    return end_bulk_insert();
  }
  virtual int discard_or_import_tablespace(my_bool discard)
  {return HA_ERR_WRONG_COMMAND;}
  virtual char *update_table_comment(const char * comment)
  { return (char*) comment;}
  virtual void append_create_info(String *packet) {}
  /**
    If index == MAX_KEY then a check for table is made and if index <
    MAX_KEY then a check is made if the table has foreign keys and if
    a foreign key uses this index (and thus the index cannot be dropped).

    @param  index            Index to check if foreign key uses it

    @retval   TRUE            Foreign key defined on table or index
    @retval   FALSE           No foreign key defined
  */
  virtual bool is_fk_defined_on_table_or_index(uint index)
  { return FALSE; }
  virtual char* get_foreign_key_create_info()
  { return(NULL);}  /* gets foreign key create string from InnoDB */
<<<<<<< HEAD
  /* gets tablespace name from handler */
  const char* get_tablespace_name();
  /* used in ALTER TABLE; 1 if changing storage engine is allowed */
=======
  virtual char* get_tablespace_name(THD *thd, char *name, uint name_len)
  { return(NULL);}  /* gets tablespace name from handler */
  /** used in ALTER TABLE; 1 if changing storage engine is allowed */
>>>>>>> ef4295af
  virtual bool can_switch_engines() { return 1; }
  /** used in REPLACE; is > 0 if table is referred by a FOREIGN KEY */
  virtual int get_foreign_key_list(THD *thd, List<FOREIGN_KEY_INFO> *f_key_list)
  { return 0; }
  virtual uint referenced_by_foreign_key() { return 0;}
  virtual void init_table_handle_for_HANDLER()
  { return; }       /* prepare InnoDB for HANDLER */
  virtual void free_foreign_key_create_info(char* str) {}
  /** The following can be called without an open handler */
  virtual const char *table_type() const =0;
  /**
    If frm_error() is called then we will use this to find out what file
    extentions exist for the storage engine. This is also used by the default
    rename_table and delete_table method in handler.cc.

    For engines that have two file name extentions (separate meta/index file
    and data file), the order of elements is relevant. First element of engine
    file name extentions array should be meta/index file extention. Second
    element - data file extention. This order is assumed by
    prepare_for_repair() when REPAIR TABLE ... USE_FRM is issued.
  */
  virtual const char **bas_ext() const =0;

  virtual int get_default_no_partitions(HA_CREATE_INFO *info) { return 1;}
  virtual void set_auto_partitions(partition_info *part_info) { return; }
  virtual bool get_no_parts(const char *name,
                            uint *no_parts)
  {
    *no_parts= 0;
    return 0;
  }
  virtual void set_part_info(partition_info *part_info,
                             bool early)
  {return;}

  virtual ulong index_flags(uint idx, uint part, bool all_parts) const =0;

  virtual void prepare_for_alter() { return; }
  virtual int add_index(TABLE *table_arg, KEY *key_info, uint num_of_keys)
  { return (HA_ERR_WRONG_COMMAND); }
  virtual int prepare_drop_index(TABLE *table_arg, uint *key_num,
                                 uint num_of_keys)
  { return (HA_ERR_WRONG_COMMAND); }
  virtual int final_drop_index(TABLE *table_arg)
  { return (HA_ERR_WRONG_COMMAND); }

  uint max_record_length() const
  { return min(HA_MAX_REC_LENGTH, max_supported_record_length()); }
  uint max_keys() const
  { return min(MAX_KEY, max_supported_keys()); }
  uint max_key_parts() const
  { return min(MAX_REF_PARTS, max_supported_key_parts()); }
  uint max_key_length() const
  { return min(MAX_KEY_LENGTH, max_supported_key_length()); }
  uint max_key_part_length() const
  { return min(MAX_KEY_LENGTH, max_supported_key_part_length()); }

  virtual uint max_supported_record_length() const { return HA_MAX_REC_LENGTH; }
  virtual uint max_supported_keys() const { return 0; }
  virtual uint max_supported_key_parts() const { return MAX_REF_PARTS; }
  virtual uint max_supported_key_length() const { return MAX_KEY_LENGTH; }
  virtual uint max_supported_key_part_length() const { return 255; }
  virtual uint min_record_length(uint options) const { return 1; }

  virtual bool low_byte_first() const { return 1; }
  virtual uint checksum() const { return 0; }
  virtual bool is_crashed() const  { return 0; }
  virtual bool auto_repair() const { return 0; }

  /**
    default rename_table() and delete_table() rename/delete files with a
    given name and extensions from bas_ext()
  */
  virtual int rename_table(const char *from, const char *to);
  virtual int delete_table(const char *name);
  virtual void drop_table(const char *name);

  virtual int create(const char *name, TABLE *form, HA_CREATE_INFO *info)=0;

#define CHF_CREATE_FLAG 0
#define CHF_DELETE_FLAG 1
#define CHF_RENAME_FLAG 2

  virtual int create_handler_files(const char *name, const char *old_name,
                                   int action_flag, HA_CREATE_INFO *info)
  { return FALSE; }

  virtual int change_partitions(HA_CREATE_INFO *create_info,
                                const char *path,
                                ulonglong *copied,
                                ulonglong *deleted,
                                const uchar *pack_frm_data,
                                size_t pack_frm_len)
  { return HA_ERR_WRONG_COMMAND; }
  virtual int drop_partitions(const char *path)
  { return HA_ERR_WRONG_COMMAND; }
  virtual int rename_partitions(const char *path)
  { return HA_ERR_WRONG_COMMAND; }
  virtual int optimize_partitions(THD *thd)
  { return HA_ERR_WRONG_COMMAND; }
  virtual int analyze_partitions(THD *thd)
  { return HA_ERR_WRONG_COMMAND; }
  virtual int check_partitions(THD *thd)
  { return HA_ERR_WRONG_COMMAND; }
  virtual int repair_partitions(THD *thd)
  { return HA_ERR_WRONG_COMMAND; }

  /**
    @note lock_count() can return > 1 if the table is MERGE or partitioned.
  */
  virtual uint lock_count(void) const { return 1; }
  /**
    Is not invoked for non-transactional temporary tables.

    @note store_lock() can return more than one lock if the table is MERGE
    or partitioned.

    @note that one can NOT rely on table->in_use in store_lock().  It may
    refer to a different thread if called from mysql_lock_abort_for_thread().

    @note If the table is MERGE, store_lock() can return less locks
    than lock_count() claimed. This can happen when the MERGE children
    are not attached when this is called from another thread.
  */
  virtual THR_LOCK_DATA **store_lock(THD *thd,
                                     THR_LOCK_DATA **to,
                                     enum thr_lock_type lock_type)=0;

  /** Type of table for caching query */
  virtual uint8 table_cache_type() { return HA_CACHE_TBL_NONTRANSACT; }


  /**
    @brief Register a named table with a call back function to the query cache.

    @param thd The thread handle
    @param table_key A pointer to the table name in the table cache
    @param key_length The length of the table name
    @param[out] engine_callback The pointer to the storage engine call back
      function
    @param[out] engine_data Storage engine specific data which could be
      anything

    This method offers the storage engine, the possibility to store a reference
    to a table name which is going to be used with query cache. 
    The method is called each time a statement is written to the cache and can
    be used to verify if a specific statement is cachable. It also offers
    the possibility to register a generic (but static) call back function which
    is called each time a statement is matched against the query cache.

    @note If engine_data supplied with this function is different from
      engine_data supplied with the callback function, and the callback returns
      FALSE, a table invalidation on the current table will occur.

    @return Upon success the engine_callback will point to the storage engine
      call back function, if any, and engine_data will point to any storage
      engine data used in the specific implementation.
      @retval TRUE Success
      @retval FALSE The specified table or current statement should not be
        cached
  */

  virtual my_bool register_query_cache_table(THD *thd, char *table_key,
                                             uint key_length,
                                             qc_engine_callback
                                             *engine_callback,
                                             ulonglong *engine_data)
  {
    *engine_callback= 0;
    return TRUE;
  }


 /*
   @retval TRUE   Primary key (if there is one) is clustered
                  key covering all fields
   @retval FALSE  otherwise
 */
 virtual bool primary_key_is_clustered() { return FALSE; }
 virtual int cmp_ref(const uchar *ref1, const uchar *ref2)
 {
   return memcmp(ref1, ref2, ref_length);
 }

 /*
   Condition pushdown to storage engines
 */

 /**
   Push condition down to the table handler.

   @param  cond   Condition to be pushed. The condition tree must not be
                  modified by the by the caller.

   @return
     The 'remainder' condition that caller must use to filter out records.
     NULL means the handler will not return rows that do not match the
     passed condition.

   @note
   The pushed conditions form a stack (from which one can remove the
   last pushed condition using cond_pop).
   The table handler filters out rows using (pushed_cond1 AND pushed_cond2 
   AND ... AND pushed_condN)
   or less restrictive condition, depending on handler's capabilities.

   handler->ha_reset() call empties the condition stack.
   Calls to rnd_init/rnd_end, index_init/index_end etc do not affect the
   condition stack.
 */ 
<<<<<<< HEAD
 virtual const COND *cond_push(const COND *cond) { return cond; }
 
 /*
=======
 virtual const COND *cond_push(const COND *cond) { return cond; };
 /**
>>>>>>> ef4295af
   Pop the top condition from the condition stack of the handler instance.

   Pops the top if condition stack, if stack is not empty.
 */
 virtual void cond_pop() { return; }

 virtual Item *idx_cond_push(uint keyno, Item* idx_cond) { return idx_cond; }

 /*
    Part of old fast alter table, to be depricated
  */
 virtual bool check_if_incompatible_data(HA_CREATE_INFO *create_info,
                                         uint table_changes)
 { return COMPATIBLE_DATA_NO; }

<<<<<<< HEAD

 /*
    On-line ALTER TABLE interface
  */

 /*
    Check if a storage engine supports a particular alter table on-line
    SYNOPSIS
      check_if_supported_alter()
        altered_table     A temporary table show what table is to change to
        create_info       Information from the parsing phase about new
                          table properties.
        alter_flags       Bitmask that shows what will be changed
        table_changes     Shows if table layout has changed (for backwards
                          compatibility with check_if_incompatible_data
    RETURN
        HA_ALTER_ERROR                Unexpected error
        HA_ALTER_SUPPORTED_WAIT_LOCK  Supported, but requires DDL lock
        HA_ALTER_SUPPORTED_NO_LOCK    Supported
        HA_ALTER_NOT_SUPPORTED        Not supported

      
    NOTES
      The default implementation is implemented to support fast
      alter table (storage engines that support some changes by
      just changing the frm file) without any change in the handler
      implementation.    
  */
 virtual int check_if_supported_alter(TABLE *altered_table,
                                      HA_CREATE_INFO *create_info,
                                      HA_ALTER_FLAGS *alter_flags,
                                      uint table_changes)
 {
   DBUG_ENTER("check_if_supported_alter");
   if (this->check_if_incompatible_data(create_info, table_changes)
       == COMPATIBLE_DATA_NO)
     DBUG_RETURN(HA_ALTER_NOT_SUPPORTED);
   else
     DBUG_RETURN(HA_ALTER_SUPPORTED_WAIT_LOCK);
 }
 /*
    Tell storage engine to prepare for the on-line alter table (pre-alter)
    SYNOPSIS
      alter_table_phase1()
        thd               The thread handle
        altered_table     A temporary table show what table is to change to
        alter_info        Storage place for data used during phase1 and phase2
        alter_flags       Bitmask that shows what will be changed
    RETURN
      0      OK
      error  error code passed from storage engine
    NOTES
  */
 virtual int alter_table_phase1(THD *thd,
                                TABLE *altered_table,
                                HA_CREATE_INFO *create_info,
                                HA_ALTER_INFO *alter_info,
                                HA_ALTER_FLAGS *alter_flags)
 {
   return HA_ERR_UNSUPPORTED;
 }
 /*
    Tell storage engine to perform the on-line alter table (alter)
    SYNOPSIS
      alter_table_phase2()
        thd               The thread handle
        altered_table     A temporary table show what table is to change to
        alter_info        Storage place for data used during phase1 and phase2
        alter_flags       Bitmask that shows what will be changed
    RETURN
      0      OK
      error  error code passed from storage engine
    NOTES
      If check_if_supported_alter returns HA_ALTER_SUPPORTED_WAIT_LOCK
      this call is to be wrapped with a DDL lock. This is currently NOT
      supported.
  */
 virtual int alter_table_phase2(THD *thd,
                                TABLE *altered_table,
                                HA_CREATE_INFO *create_info,
                                HA_ALTER_INFO *alter_info,
                                HA_ALTER_FLAGS *alter_flags)
 {
   return HA_ERR_UNSUPPORTED;
 }
 /*
    Tell storage engine that changed frm file is now on disk and table
    has been re-opened (post-alter)
    SYNOPSIS
      alter_table_phase3()
        thd               The thread handle
        table             The altered table, re-opened
    NOTES
  */
 virtual int alter_table_phase3(THD *thd, TABLE *table)
 {
   return HA_ERR_UNSUPPORTED;
 }


 /* These are only called from sql_select for internal temporary tables */
=======
 /** These are only called from sql_select for internal temporary tables */
>>>>>>> ef4295af
  virtual int write_row(uchar *buf __attribute__((unused)))
  {
    return HA_ERR_WRONG_COMMAND;
  }

  virtual int update_row(const uchar *old_data __attribute__((unused)),
                         uchar *new_data __attribute__((unused)))
  {
    return HA_ERR_WRONG_COMMAND;
  }

  virtual int delete_row(const uchar *buf __attribute__((unused)))
  {
    return HA_ERR_WRONG_COMMAND;
  }
  /**
    use_hidden_primary_key() is called in case of an update/delete when
    (table_flags() and HA_PRIMARY_KEY_REQUIRED_FOR_DELETE) is defined
    but we don't have a primary key
  */
  virtual void use_hidden_primary_key();

  /*
    Lock table.

    SYNOPSIS
      handler::lock_table()
        thd                     Thread handle
        lock_type               HA_LOCK_IN_SHARE_MODE     (F_RDLCK)
                                HA_LOCK_IN_EXCLUSIVE_MODE (F_WRLCK)
        lock_timeout            -1 default timeout
                                0  no wait
                                >0 wait timeout in milliseconds.

    NOTE
      lock_timeout >0 is not used by MySQL currently. If the storage
      engine does not support NOWAIT (lock_timeout == 0) it should
      return an error. But if it does not support WAIT X (lock_timeout
      >0) it should treat it as lock_timeout == -1 and wait a default
      (or even hard-coded) timeout.

    RETURN
      HA_ERR_WRONG_COMMAND      Storage engine does not support lock_table()
      HA_ERR_UNSUPPORTED        Storage engine does not support NOWAIT
      HA_ERR_LOCK_WAIT_TIMEOUT  Lock request timed out or
                                lock conflict with NOWAIT option
      HA_ERR_LOCK_DEADLOCK      Deadlock detected
  */
  virtual int lock_table(THD *thd         __attribute__((unused)),
                         int lock_type    __attribute__((unused)),
                         int lock_timeout __attribute__((unused)))
  {
    return HA_ERR_WRONG_COMMAND;
  }

  virtual void add_explain_extra_info(uint keyno, String *extra) {}
private:
  /*
    Row-level primitives for storage engines.  These should be
    overridden by the storage engine class. To call these methods, use
    the corresponding 'ha_*' method above.
  */

  /**
    Is not invoked for non-transactional temporary tables.

    Tells the storage engine that we intend to read or write data
    from the table. This call is prefixed with a call to handler::store_lock()
    and is invoked only for those handler instances that stored the lock.

    Calls to rnd_init/index_init are prefixed with this call. When table
    IO is complete, we call external_lock(F_UNLCK).
    A storage engine writer should expect that each call to
    ::external_lock(F_[RD|WR]LOCK is followed by a call to
    ::external_lock(F_UNLCK). If it is not, it is a bug in MySQL.

    The name and signature originate from the first implementation
    in MyISAM, which would call fcntl to set/clear an advisory
    lock on the data file in this method.

    @param   lock_type    F_RDLCK, F_WRLCK, F_UNLCK

    @return  non-0 in case of failure, 0 in case of success.
    When lock_type is F_UNLCK, the return value is ignored.
  */
  virtual int external_lock(THD *thd __attribute__((unused)),
                            int lock_type __attribute__((unused)))
  {
    return 0;
  }
};


/*
  A Disk-Sweep MRR interface implementation

  This implementation makes range (and, in the future, 'ref') scans to read
  table rows in disk sweeps. 
  
  Currently it is used by MyISAM and InnoDB. Potentially it can be used with
  any table handler that has non-clustered indexes and on-disk rows.
*/

class DsMrr_impl
{
public:
  typedef void (handler::*range_check_toggle_func_t)(bool on);

  DsMrr_impl(range_check_toggle_func_t func)
    : last_idx_tuple(NULL), range_check_toggle_func(func) {};

  uchar *rowids_buf;       /* ROWIDs buffer */
  uchar *rowids_buf_cur;   /* Current position when reading/writing */
  uchar *rowids_buf_last;  /* Wen reading: end of used buffer space */
  uchar *rowids_buf_end;   /* End of the buffer */
  
  KEY  *mrr_key;           /* Index to use */
  uint mrr_keyno;          /* Number of the index */

  uchar *last_idx_tuple; //TODO: remove 
  bool dsmrr_eof;        //TODO: remove 

  /* TRUE <=> need range association, buffer holds {rowid, range_id} pairs */
  bool is_mrr_assoc; 

  handler *h; /* Owner table handler */
  handler *h2; /* Slave handler for doing rnd_pos(). */
   
  /* Bitmaps for the rnd_pos()-calling handler object */
  MY_BITMAP row_access_bitmap;
  MY_BITMAP *save_read_set, *save_write_set;

  bool use_default_impl; /* TRUE <=> shortcut the calls to default MRR impl */
  range_check_toggle_func_t range_check_toggle_func;


  int dsmrr_init(handler *h, KEY *key, RANGE_SEQ_IF *seq_funcs, 
                 void *seq_init_param, uint n_ranges, uint mode, 
                 HANDLER_BUFFER *buf);
  void dsmrr_close();
  int dsmrr_fill_buffer(handler *h);
  int dsmrr_next(handler *h, char **range_info);

  int dsmrr_info(uint keyno, uint n_ranges, uint keys, uint *bufsz,
                 uint *flags, COST_VECT *cost);

  ha_rows dsmrr_info_const(uint keyno, RANGE_SEQ_IF *seq, 
                            void *seq_init_param, uint n_ranges, uint *bufsz,
                            uint *flags, COST_VECT *cost);
private:
  bool key_uses_partial_cols(uint keyno);
  bool choose_mrr_impl(uint keyno, ha_rows rows, uint *flags, uint *bufsz, 
                       COST_VECT *cost);
  bool get_disk_sweep_mrr_cost(uint keynr, ha_rows rows, uint flags, 
                               uint *buffer_size, COST_VECT *cost);
};

extern const char *ha_row_type[];
extern const char *tx_isolation_names[];
extern const char *binlog_format_names[];
extern TYPELIB tx_isolation_typelib;
extern TYPELIB myisam_stats_method_typelib;
extern ulong total_ha, total_ha_2pc;

/* Wrapper functions */
#define ha_commit_stmt(thd) (ha_commit_trans((thd), FALSE))
#define ha_rollback_stmt(thd) (ha_rollback_trans((thd), FALSE))
#define ha_commit(thd) (ha_commit_trans((thd), TRUE))
#define ha_rollback(thd) (ha_rollback_trans((thd), TRUE))

/* lookups */
handlerton *ha_default_handlerton(THD *thd);
plugin_ref ha_resolve_by_name(THD *thd, const LEX_STRING *name);
plugin_ref ha_lock_engine(THD *thd, handlerton *hton);
handlerton *ha_resolve_by_legacy_type(THD *thd, enum legacy_db_type db_type);
handler *get_new_handler(TABLE_SHARE *share, MEM_ROOT *alloc,
                         handlerton *db_type);
handlerton *ha_checktype(THD *thd, enum legacy_db_type database_type,
                          bool no_substitute, bool report_error);


static inline enum legacy_db_type ha_legacy_type(const handlerton *db_type)
{
  return (db_type == NULL) ? DB_TYPE_UNKNOWN : db_type->db_type;
}

static inline const char *ha_resolve_storage_engine_name(const handlerton *db_type)
{
  return db_type == NULL ? "UNKNOWN" : hton2plugin[db_type->slot]->name.str;
}

static inline bool ha_check_storage_engine_flag(const handlerton *db_type, uint32 flag)
{
  return db_type == NULL ? FALSE : test(db_type->flags & flag);
}

static inline bool ha_storage_engine_is_enabled(const handlerton *db_type)
{
  return (db_type && db_type->create) ?
         (db_type->state == SHOW_OPTION_YES) : FALSE;
}

/* basic stuff */
int ha_init(void);
int ha_end(void);
int ha_initialize_handlerton(st_plugin_int *plugin);
int ha_finalize_handlerton(st_plugin_int *plugin);

TYPELIB *ha_known_exts(void);
int ha_panic(enum ha_panic_function flag);
void ha_close_connection(THD* thd);
bool ha_flush_logs(handlerton *db_type);
void ha_drop_database(char* path);
int ha_create_table(THD *thd, const char *path,
                    const char *db, const char *table_name,
                    HA_CREATE_INFO *create_info,
                    bool update_create_info);
int ha_delete_table(THD *thd, handlerton *db_type, const char *path,
                    const char *db, const char *alias, bool generate_warning);

/* statistics and info */
bool ha_show_status(THD *thd, handlerton *db_type, enum ha_stat_type stat);

/* discovery */
int ha_create_table_from_engine(THD* thd, const char *db, const char *name);
int ha_discover(THD* thd, const char* dbname, const char* name,
                uchar** frmblob, size_t* frmlen);
int ha_find_files(THD *thd,const char *db,const char *path,
                  const char *wild, bool dir, List<LEX_STRING>* files);
int ha_table_exists_in_engine(THD* thd, const char* db, const char* name);

/* key cache */
extern "C" int ha_init_key_cache(const char *name, KEY_CACHE *key_cache);
int ha_resize_key_cache(KEY_CACHE *key_cache);
int ha_change_key_cache_param(KEY_CACHE *key_cache);
int ha_change_key_cache(KEY_CACHE *old_key_cache, KEY_CACHE *new_key_cache);
int ha_end_key_cache(KEY_CACHE *key_cache);

/* report to InnoDB that control passes to the client */
int ha_release_temporary_latches(THD *thd);

/* transactions: interface to handlerton functions */
int ha_start_consistent_snapshot(THD *thd);
int ha_commit_or_rollback_by_xid(XID *xid, bool commit);
int ha_commit_one_phase(THD *thd, bool all);
int ha_rollback_trans(THD *thd, bool all);
int ha_prepare(THD *thd);
int ha_recover(HASH *commit_list);

/* transactions: these functions never call handlerton functions directly */
int ha_commit_trans(THD *thd, bool all);
int ha_autocommit_or_rollback(THD *thd, int error);
int ha_enable_transaction(THD *thd, bool on);

/* savepoints */
int ha_rollback_to_savepoint(THD *thd, SAVEPOINT *sv);
int ha_savepoint(THD *thd, SAVEPOINT *sv);
int ha_release_savepoint(THD *thd, SAVEPOINT *sv);

/* these are called by storage engines */
void trans_register_ha(THD *thd, bool all, handlerton *ht);

/*
  Storage engine has to assume the transaction will end up with 2pc if
   - there is more than one 2pc-capable storage engine available
   - in the current transaction 2pc was not disabled yet
*/
#define trans_need_2pc(thd, all)                   ((total_ha_2pc > 1) && \
        !((all ? &thd->transaction.all : &thd->transaction.stmt)->no_2pc))

#ifdef HAVE_NDB_BINLOG
int ha_reset_logs(THD *thd);
int ha_binlog_index_purge_file(THD *thd, const char *file);
void ha_reset_slave(THD *thd);
void ha_binlog_log_query(THD *thd, handlerton *db_type,
                         enum_binlog_command binlog_command,
                         const char *query, uint query_length,
                         const char *db, const char *table_name);
void ha_binlog_wait(THD *thd);
int ha_binlog_end(THD *thd);
#else
#define ha_reset_logs(a) do {} while (0)
#define ha_binlog_index_purge_file(a,b) do {} while (0)
#define ha_reset_slave(a) do {} while (0)
#define ha_binlog_log_query(a,b,c,d,e,f,g) do {} while (0)
#define ha_binlog_wait(a) do {} while (0)
#define ha_binlog_end(a)  do {} while (0)
#endif<|MERGE_RESOLUTION|>--- conflicted
+++ resolved
@@ -1157,7 +1157,6 @@
   The handler class is the interface for dynamically loadable
   storage engines. Do not add ifdefs and take care when adding or
   changing virtual functions to avoid vtable confusion
-<<<<<<< HEAD
 
   Functions in this class accept and return table columns data. Two data
   representation formats are used:
@@ -1200,11 +1199,7 @@
 
   If a blob column has NULL value, then its length and blob data pointer
   must be set to 0.
-
- */
-=======
-*/
->>>>>>> ef4295af
+*/
 
 class handler :public Sql_alloc
 {
@@ -1247,32 +1242,23 @@
   uchar *dup_ref;			/* Pointer to duplicate row */
 
   ha_statistics stats;
-<<<<<<< HEAD
-  
-  /* Multi range read implementation-used members: */
+
+  /** Multi range read implementation-used members: */
   range_seq_t mrr_iter;    /* MRR range sequence iterator being traversed */
   RANGE_SEQ_IF mrr_funcs;  /* Saved MRR range sequence traversal functions */
   HANDLER_BUFFER *multi_range_buffer; /* Saved MRR buffer info */
   uint ranges_in_seq; /* Total number of ranges in the traversed sequence */
   /* TRUE <=> source MRR ranges and the output are ordered */
   bool mrr_is_output_sorted;
-  
-  /* TRUE <=> we're currently traversing a range in mrr_cur_range. */
+
+  /** TRUE <=> we're currently traversing a range in mrr_cur_range. */
   bool mrr_have_range;
-  /* Current range (the one we're now returning rows from) */
+  /** Current range (the one we're now returning rows from) */
   KEY_MULTI_RANGE mrr_cur_range;
-  
+
   /* Default MRR implementation: */
   //bool mrr_restore_scan; /* TRUE <=> we're restoring the scan */
   //int mrr_restore_scan_res; /* iff mrr_restore_scan: return value of next call */
-=======
-
-  /** The following are for read_multi_range */
-  bool multi_range_sorted;
-  KEY_MULTI_RANGE *multi_range_curr;
-  KEY_MULTI_RANGE *multi_range_end;
-  HANDLER_BUFFER *multi_range_buffer;
->>>>>>> ef4295af
 
   /** The following are for read_range() */
   key_range save_end_range, *end_range;
@@ -1727,18 +1713,6 @@
   int check_old_types();
   /** to be actually called to get 'check()' functionality*/
   int ha_check(THD *thd, HA_CHECK_OPT *check_opt);
-<<<<<<< HEAD
-=======
- 
-  virtual int backup(THD* thd, HA_CHECK_OPT* check_opt)
-  { return HA_ADMIN_NOT_IMPLEMENTED; }
-  /**
-    Restore assumes .frm file must exist, and that generate_table() has been
-    called; It will just copy the data file and run repair.
-  */
-  virtual int restore(THD* thd, HA_CHECK_OPT* check_opt)
-  { return HA_ADMIN_NOT_IMPLEMENTED; }
->>>>>>> ef4295af
 protected:
   virtual int repair(THD* thd, HA_CHECK_OPT* check_opt)
   { return HA_ADMIN_NOT_IMPLEMENTED; }
@@ -1787,15 +1761,9 @@
   { return FALSE; }
   virtual char* get_foreign_key_create_info()
   { return(NULL);}  /* gets foreign key create string from InnoDB */
-<<<<<<< HEAD
   /* gets tablespace name from handler */
   const char* get_tablespace_name();
-  /* used in ALTER TABLE; 1 if changing storage engine is allowed */
-=======
-  virtual char* get_tablespace_name(THD *thd, char *name, uint name_len)
-  { return(NULL);}  /* gets tablespace name from handler */
   /** used in ALTER TABLE; 1 if changing storage engine is allowed */
->>>>>>> ef4295af
   virtual bool can_switch_engines() { return 1; }
   /** used in REPLACE; is > 0 if table is referred by a FOREIGN KEY */
   virtual int get_foreign_key_list(THD *thd, List<FOREIGN_KEY_INFO> *f_key_list)
@@ -2006,14 +1974,9 @@
    Calls to rnd_init/rnd_end, index_init/index_end etc do not affect the
    condition stack.
  */ 
-<<<<<<< HEAD
  virtual const COND *cond_push(const COND *cond) { return cond; }
  
- /*
-=======
- virtual const COND *cond_push(const COND *cond) { return cond; };
  /**
->>>>>>> ef4295af
    Pop the top condition from the condition stack of the handler instance.
 
    Pops the top if condition stack, if stack is not empty.
@@ -2029,35 +1992,31 @@
                                          uint table_changes)
  { return COMPATIBLE_DATA_NO; }
 
-<<<<<<< HEAD
-
- /*
-    On-line ALTER TABLE interface
-  */
-
- /*
+ /* On-line ALTER TABLE interface */
+
+ /**
     Check if a storage engine supports a particular alter table on-line
-    SYNOPSIS
-      check_if_supported_alter()
-        altered_table     A temporary table show what table is to change to
-        create_info       Information from the parsing phase about new
-                          table properties.
-        alter_flags       Bitmask that shows what will be changed
-        table_changes     Shows if table layout has changed (for backwards
-                          compatibility with check_if_incompatible_data
-    RETURN
-        HA_ALTER_ERROR                Unexpected error
-        HA_ALTER_SUPPORTED_WAIT_LOCK  Supported, but requires DDL lock
-        HA_ALTER_SUPPORTED_NO_LOCK    Supported
-        HA_ALTER_NOT_SUPPORTED        Not supported
-
-      
-    NOTES
+
+    @param    altered_table     A temporary table show what table is to
+                                change to
+    @param    create_info       Information from the parsing phase about new
+                                table properties.
+    @param    alter_flags       Bitmask that shows what will be changed
+    @param    table_changes     Shows if table layout has changed (for
+                                backwards compatibility with
+                                check_if_incompatible_data
+
+    @retval   HA_ALTER_ERROR                Unexpected error
+    @retval   HA_ALTER_SUPPORTED_WAIT_LOCK  Supported, but requires DDL lock
+    @retval   HA_ALTER_SUPPORTED_NO_LOCK    Supported
+    @retval   HA_ALTER_NOT_SUPPORTED        Not supported
+
+    @note
       The default implementation is implemented to support fast
       alter table (storage engines that support some changes by
       just changing the frm file) without any change in the handler
       implementation.    
-  */
+ */
  virtual int check_if_supported_alter(TABLE *altered_table,
                                       HA_CREATE_INFO *create_info,
                                       HA_ALTER_FLAGS *alter_flags,
@@ -2070,19 +2029,19 @@
    else
      DBUG_RETURN(HA_ALTER_SUPPORTED_WAIT_LOCK);
  }
- /*
-    Tell storage engine to prepare for the on-line alter table (pre-alter)
-    SYNOPSIS
-      alter_table_phase1()
-        thd               The thread handle
-        altered_table     A temporary table show what table is to change to
-        alter_info        Storage place for data used during phase1 and phase2
-        alter_flags       Bitmask that shows what will be changed
-    RETURN
-      0      OK
-      error  error code passed from storage engine
-    NOTES
-  */
+ /**
+   Tell storage engine to prepare for the on-line alter table (pre-alter)
+
+   @param     thd               The thread handle
+   @param     altered_table     A temporary table show what table is to
+                                change to
+   @param     alter_info        Storage place for data used during phase1
+                                and phase2
+   @param     alter_flags       Bitmask that shows what will be changed
+
+   @retval   0      OK
+   @retval   error  error code passed from storage engine
+ */
  virtual int alter_table_phase1(THD *thd,
                                 TABLE *altered_table,
                                 HA_CREATE_INFO *create_info,
@@ -2091,22 +2050,24 @@
  {
    return HA_ERR_UNSUPPORTED;
  }
- /*
+ /**
     Tell storage engine to perform the on-line alter table (alter)
-    SYNOPSIS
-      alter_table_phase2()
-        thd               The thread handle
-        altered_table     A temporary table show what table is to change to
-        alter_info        Storage place for data used during phase1 and phase2
-        alter_flags       Bitmask that shows what will be changed
-    RETURN
-      0      OK
-      error  error code passed from storage engine
-    NOTES
+
+    @param    thd               The thread handle
+    @param    altered_table     A temporary table show what table is to
+                                change to
+    @param    alter_info        Storage place for data used during phase1
+                                and phase2
+    @param    alter_flags       Bitmask that shows what will be changed
+
+    @retval  0      OK
+    @retval  error  error code passed from storage engine
+
+    @note
       If check_if_supported_alter returns HA_ALTER_SUPPORTED_WAIT_LOCK
       this call is to be wrapped with a DDL lock. This is currently NOT
       supported.
-  */
+ */
  virtual int alter_table_phase2(THD *thd,
                                 TABLE *altered_table,
                                 HA_CREATE_INFO *create_info,
@@ -2115,25 +2076,20 @@
  {
    return HA_ERR_UNSUPPORTED;
  }
- /*
+ /**
     Tell storage engine that changed frm file is now on disk and table
     has been re-opened (post-alter)
-    SYNOPSIS
-      alter_table_phase3()
-        thd               The thread handle
-        table             The altered table, re-opened
-    NOTES
-  */
+
+    @param    thd               The thread handle
+    @param    table             The altered table, re-opened
+ */
  virtual int alter_table_phase3(THD *thd, TABLE *table)
  {
    return HA_ERR_UNSUPPORTED;
  }
 
 
- /* These are only called from sql_select for internal temporary tables */
-=======
- /** These are only called from sql_select for internal temporary tables */
->>>>>>> ef4295af
+ /** These are only called from sql_select for internal temporary tables. */
   virtual int write_row(uchar *buf __attribute__((unused)))
   {
     return HA_ERR_WRONG_COMMAND;
