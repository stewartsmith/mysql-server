/* Copyright (C) 2000-2003 MySQL AB

   This program is free software; you can redistribute it and/or modify
   it under the terms of the GNU General Public License as published by
   the Free Software Foundation; version 2 of the License.

   This program is distributed in the hope that it will be useful,
   but WITHOUT ANY WARRANTY; without even the implied warranty of
   MERCHANTABILITY or FITNESS FOR A PARTICULAR PURPOSE.  See the
   GNU General Public License for more details.

   You should have received a copy of the GNU General Public License
   along with this program; if not, write to the Free Software
   Foundation, Inc., 59 Temple Place, Suite 330, Boston, MA  02111-1307  USA */

/**
  @file

  @details
  Mostly this file is used in the server. But a little part of it is used in
  mysqlbinlog too (definition of SELECT_DISTINCT and others).
  The consequence is that 90% of the file is wrapped in \#ifndef MYSQL_CLIENT,
  except the part which must be in the server and in the client.
*/

#ifndef MYSQL_PRIV_H
#define MYSQL_PRIV_H

#ifndef MYSQL_CLIENT

#include <my_global.h>
#include <mysql_version.h>
#include <mysql_embed.h>
#include <my_sys.h>
#include <my_time.h>
#include <m_string.h>
#include <hash.h>
#include <signal.h>
#include <thr_lock.h>
#include <my_base.h>			/* Needed by field.h */
#include <queues.h>
#include "sql_bitmap.h"
#include "sql_array.h"
#include "sql_plugin.h"
#include "scheduler.h"

#ifdef HAVE_DTRACE
#define _DTRACE_VERSION 1
#endif
#include "probes.h"

#ifndef __WIN__
#include <netdb.h>
#endif

class Parser_state;

/**
  Query type constants.

  QT_ORDINARY -- ordinary SQL query.
  QT_IS -- SQL query to be shown in INFORMATION_SCHEMA (in utf8 and without
  character set introducers).
*/
enum enum_query_type
{
  QT_ORDINARY,
  QT_IS
};

/* TODO convert all these three maps to Bitmap classes */
typedef ulonglong table_map;          /* Used for table bits in join */
#if MAX_INDEXES <= 64
typedef Bitmap<64>  key_map;          /* Used for finding keys */
#else
typedef Bitmap<((MAX_INDEXES+7)/8*8)> key_map; /* Used for finding keys */
#endif
typedef ulong nesting_map;  /* Used for flags of nesting constructs */
/*
  Used to identify NESTED_JOIN structures within a join (applicable only to
  structures that have not been simplified away and embed more the one
  element)
*/
typedef ulonglong nested_join_map;

/* query_id */
typedef ulonglong query_id_t;
extern query_id_t global_query_id;

/* increment query_id and return it.  */
inline query_id_t next_query_id() { return global_query_id++; }

/* useful constants */
extern const key_map key_map_empty;
extern key_map key_map_full;          /* Should be threaded as const */
extern const char *primary_key_name;

#include "mysql_com.h"
#include <violite.h>
#include "unireg.h"

void init_sql_alloc(MEM_ROOT *root, uint block_size, uint pre_alloc_size);
void *sql_alloc(size_t);
void *sql_calloc(size_t);
char *sql_strdup(const char *str);
char *sql_strmake(const char *str, size_t len);
void *sql_memdup(const void * ptr, size_t size);
void sql_element_free(void *ptr);
char *sql_strmake_with_convert(const char *str, size_t arg_length,
			       CHARSET_INFO *from_cs,
			       size_t max_res_length,
			       CHARSET_INFO *to_cs, size_t *result_length);
uint kill_one_thread(THD *thd, ulong id, bool only_kill_query);
void sql_kill(THD *thd, ulong id, bool only_kill_query);
bool net_request_file(NET* net, const char* fname);
char* query_table_status(THD *thd,const char *db,const char *table_name);

#define x_free(A)	{ my_free((uchar*) (A),MYF(MY_WME | MY_FAE | MY_ALLOW_ZERO_PTR)); }
#define safeFree(x)	{ if(x) { my_free((uchar*) x,MYF(0)); x = NULL; } }
#define PREV_BITS(type,A)	((type) (((type) 1 << (A)) -1))
#define all_bits_set(A,B) ((A) & (B) != (B))

/*
  Generates a warning that a feature is deprecated. After a specified version
  asserts that the feature is removed.

  Using it as

    WARN_DEPRECATED(thd, 6,2, "BAD", "'GOOD'");

 Will result in a warning

    "The syntax 'BAD' is deprecated and will be removed in MySQL 6.2. Please
    use 'GOOD' instead"

 Note, that in macro arguments BAD is not quoted, while 'GOOD' is.
 Note, that the version is TWO numbers, separated with a comma
 (two macro arguments, that is)
*/
#define WARN_DEPRECATED(Thd,VerHi,VerLo,Old,New)                            \
  do {                                                                      \
    compile_time_assert(MYSQL_VERSION_ID < VerHi * 10000 + VerLo * 100);    \
    if (Thd)                                                                \
      push_warning_printf((Thd), MYSQL_ERROR::WARN_LEVEL_WARN,              \
                        ER_WARN_DEPRECATED_SYNTAX,                          \
                        ER(ER_WARN_DEPRECATED_SYNTAX_WITH_VER),             \
                        (Old), #VerHi "." #VerLo, (New));                   \
    else                                                                    \
      sql_print_warning("The syntax '%s' is deprecated and will be removed " \
                        "in MySQL %s. Please use %s instead.",              \
                        (Old), #VerHi "." #VerLo, (New));                   \
  } while(0)

extern CHARSET_INFO *system_charset_info, *files_charset_info ;
extern CHARSET_INFO *national_charset_info, *table_alias_charset;


enum Derivation
{
  DERIVATION_IGNORABLE= 5,
  DERIVATION_COERCIBLE= 4,
  DERIVATION_SYSCONST= 3,
  DERIVATION_IMPLICIT= 2,
  DERIVATION_NONE= 1,
  DERIVATION_EXPLICIT= 0
};


typedef struct my_locale_st
{
  uint  number;
  const char *name;
  const char *description;
  const bool is_ascii;
  TYPELIB *month_names;
  TYPELIB *ab_month_names;
  TYPELIB *day_names;
  TYPELIB *ab_day_names;
#ifdef __cplusplus 
  my_locale_st(uint number_par,
               const char *name_par, const char *descr_par, bool is_ascii_par,
               TYPELIB *month_names_par, TYPELIB *ab_month_names_par,
               TYPELIB *day_names_par, TYPELIB *ab_day_names_par) : 
    number(number_par),
    name(name_par), description(descr_par), is_ascii(is_ascii_par),
    month_names(month_names_par), ab_month_names(ab_month_names_par),
    day_names(day_names_par), ab_day_names(ab_day_names_par)
  {}
#endif
} MY_LOCALE;

extern MY_LOCALE my_locale_en_US;
extern MY_LOCALE *my_locales[];
extern MY_LOCALE *my_default_lc_time_names;

MY_LOCALE *my_locale_by_name(const char *name);
MY_LOCALE *my_locale_by_number(uint number);

/*************************************************************************/

/**
 Object_creation_ctx -- interface for creation context of database objects
 (views, stored routines, events, triggers). Creation context -- is a set
 of attributes, that should be fixed at the creation time and then be used
 each time the object is parsed or executed.
*/

class Object_creation_ctx
{
public:
  Object_creation_ctx *set_n_backup(THD *thd);

  void restore_env(THD *thd, Object_creation_ctx *backup_ctx);

protected:
  Object_creation_ctx() {}
  virtual Object_creation_ctx *create_backup_ctx(THD *thd) const = 0;

  virtual void change_env(THD *thd) const = 0;

public:
  virtual ~Object_creation_ctx()
  { }
};

/*************************************************************************/

/**
 Default_object_creation_ctx -- default implementation of
 Object_creation_ctx.
*/

class Default_object_creation_ctx : public Object_creation_ctx
{
public:
  CHARSET_INFO *get_client_cs()
  {
    return m_client_cs;
  }

  CHARSET_INFO *get_connection_cl()
  {
    return m_connection_cl;
  }

protected:
  Default_object_creation_ctx(THD *thd);

  Default_object_creation_ctx(CHARSET_INFO *client_cs,
                              CHARSET_INFO *connection_cl);

protected:
  virtual Object_creation_ctx *create_backup_ctx(THD *thd) const;

  virtual void change_env(THD *thd) const;

protected:
  /**
    client_cs stores the value of character_set_client session variable.
    The only character set attribute is used.

    Client character set is included into query context, because we save
    query in the original character set, which is client character set. So,
    in order to parse the query properly we have to switch client character
    set on parsing.
  */
  CHARSET_INFO *m_client_cs;

  /**
    connection_cl stores the value of collation_connection session
    variable. Both character set and collation attributes are used.

    Connection collation is included into query context, becase it defines
    the character set and collation of text literals in internal
    representation of query (item-objects).
  */
  CHARSET_INFO *m_connection_cl;
};


/**
  Opening modes for open_temporary_table and open_table_from_share
*/

enum open_table_mode
{
  OTM_OPEN= 0,
  OTM_CREATE= 1,
  OTM_ALTER= 2
};

/***************************************************************************
  Configuration parameters
****************************************************************************/

#define ACL_CACHE_SIZE		256
#define MAX_PASSWORD_LENGTH	32
#define HOST_CACHE_SIZE		128
#define MAX_ACCEPT_RETRY	10	// Test accept this many times
#define MAX_FIELDS_BEFORE_HASH	32
#define USER_VARS_HASH_SIZE     16
#define TABLE_OPEN_CACHE_MIN    64
#define TABLE_OPEN_CACHE_DEFAULT 64
#define TABLE_DEF_CACHE_DEFAULT 256
/**
  We must have room for at least 256 table definitions in the table
  cache, since otherwise there is no chance prepared
  statements that use these many tables can work.
  Prepared statements use table definition cache ids (table_map_id)
  as table version identifiers. If the table definition
  cache size is less than the number of tables used in a statement,
  the contents of the table definition cache is guaranteed to rotate
  between a prepare and execute. This leads to stable validation
  errors. In future we shall use more stable version identifiers,
  for now the only solution is to ensure that the table definition
  cache can contain at least all tables of a given statement.
*/
#define TABLE_DEF_CACHE_MIN     256

/* 
 Value of 9236 discovered through binary search 2006-09-26 on Ubuntu Dapper
 Drake, libc6 2.3.6-0ubuntu2, Linux kernel 2.6.15-27-686, on x86.  (Added 
 100 bytes as reasonable buffer against growth and other environments'
 requirements.)

 Feel free to raise this by the smallest amount you can to get the
 "execution_constants" test to pass.
 */
#define STACK_MIN_SIZE          12000   ///< Abort if less stack during eval.

#define STACK_MIN_SIZE_FOR_OPEN 1024*80
#define STACK_BUFF_ALLOC        352     ///< For stack overrun checks
#ifndef MYSQLD_NET_RETRY_COUNT
#define MYSQLD_NET_RETRY_COUNT  10	///< Abort read after this many int.
#endif
#define TEMP_POOL_SIZE          128

#define QUERY_ALLOC_BLOCK_SIZE		8192
#define QUERY_ALLOC_PREALLOC_SIZE   	8192
#define TRANS_ALLOC_BLOCK_SIZE		4096
#define TRANS_ALLOC_PREALLOC_SIZE	4096
#define RANGE_ALLOC_BLOCK_SIZE		4096
#define ACL_ALLOC_BLOCK_SIZE		1024
#define UDF_ALLOC_BLOCK_SIZE		1024
#define TABLE_ALLOC_BLOCK_SIZE		1024
#define BDB_LOG_ALLOC_BLOCK_SIZE	1024
#define WARN_ALLOC_BLOCK_SIZE		2048
#define WARN_ALLOC_PREALLOC_SIZE	1024
#define PROFILE_ALLOC_BLOCK_SIZE  2048
#define PROFILE_ALLOC_PREALLOC_SIZE 1024

/*
  The following parameters is to decide when to use an extra cache to
  optimise seeks when reading a big table in sorted order
*/
#define MIN_FILE_LENGTH_TO_USE_ROW_CACHE (10L*1024*1024)
#define MIN_ROWS_TO_USE_TABLE_CACHE	 100
#define MIN_ROWS_TO_USE_BULK_INSERT	 100

/**
  The following is used to decide if MySQL should use table scanning
  instead of reading with keys.  The number says how many evaluation of the
  WHERE clause is comparable to reading one extra row from a table.
*/
#define TIME_FOR_COMPARE   5	// 5 compares == one read

/**
  Number of comparisons of table rowids equivalent to reading one row from a 
  table.
*/
#define TIME_FOR_COMPARE_ROWID  (TIME_FOR_COMPARE*2)

/*
  For sequential disk seeks the cost formula is:
    DISK_SEEK_BASE_COST + DISK_SEEK_PROP_COST * #blocks_to_skip  
  
  The cost of average seek 
    DISK_SEEK_BASE_COST + DISK_SEEK_PROP_COST*BLOCKS_IN_AVG_SEEK =1.0.
*/
#define DISK_SEEK_BASE_COST ((double)0.9)

#define BLOCKS_IN_AVG_SEEK  128

#define DISK_SEEK_PROP_COST ((double)0.1/BLOCKS_IN_AVG_SEEK)


/**
  Number of rows in a reference table when refereed through a not unique key.
  This value is only used when we don't know anything about the key
  distribution.
*/
#define MATCHING_ROWS_IN_OTHER_TABLE 10

/** Don't pack string keys shorter than this (if PACK_KEYS=1 isn't used). */
#define KEY_DEFAULT_PACK_LENGTH 8

/** Characters shown for the command in 'show processlist'. */
#define PROCESS_LIST_WIDTH 100
/* Characters shown for the command in 'information_schema.processlist' */
#define PROCESS_LIST_INFO_WIDTH 65535

#define PRECISION_FOR_DOUBLE 53
#define PRECISION_FOR_FLOAT  24

/*
  Default time to wait before aborting a new client connection
  that does not respond to "initial server greeting" timely
*/
#define CONNECT_TIMEOUT		10

/* The following can also be changed from the command line */
#define DEFAULT_CONCURRENCY	10
#define DELAYED_LIMIT		100		/**< pause after xxx inserts */
#define DELAYED_QUEUE_SIZE	1000
#define DELAYED_WAIT_TIMEOUT	5*60		/**< Wait for delayed insert */
#define FLUSH_TIME		0		/**< Don't flush tables */
#define MAX_CONNECT_ERRORS	10		///< errors before disabling host

#ifdef __NETWARE__
#define IF_NETWARE(A,B) A
#else
#define IF_NETWARE(A,B) B
#endif

#if defined(__WIN__)
#undef	FLUSH_TIME
#define FLUSH_TIME	1800			/**< Flush every half hour */

#define INTERRUPT_PRIOR -2
#define CONNECT_PRIOR	-1
#define WAIT_PRIOR	0
#define QUERY_PRIOR	2
#else
#define INTERRUPT_PRIOR 10
#define CONNECT_PRIOR	9
#define WAIT_PRIOR	8
#define QUERY_PRIOR	6
#endif /* __WIN92__ */

	/* Bits from testflag */
#define TEST_PRINT_CACHED_TABLES 1
#define TEST_NO_KEY_GROUP	 2
#define TEST_MIT_THREAD		4
#define TEST_BLOCKING		8
#define TEST_KEEP_TMP_TABLES	16
#define TEST_READCHECK		64	/**< Force use of readcheck */
#define TEST_NO_EXTRA		128
#define TEST_CORE_ON_SIGNAL	256	/**< Give core if signal */
#define TEST_NO_STACKTRACE	512
#define TEST_SIGINT		1024	/**< Allow sigint on threads */
#define TEST_SYNCHRONIZATION    2048    /**< get server to do sleep in
                                           some places */
#endif

/*
   This is included in the server and in the client.
   Options for select set by the yacc parser (stored in lex->options).

   XXX:
   log_event.h defines OPTIONS_WRITTEN_TO_BIN_LOG to specify what THD
   options list are written into binlog. These options can NOT change their
   values, or it will break replication between version.

   context is encoded as following:
   SELECT - SELECT_LEX_NODE::options
   THD    - THD::options
   intern - neither. used only as
            func(..., select_node->options | thd->options | OPTION_XXX, ...)

   TODO: separate three contexts above, move them to separate bitfields.
*/

#define SELECT_DISTINCT         (ULL(1) << 0)     // SELECT, user
#define SELECT_STRAIGHT_JOIN    (ULL(1) << 1)     // SELECT, user
#define SELECT_DESCRIBE         (ULL(1) << 2)     // SELECT, user
#define SELECT_SMALL_RESULT     (ULL(1) << 3)     // SELECT, user
#define SELECT_BIG_RESULT       (ULL(1) << 4)     // SELECT, user
#define OPTION_FOUND_ROWS       (ULL(1) << 5)     // SELECT, user
#define OPTION_TO_QUERY_CACHE   (ULL(1) << 6)     // SELECT, user
#define SELECT_NO_JOIN_CACHE    (ULL(1) << 7)     // intern
#define OPTION_BIG_TABLES       (ULL(1) << 8)     // THD, user
#define OPTION_BIG_SELECTS      (ULL(1) << 9)     // THD, user
#define OPTION_LOG_OFF          (ULL(1) << 10)    // THD, user
#define OPTION_QUOTE_SHOW_CREATE (ULL(1) << 11)   // THD, user, unused
#define TMP_TABLE_ALL_COLUMNS   (ULL(1) << 12)    // SELECT, intern
#define OPTION_WARNINGS         (ULL(1) << 13)    // THD, user
#define OPTION_AUTO_IS_NULL     (ULL(1) << 14)    // THD, user, binlog
#define OPTION_FOUND_COMMENT    (ULL(1) << 15)    // SELECT, intern, parser
#define OPTION_SAFE_UPDATES     (ULL(1) << 16)    // THD, user
#define OPTION_BUFFER_RESULT    (ULL(1) << 17)    // SELECT, user
#define OPTION_BIN_LOG          (ULL(1) << 18)    // THD, user
#define OPTION_NOT_AUTOCOMMIT   (ULL(1) << 19)    // THD, user
#define OPTION_BEGIN            (ULL(1) << 20)    // THD, intern
#define OPTION_TABLE_LOCK       (ULL(1) << 21)    // THD, intern
#define OPTION_QUICK            (ULL(1) << 22)    // SELECT (for DELETE)
#define OPTION_KEEP_LOG         (ULL(1) << 23)    // THD, user

/* The following is used to detect a conflict with DISTINCT */
#define SELECT_ALL              (ULL(1) << 24)    // SELECT, user, parser

/** The following can be set when importing tables in a 'wrong order'
   to suppress foreign key checks */
#define OPTION_NO_FOREIGN_KEY_CHECKS    (ULL(1) << 26) // THD, user, binlog
/** The following speeds up inserts to InnoDB tables by suppressing unique
   key checks in some cases */
#define OPTION_RELAXED_UNIQUE_CHECKS    (ULL(1) << 27) // THD, user, binlog
#define SELECT_NO_UNLOCK                (ULL(1) << 28) // SELECT, intern
#define OPTION_SCHEMA_TABLE             (ULL(1) << 29) // SELECT, intern
/** Flag set if setup_tables already done */
#define OPTION_SETUP_TABLES_DONE        (ULL(1) << 30) // intern
/** If not set then the thread will ignore all warnings with level notes. */
#define OPTION_SQL_NOTES                (ULL(1) << 31) // THD, user
/**
  Force the used temporary table to be a MyISAM table (because we will use
  fulltext functions when reading from it.
*/
#define TMP_TABLE_FORCE_MYISAM          (ULL(1) << 32)
#define OPTION_PROFILING                (ULL(1) << 33)

/*
  Dont report errors for individual rows,
  But just report error on commit (or read ofcourse)
*/
#define OPTION_ALLOW_BATCH              (ULL(1) << 33) // THD, intern (slave)

/**
  Maximum length of time zone name that we support
  (Time zone name is char(64) in db). mysqlbinlog needs it.
*/
#define MAX_TIME_ZONE_NAME_LENGTH       (NAME_LEN + 1)

/* The rest of the file is included in the server only */
#ifndef MYSQL_CLIENT

/* Bits for different SQL modes modes (including ANSI mode) */
#define MODE_REAL_AS_FLOAT              1
#define MODE_PIPES_AS_CONCAT            2
#define MODE_ANSI_QUOTES                4
#define MODE_IGNORE_SPACE		8
#define MODE_NOT_USED			16
#define MODE_ONLY_FULL_GROUP_BY		32
#define MODE_NO_UNSIGNED_SUBTRACTION	64
#define MODE_NO_DIR_IN_CREATE		128
#define MODE_POSTGRESQL			256
#define MODE_ORACLE			512
#define MODE_MSSQL			1024
#define MODE_DB2			2048
#define MODE_MAXDB			4096
#define MODE_NO_KEY_OPTIONS             8192
#define MODE_NO_TABLE_OPTIONS           16384
#define MODE_NO_FIELD_OPTIONS           32768
#define MODE_MYSQL323                   65536L
#define MODE_MYSQL40                    (MODE_MYSQL323*2)
#define MODE_ANSI	                (MODE_MYSQL40*2)
#define MODE_NO_AUTO_VALUE_ON_ZERO      (MODE_ANSI*2)
#define MODE_NO_BACKSLASH_ESCAPES       (MODE_NO_AUTO_VALUE_ON_ZERO*2)
#define MODE_STRICT_TRANS_TABLES	(MODE_NO_BACKSLASH_ESCAPES*2)
#define MODE_STRICT_ALL_TABLES		(MODE_STRICT_TRANS_TABLES*2)
#define MODE_NO_ZERO_IN_DATE		(MODE_STRICT_ALL_TABLES*2)
#define MODE_NO_ZERO_DATE		(MODE_NO_ZERO_IN_DATE*2)
#define MODE_INVALID_DATES		(MODE_NO_ZERO_DATE*2)
#define MODE_ERROR_FOR_DIVISION_BY_ZERO (MODE_INVALID_DATES*2)
#define MODE_TRADITIONAL		(MODE_ERROR_FOR_DIVISION_BY_ZERO*2)
#define MODE_NO_AUTO_CREATE_USER	(MODE_TRADITIONAL*2)
#define MODE_HIGH_NOT_PRECEDENCE	(MODE_NO_AUTO_CREATE_USER*2)
#define MODE_NO_ENGINE_SUBSTITUTION     (MODE_HIGH_NOT_PRECEDENCE*2)
#define MODE_PAD_CHAR_TO_FULL_LENGTH    (ULL(1) << 31)


/* @@optimizer_switch flags */
#define OPTIMIZER_SWITCH_NO_MATERIALIZATION 1
#define OPTIMIZER_SWITCH_NO_SEMIJOIN 2
#define OPTIMIZER_SWITCH_NO_LOOSE_SCAN 4


/*
  Replication uses 8 bytes to store SQL_MODE in the binary log. The day you
  use strictly more than 64 bits by adding one more define above, you should
  contact the replication team because the replication code should then be
  updated (to store more bytes on disk).

  NOTE: When adding new SQL_MODE types, make sure to also add them to
  the scripts used for creating the MySQL system tables
  in scripts/mysql_system_tables.sql and scripts/mysql_system_tables_fix.sql

*/

#define RAID_BLOCK_SIZE 1024

#define MY_CHARSET_BIN_MB_MAXLEN 1

// uncachable cause
#define UNCACHEABLE_DEPENDENT   1
#define UNCACHEABLE_RAND        2
#define UNCACHEABLE_SIDEEFFECT	4
/// forcing to save JOIN for explain
#define UNCACHEABLE_EXPLAIN     8
/** Don't evaluate subqueries in prepare even if they're not correlated */
#define UNCACHEABLE_PREPARE    16
/* For uncorrelated SELECT in an UNION with some correlated SELECTs */
#define UNCACHEABLE_UNITED     32

/* Used to check GROUP BY list in the MODE_ONLY_FULL_GROUP_BY mode */
#define UNDEF_POS (-1)
#ifdef EXTRA_DEBUG
/**
  Sync points allow us to force the server to reach a certain line of code
  and block there until the client tells the server it is ok to go on.
  The client tells the server to block with SELECT GET_LOCK()
  and unblocks it with SELECT RELEASE_LOCK(). Used for debugging difficult
  concurrency problems
*/
#define DBUG_SYNC_POINT(lock_name,lock_timeout) \
 debug_sync_point(lock_name,lock_timeout)
void debug_sync_point(const char* lock_name, uint lock_timeout);
#else
#define DBUG_SYNC_POINT(lock_name,lock_timeout)
#endif /* EXTRA_DEBUG */

/* Debug Sync Facility. */
#if defined(ENABLED_DEBUG_SYNC)
/* Macro to be put in the code at synchronization points. */
#define DEBUG_SYNC(_thd_, _sync_point_name_)                            \
          do { if (unlikely(opt_debug_sync_timeout))                    \
               debug_sync(_thd_, STRING_WITH_LEN(_sync_point_name_));   \
             } while (0)
/* Command line option --debug-sync-timeout. See mysqld.cc. */
extern uint opt_debug_sync_timeout;
/* Default WAIT_FOR timeout if command line option is given without argument. */
#define DEBUG_SYNC_DEFAULT_WAIT_TIMEOUT 300
/* Debug Sync prototypes. See debug_sync.cc. */
extern int  debug_sync_init(void);
extern void debug_sync_end(void);
extern void debug_sync_init_thread(THD *thd);
extern void debug_sync_end_thread(THD *thd);
extern void debug_sync(THD *thd, const char *sync_point_name, size_t name_len);
#else /* defined(ENABLED_DEBUG_SYNC) */
#define DEBUG_SYNC(_thd_, _sync_point_name_)    /* disabled DEBUG_SYNC */
#endif /* defined(ENABLED_DEBUG_SYNC) */

#define BACKUP_WAIT_TIMEOUT_DEFAULT 50;

/* BINLOG_DUMP options */

#define BINLOG_DUMP_NON_BLOCK   1

/* sql_show.cc:show_log_files() */
#define SHOW_LOG_STATUS_FREE "FREE"
#define SHOW_LOG_STATUS_INUSE "IN USE"

struct TABLE_LIST;
class String;
void view_store_options(THD *thd, TABLE_LIST *table, String *buff);

/* Options to add_table_to_list() */
#define TL_OPTION_UPDATING	1
#define TL_OPTION_FORCE_INDEX	2
#define TL_OPTION_IGNORE_LEAVES 4
#define TL_OPTION_ALIAS         8

/* Some portable defines */

#define portable_sizeof_char_ptr 8

#define tmp_file_prefix "#sql"			/**< Prefix for tmp tables */
#define tmp_file_prefix_length 4

/* Flags for calc_week() function.  */
#define WEEK_MONDAY_FIRST    1
#define WEEK_YEAR            2
#define WEEK_FIRST_WEEKDAY   4

#define STRING_BUFFER_USUAL_SIZE 80

/*
  Some defines for exit codes for ::is_equal class functions.
*/
#define IS_EQUAL_NO 0
#define IS_EQUAL_YES 1
#define IS_EQUAL_PACK_LENGTH 2

enum enum_parsing_place
{
  NO_MATTER,
  IN_HAVING,
  SELECT_LIST,
  IN_WHERE,
  IN_ON
};

class THD;

enum enum_check_fields
{
  CHECK_FIELD_IGNORE,
  CHECK_FIELD_WARN,
  CHECK_FIELD_ERROR_FOR_NULL
};

/** Struct to handle simple linked lists. */
typedef struct st_sql_list {
  uint elements;
  uchar *first;
  uchar **next;

  st_sql_list() {}                              /* Remove gcc warning */
  inline void empty()
  {
    elements=0;
    first=0;
    next= &first;
  }
  inline void link_in_list(uchar *element,uchar **next_ptr)
  {
    elements++;
    (*next)=element;
    next= next_ptr;
    *next=0;
  }
  inline void save_and_clear(struct st_sql_list *save)
  {
    *save= *this;
    empty();
  }
  inline void push_front(struct st_sql_list *save)
  {
    *save->next= first;				/* link current list last */
    first= save->first;
    elements+= save->elements;
  }
  inline void push_back(struct st_sql_list *save)
  {
    if (save->first)
    {
      *next= save->first;
      next= save->next;
      elements+= save->elements;
    }
  }
} SQL_LIST;


extern pthread_key(THD*, THR_THD);
inline THD *_current_thd(void)
{
  return my_pthread_getspecific_ptr(THD*,THR_THD);
}
#define current_thd _current_thd()

/** 
  The meat of thd_proc_info(THD*, char*), a macro that packs the last
  three calling-info parameters. 
*/
extern "C"
const char *set_thd_proc_info(THD *thd, const char *info, 
                              const char *calling_func, 
                              const char *calling_file, 
                              const unsigned int calling_line);

/**
  Enumerate possible types of a table from re-execution
  standpoint.
  TABLE_LIST class has a member of this type.
  At prepared statement prepare, this member is assigned a value
  as of the current state of the database. Before (re-)execution
  of a prepared statement, we check that the value recorded at
  prepare matches the type of the object we obtained from the
  table definition cache.

  @sa check_and_update_table_version()
  @sa Execute_observer
  @sa Prepared_statement::reprepare()
*/

enum enum_table_ref_type
{
  /** Initial value set by the parser */
  TABLE_REF_NULL= 0,
  TABLE_REF_VIEW,
  TABLE_REF_BASE_TABLE,
  TABLE_REF_I_S_TABLE,
  TABLE_REF_TMP_TABLE
};

/*
  External variables
*/
extern ulong server_id, concurrency;


typedef my_bool (*qc_engine_callback)(THD *thd, char *table_key,
                                      uint key_length,
                                      ulonglong *engine_data);
#include "sql_string.h"
#include "sql_list.h"
#include "sql_map.h"
#include "my_decimal.h"
#include "handler.h"
#include "parse_file.h"
#include "table.h"
#include "sql_error.h"
#include "field.h"				/* Field definitions */
#include "protocol.h"
#include "sql_udf.h"
#include "sql_profile.h"
#include "sql_partition.h"

class user_var_entry;
class Security_context;
enum enum_var_type
{
  OPT_DEFAULT= 0, OPT_SESSION, OPT_GLOBAL
};
class sys_var;
#ifdef MYSQL_SERVER
class Comp_creator;
typedef Comp_creator* (*chooser_compare_func_creator)(bool invert);
#endif
#include "item.h"
extern my_decimal decimal_zero;

/* sql_parse.cc */
void free_items(Item *item);
void cleanup_items(Item *item);
class THD;
void close_thread_tables(THD *thd, bool skip_mdl= 0);

#ifndef NO_EMBEDDED_ACCESS_CHECKS
bool check_one_table_access(THD *thd, ulong privilege, TABLE_LIST *tables);
bool check_single_table_access(THD *thd, ulong privilege,
			   TABLE_LIST *tables, bool no_errors);
bool check_routine_access(THD *thd,ulong want_access,char *db,char *name,
			  bool is_proc, bool no_errors);
bool check_some_access(THD *thd, ulong want_access, TABLE_LIST *table);
bool check_some_routine_access(THD *thd, const char *db, const char *name, bool is_proc);
#else
inline bool check_one_table_access(THD *thd, ulong privilege, TABLE_LIST *tables)
{ return false; }
inline bool check_single_table_access(THD *thd, ulong privilege,
			   TABLE_LIST *tables, bool no_errors)
{ return false; }
inline bool check_routine_access(THD *thd,ulong want_access,char *db,
                                 char *name, bool is_proc, bool no_errors)
{ return false; }
inline bool check_some_access(THD *thd, ulong want_access, TABLE_LIST *table)
{ return false; }
inline bool check_merge_table_access(THD *thd, char *db, TABLE_LIST *table_list)
{ return false; }
inline bool check_some_routine_access(THD *thd, const char *db,
                                      const char *name, bool is_proc)
{ return false; }
#endif /*NO_EMBEDDED_ACCESS_CHECKS*/

bool multi_update_precheck(THD *thd, TABLE_LIST *tables);
bool multi_delete_precheck(THD *thd, TABLE_LIST *tables);
int mysql_multi_update_prepare(THD *thd);
int mysql_multi_delete_prepare(THD *thd);
bool mysql_insert_select_prepare(THD *thd);
bool update_precheck(THD *thd, TABLE_LIST *tables);
bool delete_precheck(THD *thd, TABLE_LIST *tables);
bool insert_precheck(THD *thd, TABLE_LIST *tables);
bool create_table_precheck(THD *thd, TABLE_LIST *tables,
                           TABLE_LIST *create_table);
int append_query_string(CHARSET_INFO *csinfo,
                        String const *from, String *to);

void get_default_definer(THD *thd, LEX_USER *definer);
LEX_USER *create_default_definer(THD *thd);
LEX_USER *create_definer(THD *thd, LEX_STRING *user_name, LEX_STRING *host_name);
LEX_USER *get_current_user(THD *thd, LEX_USER *user);
bool check_string_byte_length(LEX_STRING *str, const char *err_msg,
                              uint max_byte_length);
bool check_string_char_length(LEX_STRING *str, const char *err_msg,
                              uint max_char_length, CHARSET_INFO *cs,
                              bool no_error);
<<<<<<< HEAD
bool check_identifier_name(LEX_STRING *str, uint max_char_length,
                           uint err_code, const char *param_for_err_msg);
inline bool check_identifier_name(LEX_STRING *str, uint err_code)
{
  return check_identifier_name(str, NAME_CHAR_LEN, err_code, "");
}
inline bool check_identifier_name(LEX_STRING *str)
{
  return check_identifier_name(str, NAME_CHAR_LEN, 0, "");
}
=======
bool check_host_name(LEX_STRING *str);
>>>>>>> 524eb067

bool parse_sql(THD *thd,
               Parser_state *parser_state,
               Object_creation_ctx *creation_ctx);

Item *negate_expression(THD *thd, Item *expr);

/* log.cc */

int vprint_msg_to_log(enum loglevel level, const char *format, va_list args);
void sql_print_error(const char *format, ...) ATTRIBUTE_FORMAT(printf, 1, 2);
void sql_print_warning(const char *format, ...) ATTRIBUTE_FORMAT(printf, 1, 2);
void sql_print_information(const char *format, ...)
  ATTRIBUTE_FORMAT(printf, 1, 2);
typedef void (*sql_print_message_func)(const char *format, ...)
  ATTRIBUTE_FORMAT(printf, 1, 2);
extern sql_print_message_func sql_print_message_handlers[];

int error_log_print(enum loglevel level, const char *format,
                    va_list args);

bool slow_log_print(THD *thd, const char *query, uint query_length,
                    ulonglong current_utime);

bool general_log_print(THD *thd, enum enum_server_command command,
                       const char *format,...);

bool general_log_write(THD *thd, enum enum_server_command command,
                       const char *query, uint query_length);

#include "sql_class.h"
#include "sql_acl.h"
#include "tztime.h"
#ifdef MYSQL_SERVER
#include "sql_servers.h"
#include "records.h"
#include "opt_range.h"

#ifdef HAVE_QUERY_CACHE
struct Query_cache_query_flags
{
  unsigned int client_long_flag:1;
  unsigned int client_protocol_41:1;
  unsigned int result_in_binary_protocol:1;
  unsigned int more_results_exists:1;
  unsigned int pkt_nr;
  uint character_set_client_num;
  uint character_set_results_num;
  uint collation_connection_num;
  ha_rows limit;
  Time_zone *time_zone;
  ulong sql_mode;
  ulong max_sort_length;
  ulong group_concat_max_len;
  ulong default_week_format;
  ulong div_precision_increment;
  MY_LOCALE *lc_time_names;
};
#define QUERY_CACHE_FLAGS_SIZE sizeof(Query_cache_query_flags)
#include "sql_cache.h"
#define query_cache_abort(A) query_cache.abort(A)
#define query_cache_end_of_result(A) query_cache.end_of_result(A)
#define query_cache_store_query(A, B) query_cache.store_query(A, B)
#define query_cache_destroy() query_cache.destroy()
#define query_cache_result_size_limit(A) query_cache.result_size_limit(A)
#define query_cache_init() query_cache.init()
#define query_cache_resize(A) query_cache.resize(A)
#define query_cache_set_min_res_unit(A) query_cache.set_min_res_unit(A)
#define query_cache_invalidate3(A, B, C) query_cache.invalidate(A, B, C)
#define query_cache_invalidate1(A) query_cache.invalidate(A)
#define query_cache_send_result_to_client(A, B, C) \
  query_cache.send_result_to_client(A, B, C)
#define query_cache_invalidate_by_MyISAM_filename_ref \
  &query_cache_invalidate_by_MyISAM_filename
/* note the "maybe": it's a read without mutex */
#define query_cache_maybe_disabled(T)                                 \
  (T->variables.query_cache_type == 0 || query_cache.query_cache_size == 0)
#define query_cache_is_cacheable_query(L) \
  (((L)->sql_command == SQLCOM_SELECT) && (L)->safe_to_cache_query)
#else
#define QUERY_CACHE_FLAGS_SIZE 0
#define query_cache_store_query(A, B)
#define query_cache_destroy()
#define query_cache_result_size_limit(A)
#define query_cache_init()
#define query_cache_resize(A)
#define query_cache_set_min_res_unit(A)
#define query_cache_invalidate3(A, B, C)
#define query_cache_invalidate1(A)
#define query_cache_send_result_to_client(A, B, C) 0
#define query_cache_invalidate_by_MyISAM_filename_ref NULL

#define query_cache_abort(A)
#define query_cache_end_of_result(A)
#define query_cache_invalidate_by_MyISAM_filename_ref NULL
#define query_cache_maybe_disabled(T) 1
#define query_cache_is_cacheable_query(L) 0
#endif /*HAVE_QUERY_CACHE*/

/*
  Error injector Macros to enable easy testing of recovery after failures
  in various error cases.
*/
#ifndef ERROR_INJECT_SUPPORT

#define ERROR_INJECT(x) 0
#define ERROR_INJECT_ACTION(x,action) 0
#define ERROR_INJECT_CRASH(x) 0
#define ERROR_INJECT_VALUE(x) 0
#define ERROR_INJECT_VALUE_ACTION(x,action) 0
#define ERROR_INJECT_VALUE_CRASH(x) 0
#define SET_ERROR_INJECT_VALUE(x)

#else

inline bool check_and_unset_keyword(const char *dbug_str)
{
  const char *extra_str= "-d,";
  char total_str[200];
  if (_db_keyword_ (0, dbug_str, 1))
  {
    strxmov(total_str, extra_str, dbug_str, NullS);
    DBUG_SET(total_str);
    return 1;
  }
  return 0;
}


inline bool
check_and_unset_inject_value(int value)
{
  THD *thd= current_thd;
  if (thd->error_inject_value == (uint)value)
  {
    thd->error_inject_value= 0;
    return 1;
  }
  return 0;
}

/*
  ERROR INJECT MODULE:
  --------------------
  These macros are used to insert macros from the application code.
  The event that activates those error injections can be activated
  from SQL by using:
  SET SESSION dbug=+d,code;

  After the error has been injected, the macros will automatically
  remove the debug code, thus similar to using:
  SET SESSION dbug=-d,code
  from SQL.

  ERROR_INJECT_CRASH will inject a crash of the MySQL Server if code
  is set when macro is called. ERROR_INJECT_CRASH can be used in
  if-statements, it will always return FALSE unless of course it
  crashes in which case it doesn't return at all.

  ERROR_INJECT_ACTION will inject the action specified in the action
  parameter of the macro, before performing the action the code will
  be removed such that no more events occur. ERROR_INJECT_ACTION
  can also be used in if-statements and always returns FALSE.
  ERROR_INJECT can be used in a normal if-statement, where the action
  part is performed in the if-block. The macro returns TRUE if the
  error was activated and otherwise returns FALSE. If activated the
  code is removed.

  Sometimes it is necessary to perform error inject actions as a serie
  of events. In this case one can use one variable on the THD object.
  Thus one sets this value by using e.g. SET_ERROR_INJECT_VALUE(100).
  Then one can later test for it by using ERROR_INJECT_CRASH_VALUE,
  ERROR_INJECT_ACTION_VALUE and ERROR_INJECT_VALUE. This have the same
  behaviour as the above described macros except that they use the
  error inject value instead of a code used by DBUG macros.
*/
#define SET_ERROR_INJECT_VALUE(x) \
  current_thd->error_inject_value= (x)
#define ERROR_INJECT_CRASH(code) \
  DBUG_EVALUATE_IF(code, (DBUG_ABORT(), 0), 0)
#define ERROR_INJECT_ACTION(code, action) \
  (check_and_unset_keyword(code) ? ((action), 0) : 0)
#define ERROR_INJECT(code) \
  check_and_unset_keyword(code)
#define ERROR_INJECT_VALUE(value) \
  check_and_unset_inject_value(value)
#define ERROR_INJECT_VALUE_ACTION(value,action) \
  (check_and_unset_inject_value(value) ? (action) : 0)
#define ERROR_INJECT_VALUE_CRASH(value) \
  ERROR_INJECT_VALUE_ACTION(value, (DBUG_ABORT(), 0))

#endif

void write_bin_log(THD *thd, bool clear_error,
                   char const *query, ulong query_length);

/* sql_connect.cc */
int check_user(THD *thd, enum enum_server_command command, 
	       const char *passwd, uint passwd_len, const char *db,
	       bool check_count);
pthread_handler_t handle_one_connection(void *arg);
bool init_new_connection_handler_thread();
void reset_mqh(LEX_USER *lu, bool get_them);
bool check_mqh(THD *thd, uint check_command);
void time_out_user_resource_limits(THD *thd, USER_CONN *uc);
void decrease_user_connections(USER_CONN *uc);
void thd_init_client_charset(THD *thd, uint cs_number);
bool setup_connection_thread_globals(THD *thd);
bool login_connection(THD *thd);
void prepare_new_connection_state(THD* thd);
void end_connection(THD *thd);


int mysql_create_db(THD *thd, char *db, HA_CREATE_INFO *create, bool silent);
bool mysql_alter_db(THD *thd, const char *db, HA_CREATE_INFO *create);
bool mysql_rm_db(THD *thd,char *db,bool if_exists, bool silent);
bool mysql_upgrade_db(THD *thd, LEX_STRING *old_db);
void mysql_binlog_send(THD* thd, char* log_ident, my_off_t pos, ushort flags);
void mysql_client_binlog_statement(THD *thd);
bool mysql_rm_table(THD *thd,TABLE_LIST *tables, my_bool if_exists,
                    my_bool drop_temporary);
int mysql_rm_table_part2(THD *thd, TABLE_LIST *tables, bool if_exists,
                         bool drop_temporary, bool drop_view, bool log_query);
bool quick_rm_table(handlerton *base,const char *db,
                    const char *table_name, uint flags);
bool mysql_rename_tables(THD *thd, TABLE_LIST *table_list, bool silent);
bool do_rename(THD *thd, TABLE_LIST *ren_table, char *new_db,
                      char *new_table_name, char *new_table_alias,
                      bool skip_error);

bool mysql_change_db(THD *thd, const LEX_STRING *new_db_name,
                     bool force_switch);

bool mysql_opt_change_db(THD *thd,
                         const LEX_STRING *new_db_name,
                         LEX_STRING *saved_db_name,
                         bool force_switch,
                         bool *cur_db_changed);

void mysql_parse(THD *thd, const char *inBuf, uint length,
                 const char ** semicolon);

bool mysql_test_parse_for_slave(THD *thd,char *inBuf,uint length);
bool is_update_query(enum enum_sql_command command);
bool is_log_table_write_query(enum enum_sql_command command);
bool alloc_query(THD *thd, const char *packet, uint packet_length);
void mysql_init_select(LEX *lex);
void mysql_reset_thd_for_next_command(THD *thd);
bool mysql_new_select(LEX *lex, bool move_down);
void create_select_for_variable(const char *var_name);
void mysql_init_multi_delete(LEX *lex);
bool multi_delete_set_locks_and_link_aux_tables(LEX *lex);
void init_max_user_conn(void);
void init_update_queries(void);
void free_max_user_conn(void);
pthread_handler_t handle_bootstrap(void *arg);
int mysql_execute_command(THD *thd);
bool do_command(THD *thd);
bool dispatch_command(enum enum_server_command command, THD *thd,
		      char* packet, uint packet_length);
void log_slow_statement(THD *thd);
bool check_dup(const char *db, const char *name, TABLE_LIST *tables);
bool compare_record(TABLE *table);
bool append_file_to_dir(THD *thd, const char **filename_ptr, 
                        const char *table_name);
bool table_def_init(void);
void table_def_free(void);
void assign_new_table_id(TABLE_SHARE *share);
uint cached_open_tables(void);
uint cached_table_definitions(void);
void kill_mysql(void);
void close_connection(THD *thd, uint errcode, bool lock);
bool reload_acl_and_cache(THD *thd, ulong options, TABLE_LIST *tables, 
                          bool *write_to_binlog);
#ifndef NO_EMBEDDED_ACCESS_CHECKS
bool check_access(THD *thd, ulong access, const char *db, ulong *save_priv,
		  bool no_grant, bool no_errors, bool schema_db);
bool check_table_access(THD *thd, ulong requirements, TABLE_LIST *tables,
                        bool no_errors,
                        bool any_combination_of_privileges_will_do,
			uint number);
#else
inline bool check_access(THD *thd, ulong access, const char *db,
                         ulong *save_priv, bool no_grant, bool no_errors,
                         bool schema_db)
{
  if (save_priv)
    *save_priv= GLOBAL_ACLS;
  return false;
}
inline bool check_table_access(THD *thd, ulong want_access, TABLE_LIST *tables,
                        bool no_errors,
                        bool any_combination_of_privileges_will_do,
			uint number)
{ return false; }
#endif /*NO_EMBEDDED_ACCESS_CHECKS*/

#endif /* MYSQL_SERVER */
#if defined MYSQL_SERVER || defined INNODB_COMPATIBILITY_HOOKS
bool check_global_access(THD *thd, ulong want_access);
#endif /* MYSQL_SERVER || INNODB_COMPATIBILITY_HOOKS */
#ifdef MYSQL_SERVER

/*
  Support routine for SQL parser on partitioning syntax
*/
my_bool is_partition_management(LEX *lex);
/*
  General routine to change field->ptr of a NULL-terminated array of Field
  objects. Useful when needed to call val_int, val_str or similar and the
  field data is not in table->record[0] but in some other structure.
  set_key_field_ptr changes all fields of an index using a key_info object.
  All methods presume that there is at least one field to change.
*/

void set_field_ptr(Field **ptr, const uchar *new_buf, const uchar *old_buf);
void set_key_field_ptr(KEY *key_info, const uchar *new_buf,
                       const uchar *old_buf);

bool mysql_backup_table(THD* thd, TABLE_LIST* table_list);
bool mysql_restore_table(THD* thd, TABLE_LIST* table_list);

bool mysql_checksum_table(THD* thd, TABLE_LIST* table_list,
                          HA_CHECK_OPT* check_opt);
bool mysql_check_table(THD* thd, TABLE_LIST* table_list,
                       HA_CHECK_OPT* check_opt);
bool mysql_repair_table(THD* thd, TABLE_LIST* table_list,
                        HA_CHECK_OPT* check_opt);
bool mysql_analyze_table(THD* thd, TABLE_LIST* table_list,
                         HA_CHECK_OPT* check_opt);
bool mysql_optimize_table(THD* thd, TABLE_LIST* table_list,
                          HA_CHECK_OPT* check_opt);
bool mysql_assign_to_keycache(THD* thd, TABLE_LIST* table_list,
                              LEX_STRING *key_cache_name);
bool mysql_preload_keys(THD* thd, TABLE_LIST* table_list);
int reassign_keycache_tables(THD* thd, KEY_CACHE *src_cache,
                             KEY_CACHE *dst_cache);
TABLE *create_virtual_tmp_table(THD *thd, List<Create_field> &field_list);

bool mysql_xa_recover(THD *thd);

bool check_simple_select();
int mysql_alter_tablespace(THD* thd, st_alter_tablespace *ts_info);

SORT_FIELD * make_unireg_sortorder(ORDER *order, uint *length,
                                  SORT_FIELD *sortorder);
int setup_order(THD *thd, Item **ref_pointer_array, TABLE_LIST *tables,
		List<Item> &fields, List <Item> &all_fields, ORDER *order);
int setup_group(THD *thd, Item **ref_pointer_array, TABLE_LIST *tables,
		List<Item> &fields, List<Item> &all_fields, ORDER *order,
		bool *hidden_group_fields);
bool fix_inner_refs(THD *thd, List<Item> &all_fields, SELECT_LEX *select,
                   Item **ref_pointer_array);

bool handle_select(THD *thd, LEX *lex, select_result *result,
                   ulong setup_tables_done_option);
bool mysql_select(THD *thd, Item ***rref_pointer_array,
                  TABLE_LIST *tables, uint wild_num,  List<Item> &list,
                  COND *conds, uint og_num, ORDER *order, ORDER *group,
                  Item *having, ORDER *proc_param, ulonglong select_type, 
                  select_result *result, SELECT_LEX_UNIT *unit, 
                  SELECT_LEX *select_lex);
void free_underlaid_joins(THD *thd, SELECT_LEX *select);
bool mysql_explain_union(THD *thd, SELECT_LEX_UNIT *unit,
                         select_result *result);
int mysql_explain_select(THD *thd, SELECT_LEX *sl, char const *type,
			 select_result *result);
bool mysql_union(THD *thd, LEX *lex, select_result *result,
                 SELECT_LEX_UNIT *unit, ulong setup_tables_done_option);
bool mysql_handle_derived(LEX *lex, bool (*processor)(THD *thd,
                                                      LEX *lex,
                                                      TABLE_LIST *table));
bool mysql_derived_prepare(THD *thd, LEX *lex, TABLE_LIST *t);
bool mysql_derived_filling(THD *thd, LEX *lex, TABLE_LIST *t);
Field *create_tmp_field(THD *thd, TABLE *table,Item *item, Item::Type type,
			Item ***copy_func, Field **from_field,
                        Field **def_field,
			bool group, bool modify_item,
			bool table_cant_handle_bit_fields,
                        bool make_copy_field,
                        uint convert_blob_length);
void sp_prepare_create_field(THD *thd, Create_field *sql_field);
int prepare_create_field(Create_field *sql_field, 
			 uint *blob_columns, 
			 int *timestamps, int *timestamps_with_niladic,
			 longlong table_flags);
bool mysql_create_table(THD *thd,const char *db, const char *table_name,
                        HA_CREATE_INFO *create_info,
                        Alter_info *alter_info,
                        bool tmp_table, uint select_field_count);
bool mysql_create_table_no_lock(THD *thd, const char *db,
                                const char *table_name,
                                HA_CREATE_INFO *create_info,
                                Alter_info *alter_info,
                                bool tmp_table, uint select_field_count);

bool mysql_alter_table(THD *thd, char *new_db, char *new_name,
                       HA_CREATE_INFO *create_info,
                       TABLE_LIST *table_list,
                       Alter_info *alter_info,
                       uint order_num, ORDER *order, bool ignore);
bool mysql_recreate_table(THD *thd, TABLE_LIST *table_list);
bool mysql_create_like_table(THD *thd, TABLE_LIST *table,
                             TABLE_LIST *src_table,
                             HA_CREATE_INFO *create_info);
bool mysql_rename_table(handlerton *base, const char *old_db,
                        const char * old_name, const char *new_db,
                        const char * new_name, uint flags);
bool mysql_prepare_update(THD *thd, TABLE_LIST *table_list,
                          Item **conds, uint order_num, ORDER *order);
int mysql_update(THD *thd,TABLE_LIST *tables,List<Item> &fields,
		 List<Item> &values,COND *conds,
		 uint order_num, ORDER *order, ha_rows limit,
		 enum enum_duplicates handle_duplicates, bool ignore);
bool mysql_multi_update(THD *thd, TABLE_LIST *table_list,
                        List<Item> *fields, List<Item> *values,
                        COND *conds, ulonglong options,
                        enum enum_duplicates handle_duplicates, bool ignore,
                        SELECT_LEX_UNIT *unit, SELECT_LEX *select_lex);
bool mysql_prepare_insert(THD *thd, TABLE_LIST *table_list, TABLE *table,
                          List<Item> &fields, List_item *values,
                          List<Item> &update_fields,
                          List<Item> &update_values, enum_duplicates duplic,
                          COND **where, bool select_insert,
                          bool check_fields, bool abort_on_warning);
bool mysql_insert(THD *thd,TABLE_LIST *table,List<Item> &fields,
                  List<List_item> &values, List<Item> &update_fields,
                  List<Item> &update_values, enum_duplicates flag,
                  bool ignore);
int check_that_all_fields_are_given_values(THD *thd, TABLE *entry,
                                           TABLE_LIST *table_list);
void prepare_triggers_for_insert_stmt(TABLE *table);
int mysql_prepare_delete(THD *thd, TABLE_LIST *table_list, Item **conds);
bool mysql_delete(THD *thd, TABLE_LIST *table_list, COND *conds,
                  SQL_LIST *order, ha_rows rows, ulonglong options,
                  bool reset_auto_increment);
bool mysql_truncate(THD *thd, TABLE_LIST *table_list, bool dont_send_ok);
bool mysql_create_or_drop_trigger(THD *thd, TABLE_LIST *tables, bool create);
uint create_table_def_key(THD *thd, char *key, TABLE_LIST *table_list,
                          bool tmp_table);
TABLE_SHARE *get_table_share(THD *thd, TABLE_LIST *table_list, char *key,
                             uint key_length, uint db_flags, int *error);
void release_table_share(TABLE_SHARE *share);
TABLE_SHARE *get_cached_table_share(const char *db, const char *table_name);
TABLE *open_ltable(THD *thd, TABLE_LIST *table_list, thr_lock_type update,
                   uint lock_flags);
enum enum_open_table_action {OT_NO_ACTION= 0, OT_BACK_OFF_AND_RETRY,
                             OT_DISCOVER, OT_REPAIR};
bool open_table(THD *thd, TABLE_LIST *table_list, MEM_ROOT* mem,
                enum_open_table_action *action, uint flags);
bool tdc_open_view(THD *thd, TABLE_LIST *table_list, const char *alias,
                   char *cache_key, uint cache_key_length,
                   MEM_ROOT *mem_root, uint flags);
TABLE *find_locked_table(TABLE *list, const char *db, const char *table_name);
TABLE *find_write_locked_table(TABLE *list, const char *db,
                               const char *table_name);
thr_lock_type read_lock_type_for_table(THD *thd, TABLE *table);
bool open_new_frm(THD *thd, TABLE_SHARE *share, const char *alias,
                  uint db_stat, uint prgflag,
                  uint ha_open_flags, TABLE *outparam,
                  TABLE_LIST *table_desc, MEM_ROOT *mem_root);
void execute_init_command(THD *thd, sys_var_str *init_command_var,
			  rw_lock_t *var_mutex);
extern Field *not_found_field;
extern Field *view_ref_found;

enum find_item_error_report_type {REPORT_ALL_ERRORS, REPORT_EXCEPT_NOT_FOUND,
				  IGNORE_ERRORS, REPORT_EXCEPT_NON_UNIQUE,
                                  IGNORE_EXCEPT_NON_UNIQUE};
Field *
find_field_in_tables(THD *thd, Item_ident *item,
                     TABLE_LIST *first_table, TABLE_LIST *last_table,
                     Item **ref, find_item_error_report_type report_error,
                     bool check_privileges, bool register_tree_change);
Field *
find_field_in_table_ref(THD *thd, TABLE_LIST *table_list,
                        const char *name, uint length,
                        const char *item_name, const char *db_name,
                        const char *table_name, Item **ref,
                        bool check_privileges, bool allow_rowid,
                        uint *cached_field_index_ptr,
                        bool register_tree_change, TABLE_LIST **actual_table);
Field *
find_field_in_table(THD *thd, TABLE *table, const char *name, uint length,
                    bool allow_rowid, uint *cached_field_index_ptr);
Field *
find_field_in_table_sef(TABLE *table, const char *name);

#endif /* MYSQL_SERVER */

#ifdef HAVE_OPENSSL
#include <openssl/des.h>
struct st_des_keyblock
{
  DES_cblock key1, key2, key3;
};
struct st_des_keyschedule
{
  DES_key_schedule ks1, ks2, ks3;
};
extern char *des_key_file;
extern struct st_des_keyschedule des_keyschedule[10];
extern uint des_default_key;
extern pthread_mutex_t LOCK_des_key_file;
bool load_des_key_file(const char *file_name);
#endif /* HAVE_OPENSSL */

#ifdef MYSQL_SERVER
/* sql_do.cc */
bool mysql_do(THD *thd, List<Item> &values);

/* sql_analyse.h */
bool append_escaped(String *to_str, String *from_str);

/* sql_show.cc */
bool mysqld_show_open_tables(THD *thd,const char *wild);
bool mysqld_show_logs(THD *thd);
void append_identifier(THD *thd, String *packet, const char *name,
		       uint length);
#endif /* MYSQL_SERVER */
#if defined MYSQL_SERVER || defined INNODB_COMPATIBILITY_HOOKS
int get_quote_char_for_identifier(THD *thd, const char *name, uint length);
#endif /* MYSQL_SERVER || INNODB_COMPATIBILITY_HOOKS */
#ifdef MYSQL_SERVER
void mysqld_list_fields(THD *thd,TABLE_LIST *table, const char *wild);
int mysqld_dump_create_info(THD *thd, TABLE_LIST *table_list, int fd);
bool mysqld_show_create(THD *thd, TABLE_LIST *table_list);
bool mysqld_show_create_db(THD *thd, char *dbname, HA_CREATE_INFO *create);

void mysqld_list_processes(THD *thd,const char *user,bool verbose);
int mysqld_show_status(THD *thd);
int mysqld_show_variables(THD *thd,const char *wild);
bool mysqld_show_storage_engines(THD *thd);
bool mysqld_show_authors(THD *thd);
bool mysqld_show_contributors(THD *thd);
bool mysqld_show_privileges(THD *thd);
bool mysqld_show_column_types(THD *thd);
bool mysqld_help (THD *thd, const char *text);
void calc_sum_of_all_status(STATUS_VAR *to);

void append_definer(THD *thd, String *buffer, const LEX_STRING *definer_user,
                    const LEX_STRING *definer_host);

int add_status_vars(SHOW_VAR *list);
void remove_status_vars(SHOW_VAR *list);
void init_status_vars();
void free_status_vars();
void reset_status_vars();

/* information schema */
extern LEX_STRING INFORMATION_SCHEMA_NAME;
/* log tables */
extern LEX_STRING MYSQL_SCHEMA_NAME;
extern LEX_STRING GENERAL_LOG_NAME;
extern LEX_STRING SLOW_LOG_NAME;
extern LEX_STRING BACKUP_HISTORY_LOG_NAME;
extern LEX_STRING BACKUP_PROGRESS_LOG_NAME;
extern LEX_STRING BACKUP_SETTINGS_NAME;

extern const LEX_STRING partition_keywords[];
ST_SCHEMA_TABLE *find_schema_table(THD *thd, const char* table_name);
ST_SCHEMA_TABLE *get_schema_table(enum enum_schema_tables schema_table_idx);
int prepare_schema_table(THD *thd, LEX *lex, Table_ident *table_ident,
                         enum enum_schema_tables schema_table_idx);
int make_schema_select(THD *thd,  SELECT_LEX *sel,
                       enum enum_schema_tables schema_table_idx);
int mysql_schema_table(THD *thd, LEX *lex, TABLE_LIST *table_list);
int fill_schema_user_privileges(THD *thd, TABLE_LIST *tables, COND *cond);
int fill_schema_schema_privileges(THD *thd, TABLE_LIST *tables, COND *cond);
int fill_schema_table_privileges(THD *thd, TABLE_LIST *tables, COND *cond);
int fill_schema_column_privileges(THD *thd, TABLE_LIST *tables, COND *cond);
bool get_schema_tables_result(JOIN *join,
                              enum enum_schema_table_state executed_place);
enum enum_schema_tables get_schema_table_idx(ST_SCHEMA_TABLE *schema_table);

#define is_schema_db(X) \
  !my_strcasecmp(system_charset_info, INFORMATION_SCHEMA_NAME.str, (X))

/* sql_prepare.cc */

void mysql_stmt_prepare(THD *thd, const char *packet, uint packet_length);
void mysql_stmt_execute(THD *thd, char *packet, uint packet_length);
void mysql_stmt_close(THD *thd, char *packet);
void mysql_sql_stmt_prepare(THD *thd);
void mysql_sql_stmt_execute(THD *thd);
void mysql_sql_stmt_close(THD *thd);
void mysql_stmt_fetch(THD *thd, char *packet, uint packet_length);
void mysql_stmt_reset(THD *thd, char *packet);
void mysql_stmt_get_longdata(THD *thd, char *pos, ulong packet_length);
void reinit_stmt_before_use(THD *thd, LEX *lex);

/* sql_handler.cc */
bool mysql_ha_open(THD *thd, TABLE_LIST *tables, bool reopen);
bool mysql_ha_close(THD *thd, TABLE_LIST *tables);
bool mysql_ha_read(THD *, TABLE_LIST *,enum enum_ha_read_modes,char *,
                   List<Item> *,enum ha_rkey_function,Item *,ha_rows,ha_rows);
void mysql_ha_flush(THD *thd);
void mysql_ha_rm_tables(THD *thd, TABLE_LIST *tables);
void mysql_ha_cleanup(THD *thd);

/* sql_base.cc */
#define TMP_TABLE_KEY_EXTRA 8
void set_item_name(Item *item,char *pos,uint length);
bool add_field_to_list(THD *thd, LEX_STRING *field_name, enum enum_field_types type,
		       char *length, char *decimal,
		       uint type_modifier,
                       enum ha_storage_media storage_type,
                       enum column_format_type column_format,
		       Item *default_value, Item *on_update_value,
		       LEX_STRING *comment,
		       char *change, List<String> *interval_list,
		       CHARSET_INFO *cs,
		       uint uint_geom_type);
Create_field * new_create_field(THD *thd, char *field_name, enum_field_types type,
				char *length, char *decimals,
				uint type_modifier, 
				Item *default_value, Item *on_update_value,
				LEX_STRING *comment, char *change, 
				List<String> *interval_list, CHARSET_INFO *cs,
				uint uint_geom_type);
void store_position_for_column(const char *name);
bool add_to_list(THD *thd, SQL_LIST &list,Item *group,bool asc);
bool push_new_name_resolution_context(THD *thd,
                                      TABLE_LIST *left_op,
                                      TABLE_LIST *right_op);
void add_join_on(TABLE_LIST *b,Item *expr);
void add_join_natural(TABLE_LIST *a,TABLE_LIST *b,List<String> *using_fields,
                      SELECT_LEX *lex);
bool add_proc_to_list(THD *thd, Item *item);
bool wait_while_table_is_used(THD *thd, TABLE *table,
                              enum ha_extra_function function);
void drop_open_table(THD *thd, TABLE *table, const char *db_name,
                     const char *table_name);
void close_all_tables_for_name(THD *thd, TABLE_SHARE *share,
                               bool remove_from_locked_tables);
void update_non_unique_table_error(TABLE_LIST *update,
                                   const char *operation,
                                   TABLE_LIST *duplicate);

SQL_SELECT *make_select(TABLE *head, table_map const_tables,
			table_map read_tables, COND *conds,
                        bool allow_null_cond,  int *error);
extern Item **not_found_item;

/*
  A set of constants used for checking non aggregated fields and sum
  functions mixture in the ONLY_FULL_GROUP_BY_MODE.
*/
#define NON_AGG_FIELD_USED  1
#define SUM_FUNC_USED       2

/*
  This enumeration type is used only by the function find_item_in_list
  to return the info on how an item has been resolved against a list
  of possibly aliased items.
  The item can be resolved: 
   - against an alias name of the list's element (RESOLVED_AGAINST_ALIAS)
   - against non-aliased field name of the list  (RESOLVED_WITH_NO_ALIAS)
   - against an aliased field name of the list   (RESOLVED_BEHIND_ALIAS)
   - ignoring the alias name in cases when SQL requires to ignore aliases
     (e.g. when the resolved field reference contains a table name or
     when the resolved item is an expression)   (RESOLVED_IGNORING_ALIAS)    
*/
enum enum_resolution_type {
  NOT_RESOLVED=0,
  RESOLVED_IGNORING_ALIAS,
  RESOLVED_BEHIND_ALIAS,
  RESOLVED_WITH_NO_ALIAS,
  RESOLVED_AGAINST_ALIAS
};
Item ** find_item_in_list(Item *item, List<Item> &items, uint *counter,
                          find_item_error_report_type report_error,
                          enum_resolution_type *resolution);
bool get_key_map_from_key_list(key_map *map, TABLE *table,
                               List<String> *index_list);
bool insert_fields(THD *thd, Name_resolution_context *context,
		   const char *db_name, const char *table_name,
                   List_iterator<Item> *it, bool any_privileges);
bool setup_tables(THD *thd, Name_resolution_context *context,
                  List<TABLE_LIST> *from_clause, TABLE_LIST *tables,
                  TABLE_LIST **leaves, bool select_insert);
bool setup_tables_and_check_access(THD *thd, 
                                   Name_resolution_context *context,
                                   List<TABLE_LIST> *from_clause, 
                                   TABLE_LIST *tables, 
                                   TABLE_LIST **leaves, 
                                   bool select_insert,
                                   ulong want_access_first,
                                   ulong want_access);
int setup_wild(THD *thd, TABLE_LIST *tables, List<Item> &fields,
	       List<Item> *sum_func_list, uint wild_num);
bool setup_fields(THD *thd, Item** ref_pointer_array,
                  List<Item> &item, enum_mark_columns mark_used_columns,
                  List<Item> *sum_func_list, bool allow_sum_func);
inline bool setup_fields_with_no_wrap(THD *thd, Item **ref_pointer_array,
                                      List<Item> &item,
                                      enum_mark_columns mark_used_columns,
                                      List<Item> *sum_func_list,
                                      bool allow_sum_func)
{
  bool res;
  thd->lex->select_lex.no_wrap_view_item= TRUE;
  res= setup_fields(thd, ref_pointer_array, item, mark_used_columns, sum_func_list,
                    allow_sum_func);
  thd->lex->select_lex.no_wrap_view_item= FALSE;
  return res;
}
int setup_conds(THD *thd, TABLE_LIST *tables, TABLE_LIST *leaves,
		COND **conds);
int setup_ftfuncs(SELECT_LEX* select);
int init_ftfuncs(THD *thd, SELECT_LEX* select, bool no_order);
void wait_for_condition(THD *thd, pthread_mutex_t *mutex,
                        pthread_cond_t *cond);
int open_tables(THD *thd, TABLE_LIST **tables, uint *counter, uint flags);
/* open_and_lock_tables with optional derived handling */
int open_and_lock_tables_derived(THD *thd, TABLE_LIST *tables, bool derived,
                                 uint flags);
/* simple open_and_lock_tables without derived handling */
inline int simple_open_n_lock_tables(THD *thd, TABLE_LIST *tables)
{
  return open_and_lock_tables_derived(thd, tables, FALSE, 0);
}
/* open_and_lock_tables with derived handling */
inline int open_and_lock_tables(THD *thd, TABLE_LIST *tables)
{
  return open_and_lock_tables_derived(thd, tables, TRUE, 0);
}
/* simple open_and_lock_tables without derived handling for single table */
TABLE *open_n_lock_single_table(THD *thd, TABLE_LIST *table_l,
                                thr_lock_type lock_type, uint flags);
bool open_normal_and_derived_tables(THD *thd, TABLE_LIST *tables, uint flags);
int lock_tables(THD *thd, TABLE_LIST *tables, uint counter, uint flags,
                bool *need_reopen);
int decide_logging_format(THD *thd, TABLE_LIST *tables);
TABLE *open_temporary_table(THD *thd, const char *path, const char *db,
                            const char *table_name, bool link_in_list,
                            open_table_mode open_mode);
bool rm_temporary_table(handlerton *base, char *path, bool frm_only);
void free_io_cache(TABLE *entry);
void intern_close_table(TABLE *entry);
bool close_thread_table(THD *thd, TABLE **table_ptr);
void close_temporary_tables(THD *thd);
void close_tables_for_reopen(THD *thd, TABLE_LIST **tables, bool skip_mdl);
TABLE_LIST *find_table_in_list(TABLE_LIST *table,
                               TABLE_LIST *TABLE_LIST::*link,
                               const char *db_name,
                               const char *table_name);
TABLE_LIST *unique_table(THD *thd, TABLE_LIST *table, TABLE_LIST *table_list,
                         bool check_alias);
TABLE *find_temporary_table(THD *thd, const char *db, const char *table_name);
TABLE *find_temporary_table(THD *thd, TABLE_LIST *table_list);
int drop_temporary_table(THD *thd, TABLE_LIST *table_list);
void close_temporary_table(THD *thd, TABLE *table, bool free_share,
                           bool delete_table);
void close_temporary(TABLE *table, bool free_share, bool delete_table);
bool rename_temporary_table(THD* thd, TABLE *table, const char *new_db,
			    const char *table_name);
void flush_tables();
bool is_equal(const LEX_STRING *a, const LEX_STRING *b);
char *make_default_log_name(char *buff,const char* log_ext);
char *make_backup_log_name(char *buff, const char *name, const char* log_ext);

#ifdef WITH_PARTITION_STORAGE_ENGINE
uint fast_alter_partition_table(THD *thd, TABLE *table,
                                Alter_info *alter_info,
                                HA_CREATE_INFO *create_info,
                                TABLE_LIST *table_list,
                                char *db,
                                const char *table_name,
                                uint fast_alter_partition);
uint set_part_state(Alter_info *alter_info, partition_info *tab_part_info,
                    enum partition_state part_state);
uint prep_alter_part_table(THD *thd, TABLE *table, Alter_info *alter_info,
                           HA_CREATE_INFO *create_info,
                           handlerton *old_db_type,
                           bool *partition_changed,
                           uint *fast_alter_partition);
#endif

enum enum_tdc_remove_table_type {TDC_RT_REMOVE_ALL, TDC_RT_REMOVE_NOT_OWN,
                                 TDC_RT_REMOVE_UNUSED};
void tdc_remove_table(THD *thd, enum_tdc_remove_table_type remove_type,
                      const char *db, const char *table_name);

#define NORMAL_PART_NAME 0
#define TEMP_PART_NAME 1
#define RENAMED_PART_NAME 2
void create_partition_name(char *out, const char *in1,
                           const char *in2, uint name_variant,
                           bool translate);
void create_subpartition_name(char *out, const char *in1,
                              const char *in2, const char *in3,
                              uint name_variant);

typedef struct st_lock_param_type
{
  TABLE_LIST *table_list;
  ulonglong copied;
  ulonglong deleted;
  THD *thd;
  HA_CREATE_INFO *create_info;
  Alter_info *alter_info;
  TABLE *table;
  KEY *key_info_buffer;
  const char *db;
  const char *table_name;
  uchar *pack_frm_data;
  uint key_count;
  uint db_options;
  size_t pack_frm_len;
  partition_info *part_info;
} ALTER_PARTITION_PARAM_TYPE;

void mem_alloc_error(size_t size);

enum ddl_log_entry_code
{
  /*
    DDL_LOG_EXECUTE_CODE:
      This is a code that indicates that this is a log entry to
      be executed, from this entry a linked list of log entries
      can be found and executed.
    DDL_LOG_ENTRY_CODE:
      An entry to be executed in a linked list from an execute log
      entry.
    DDL_IGNORE_LOG_ENTRY_CODE:
      An entry that is to be ignored
  */
  DDL_LOG_EXECUTE_CODE = 'e',
  DDL_LOG_ENTRY_CODE = 'l',
  DDL_IGNORE_LOG_ENTRY_CODE = 'i'
};

enum ddl_log_action_code
{
  /*
    The type of action that a DDL_LOG_ENTRY_CODE entry is to
    perform.
    DDL_LOG_DELETE_ACTION:
      Delete an entity
    DDL_LOG_RENAME_ACTION:
      Rename an entity
    DDL_LOG_REPLACE_ACTION:
      Rename an entity after removing the previous entry with the
      new name, that is replace this entry.
  */
  DDL_LOG_DELETE_ACTION = 'd',
  DDL_LOG_RENAME_ACTION = 'r',
  DDL_LOG_REPLACE_ACTION = 's'
};


typedef struct st_ddl_log_entry
{
  const char *name;
  const char *from_name;
  const char *handler_name;
  uint next_entry;
  uint entry_pos;
  enum ddl_log_entry_code entry_type;
  enum ddl_log_action_code action_type;
  /*
    Most actions have only one phase. REPLACE does however have two
    phases. The first phase removes the file with the new name if
    there was one there before and the second phase renames the
    old name to the new name.
  */
  char phase;
} DDL_LOG_ENTRY;

typedef struct st_ddl_log_memory_entry
{
  uint entry_pos;
  struct st_ddl_log_memory_entry *next_log_entry;
  struct st_ddl_log_memory_entry *prev_log_entry;
  struct st_ddl_log_memory_entry *next_active_log_entry;
} DDL_LOG_MEMORY_ENTRY;


bool write_ddl_log_entry(DDL_LOG_ENTRY *ddl_log_entry,
                           DDL_LOG_MEMORY_ENTRY **active_entry);
bool write_execute_ddl_log_entry(uint first_entry,
                                   bool complete,
                                   DDL_LOG_MEMORY_ENTRY **active_entry);
bool deactivate_ddl_log_entry(uint entry_no);
void release_ddl_log_memory_entry(DDL_LOG_MEMORY_ENTRY *log_entry);
bool sync_ddl_log();
void release_ddl_log();
void execute_ddl_log_recovery();
bool execute_ddl_log_entry(THD *thd, uint first_entry);

extern pthread_mutex_t LOCK_gdl;

#define WFRM_WRITE_SHADOW 1
#define WFRM_INSTALL_SHADOW 2
#define WFRM_PACK_FRM 4
#define WFRM_KEEP_SHARE 8
bool mysql_write_frm(ALTER_PARTITION_PARAM_TYPE *lpt, uint flags);
int abort_and_upgrade_lock(ALTER_PARTITION_PARAM_TYPE *lpt);
void close_open_tables_and_downgrade(ALTER_PARTITION_PARAM_TYPE *lpt);

/* Functions to work with system tables. */
bool open_system_tables_for_read(THD *thd, TABLE_LIST *table_list,
                                 Open_tables_state *backup);
void close_system_tables(THD *thd, Open_tables_state *backup);
TABLE *open_system_table_for_update(THD *thd, TABLE_LIST *one_table);

TABLE *open_performance_schema_table(THD *thd, TABLE_LIST *one_table,
                                     Open_tables_state *backup);
void close_performance_schema_table(THD *thd, Open_tables_state *backup);

bool close_cached_tables(THD *thd, TABLE_LIST *tables, bool have_lock,
                         bool wait_for_refresh);
bool close_cached_connection_tables(THD *thd, bool wait_for_refresh,
                                    LEX_STRING *connect_string,
                                    bool have_lock = FALSE);
void copy_field_from_tmp_record(Field *field,int offset);
bool fill_record(THD *thd, Field **field, List<Item> &values,
                 bool ignore_errors);
bool fill_record_n_invoke_before_triggers(THD *thd, List<Item> &fields,
                                          List<Item> &values,
                                          bool ignore_errors,
                                          Table_triggers_list *triggers,
                                          enum trg_event_type event);
bool fill_record_n_invoke_before_triggers(THD *thd, Field **field,
                                          List<Item> &values,
                                          bool ignore_errors,
                                          Table_triggers_list *triggers,
                                          enum trg_event_type event);
OPEN_TABLE_LIST *list_open_tables(THD *thd, const char *db, const char *wild);

inline TABLE_LIST *find_table_in_global_list(TABLE_LIST *table,
                                             const char *db_name,
                                             const char *table_name)
{
  return find_table_in_list(table, &TABLE_LIST::next_global,
                            db_name, table_name);
}

inline TABLE_LIST *find_table_in_local_list(TABLE_LIST *table,
                                            const char *db_name,
                                            const char *table_name)
{
  return find_table_in_list(table, &TABLE_LIST::next_local,
                            db_name, table_name);
}


/* sql_calc.cc */
bool eval_const_cond(COND *cond);

/* sql_load.cc */
int mysql_load(THD *thd, sql_exchange *ex, TABLE_LIST *table_list,
	        List<Item> &fields_vars, List<Item> &set_fields,
                List<Item> &set_values_list,
                enum enum_duplicates handle_duplicates, bool ignore,
                bool local_file);
int write_record(THD *thd, TABLE *table, COPY_INFO *info);

/* sql_manager.cc */
extern ulong volatile manager_status;
extern bool volatile manager_thread_in_use, mqh_used;
extern pthread_t manager_thread;
pthread_handler_t handle_manager(void *arg);
bool mysql_manager_submit(void (*action)());


/* sql_test.cc */
#ifndef DBUG_OFF
void print_where(COND *cond,const char *info, enum_query_type query_type);
void print_cached_tables(void);
void TEST_filesort(SORT_FIELD *sortorder,uint s_length);
void print_plan(JOIN* join,uint idx, double record_count, double read_time,
                double current_read_time, const char *info);
void print_keyuse_array(DYNAMIC_ARRAY *keyuse_array);
#define EXTRA_DEBUG_DUMP_TABLE_LISTS
#ifdef EXTRA_DEBUG_DUMP_TABLE_LISTS
void dump_TABLE_LIST_graph(SELECT_LEX *select_lex, TABLE_LIST* tl);
#endif
#endif
void mysql_print_status();

/* key.cc */
int find_ref_key(KEY *key, uint key_count, uchar *record, Field *field,
                 uint *key_length, uint *keypart);
void key_copy(uchar *to_key, uchar *from_record, KEY *key_info, uint key_length);
void key_restore(uchar *to_record, uchar *from_key, KEY *key_info,
                 uint key_length);
void key_zero_nulls(uchar *tuple, KEY *key_info);
bool key_cmp_if_same(TABLE *form,const uchar *key,uint index,uint key_length);
void key_unpack(String *to,TABLE *form,uint index);
bool is_key_used(TABLE *table, uint idx, const MY_BITMAP *fields);
int key_cmp(KEY_PART_INFO *key_part, const uchar *key, uint key_length);
extern "C" int key_rec_cmp(void *key_info, uchar *a, uchar *b);

bool init_errmessage(void);
#endif /* MYSQL_SERVER */
void sql_perror(const char *message);

bool fn_format_relative_to_data_home(char * to, const char *name,
				     const char *dir, const char *extension);
#ifdef MYSQL_SERVER
File open_binlog(IO_CACHE *log, const char *log_file_name,
                 const char **errmsg);

/* mysqld.cc */
extern void MYSQLerror(const char*);
void refresh_status(THD *thd);
my_bool mysql_rm_tmp_tables(void);
void handle_connection_in_main_thread(THD *thd);
void create_thread_to_handle_connection(THD *thd);
void unlink_thd(THD *thd);
bool one_thread_per_connection_end(THD *thd, bool put_in_cache);
void flush_thread_cache();

/* item_func.cc */
extern bool check_reserved_words(LEX_STRING *name);
extern enum_field_types agg_field_type(Item **items, uint nitems);

/* strfunc.cc */
ulonglong find_set(TYPELIB *lib, const char *x, uint length, CHARSET_INFO *cs,
		   char **err_pos, uint *err_len, bool *set_warning);
uint find_type(const TYPELIB *lib, const char *find, uint length,
               bool part_match);
uint find_type2(const TYPELIB *lib, const char *find, uint length,
                CHARSET_INFO *cs);
void unhex_type2(TYPELIB *lib);
uint check_word(TYPELIB *lib, const char *val, const char *end,
		const char **end_of_word);
int find_string_in_array(LEX_STRING * const haystack, LEX_STRING * const needle,
                         CHARSET_INFO * const cs);


bool is_keyword(const char *name, uint len);

#define MY_DB_OPT_FILE "db.opt"
bool my_database_names_init(void);
void my_database_names_free(void);
bool check_db_dir_existence(const char *db_name);
bool load_db_opt(THD *thd, const char *path, HA_CREATE_INFO *create);
bool load_db_opt_by_name(THD *thd, const char *db_name,
                         HA_CREATE_INFO *db_create_info);
CHARSET_INFO *get_default_db_collation(THD *thd, const char *db_name);
bool my_dbopt_init(void);
void my_dbopt_cleanup(void);
extern int creating_database; // How many database locks are made
extern int creating_table;    // How many mysql_create_table() are running

/*
  External variables
*/

extern time_t server_start_time, flush_status_time;
#endif /* MYSQL_SERVER */
#if defined MYSQL_SERVER || defined INNODB_COMPATIBILITY_HOOKS
extern uint mysql_data_home_len;
extern char *mysql_data_home,server_version[SERVER_VERSION_LENGTH],
            mysql_real_data_home[], mysql_unpacked_real_data_home[];
extern CHARSET_INFO *character_set_filesystem;
#endif /* MYSQL_SERVER || INNODB_COMPATIBILITY_HOOKS */
#ifdef MYSQL_SERVER
extern char *opt_mysql_tmpdir, mysql_charsets_dir[],
            def_ft_boolean_syntax[sizeof(ft_boolean_syntax)];
extern int mysql_unpacked_real_data_home_len;
#define mysql_tmpdir (my_tmpdir(&mysql_tmpdir_list))
extern MY_TMPDIR mysql_tmpdir_list;
extern const LEX_STRING command_name[];
extern const char *first_keyword, *my_localhost, *delayed_user, *binary_keyword;
extern const char **errmesg;			/* Error messages */
extern const char *myisam_recover_options_str;
extern const char *in_left_expr_name, *in_additional_cond, *in_having_cond;
extern const char * const TRG_EXT;
extern const char * const TRN_EXT;
extern Eq_creator eq_creator;
extern Ne_creator ne_creator;
extern Gt_creator gt_creator;
extern Lt_creator lt_creator;
extern Ge_creator ge_creator;
extern Le_creator le_creator;
extern char language[FN_REFLEN];
#endif /* MYSQL_SERVER */
#if defined MYSQL_SERVER || defined INNODB_COMPATIBILITY_HOOKS
extern char reg_ext[FN_EXTLEN];
extern uint reg_ext_length;
#endif /* MYSQL_SERVER || INNODB_COMPATIBILITY_HOOKS */
#ifdef MYSQL_SERVER
extern char glob_hostname[FN_REFLEN], mysql_home[FN_REFLEN];
extern char pidfile_name[FN_REFLEN], system_time_zone[30], *opt_init_file;
extern char log_error_file[FN_REFLEN], *opt_tc_log_file;
extern const double log_10[309];
extern ulonglong log_10_int[20];
extern ulonglong keybuff_size;
extern ulonglong thd_startup_options;
extern ulong thread_id;
extern ulong binlog_cache_use, binlog_cache_disk_use;
extern ulong aborted_threads,aborted_connects;
extern ulong delayed_insert_timeout;
extern ulong delayed_insert_limit, delayed_queue_size;
extern ulong delayed_insert_threads, delayed_insert_writes;
extern ulong delayed_rows_in_use,delayed_insert_errors;
extern ulong slave_open_temp_tables;
extern ulong query_cache_size, query_cache_min_res_unit;
extern ulong slow_launch_threads, slow_launch_time;
extern ulong table_cache_size, table_def_size;
extern ulong max_connections,max_connect_errors, connect_timeout;
extern my_bool slave_allow_batching;
extern ulong slave_net_timeout, slave_trans_retries;
extern uint max_user_connections;
extern ulong what_to_log,flush_time;
extern ulong query_buff_size;
extern ulong max_prepared_stmt_count, prepared_stmt_count;
extern ulong binlog_cache_size, max_binlog_cache_size, open_files_limit;
extern ulong max_binlog_size, max_relay_log_size;
extern ulong opt_binlog_rows_event_max_size;
extern ulong rpl_recovery_rank, thread_cache_size, thread_pool_size;
extern ulong back_log;
#endif /* MYSQL_SERVER */
#if defined MYSQL_SERVER || defined INNODB_COMPATIBILITY_HOOKS
extern ulong specialflag;
#endif /* MYSQL_SERVER || INNODB_COMPATIBILITY_HOOKS */
#ifdef MYSQL_SERVER
extern ulong current_pid;
extern ulong expire_logs_days, sync_binlog_period, sync_binlog_counter;
extern ulong opt_tc_log_size, tc_log_max_pages_used, tc_log_page_size;
extern ulong tc_log_page_waits;
extern my_bool relay_log_purge, opt_innodb_safe_binlog, opt_innodb;
extern uint test_flags,select_errors,ha_open_options;
extern uint protocol_version, mysqld_port, dropping_tables;
extern uint delay_key_write_options;
#endif /* MYSQL_SERVER */
#if defined MYSQL_SERVER || defined INNODB_COMPATIBILITY_HOOKS
extern uint lower_case_table_names;
#endif /* MYSQL_SERVER || INNODB_COMPATIBILITY_HOOKS */
#ifdef MYSQL_SERVER
extern bool opt_endinfo, using_udf_functions;
extern my_bool locked_in_memory;
extern bool opt_using_transactions;
#endif /* MYSQL_SERVER */
#if defined MYSQL_SERVER || defined INNODB_COMPATIBILITY_HOOKS
extern bool mysqld_embedded;
#endif /* MYSQL_SERVER || INNODB_COMPATIBILITY_HOOKS */
#ifdef MYSQL_SERVER
extern bool opt_large_files, server_id_supplied;
extern bool opt_update_log, opt_bin_log, opt_error_log;
extern my_bool opt_log, opt_slow_log;
extern my_bool opt_backup_history_log;
extern my_bool opt_backup_progress_log;
extern ulong log_output_options;
extern ulong log_backup_output_options;
extern my_bool opt_log_queries_not_using_indexes;
extern bool opt_disable_networking, opt_skip_show_db;
extern my_bool opt_character_set_client_handshake;
extern bool volatile abort_loop, shutdown_in_progress;
extern uint volatile thread_count, thread_running, global_read_lock;
extern uint connection_count;
extern my_bool opt_sql_bin_update, opt_safe_user_create, opt_no_mix_types;
extern my_bool opt_safe_show_db, opt_local_infile, opt_myisam_use_mmap;
extern my_bool opt_slave_compressed_protocol, use_temp_pool;
extern ulong slave_exec_mode_options;
extern my_bool opt_readonly, lower_case_file_system;
extern my_bool opt_enable_named_pipe, opt_sync_frm, opt_allow_suspicious_udfs;
extern my_bool opt_secure_auth;
extern char* opt_secure_file_priv;
extern my_bool opt_log_slow_admin_statements, opt_log_slow_slave_statements;
extern my_bool sp_automatic_privileges, opt_noacl;
extern my_bool opt_old_style_user_limits, trust_function_creators;
extern uint opt_crash_binlog_innodb;
extern char *shared_memory_base_name, *mysqld_unix_port;
extern my_bool opt_enable_shared_memory;
extern char *default_tz_name;
#endif /* MYSQL_SERVER */
#if defined MYSQL_SERVER || defined INNODB_COMPATIBILITY_HOOKS
extern my_bool opt_large_pages;
extern uint opt_large_page_size;
#endif /* MYSQL_SERVER || INNODB_COMPATIBILITY_HOOKS */
#ifdef MYSQL_SERVER
extern char *opt_logname, *opt_slow_logname;
extern char *opt_backup_history_logname, *opt_backup_progress_logname,
            *opt_backup_settings_name;
extern const char *og_output_str;
extern const char *log_backup_output_str;

extern MYSQL_BIN_LOG mysql_bin_log;
extern LOGGER logger;
extern TABLE_LIST general_log, slow_log, 
       backup_history_log, backup_progress_log;
extern FILE *bootstrap_file;
extern int bootstrap_error;
extern FILE *stderror_file;
extern pthread_key(MEM_ROOT**,THR_MALLOC);
extern pthread_mutex_t LOCK_mysql_create_db,LOCK_Acl,LOCK_open, LOCK_lock_db,
       LOCK_thread_count,LOCK_mapped_file,LOCK_user_locks, LOCK_status,
       LOCK_error_log, LOCK_delayed_insert, LOCK_uuid_short,
       LOCK_delayed_status, LOCK_delayed_create, LOCK_crypt, LOCK_timezone,
       LOCK_slave_list, LOCK_active_mi, LOCK_manager, LOCK_global_read_lock,
       LOCK_global_system_variables, LOCK_user_conn,
       LOCK_prepared_stmt_count,
       LOCK_bytes_sent, LOCK_bytes_received, LOCK_connection_count;
#ifdef HAVE_OPENSSL
extern pthread_mutex_t LOCK_des_key_file;
#endif
extern pthread_mutex_t LOCK_server_started;
extern pthread_cond_t COND_server_started;
extern int mysqld_server_started;
extern rw_lock_t LOCK_grant, LOCK_sys_init_connect, LOCK_sys_init_slave;
extern rw_lock_t LOCK_system_variables_hash;
extern pthread_cond_t COND_refresh, COND_thread_count, COND_manager;
extern pthread_cond_t COND_global_read_lock;
extern pthread_attr_t connection_attrib;
extern I_List<THD> threads;
extern I_List<NAMED_LIST> key_caches;
extern MY_BITMAP temp_pool;
extern String my_empty_string;
extern const String my_null_string;
extern SHOW_VAR status_vars[];
#endif /* MYSQL_SERVER */
#if defined MYSQL_SERVER || defined INNODB_COMPATIBILITY_HOOKS
extern struct system_variables global_system_variables;
#endif /* MYSQL_SERVER || INNODB_COMPATIBILITY_HOOKS */
#ifdef MYSQL_SERVER
extern struct system_variables max_system_variables;
extern struct system_status_var global_status_var;
extern struct my_rnd_struct sql_rand;

extern const char *opt_date_time_formats[];
extern KNOWN_DATE_TIME_FORMAT known_date_time_formats[];

extern String null_string;
extern HASH table_def_cache, lock_db_cache;
extern TABLE *unused_tables;
extern uint  table_cache_count;
extern const char* any_db;
extern struct my_option my_long_options[];
extern const LEX_STRING view_type;
extern scheduler_functions thread_scheduler;
extern TYPELIB thread_handling_typelib;
extern uint sql_command_flags[];
extern uint server_command_flags[];
extern TYPELIB log_output_typelib;

/* optional things, have_* variables */
extern SHOW_COMP_OPTION have_community_features;
extern handlerton *partition_hton;
extern handlerton *myisam_hton;
extern handlerton *maria_hton;
extern handlerton *heap_hton;

extern SHOW_COMP_OPTION have_ssl, have_symlink, have_dlopen;
extern SHOW_COMP_OPTION have_query_cache;
extern SHOW_COMP_OPTION have_geometry, have_rtree_keys;
extern SHOW_COMP_OPTION have_crypt;
extern SHOW_COMP_OPTION have_compress;


#ifndef __WIN__
extern pthread_t signal_thread;
#endif

#ifdef HAVE_OPENSSL
extern struct st_VioSSLFd * ssl_acceptor_fd;
#endif /* HAVE_OPENSSL */

MYSQL_LOCK *mysql_lock_tables(THD *thd, TABLE **table, uint count,
                              uint flags, bool *need_reopen);
/* mysql_lock_tables() and open_table() flags bits */
#define MYSQL_LOCK_IGNORE_GLOBAL_READ_LOCK      0x0001
#define MYSQL_LOCK_IGNORE_FLUSH                 0x0002
#define MYSQL_OPEN_TEMPORARY_ONLY               0x0004
#define MYSQL_LOCK_IGNORE_GLOBAL_READ_ONLY      0x0008
#define MYSQL_LOCK_PERF_SCHEMA                  0x0010
#define MYSQL_OPEN_TAKE_UPGRADABLE_MDL          0x0020
/**
  Do not try to acquire a metadata lock on the table: we
  already have one.
*/
#define MYSQL_OPEN_HAS_MDL_LOCK                 0x0040
/**
  If in locked tables mode, ignore the locked tables and get
  a new instance of the table.
*/
#define MYSQL_OPEN_GET_NEW_TABLE                0x0080
/** Don't look up the table in the list of temporary tables. */
#define MYSQL_OPEN_SKIP_TEMPORARY               0x0100

/** Please refer to the internals manual. */
#define MYSQL_OPEN_REOPEN  (MYSQL_LOCK_IGNORE_FLUSH |\
                            MYSQL_LOCK_IGNORE_GLOBAL_READ_LOCK |\
                            MYSQL_LOCK_IGNORE_GLOBAL_READ_ONLY |\
                            MYSQL_OPEN_GET_NEW_TABLE |\
                            MYSQL_OPEN_SKIP_TEMPORARY |\
                            MYSQL_OPEN_HAS_MDL_LOCK)

void mysql_unlock_tables(THD *thd, MYSQL_LOCK *sql_lock);
void mysql_unlock_read_tables(THD *thd, MYSQL_LOCK *sql_lock);
void mysql_unlock_some_tables(THD *thd, TABLE **table,uint count);
void mysql_lock_remove(THD *thd, MYSQL_LOCK *locked,TABLE *table);
void mysql_lock_abort(THD *thd, TABLE *table, bool upgrade_lock);
void mysql_lock_downgrade_write(THD *thd, TABLE *table,
                                thr_lock_type new_lock_type);
bool mysql_lock_abort_for_thread(THD *thd, TABLE *table);
MYSQL_LOCK *mysql_lock_merge(MYSQL_LOCK *a,MYSQL_LOCK *b);
TABLE_LIST *mysql_lock_have_duplicate(THD *thd, TABLE_LIST *needle,
                                      TABLE_LIST *haystack);
bool lock_global_read_lock(THD *thd);
void unlock_global_read_lock(THD *thd);
bool wait_if_global_read_lock(THD *thd, bool abort_on_refresh,
                              bool is_not_commit);
void start_waiting_global_read_lock(THD *thd);
bool make_global_read_lock_block_commit(THD *thd);
bool set_protect_against_global_read_lock(void);
void unset_protect_against_global_read_lock(void);
void broadcast_refresh(void);
int try_transactional_lock(THD *thd, TABLE_LIST *table_list);
int check_transactional_lock(THD *thd, TABLE_LIST *table_list);
int set_handler_table_locks(THD *thd, TABLE_LIST *table_list,
                            bool transactional);

/* Lock based on name */
bool lock_table_names(THD *thd, TABLE_LIST *table_list);
void unlock_table_names(THD *thd);


/* old unireg functions */

void unireg_init(ulong options);
void unireg_end(void) __attribute__((noreturn));
bool mysql_create_frm(THD *thd, const char *file_name,
                      const char *db, const char *table,
		      HA_CREATE_INFO *create_info,
		      List<Create_field> &create_field,
		      uint key_count,KEY *key_info,handler *db_type);
int rea_create_table(THD *thd, const char *path,
                     const char *db, const char *table_name,
                     HA_CREATE_INFO *create_info,
  		     List<Create_field> &create_field,
                     uint key_count,KEY *key_info,
                     handler *file);
int format_number(uint inputflag,uint max_length,char * pos,uint length,
		  char * *errpos);

/* table.cc */
TABLE_SHARE *alloc_table_share(TABLE_LIST *table_list, char *key,
                               uint key_length);
void init_tmp_table_share(THD *thd, TABLE_SHARE *share, const char *key,
                          uint key_length,
                          const char *table_name, const char *path);
void free_table_share(TABLE_SHARE *share);
int open_table_def(THD *thd, TABLE_SHARE *share, uint db_flags);
void open_table_error(TABLE_SHARE *share, int error, int db_errno, int errarg);
int open_table_from_share(THD *thd, TABLE_SHARE *share, const char *alias,
                          uint db_stat, uint prgflag, uint ha_open_flags,
                          TABLE *outparam, open_table_mode open_mode);
int readfrm(const char *name, uchar **data, size_t *length);
int writefrm(const char* name, const uchar* data, size_t len);
int closefrm(TABLE *table, bool free_share);
int read_string(File file, uchar* *to, size_t length);
void free_blobs(TABLE *table);
void free_field_buffers_larger_than(TABLE *table, uint32 size);
int set_zone(int nr,int min_zone,int max_zone);
ulong convert_period_to_month(ulong period);
ulong convert_month_to_period(ulong month);
void get_date_from_daynr(long daynr,uint *year, uint *month,
			 uint *day);
my_time_t TIME_to_timestamp(THD *thd, const MYSQL_TIME *t, my_bool *not_exist);
bool str_to_time_with_warn(const char *str,uint length,MYSQL_TIME *l_time);
timestamp_type str_to_datetime_with_warn(const char *str, uint length,
                                         MYSQL_TIME *l_time, uint flags);
void localtime_to_TIME(MYSQL_TIME *to, struct tm *from);
void calc_time_from_sec(MYSQL_TIME *to, long seconds, long microseconds);

void make_truncated_value_warning(THD *thd, MYSQL_ERROR::enum_warning_level level,
                                  const char *str_val,
				  uint str_length, timestamp_type time_type,
                                  const char *field_name);

bool date_add_interval(MYSQL_TIME *ltime, interval_type int_type, INTERVAL interval);
bool calc_time_diff(MYSQL_TIME *l_time1, MYSQL_TIME *l_time2, int l_sign,
                    longlong *seconds_out, long *microseconds_out);

extern LEX_STRING interval_type_to_name[];

extern DATE_TIME_FORMAT *date_time_format_make(timestamp_type format_type,
					       const char *format_str,
					       uint format_length);
extern DATE_TIME_FORMAT *date_time_format_copy(THD *thd,
					       DATE_TIME_FORMAT *format);
const char *get_date_time_format_str(KNOWN_DATE_TIME_FORMAT *format,
				     timestamp_type type);
extern bool make_date_time(DATE_TIME_FORMAT *format, MYSQL_TIME *l_time,
			   timestamp_type type, String *str);
void make_datetime(const DATE_TIME_FORMAT *format, const MYSQL_TIME *l_time,
                   String *str);
void make_date(const DATE_TIME_FORMAT *format, const MYSQL_TIME *l_time,
               String *str);
void make_time(const DATE_TIME_FORMAT *format, const MYSQL_TIME *l_time,
               String *str);
int my_time_compare(MYSQL_TIME *a, MYSQL_TIME *b);
ulonglong get_datetime_value(THD *thd, Item ***item_arg, Item **cache_arg,
                             Item *warn_item, bool *is_null);

int test_if_number(char *str,int *res,bool allow_wildcards);
void change_byte(uchar *,uint,char,char);
void init_read_record(READ_RECORD *info, THD *thd, TABLE *reg_form,
		      SQL_SELECT *select, int use_record_cache, 
                      bool print_errors, bool disable_rr_cache);
void init_read_record_idx(READ_RECORD *info, THD *thd, TABLE *table, 
                          bool print_error, uint idx);
void end_read_record(READ_RECORD *info);
ha_rows filesort(THD *thd, TABLE *form,struct st_sort_field *sortorder,
		 uint s_length, SQL_SELECT *select,
		 ha_rows max_rows, bool sort_positions,
                 ha_rows *examined_rows);
void filesort_free_buffers(TABLE *table, bool full);
void change_double_for_sort(double nr,uchar *to);
double my_double_round(double value, longlong dec, bool dec_unsigned,
                       bool truncate);
int get_quick_record(SQL_SELECT *select);

int calc_weekday(long daynr,bool sunday_first_day_of_week);
uint calc_week(MYSQL_TIME *l_time, uint week_behaviour, uint *year);
void find_date(char *pos,uint *vek,uint flag);
TYPELIB *convert_strings_to_array_type(char * *typelibs, char * *end);
TYPELIB *typelib(MEM_ROOT *mem_root, List<String> &strings);
ulong get_form_pos(File file, uchar *head, TYPELIB *save_names);
ulong make_new_entry(File file,uchar *fileinfo,TYPELIB *formnames,
		     const char *newname);
ulong next_io_size(ulong pos);
void append_unescaped(String *res, const char *pos, uint length);
int create_frm(THD *thd, const char *name, const char *db, const char *table,
               uint reclength, uchar *fileinfo,
	       HA_CREATE_INFO *create_info, uint keys, KEY *key_info);
void update_create_info_from_table(HA_CREATE_INFO *info, TABLE *form);
int rename_file_ext(const char * from,const char * to,const char * ext);
bool check_db_name(LEX_STRING *db);
bool check_column_name(const char *name);
bool check_table_name(const char *name, uint length);
char *get_field(MEM_ROOT *mem, Field *field);
bool get_field(MEM_ROOT *mem, Field *field, class String *res);
int wild_case_compare(CHARSET_INFO *cs, const char *str,const char *wildstr);
char *fn_rext(char *name);

/* Conversion functions */
#endif /* MYSQL_SERVER */
#if defined MYSQL_SERVER || defined INNODB_COMPATIBILITY_HOOKS
uint strconvert(CHARSET_INFO *from_cs, const char *from,
                CHARSET_INFO *to_cs, char *to, uint to_length, uint *errors);
uint filename_to_tablename(const char *from, char *to, uint to_length);
uint tablename_to_filename(const char *from, char *to, uint to_length);
#endif /* MYSQL_SERVER || INNODB_COMPATIBILITY_HOOKS */
#ifdef MYSQL_SERVER
uint build_table_filename(char *buff, size_t bufflen, const char *db,
                          const char *table, const char *ext, uint flags);
const char *get_canonical_filename(handler *file, const char *path,
                                   char *tmp_path);

#define MYSQL50_TABLE_NAME_PREFIX         "#mysql50#"
#define MYSQL50_TABLE_NAME_PREFIX_LENGTH  9

uint build_table_shadow_filename(char *buff, size_t bufflen, 
                                 ALTER_PARTITION_PARAM_TYPE *lpt);
/* Flags for conversion functions. */
#define FN_FROM_IS_TMP  (1 << 0)
#define FN_TO_IS_TMP    (1 << 1)
#define FN_IS_TMP       (FN_FROM_IS_TMP | FN_TO_IS_TMP)
#define NO_FRM_RENAME   (1 << 2)

/* from hostname.cc */
char *ip_to_hostname(struct sockaddr_storage *in, int addrLen, uint *errors);
void inc_host_errors(struct sockaddr_storage *in);
void reset_host_errors(struct sockaddr_storage *in);
bool hostname_cache_init();
void hostname_cache_free();
void hostname_cache_refresh(void);

/* sql_cache.cc */
extern bool sql_cache_init();
extern void sql_cache_free();
extern int sql_cache_hit(THD *thd, char *inBuf, uint length);

/* item_func.cc */
Item *get_system_var(THD *thd, enum_var_type var_type, LEX_STRING name,
		     LEX_STRING component);
int get_var_with_binlog(THD *thd, enum_sql_command sql_command,
                        LEX_STRING &name, user_var_entry **out_entry);
/* log.cc */
bool flush_error_log(void);

/* sql_list.cc */
void free_list(I_List <i_string_pair> *list);
void free_list(I_List <i_string> *list);

/* sql_yacc.cc */
#ifndef DBUG_OFF
extern void turn_parser_debug_on();
#endif

/* frm_crypt.cc */
#ifdef HAVE_CRYPTED_FRM
SQL_CRYPT *get_crypt_for_frm(void);
#endif

#include "sql_view.h"

/* Some inline functions for more speed */

inline bool add_item_to_list(THD *thd, Item *item)
{
  return thd->lex->current_select->add_item_to_list(thd, item);
}

inline bool add_value_to_list(THD *thd, Item *value)
{
  return thd->lex->value_list.push_back(value);
}

inline bool add_order_to_list(THD *thd, Item *item, bool asc)
{
  return thd->lex->current_select->add_order_to_list(thd, item, asc);
}

inline bool add_group_to_list(THD *thd, Item *item, bool asc)
{
  return thd->lex->current_select->add_group_to_list(thd, item, asc);
}

inline void mark_as_null_row(TABLE *table)
{
  table->null_row=1;
  table->status|=STATUS_NULL_ROW;
  bfill(table->null_flags,table->s->null_bytes,255);
}

inline void table_case_convert(char * name, uint length)
{
  if (lower_case_table_names)
    files_charset_info->cset->casedn(files_charset_info,
                                     name, length, name, length);
}

inline const char *table_case_name(HA_CREATE_INFO *info, const char *name)
{
  return ((lower_case_table_names == 2 && info->alias) ? info->alias : name);
}

inline ulong sql_rnd_with_mutex()
{
  pthread_mutex_lock(&LOCK_thread_count);
  ulong tmp=(ulong) (my_rnd(&sql_rand) * 0xffffffff); /* make all bits random */
  pthread_mutex_unlock(&LOCK_thread_count);
  return tmp;
}

Comp_creator *comp_eq_creator(bool invert);
Comp_creator *comp_ge_creator(bool invert);
Comp_creator *comp_gt_creator(bool invert);
Comp_creator *comp_le_creator(bool invert);
Comp_creator *comp_lt_creator(bool invert);
Comp_creator *comp_ne_creator(bool invert);

Item * all_any_subquery_creator(Item *left_expr,
				chooser_compare_func_creator cmp,
				bool all,
				SELECT_LEX *select_lex);

/**
  clean/setup table fields and map.

  @param table        TABLE structure pointer (which should be setup)
  @param table_list   TABLE_LIST structure pointer (owner of TABLE)
  @param tablenr     table number
*/


inline void setup_table_map(TABLE *table, TABLE_LIST *table_list, uint tablenr)
{
  table->used_fields= 0;
  table->const_table= 0;
  table->null_row= 0;
  table->status= STATUS_NO_RECORD;
  table->maybe_null= table_list->outer_join;
  TABLE_LIST *embedding= table_list->embedding;
  while (!table->maybe_null && embedding)
  {
    table->maybe_null= embedding->outer_join;
    embedding= embedding->embedding;
  }
  table->tablenr= tablenr;
  table->map= (table_map) 1 << tablenr;
  table->force_index= table_list->force_index;
  table->covering_keys= table->s->keys_for_keyread;
  table->merge_keys.clear_all();
}


/**
  convert a hex digit into number.
*/

inline int hexchar_to_int(char c)
{
  if (c <= '9' && c >= '0')
    return c-'0';
  c|=32;
  if (c <= 'f' && c >= 'a')
    return c-'a'+10;
  return -1;
}

/**
  return true if the table was created explicitly.
*/
inline bool is_user_table(TABLE * table)
{
  const char *name= table->s->table_name.str;
  return strncmp(name, tmp_file_prefix, tmp_file_prefix_length);
}


#ifndef HAVE_LOG2
/*
  This will be slightly slower and perhaps a tiny bit less accurate than
  doing it the IEEE754 way but log2() should be available on C99 systems.
*/
inline double log2(double x)
{
  return (log(x) / M_LN2);
}
#endif


/*
  Some functions that are different in the embedded library and the normal
  server
*/

#ifndef EMBEDDED_LIBRARY
extern "C" void unireg_abort(int exit_code) __attribute__((noreturn));
void kill_delayed_threads(void);
bool check_stack_overrun(THD *thd, long margin, uchar *dummy);
#else
#define unireg_abort(exit_code) DBUG_RETURN(exit_code)
inline void kill_delayed_threads(void) {}
#define check_stack_overrun(A, B, C) 0
#endif

/* Used by handlers to store things in schema tables */
#define IS_FILES_FILE_ID              0
#define IS_FILES_FILE_NAME            1
#define IS_FILES_FILE_TYPE            2
#define IS_FILES_TABLESPACE_NAME      3
#define IS_FILES_TABLE_CATALOG        4
#define IS_FILES_TABLE_SCHEMA         5
#define IS_FILES_TABLE_NAME           6
#define IS_FILES_LOGFILE_GROUP_NAME   7
#define IS_FILES_LOGFILE_GROUP_NUMBER 8
#define IS_FILES_ENGINE               9
#define IS_FILES_FULLTEXT_KEYS       10
#define IS_FILES_DELETED_ROWS        11
#define IS_FILES_UPDATE_COUNT        12
#define IS_FILES_FREE_EXTENTS        13
#define IS_FILES_TOTAL_EXTENTS       14
#define IS_FILES_EXTENT_SIZE         15
#define IS_FILES_INITIAL_SIZE        16
#define IS_FILES_MAXIMUM_SIZE        17
#define IS_FILES_AUTOEXTEND_SIZE     18
#define IS_FILES_CREATION_TIME       19
#define IS_FILES_LAST_UPDATE_TIME    20
#define IS_FILES_LAST_ACCESS_TIME    21
#define IS_FILES_RECOVER_TIME        22
#define IS_FILES_TRANSACTION_COUNTER 23
#define IS_FILES_VERSION             24
#define IS_FILES_ROW_FORMAT          25
#define IS_FILES_TABLE_ROWS          26
#define IS_FILES_AVG_ROW_LENGTH      27
#define IS_FILES_DATA_LENGTH         28
#define IS_FILES_MAX_DATA_LENGTH     29
#define IS_FILES_INDEX_LENGTH        30
#define IS_FILES_DATA_FREE           31
#define IS_FILES_CREATE_TIME         32
#define IS_FILES_UPDATE_TIME         33
#define IS_FILES_CHECK_TIME          34
#define IS_FILES_CHECKSUM            35
#define IS_FILES_STATUS              36
#define IS_FILES_EXTRA               37

#define IS_TABLESPACES_TABLESPACE_NAME    0
#define IS_TABLESPACES_ENGINE             1
#define IS_TABLESPACES_TABLESPACE_TYPE    2
#define IS_TABLESPACES_LOGFILE_GROUP_NAME 3
#define IS_TABLESPACES_EXTENT_SIZE        4
#define IS_TABLESPACES_AUTOEXTEND_SIZE    5
#define IS_TABLESPACES_MAXIMUM_SIZE       6
#define IS_TABLESPACES_NODEGROUP_ID       7
#define IS_TABLESPACES_TABLESPACE_COMMENT 8

void init_fill_schema_files_row(TABLE* table);
bool schema_table_store_record(THD *thd, TABLE *table);

/* sql/item_create.cc */
int item_create_init();
void item_create_cleanup();

bool show_create_trigger(THD *thd, const sp_name *trg_name);

inline void lex_string_set(LEX_STRING *lex_str, const char *c_str)
{
  lex_str->str= (char *) c_str;
  lex_str->length= strlen(c_str);
}

bool load_charset(MEM_ROOT *mem_root,
                  Field *field,
                  CHARSET_INFO *dflt_cs,
                  CHARSET_INFO **cs);

bool load_collation(MEM_ROOT *mem_root,
                    Field *field,
                    CHARSET_INFO *dflt_cl,
                    CHARSET_INFO **cl);

#endif /* MYSQL_SERVER */
extern "C" int test_if_data_home_dir(const char *dir);

#endif /* MYSQL_CLIENT */

#endif /* MYSQL_PRIV_H */<|MERGE_RESOLUTION|>--- conflicted
+++ resolved
@@ -873,7 +873,7 @@
 bool check_string_char_length(LEX_STRING *str, const char *err_msg,
                               uint max_char_length, CHARSET_INFO *cs,
                               bool no_error);
-<<<<<<< HEAD
+bool check_host_name(LEX_STRING *str);
 bool check_identifier_name(LEX_STRING *str, uint max_char_length,
                            uint err_code, const char *param_for_err_msg);
 inline bool check_identifier_name(LEX_STRING *str, uint err_code)
@@ -884,9 +884,6 @@
 {
   return check_identifier_name(str, NAME_CHAR_LEN, 0, "");
 }
-=======
-bool check_host_name(LEX_STRING *str);
->>>>>>> 524eb067
 
 bool parse_sql(THD *thd,
                Parser_state *parser_state,
