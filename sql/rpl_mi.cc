/* Copyright (c) 2000, 2010 Oracle and/or its affiliates. All rights reserved.

   This program is free software; you can redistribute it and/or modify
   it under the terms of the GNU General Public License as published by
   the Free Software Foundation; version 2 of the License.

   This program is distributed in the hope that it will be useful,
   but WITHOUT ANY WARRANTY; without even the implied warranty of
   MERCHANTABILITY or FITNESS FOR A PARTICULAR PURPOSE.  See the
   GNU General Public License for more details.

   You should have received a copy of the GNU General Public License
   along with this program; if not, write to the Free Software
   Foundation, Inc., 59 Temple Place, Suite 330, Boston, MA  02111-1307  USA */

#include <my_global.h> // For HAVE_REPLICATION
#include "sql_priv.h"
#include <my_dir.h>
#include "unireg.h"                             // REQUIRED by other includes
#include "rpl_mi.h"
#include "rpl_slave.h"                          // SLAVE_MAX_HEARTBEAT_PERIOD

#ifdef HAVE_REPLICATION

enum {
  LINES_IN_MASTER_INFO_WITH_SSL= 14,

  /* 5.1.16 added value of master_ssl_verify_server_cert */
  LINE_FOR_MASTER_SSL_VERIFY_SERVER_CERT= 15,

  /* 5.5 added value of master_heartbeat_period */
  LINE_FOR_MASTER_HEARTBEAT_PERIOD= 16,

  /* MySQL Cluster 6.3 added master_bind */
  LINE_FOR_MASTER_BIND = 17,

  /* 6.0 added value of master_ignore_server_id */
  LINE_FOR_REPLICATE_IGNORE_SERVER_IDS= 18,

  /* 6.0 added value of master_uuid */
  LINE_FOR_MASTER_UUID= 19,

  /* line for master_retry_count */
  LINE_FOR_MASTER_RETRY_COUNT= 20,

  /* Number of lines currently used when saving master info file */
  LINES_IN_MASTER_INFO= LINE_FOR_MASTER_RETRY_COUNT
};

/*
  Please every time you add a new field to the mater info, update
  what follows. For now, this is just used to get the number of
  fields.
*/
const char *info_mi_fields []=
{ 
  "number_of_lines",
  "master_log_name",
  "master_log_pos",
  "host",
  "user",
  "password",
  "port",
  "connect_retry",
  "ssl",
  "ssl_ca",
  "ssl_capath",
  "ssl_cert",
  "ssl_cipher",
  "ssl_key",
  "ssl_verify_server_cert",
  "heartbeat_period",
  "bind", 
  "ignore_server_ids",
  "uuid",
  "retry_count"
};

Master_info::Master_info(
#ifdef HAVE_PSI_INTERFACE
                         PSI_mutex_key *param_key_info_run_lock,
                         PSI_mutex_key *param_key_info_data_lock,
<<<<<<< HEAD
                         PSI_mutex_key *param_key_info_data_cond,
                         PSI_mutex_key *param_key_info_start_cond,
                         PSI_mutex_key *param_key_info_stop_cond
=======
                         PSI_mutex_key *param_key_info_sleep_lock,
                         PSI_mutex_key *param_key_info_data_cond,
                         PSI_mutex_key *param_key_info_start_cond,
                         PSI_mutex_key *param_key_info_stop_cond,
                         PSI_mutex_key *param_key_info_sleep_cond
>>>>>>> fcf11a4c
#endif
                        )
   :Rpl_info("I/O"
#ifdef HAVE_PSI_INTERFACE
             ,param_key_info_run_lock, param_key_info_data_lock,
<<<<<<< HEAD
             param_key_info_data_cond, param_key_info_start_cond,
             param_key_info_stop_cond
=======
             param_key_info_sleep_lock,
             param_key_info_data_cond, param_key_info_start_cond,
             param_key_info_stop_cond, param_key_info_sleep_cond
>>>>>>> fcf11a4c
#endif
            ),
   ssl(0), ssl_verify_server_cert(0),
   port(MYSQL_PORT), connect_retry(DEFAULT_CONNECT_RETRY),
   clock_diff_with_master(0), heartbeat_period(0),
   received_heartbeats(0), last_heartbeat(0), master_id(0),
   checksum_alg_before_fd(BINLOG_CHECKSUM_ALG_UNDEF),
   retry_count(master_retry_count)
{
  host[0] = 0; user[0] = 0; password[0] = 0; bind_addr[0] = 0;
  ssl_ca[0]= 0; ssl_capath[0]= 0; ssl_cert[0]= 0;
  ssl_cipher[0]= 0; ssl_key[0]= 0;
  master_uuid[0]= 0;
  ignore_server_ids= new Server_ids();
}

Master_info::~Master_info()
{
  delete ignore_server_ids;
}

/**
   A comparison function to be supplied as argument to @c sort_dynamic()
   and @c bsearch()

   @return -1 if first argument is less, 0 if it equal to, 1 if it is greater
   than the second
*/
int change_master_server_id_cmp(ulong *id1, ulong *id2)
{
  return *id1 < *id2? -1 : (*id1 > *id2? 1 : 0);
}

/**
   Reports if the s_id server has been configured to ignore events 
   it generates with

      CHANGE MASTER IGNORE_SERVER_IDS= ( list of server ids )

   Method is called from the io thread event receiver filtering.

   @param      s_id    the master server identifier

   @retval   TRUE    if s_id is in the list of ignored master  servers,
   @retval   FALSE   otherwise.
 */
bool Master_info::shall_ignore_server_id(ulong s_id)
{
  if (likely(ignore_server_ids->server_ids.elements == 1))
    return (* (ulong*)
      dynamic_array_ptr(&(ignore_server_ids->server_ids), 0)) == s_id;
  else      
    return bsearch((const ulong *) &s_id,
                   ignore_server_ids->server_ids.buffer,
                   ignore_server_ids->server_ids.elements, sizeof(ulong),
                   (int (*) (const void*, const void*)) change_master_server_id_cmp)
      != NULL;
}

void Master_info::init_master_log_pos()
{
  DBUG_ENTER("Master_info::init_master_log_pos");

  master_log_name[0]= 0;
  master_log_pos= BIN_LOG_HEADER_SIZE;             // skip magic number

  /* Intentionally init ssl_verify_server_cert to 0, no option available  */
  ssl_verify_server_cert= 0;
  /* 
    always request heartbeat unless master_heartbeat_period is set
    explicitly zero.  Here is the default value for heartbeat period
    if CHANGE MASTER did not specify it.  (no data loss in conversion
    as hb period has a max)
  */
  heartbeat_period= (float) min(SLAVE_MAX_HEARTBEAT_PERIOD,
                                (slave_net_timeout/2.0));
  DBUG_ASSERT(heartbeat_period > (float) 0.001
              || heartbeat_period == 0);

  DBUG_VOID_RETURN;
}

void Master_info::end_info()
{
  DBUG_ENTER("Master_info::end_info");

  if (!inited)
    DBUG_VOID_RETURN;

  handler->end_info();

  inited = 0;

  DBUG_VOID_RETURN;
}

/**
  Store the file and position where the slave's SQL thread are in the
   relay log.
<<<<<<< HEAD

  - This function should be called either from the slave SQL thread,
    or when the slave thread is not running.  (It reads the
    group_{relay|master}_log_{pos|name} and delay fields in the rli
    object.  These may only be modified by the slave SQL thread or by
    a client thread when the slave SQL thread is not running.)

  - If there is an active transaction, then we do not update the
    position in the relay log.  This is to ensure that we re-execute
    statements if we die in the middle of an transaction that was
    rolled back.

  - As a transaction never spans binary logs, we don't have to handle
    the case where we do a relay-log-rotation in the middle of the
    transaction.  If transactions could span several binlogs, we would
    have to ensure that we do not delete the relay log file where the
    transaction started before switching to a new relay log file.

=======

  - This function should be called either from the slave SQL thread,
    or when the slave thread is not running.  (It reads the
    group_{relay|master}_log_{pos|name} and delay fields in the rli
    object.  These may only be modified by the slave SQL thread or by
    a client thread when the slave SQL thread is not running.)

  - If there is an active transaction, then we do not update the
    position in the relay log.  This is to ensure that we re-execute
    statements if we die in the middle of an transaction that was
    rolled back.

  - As a transaction never spans binary logs, we don't have to handle
    the case where we do a relay-log-rotation in the middle of the
    transaction.  If transactions could span several binlogs, we would
    have to ensure that we do not delete the relay log file where the
    transaction started before switching to a new relay log file.

>>>>>>> fcf11a4c
  - Error can happen if writing to file fails or if flushing the file
    fails.

  @param rli The object representing the Relay_log_info.

  @todo Change the log file information to a binary format to avoid
  calling longlong2str.
*/
int Master_info::flush_info(bool force)
{
  DBUG_ENTER("Master_info::flush_info");
  DBUG_PRINT("enter",("master_pos: %lu", (ulong) master_log_pos));

  /*
    We update the sync_period at this point because only here we
    now that we are handling a master info. This needs to be
    update every time we call flush because the option maybe
    dinamically set.
  */
  handler->set_sync_period(sync_masterinfo_period);

  if (write_info(handler, force))
    goto err;

  DBUG_RETURN(0);

err:
  sql_print_error("Error writing master configuration");
  DBUG_RETURN(1);
}

void Master_info::set_relay_log_info(Relay_log_info* info)
{
  rli= info;
}

int Master_info::init_info()
{
  DBUG_ENTER("Master_info::init_info");

  if (inited)
    DBUG_RETURN(0);
<<<<<<< HEAD

  /*
    The init_info() is used to either create or read information
    from the repository, in order to initialize the Master_info.
  */
  mysql= 0; file_id= 1;
  int necessary_to_configure= check_info();
  
  if (handler->init_info())
    goto err;

  if (necessary_to_configure)
  {
    init_master_log_pos();
    goto end;
  }
  else if (read_info(handler))
    goto err;

end:
=======

  /*
    The init_info() is used to either create or read information
    from the repository, in order to initialize the Master_info.
  */
  mysql= 0; file_id= 1;
  int necessary_to_configure= check_info();
  
  if (handler->init_info())
    goto err;

  if (necessary_to_configure)
  {
    init_master_log_pos();
  }
  else if (read_info(handler))
    goto err;

>>>>>>> fcf11a4c
  if (flush_info(TRUE))
    goto err;

  inited= 1;
  DBUG_RETURN(0);

err:
<<<<<<< HEAD
  sql_print_error("Error reading master configuration");
=======
  sql_print_error("Error reading master configuration.");
>>>>>>> fcf11a4c
  DBUG_RETURN(1);
}

size_t Master_info::get_number_info_mi_fields()
{
  return sizeof(info_mi_fields)/sizeof(info_mi_fields[0]); 
}

bool Master_info::read_info(Rpl_info_handler *from)
{
  int lines= 0;
  char *first_non_digit= NULL;
  ulong temp_master_log_pos= 0;
  int temp_ssl= 0;
  int temp_ssl_verify_server_cert= 0;

  DBUG_ENTER("Master_info::read_info");

  /*
     Starting from 4.1.x master.info has new format. Now its
     first line contains number of lines in file. By reading this
     number we will be always distinguish to which version our
     master.info corresponds to. We can't simply count lines in
     file since versions before 4.1.x could generate files with more
     lines than needed.
     If first line doesn't contain a number or contain number less than
     LINES_IN_MASTER_INFO_WITH_SSL then such file is treated like file
     from pre 4.1.1 version.
     There is no ambiguity when reading an old master.info, as before
     4.1.1, the first line contained the binlog's name, which is either
     empty or has an extension (contains a '.'), so can't be confused
     with an integer.

     So we're just reading first line and trying to figure which version
     is this.
  */

  if (from->prepare_info_for_read() || 
      from->get_info(master_log_name, sizeof(master_log_name), ""))
    DBUG_RETURN(TRUE);

  lines= strtoul(master_log_name, &first_non_digit, 10);

  if (master_log_name[0]!='\0' &&
      *first_non_digit=='\0' && lines >= LINES_IN_MASTER_INFO_WITH_SSL)
  {
    /* Seems to be new format => read master log name */
    if (from->get_info(master_log_name,  sizeof(master_log_name), ""))
      DBUG_RETURN(TRUE);
  }
  else 
    lines= 7;

  if (from->get_info(&temp_master_log_pos,
                        (ulong) BIN_LOG_HEADER_SIZE) ||
      from->get_info(host, sizeof(host), 0) ||
      from->get_info(user, sizeof(user), "test") ||
      from->get_info(password, sizeof(password), 0) ||
      from->get_info((int *) &port, (int) MYSQL_PORT) ||
      from->get_info((int *) &connect_retry,
                        (int) DEFAULT_CONNECT_RETRY))
      DBUG_RETURN(TRUE);

  /*
    If file has ssl part use it even if we have server without
    SSL support. But these options will be ignored later when
    slave will try connect to master, so in this case warning
    is printed.
  */
  if (lines >= LINES_IN_MASTER_INFO_WITH_SSL)
  {
    if (from->get_info(&temp_ssl, 0) ||
        from->get_info(ssl_ca, sizeof(ssl_ca), 0) ||
        from->get_info(ssl_capath, sizeof(ssl_capath), 0) ||
        from->get_info(ssl_cert, sizeof(ssl_cert), 0) ||
        from->get_info(ssl_cipher, sizeof(ssl_cipher), 0) ||
        from->get_info(ssl_key, sizeof(ssl_key), 0))
      DBUG_RETURN(TRUE);
  }

  /*
    Starting from 5.1.16 ssl_verify_server_cert might be
    in the file
  */
  if (lines >= LINE_FOR_MASTER_SSL_VERIFY_SERVER_CERT)
  { 
    if (from->get_info(&temp_ssl_verify_server_cert, 0))
      DBUG_RETURN(TRUE);
  }

  /*
    Starting from 5.5 master_heartbeat_period might be
    in the file
  */
  if (lines >= LINE_FOR_MASTER_HEARTBEAT_PERIOD)
  {
    if (from->get_info(&heartbeat_period, (float) 0.0))
      DBUG_RETURN(TRUE);
  }

  /*
    Starting from 5.5 master_bind might be in the file
  */
  if (lines >= LINE_FOR_MASTER_BIND)
  {
    if (from->get_info(bind_addr, sizeof(bind_addr), ""))
      DBUG_RETURN(TRUE);
  }

  /*
    Starting from 5.5 list of server_id of ignorable servers might be
    in the file
  */
  if (lines >= LINE_FOR_REPLICATE_IGNORE_SERVER_IDS)
  {
     if (from->get_info(ignore_server_ids, (Server_ids *) NULL))
      DBUG_RETURN(TRUE);
  }

  /* Starting from 5.5 the master_uuid may be in the repository. */
  if (lines >= LINE_FOR_MASTER_UUID)
  {
    if (from->get_info(master_uuid, sizeof(master_uuid), 0))
      DBUG_RETURN(TRUE);
  }

  /* Starting from 5.5 the master_retry_count may be in the repository. */
  retry_count= master_retry_count;
  if (lines >= LINE_FOR_MASTER_RETRY_COUNT)
  {
    if (from->get_info(&retry_count, master_retry_count))
      DBUG_RETURN(TRUE);
  }

  ssl= (my_bool) test(temp_ssl);
  ssl_verify_server_cert= (my_bool) test(temp_ssl_verify_server_cert);
  master_log_pos= (my_off_t) temp_master_log_pos;
#ifndef HAVE_OPENSSL
  if (ssl)
    sql_print_warning("SSL information in the master info file "
                      "are ignored because this MySQL slave was "
                      "compiled without SSL support.");
#endif /* HAVE_OPENSSL */

  DBUG_RETURN(FALSE);
}

bool Master_info::write_info(Rpl_info_handler *to, bool force)
{
  DBUG_ENTER("Master_info::write_info");

  /*
     In certain cases this code may create master.info files that seems
     corrupted, because of extra lines filled with garbage in the end
     file (this happens if new contents take less space than previous
     contents of file). But because of number of lines in the first line
     of file we don't care about this garbage.
  */

  if (to->prepare_info_for_write() ||
      to->set_info((int) LINES_IN_MASTER_INFO) ||
      to->set_info(master_log_name) ||
      to->set_info((ulong)master_log_pos) ||
      to->set_info(host) ||
      to->set_info(user) ||
      to->set_info(password) ||
      to->set_info((int) port) ||
      to->set_info((int) connect_retry) ||
      to->set_info((int) ssl) ||
      to->set_info(ssl_ca) ||
      to->set_info(ssl_capath) ||
      to->set_info(ssl_cert) ||
      to->set_info(ssl_cipher) ||
      to->set_info(ssl_key) ||
      to->set_info(ssl_verify_server_cert) ||
      to->set_info(heartbeat_period) ||
      to->set_info(bind_addr) ||
      to->set_info(ignore_server_ids) ||
      to->set_info(master_uuid) ||
      to->set_info(retry_count))
    DBUG_RETURN(TRUE);

  if (to->flush_info(force))
    DBUG_RETURN(TRUE);

  DBUG_RETURN(FALSE);
}
#endif /* HAVE_REPLICATION */<|MERGE_RESOLUTION|>--- conflicted
+++ resolved
@@ -80,30 +80,19 @@
 #ifdef HAVE_PSI_INTERFACE
                          PSI_mutex_key *param_key_info_run_lock,
                          PSI_mutex_key *param_key_info_data_lock,
-<<<<<<< HEAD
-                         PSI_mutex_key *param_key_info_data_cond,
-                         PSI_mutex_key *param_key_info_start_cond,
-                         PSI_mutex_key *param_key_info_stop_cond
-=======
                          PSI_mutex_key *param_key_info_sleep_lock,
                          PSI_mutex_key *param_key_info_data_cond,
                          PSI_mutex_key *param_key_info_start_cond,
                          PSI_mutex_key *param_key_info_stop_cond,
                          PSI_mutex_key *param_key_info_sleep_cond
->>>>>>> fcf11a4c
 #endif
                         )
    :Rpl_info("I/O"
 #ifdef HAVE_PSI_INTERFACE
              ,param_key_info_run_lock, param_key_info_data_lock,
-<<<<<<< HEAD
-             param_key_info_data_cond, param_key_info_start_cond,
-             param_key_info_stop_cond
-=======
              param_key_info_sleep_lock,
              param_key_info_data_cond, param_key_info_start_cond,
              param_key_info_stop_cond, param_key_info_sleep_cond
->>>>>>> fcf11a4c
 #endif
             ),
    ssl(0), ssl_verify_server_cert(0),
@@ -203,7 +192,6 @@
 /**
   Store the file and position where the slave's SQL thread are in the
    relay log.
-<<<<<<< HEAD
 
   - This function should be called either from the slave SQL thread,
     or when the slave thread is not running.  (It reads the
@@ -222,26 +210,6 @@
     have to ensure that we do not delete the relay log file where the
     transaction started before switching to a new relay log file.
 
-=======
-
-  - This function should be called either from the slave SQL thread,
-    or when the slave thread is not running.  (It reads the
-    group_{relay|master}_log_{pos|name} and delay fields in the rli
-    object.  These may only be modified by the slave SQL thread or by
-    a client thread when the slave SQL thread is not running.)
-
-  - If there is an active transaction, then we do not update the
-    position in the relay log.  This is to ensure that we re-execute
-    statements if we die in the middle of an transaction that was
-    rolled back.
-
-  - As a transaction never spans binary logs, we don't have to handle
-    the case where we do a relay-log-rotation in the middle of the
-    transaction.  If transactions could span several binlogs, we would
-    have to ensure that we do not delete the relay log file where the
-    transaction started before switching to a new relay log file.
-
->>>>>>> fcf11a4c
   - Error can happen if writing to file fails or if flushing the file
     fails.
 
@@ -284,7 +252,6 @@
 
   if (inited)
     DBUG_RETURN(0);
-<<<<<<< HEAD
 
   /*
     The init_info() is used to either create or read information
@@ -299,32 +266,10 @@
   if (necessary_to_configure)
   {
     init_master_log_pos();
-    goto end;
   }
   else if (read_info(handler))
     goto err;
 
-end:
-=======
-
-  /*
-    The init_info() is used to either create or read information
-    from the repository, in order to initialize the Master_info.
-  */
-  mysql= 0; file_id= 1;
-  int necessary_to_configure= check_info();
-  
-  if (handler->init_info())
-    goto err;
-
-  if (necessary_to_configure)
-  {
-    init_master_log_pos();
-  }
-  else if (read_info(handler))
-    goto err;
-
->>>>>>> fcf11a4c
   if (flush_info(TRUE))
     goto err;
 
@@ -332,11 +277,7 @@
   DBUG_RETURN(0);
 
 err:
-<<<<<<< HEAD
-  sql_print_error("Error reading master configuration");
-=======
   sql_print_error("Error reading master configuration.");
->>>>>>> fcf11a4c
   DBUG_RETURN(1);
 }
 
