## Process this file with automake to create Makefile.in

ASRC =			$(srcdir)/vi.c $(srcdir)/emacs.c $(srcdir)/common.c
AHDR =			vi.h emacs.h common.h

AM_CPPFLAGS =		-I$(top_srcdir)/include

noinst_LIBRARIES =	libedit.a

libedit_a_SOURCES =	chared.c el.c history.c map.c prompt.c readline.c \
			search.c tokenizer.c vi.c common.c emacs.c \
			hist.c key.c parse.c read.c refresh.c sig.c term.c \
			tty.c help.c fcns.c filecomplete.c \
			np/unvis.c np/strlcpy.c np/vis.c np/strlcat.c \
			np/fgetln.c

libedit_a_LIBADD = 		@LIBEDIT_LOBJECTS@
libedit_a_DEPENDENCIES 	= 	@LIBEDIT_LOBJECTS@

pkginclude_HEADERS =	readline/readline.h

noinst_HEADERS =	chared.h el.h el_term.h histedit.h key.h parse.h refresh.h sig.h \
			sys.h config.h hist.h map.h prompt.h read.h \
			search.h tty.h filecomplete.h

EXTRA_DIST = makelist.sh

CLEANFILES = makelist common.h emacs.h vi.h fcns.h help.h fcns.c help.c

SUFFIXES = .sh

.sh:
	@RM@ -f $@ $@-t
	@SED@ \
	  -e 's!@''AWK''@!@AWK@!' \
	$< > $@-t
	@MV@ $@-t $@

vi.h: $(srcdir)/vi.c makelist
	sh ./makelist -h $(srcdir)/vi.c > $@.tmp && \
	mv $@.tmp $@

emacs.h: $(srcdir)/emacs.c makelist
	sh ./makelist -h $(srcdir)/emacs.c > $@.tmp && \
	mv $@.tmp $@

common.h: $(srcdir)/common.c makelist
	sh ./makelist -h $(srcdir)/common.c > $@.tmp && \
	mv $@.tmp $@

help.c: ${ASRC} makelist
	sh ./makelist -bc ${ASRC} > $@.tmp && \
	mv $@.tmp $@

help.h: ${ASRC} makelist
	sh ./makelist -bh ${ASRC} > $@.tmp && \
	mv $@.tmp $@

fcns.h: ${AHDR} makelist
	sh ./makelist -fh ${AHDR} > $@.tmp && \
	mv $@.tmp $@

fcns.c: ${AHDR} fcns.h makelist
	sh ./makelist -fc ${AHDR} > $@.tmp && \
	mv $@.tmp $@

#%.o: vi.h emacs.h common.h help.h fcns.h
#objects := $(patsubst %.c,%.o,$(wildcard *.c))
#$(objects):  vi.h emacs.h

chared.o: vi.h emacs.h common.h help.h fcns.h
el.o: vi.h emacs.h common.h help.h fcns.h
history.o: vi.h emacs.h common.h help.h fcns.h 
map.o: vi.h emacs.h common.h help.h fcns.h
prompt.o: vi.h emacs.h common.h help.h fcns.h
readline.o: vi.h emacs.h common.h help.h fcns.h
search.o: vi.h emacs.h common.h help.h fcns.h
tokenizer.o: vi.h emacs.h common.h help.h fcns.h
vi.o: vi.h emacs.h common.h help.h fcns.h
common.o: vi.h emacs.h common.h help.h fcns.h
emacs.o: vi.h emacs.h common.h help.h fcns.h 
hist.o: vi.h emacs.h common.h help.h fcns.h 
key.o: vi.h emacs.h common.h help.h fcns.h 
parse.o: vi.h emacs.h common.h help.h fcns.h
read.o: vi.h emacs.h common.h help.h fcns.h
refresh.o: vi.h emacs.h common.h help.h fcns.h
sig.o: vi.h emacs.h common.h help.h fcns.h
term.o: vi.h emacs.h common.h help.h fcns.h
tty.o: vi.h emacs.h common.h help.h fcns.h 
help.o: vi.h emacs.h common.h help.h fcns.h
<<<<<<< HEAD
fcns.o: vi.h emacs.h common.h help.h fcns.h
=======
fcns.o: vi.h emacs.h common.h help.h fcns.h
filecomplete.o: vi.h emacs.h common.h help.h fcns.h
>>>>>>> 6387fe92
<|MERGE_RESOLUTION|>--- conflicted
+++ resolved
@@ -88,9 +88,5 @@
 term.o: vi.h emacs.h common.h help.h fcns.h
 tty.o: vi.h emacs.h common.h help.h fcns.h 
 help.o: vi.h emacs.h common.h help.h fcns.h
-<<<<<<< HEAD
 fcns.o: vi.h emacs.h common.h help.h fcns.h
-=======
-fcns.o: vi.h emacs.h common.h help.h fcns.h
-filecomplete.o: vi.h emacs.h common.h help.h fcns.h
->>>>>>> 6387fe92
+filecomplete.o: vi.h emacs.h common.h help.h fcns.h