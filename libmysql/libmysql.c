/* Copyright (C) 2000-2004 MySQL AB

   This program is free software; you can redistribute it and/or modify
   it under the terms of the GNU General Public License as published by
   the Free Software Foundation.

   There are special exceptions to the terms and conditions of the GPL as it
   is applied to this software. View the full text of the exception in file
   EXCEPTIONS-CLIENT in the directory of this software distribution.

   This program is distributed in the hope that it will be useful,
   but WITHOUT ANY WARRANTY; without even the implied warranty of
   MERCHANTABILITY or FITNESS FOR A PARTICULAR PURPOSE.  See the
   GNU General Public License for more details.

   You should have received a copy of the GNU General Public License
   along with this program; if not, write to the Free Software
   Foundation, Inc., 59 Temple Place, Suite 330, Boston, MA  02111-1307  USA */

#include <my_global.h>
#include <my_sys.h>
#include <my_time.h>
#include <mysys_err.h>
#include <m_string.h>
#include <m_ctype.h>
#include "mysql.h"
#include "mysql_version.h"
#include "mysqld_error.h"
#include "errmsg.h"
#include <violite.h>
#include <sys/stat.h>
#include <signal.h>
#include <time.h>
#ifdef	 HAVE_PWD_H
#include <pwd.h>
#endif
#if !defined(MSDOS) && !defined(__WIN__)
#include <sys/socket.h>
#include <netinet/in.h>
#include <arpa/inet.h>
#include <netdb.h>
#ifdef HAVE_SELECT_H
#include <select.h>
#endif
#ifdef HAVE_SYS_SELECT_H
#include <sys/select.h>
#endif
#endif /* !defined(MSDOS) && !defined(__WIN__) */
#ifdef HAVE_POLL
#include <sys/poll.h>
#endif
#ifdef HAVE_SYS_UN_H
#include <sys/un.h>
#endif
#if defined(THREAD) && !defined(__WIN__)
#include <my_pthread.h>				/* because of signal()	*/
#endif
#ifndef INADDR_NONE
#define INADDR_NONE	-1
#endif

#include <sql_common.h>
#include "client_settings.h"

#undef net_buffer_length
#undef max_allowed_packet

ulong 		net_buffer_length=8192;
ulong		max_allowed_packet= 1024L*1024L*1024L;


#ifdef EMBEDDED_LIBRARY
#undef net_flush
my_bool	net_flush(NET *net);
#endif

#if defined(MSDOS) || defined(__WIN__)
/* socket_errno is defined in my_global.h for all platforms */
#define perror(A)
#else
#include <errno.h>
#define SOCKET_ERROR -1
#endif /* __WIN__ */

/*
  If allowed through some configuration, then this needs to
  be changed
*/
#define MAX_LONG_DATA_LENGTH 8192
#define unsigned_field(A) ((A)->flags & UNSIGNED_FLAG)

static void append_wild(char *to,char *end,const char *wild);
sig_handler my_pipe_sig_handler(int sig);

static my_bool mysql_client_init= 0;
static my_bool org_my_init_done= 0;


/*
  Initialize the MySQL client library

  SYNOPSIS
    mysql_server_init()

  NOTES
    Should be called before doing any other calls to the MySQL
    client library to initialize thread specific variables etc.
    It's called by mysql_init() to ensure that things will work for
    old not threaded applications that doesn't call mysql_server_init()
    directly.

  RETURN
    0  ok
    1  could not initialize environment (out of memory or thread keys)
*/

int STDCALL mysql_server_init(int argc __attribute__((unused)),
			      char **argv __attribute__((unused)),
			      char **groups __attribute__((unused)))
{
  int result= 0;
  if (!mysql_client_init)
  {
    mysql_client_init=1;
    org_my_init_done=my_init_done;
    if (my_init())				/* Will init threads */
      return 1;
    init_client_errs();
    if (!mysql_port)
    {
      mysql_port = MYSQL_PORT;
#ifndef MSDOS
      {
	struct servent *serv_ptr;
	char	*env;

        /*
          if builder specifically requested a default port, use that
          (even if it coincides with our factory default).
          only if they didn't do we check /etc/services (and, failing
          on that, fall back to the factory default of 3306).
          either default can be overridden by the environment variable
          MYSQL_TCP_PORT, which in turn can be overridden with command
          line options.
        */

#if MYSQL_PORT_DEFAULT == 0
        if ((serv_ptr = getservbyname("mysql", "tcp")))
          mysql_port = (uint) ntohs((ushort) serv_ptr->s_port);
#endif
        if ((env = getenv("MYSQL_TCP_PORT")))
          mysql_port =(uint) atoi(env);
      }
#endif
    }
    if (!mysql_unix_port)
    {
      char *env;
#ifdef __WIN__
      mysql_unix_port = (char*) MYSQL_NAMEDPIPE;
#else
      mysql_unix_port = (char*) MYSQL_UNIX_ADDR;
#endif
      if ((env = getenv("MYSQL_UNIX_PORT")))
	mysql_unix_port = env;
    }
    mysql_debug(NullS);
#if defined(SIGPIPE) && !defined(__WIN__) && !defined(__NETWARE__)
    (void) signal(SIGPIPE, SIG_IGN);
#endif
#ifdef EMBEDDED_LIBRARY
    if (argc > -1)
       result= init_embedded_server(argc, argv, groups);
#endif
  }
#ifdef THREAD
  else
    result= (int)my_thread_init();         /* Init if new thread */
#endif
  return result;
}


/*
  Free all memory and resources used by the client library

  NOTES
    When calling this there should not be any other threads using
    the library.

    To make things simpler when used with windows dll's (which calls this
    function automaticly), it's safe to call this function multiple times.
*/


void STDCALL mysql_server_end()
{
  if (!mysql_client_init)
    return;

#ifdef EMBEDDED_LIBRARY
  end_embedded_server();
#endif
  finish_client_errs();
  vio_end();

  /* If library called my_init(), free memory allocated by it */
  if (!org_my_init_done)
  {
    my_end(MY_DONT_FREE_DBUG);
    /* Remove TRACING, if enabled by mysql_debug() */
    DBUG_POP();
  }
  else
  {
    free_charsets();
    mysql_thread_end();
  }

  mysql_client_init= org_my_init_done= 0;
#ifdef EMBEDDED_SERVER
  if (stderror_file)
  {
    fclose(stderror_file);
    stderror_file= 0;
  }
#endif
}

static MYSQL_PARAMETERS mysql_internal_parameters=
{&max_allowed_packet, &net_buffer_length, 0};

MYSQL_PARAMETERS *STDCALL mysql_get_parameters(void)
{
  return &mysql_internal_parameters;
}

my_bool STDCALL mysql_thread_init()
{
#ifdef THREAD
  return my_thread_init();
#else
  return 0;
#endif
}

void STDCALL mysql_thread_end()
{
#ifdef THREAD
  my_thread_end();
#endif
}


/*
  Expand wildcard to a sql string
*/

static void
append_wild(char *to, char *end, const char *wild)
{
  end-=5;					/* Some extra */
  if (wild && wild[0])
  {
    to=strmov(to," like '");
    while (*wild && to < end)
    {
      if (*wild == '\\' || *wild == '\'')
	*to++='\\';
      *to++= *wild++;
    }
    if (*wild)					/* Too small buffer */
      *to++='%';				/* Nicer this way */
    to[0]='\'';
    to[1]=0;
  }
}


/**************************************************************************
  Init debugging if MYSQL_DEBUG environment variable is found
**************************************************************************/

void STDCALL
mysql_debug(const char *debug __attribute__((unused)))
{
#ifndef DBUG_OFF
  char	*env;
  if (debug)
  {
    DBUG_PUSH(debug);
  }
  else if ((env = getenv("MYSQL_DEBUG")))
  {
    DBUG_PUSH(env);
#if !defined(_WINVER) && !defined(WINVER)
    puts("\n-------------------------------------------------------");
    puts("MYSQL_DEBUG found. libmysql started with the following:");
    puts(env);
    puts("-------------------------------------------------------\n");
#else
    {
      char buff[80];
      buff[sizeof(buff)-1]= 0;
      strxnmov(buff,sizeof(buff)-1,"libmysql: ", env, NullS);
      MessageBox((HWND) 0,"Debugging variable MYSQL_DEBUG used",buff,MB_OK);
    }
#endif
  }
#endif
}


/**************************************************************************
  Ignore SIGPIPE handler
   ARGSUSED
**************************************************************************/

sig_handler
my_pipe_sig_handler(int sig __attribute__((unused)))
{
  DBUG_PRINT("info",("Hit by signal %d",sig));
#ifdef DONT_REMEMBER_SIGNAL
  (void) signal(SIGPIPE, my_pipe_sig_handler);
#endif
}


/**************************************************************************
  Connect to sql server
  If host == 0 then use localhost
**************************************************************************/

#ifdef USE_OLD_FUNCTIONS
MYSQL * STDCALL
mysql_connect(MYSQL *mysql,const char *host,
	      const char *user, const char *passwd)
{
  MYSQL *res;
  mysql=mysql_init(mysql);			/* Make it thread safe */
  {
    DBUG_ENTER("mysql_connect");
    if (!(res=mysql_real_connect(mysql,host,user,passwd,NullS,0,NullS,0)))
    {
      if (mysql->free_me)
	my_free((uchar*) mysql,MYF(0));
    }
    mysql->reconnect= 1;
    DBUG_RETURN(res);
  }
}
#endif


/**************************************************************************
  Change user and database
**************************************************************************/

int cli_read_change_user_result(MYSQL *mysql, char *buff, const char *passwd)
{
  NET *net= &mysql->net;
  ulong pkt_length;

  pkt_length= cli_safe_read(mysql);
  
  if (pkt_length == packet_error)
    return 1;

  if (pkt_length == 1 && net->read_pos[0] == 254 &&
      mysql->server_capabilities & CLIENT_SECURE_CONNECTION)
  {
    /*
      By sending this very specific reply server asks us to send scrambled
      password in old format. The reply contains scramble_323.
    */
    scramble_323(buff, mysql->scramble, passwd);
    if (my_net_write(net, (uchar*) buff, SCRAMBLE_LENGTH_323 + 1) ||
        net_flush(net))
    {
      set_mysql_error(mysql, CR_SERVER_LOST, unknown_sqlstate);
      return 1;
    }
    /* Read what server thinks about out new auth message report */
    if (cli_safe_read(mysql) == packet_error)
      return 1;
  }
  return 0;
}

my_bool	STDCALL mysql_change_user(MYSQL *mysql, const char *user,
				  const char *passwd, const char *db)
{
  char buff[USERNAME_LENGTH+SCRAMBLED_PASSWORD_CHAR_LENGTH+NAME_LEN+2];
  char *end= buff;
  int rc;
  CHARSET_INFO *saved_cs= mysql->charset;

  DBUG_ENTER("mysql_change_user");

  /* Get the connection-default character set. */

  if (mysql_init_character_set(mysql))
  {
    mysql->charset= saved_cs;
    DBUG_RETURN(TRUE);
  }

  /* Use an empty string instead of NULL. */

  if (!user)
    user="";
  if (!passwd)
    passwd="";

  /* Store user into the buffer */
  end= strmake(end, user, USERNAME_LENGTH) + 1;

  /* write scrambled password according to server capabilities */
  if (passwd[0])
  {
    if (mysql->server_capabilities & CLIENT_SECURE_CONNECTION)
    {
      *end++= SCRAMBLE_LENGTH;
      scramble(end, mysql->scramble, passwd);
      end+= SCRAMBLE_LENGTH;
    }
    else
    {
      scramble_323(end, mysql->scramble, passwd);
      end+= SCRAMBLE_LENGTH_323 + 1;
    }
  }
  else
    *end++= '\0';                               /* empty password */
  /* Add database if needed */
  end= strmake(end, db ? db : "", NAME_LEN) + 1;

  /* Add character set number. */

  if (mysql->server_capabilities & CLIENT_SECURE_CONNECTION)
  {
    int2store(end, (ushort) mysql->charset->number);
    end+= 2;
  }

  /* Write authentication package */
  simple_command(mysql,COM_CHANGE_USER, (uchar*) buff, (ulong) (end-buff), 1);

  rc= (*mysql->methods->read_change_user_result)(mysql, buff, passwd);

  /*
    The server will close all statements no matter was the attempt
    to change user successful or not.
  */
  mysql_detach_stmt_list(&mysql->stmts, "mysql_change_user");
  if (rc == 0)
  {
    /* Free old connect information */
    my_free(mysql->user,MYF(MY_ALLOW_ZERO_PTR));
    my_free(mysql->passwd,MYF(MY_ALLOW_ZERO_PTR));
    my_free(mysql->db,MYF(MY_ALLOW_ZERO_PTR));

    /* alloc new connect information */
    mysql->user=  my_strdup(user,MYF(MY_WME));
    mysql->passwd=my_strdup(passwd,MYF(MY_WME));
    mysql->db=    db ? my_strdup(db,MYF(MY_WME)) : 0;
  }
  else
  {
    mysql->charset= saved_cs;
  }

  DBUG_RETURN(rc);
}

#if defined(HAVE_GETPWUID) && defined(NO_GETPWUID_DECL)
struct passwd *getpwuid(uid_t);
char* getlogin(void);
#endif

#if defined(__NETWARE__)
/* Default to value of USER on NetWare, if unset use "UNKNOWN_USER" */
void read_user_name(char *name)
{
  char *str=getenv("USER");
  strmake(name, str ? str : "UNKNOWN_USER", USERNAME_LENGTH);
}

#elif !defined(MSDOS) && ! defined(VMS) && !defined(__WIN__)

void read_user_name(char *name)
{
  DBUG_ENTER("read_user_name");
  if (geteuid() == 0)
    (void) strmov(name,"root");		/* allow use of surun */
  else
  {
#ifdef HAVE_GETPWUID
    struct passwd *skr;
    const char *str;
    if ((str=getlogin()) == NULL)
    {
      if ((skr=getpwuid(geteuid())) != NULL)
	str=skr->pw_name;
      else if (!(str=getenv("USER")) && !(str=getenv("LOGNAME")) &&
	       !(str=getenv("LOGIN")))
	str="UNKNOWN_USER";
    }
    (void) strmake(name,str,USERNAME_LENGTH);
#elif HAVE_CUSERID
    (void) cuserid(name);
#else
    strmov(name,"UNKNOWN_USER");
#endif
  }
  DBUG_VOID_RETURN;
}

#else /* If MSDOS || VMS */

void read_user_name(char *name)
{
  char *str=getenv("USER");		/* ODBC will send user variable */
  strmake(name,str ? str : "ODBC", USERNAME_LENGTH);
}

#endif

my_bool handle_local_infile(MYSQL *mysql, const char *net_filename)
{
  my_bool result= 1;
  uint packet_length=MY_ALIGN(mysql->net.max_packet-16,IO_SIZE);
  NET *net= &mysql->net;
  int readcount;
  void *li_ptr;          /* pass state to local_infile functions */
  char *buf;		/* buffer to be filled by local_infile_read */
  struct st_mysql_options *options= &mysql->options;
  DBUG_ENTER("handle_local_infile");

  /* check that we've got valid callback functions */
  if (!(options->local_infile_init &&
	options->local_infile_read &&
	options->local_infile_end &&
	options->local_infile_error))
  {
    /* if any of the functions is invalid, set the default */
    mysql_set_local_infile_default(mysql);
  }

  /* copy filename into local memory and allocate read buffer */
  if (!(buf=my_malloc(packet_length, MYF(0))))
  {
    set_mysql_error(mysql, CR_OUT_OF_MEMORY, unknown_sqlstate);
    DBUG_RETURN(1);
  }

  /* initialize local infile (open file, usually) */
  if ((*options->local_infile_init)(&li_ptr, net_filename,
    options->local_infile_userdata))
  {
    VOID(my_net_write(net,(const uchar*) "",0)); /* Server needs one packet */
    net_flush(net);
    strmov(net->sqlstate, unknown_sqlstate);
    net->last_errno=
      (*options->local_infile_error)(li_ptr,
                                     net->last_error,
                                     sizeof(net->last_error)-1);
    goto err;
  }

  /* read blocks of data from local infile callback */
  while ((readcount =
	  (*options->local_infile_read)(li_ptr, buf,
					packet_length)) > 0)
  {
    if (my_net_write(net, (uchar*) buf, readcount))
    {
      DBUG_PRINT("error",
		 ("Lost connection to MySQL server during LOAD DATA of local file"));
      set_mysql_error(mysql, CR_SERVER_LOST, unknown_sqlstate);
      goto err;
    }
  }

  /* Send empty packet to mark end of file */
  if (my_net_write(net, (const uchar*) "", 0) || net_flush(net))
  {
    set_mysql_error(mysql, CR_SERVER_LOST, unknown_sqlstate);
    goto err;
  }

  if (readcount < 0)
  {
    net->last_errno=
      (*options->local_infile_error)(li_ptr,
                                     net->last_error,
                                     sizeof(net->last_error)-1);
    goto err;
  }

  result=0;					/* Ok */

err:
  /* free up memory allocated with _init, usually */
  (*options->local_infile_end)(li_ptr);
  my_free(buf, MYF(0));
  DBUG_RETURN(result);
}


/****************************************************************************
  Default handlers for LOAD LOCAL INFILE
****************************************************************************/

typedef struct st_default_local_infile
{
  int fd;
  int error_num;
  const char *filename;
  char error_msg[LOCAL_INFILE_ERROR_LEN];
} default_local_infile_data;


/*
  Open file for LOAD LOCAL INFILE

  SYNOPSIS
    default_local_infile_init()
    ptr			Store pointer to internal data here
    filename		File name to open. This may be in unix format !


  NOTES
    Even if this function returns an error, the load data interface
    guarantees that default_local_infile_end() is called.

  RETURN
    0	ok
    1	error
*/

static int default_local_infile_init(void **ptr, const char *filename,
             void *userdata __attribute__ ((unused)))
{
  default_local_infile_data *data;
  char tmp_name[FN_REFLEN];

  if (!(*ptr= data= ((default_local_infile_data *)
		     my_malloc(sizeof(default_local_infile_data),  MYF(0)))))
    return 1; /* out of memory */

  data->error_msg[0]= 0;
  data->error_num=    0;
  data->filename= filename;

  fn_format(tmp_name, filename, "", "", MY_UNPACK_FILENAME);
  if ((data->fd = my_open(tmp_name, O_RDONLY, MYF(0))) < 0)
  {
    data->error_num= my_errno;
    my_snprintf(data->error_msg, sizeof(data->error_msg)-1,
                EE(EE_FILENOTFOUND), tmp_name, data->error_num);
    return 1;
  }
  return 0; /* ok */
}


/*
  Read data for LOAD LOCAL INFILE

  SYNOPSIS
    default_local_infile_read()
    ptr			Points to handle allocated by _init
    buf			Read data here
    buf_len		Ammount of data to read

  RETURN
    > 0		number of bytes read
    == 0	End of data
    < 0		Error
*/

static int default_local_infile_read(void *ptr, char *buf, uint buf_len)
{
  int count;
  default_local_infile_data*data = (default_local_infile_data *) ptr;

  if ((count= (int) my_read(data->fd, (uchar *) buf, buf_len, MYF(0))) < 0)
  {
    data->error_num= EE_READ; /* the errmsg for not entire file read */
    my_snprintf(data->error_msg, sizeof(data->error_msg)-1,
		EE(EE_READ),
		data->filename, my_errno);
  }
  return count;
}


/*
  Read data for LOAD LOCAL INFILE

  SYNOPSIS
    default_local_infile_end()
    ptr			Points to handle allocated by _init
			May be NULL if _init failed!

  RETURN
*/

static void default_local_infile_end(void *ptr)
{
  default_local_infile_data *data= (default_local_infile_data *) ptr;
  if (data)					/* If not error on open */
  {
    if (data->fd >= 0)
      my_close(data->fd, MYF(MY_WME));
    my_free(ptr, MYF(MY_WME));
  }
}


/*
  Return error from LOAD LOCAL INFILE

  SYNOPSIS
    default_local_infile_end()
    ptr			Points to handle allocated by _init
			May be NULL if _init failed!
    error_msg		Store error text here
    error_msg_len	Max lenght of error_msg

  RETURN
    error message number
*/

static int
default_local_infile_error(void *ptr, char *error_msg, uint error_msg_len)
{
  default_local_infile_data *data = (default_local_infile_data *) ptr;
  if (data)					/* If not error on open */
  {
    strmake(error_msg, data->error_msg, error_msg_len);
    return data->error_num;
  }
  /* This can only happen if we got error on malloc of handle */
  strmov(error_msg, ER(CR_OUT_OF_MEMORY));
  return CR_OUT_OF_MEMORY;
}


void
mysql_set_local_infile_handler(MYSQL *mysql,
                               int (*local_infile_init)(void **, const char *,
                               void *),
                               int (*local_infile_read)(void *, char *, uint),
                               void (*local_infile_end)(void *),
                               int (*local_infile_error)(void *, char *, uint),
                               void *userdata)
{
  mysql->options.local_infile_init=  local_infile_init;
  mysql->options.local_infile_read=  local_infile_read;
  mysql->options.local_infile_end=   local_infile_end;
  mysql->options.local_infile_error= local_infile_error;
  mysql->options.local_infile_userdata = userdata;
}


void mysql_set_local_infile_default(MYSQL *mysql)
{
  mysql->options.local_infile_init=  default_local_infile_init;
  mysql->options.local_infile_read=  default_local_infile_read;
  mysql->options.local_infile_end=   default_local_infile_end;
  mysql->options.local_infile_error= default_local_infile_error;
}


/**************************************************************************
  Do a query. If query returned rows, free old rows.
  Read data by mysql_store_result or by repeat call of mysql_fetch_row
**************************************************************************/

int STDCALL
mysql_query(MYSQL *mysql, const char *query)
{
  return mysql_real_query(mysql,query, (uint) strlen(query));
}


/**************************************************************************
  Return next field of the query results
**************************************************************************/

MYSQL_FIELD * STDCALL
mysql_fetch_field(MYSQL_RES *result)
{
  if (result->current_field >= result->field_count)
    return(NULL);
  return &result->fields[result->current_field++];
}


/**************************************************************************
  Move to a specific row and column
**************************************************************************/

void STDCALL
mysql_data_seek(MYSQL_RES *result, my_ulonglong row)
{
  MYSQL_ROWS	*tmp=0;
  DBUG_PRINT("info",("mysql_data_seek(%ld)",(long) row));
  if (result->data)
    for (tmp=result->data->data; row-- && tmp ; tmp = tmp->next) ;
  result->current_row=0;
  result->data_cursor = tmp;
}


/*************************************************************************
  put the row or field cursor one a position one got from mysql_row_tell()
  This doesn't restore any data. The next mysql_fetch_row or
  mysql_fetch_field will return the next row or field after the last used
*************************************************************************/

MYSQL_ROW_OFFSET STDCALL
mysql_row_seek(MYSQL_RES *result, MYSQL_ROW_OFFSET row)
{
  MYSQL_ROW_OFFSET return_value=result->data_cursor;
  result->current_row= 0;
  result->data_cursor= row;
  return return_value;
}


MYSQL_FIELD_OFFSET STDCALL
mysql_field_seek(MYSQL_RES *result, MYSQL_FIELD_OFFSET field_offset)
{
  MYSQL_FIELD_OFFSET return_value=result->current_field;
  result->current_field=field_offset;
  return return_value;
}


/*****************************************************************************
  List all databases
*****************************************************************************/

MYSQL_RES * STDCALL
mysql_list_dbs(MYSQL *mysql, const char *wild)
{
  char buff[255];
  DBUG_ENTER("mysql_list_dbs");

  append_wild(strmov(buff,"show databases"),buff+sizeof(buff),wild);
  if (mysql_query(mysql,buff))
    DBUG_RETURN(0);
  DBUG_RETURN (mysql_store_result(mysql));
}


/*****************************************************************************
  List all tables in a database
  If wild is given then only the tables matching wild is returned
*****************************************************************************/

MYSQL_RES * STDCALL
mysql_list_tables(MYSQL *mysql, const char *wild)
{
  char buff[255];
  DBUG_ENTER("mysql_list_tables");

  append_wild(strmov(buff,"show tables"),buff+sizeof(buff),wild);
  if (mysql_query(mysql,buff))
    DBUG_RETURN(0);
  DBUG_RETURN (mysql_store_result(mysql));
}


MYSQL_FIELD *cli_list_fields(MYSQL *mysql)
{
  MYSQL_DATA *query;
  if (!(query= cli_read_rows(mysql,(MYSQL_FIELD*) 0, 
			     protocol_41(mysql) ? 8 : 6)))
    return NULL;

  mysql->field_count= (uint) query->rows;
  return unpack_fields(query,&mysql->field_alloc,
		       mysql->field_count, 1, mysql->server_capabilities);
}


/**************************************************************************
  List all fields in a table
  If wild is given then only the fields matching wild is returned
  Instead of this use query:
  show fields in 'table' like "wild"
**************************************************************************/

MYSQL_RES * STDCALL
mysql_list_fields(MYSQL *mysql, const char *table, const char *wild)
{
  MYSQL_RES   *result;
  MYSQL_FIELD *fields;
  char	     buff[257],*end;
  DBUG_ENTER("mysql_list_fields");
  DBUG_PRINT("enter",("table: '%s'  wild: '%s'",table,wild ? wild : ""));

  end=strmake(strmake(buff, table,128)+1,wild ? wild : "",128);
  free_old_query(mysql);
  if (simple_command(mysql, COM_FIELD_LIST, (uchar*) buff,
                     (ulong) (end-buff), 1) ||
      !(fields= (*mysql->methods->list_fields)(mysql)))
    DBUG_RETURN(NULL);

  if (!(result = (MYSQL_RES *) my_malloc(sizeof(MYSQL_RES),
					 MYF(MY_WME | MY_ZEROFILL))))
    DBUG_RETURN(NULL);

  result->methods= mysql->methods;
  result->field_alloc=mysql->field_alloc;
  mysql->fields=0;
  result->field_count = mysql->field_count;
  result->fields= fields;
  result->eof=1;
  DBUG_RETURN(result);
}

/* List all running processes (threads) in server */

MYSQL_RES * STDCALL
mysql_list_processes(MYSQL *mysql)
{
  MYSQL_DATA *fields;
  uint field_count;
  uchar *pos;
  DBUG_ENTER("mysql_list_processes");

  LINT_INIT(fields);
  if (simple_command(mysql,COM_PROCESS_INFO,0,0,0))
    DBUG_RETURN(0);
  free_old_query(mysql);
  pos=(uchar*) mysql->net.read_pos;
  field_count=(uint) net_field_length(&pos);
  if (!(fields = (*mysql->methods->read_rows)(mysql,(MYSQL_FIELD*) 0,
					      protocol_41(mysql) ? 7 : 5)))
    DBUG_RETURN(NULL);
  if (!(mysql->fields=unpack_fields(fields,&mysql->field_alloc,field_count,0,
				    mysql->server_capabilities)))
    DBUG_RETURN(0);
  mysql->status=MYSQL_STATUS_GET_RESULT;
  mysql->field_count=field_count;
  DBUG_RETURN(mysql_store_result(mysql));
}


#ifdef USE_OLD_FUNCTIONS
int  STDCALL
mysql_create_db(MYSQL *mysql, const char *db)
{
  DBUG_ENTER("mysql_createdb");
  DBUG_PRINT("enter",("db: %s",db));
  DBUG_RETURN(simple_command(mysql,COM_CREATE_DB,db, (ulong) strlen(db),0));
}


int  STDCALL
mysql_drop_db(MYSQL *mysql, const char *db)
{
  DBUG_ENTER("mysql_drop_db");
  DBUG_PRINT("enter",("db: %s",db));
  DBUG_RETURN(simple_command(mysql,COM_DROP_DB,db,(ulong) strlen(db),0));
}
#endif


int STDCALL
mysql_shutdown(MYSQL *mysql, enum mysql_enum_shutdown_level shutdown_level)
{
  uchar level[1];
  DBUG_ENTER("mysql_shutdown");
  level[0]= (uchar) shutdown_level;
  DBUG_RETURN(simple_command(mysql, COM_SHUTDOWN, level, 1, 0));
}


int STDCALL
mysql_refresh(MYSQL *mysql,uint options)
{
  uchar bits[1];
  DBUG_ENTER("mysql_refresh");
  bits[0]= (uchar) options;
  DBUG_RETURN(simple_command(mysql, COM_REFRESH, bits, 1, 0));
}


int STDCALL
mysql_kill(MYSQL *mysql,ulong pid)
{
  uchar buff[4];
  DBUG_ENTER("mysql_kill");
  int4store(buff,pid);
  DBUG_RETURN(simple_command(mysql,COM_PROCESS_KILL,buff,sizeof(buff),0));
}


int STDCALL
mysql_set_server_option(MYSQL *mysql, enum enum_mysql_set_option option)
{
  uchar buff[2];
  DBUG_ENTER("mysql_set_server_option");
  int2store(buff, (uint) option);
  DBUG_RETURN(simple_command(mysql, COM_SET_OPTION, buff, sizeof(buff), 0));
}


int STDCALL
mysql_dump_debug_info(MYSQL *mysql)
{
  DBUG_ENTER("mysql_dump_debug_info");
  DBUG_RETURN(simple_command(mysql,COM_DEBUG,0,0,0));
}


const char *cli_read_statistics(MYSQL *mysql)
{
  mysql->net.read_pos[mysql->packet_length]=0;	/* End of stat string */
  if (!mysql->net.read_pos[0])
  {
    set_mysql_error(mysql, CR_WRONG_HOST_INFO, unknown_sqlstate);
    return mysql->net.last_error;
  }
  return (char*) mysql->net.read_pos;
}


const char * STDCALL
mysql_stat(MYSQL *mysql)
{
  DBUG_ENTER("mysql_stat");
  if (simple_command(mysql,COM_STATISTICS,0,0,0))
    DBUG_RETURN(mysql->net.last_error);
  DBUG_RETURN((*mysql->methods->read_statistics)(mysql));
}


int STDCALL
mysql_ping(MYSQL *mysql)
{
  int res;
  DBUG_ENTER("mysql_ping");
  res= simple_command(mysql,COM_PING,0,0,0);
  if (res == CR_SERVER_LOST && mysql->reconnect)
    res= simple_command(mysql,COM_PING,0,0,0);
  DBUG_RETURN(res);
}


const char * STDCALL
mysql_get_server_info(MYSQL *mysql)
{
  return((char*) mysql->server_version);
}


const char * STDCALL
mysql_get_host_info(MYSQL *mysql)
{
  return(mysql->host_info);
}


uint STDCALL
mysql_get_proto_info(MYSQL *mysql)
{
  return (mysql->protocol_version);
}

const char * STDCALL
mysql_get_client_info(void)
{
  return (char*) MYSQL_SERVER_VERSION;
}

ulong STDCALL mysql_get_client_version(void)
{
  return MYSQL_VERSION_ID;
}

my_bool STDCALL mysql_eof(MYSQL_RES *res)
{
  return res->eof;
}

MYSQL_FIELD * STDCALL mysql_fetch_field_direct(MYSQL_RES *res,uint fieldnr)
{
  return &(res)->fields[fieldnr];
}

MYSQL_FIELD * STDCALL mysql_fetch_fields(MYSQL_RES *res)
{
  return (res)->fields;
}

MYSQL_ROW_OFFSET STDCALL mysql_row_tell(MYSQL_RES *res)
{
  return res->data_cursor;
}

MYSQL_FIELD_OFFSET STDCALL mysql_field_tell(MYSQL_RES *res)
{
  return (res)->current_field;
}

/* MYSQL */

unsigned int STDCALL mysql_field_count(MYSQL *mysql)
{
  return mysql->field_count;
}

my_ulonglong STDCALL mysql_affected_rows(MYSQL *mysql)
{
  return mysql->affected_rows;
}

my_ulonglong STDCALL mysql_insert_id(MYSQL *mysql)
{
  return mysql->insert_id;
}

const char *STDCALL mysql_sqlstate(MYSQL *mysql)
{
  return mysql->net.sqlstate;
}

uint STDCALL mysql_warning_count(MYSQL *mysql)
{
  return mysql->warning_count;
}

const char *STDCALL mysql_info(MYSQL *mysql)
{
  return mysql->info;
}

ulong STDCALL mysql_thread_id(MYSQL *mysql)
{
  return (mysql)->thread_id;
}

const char * STDCALL mysql_character_set_name(MYSQL *mysql)
{
  return mysql->charset->csname;
}

void STDCALL mysql_get_character_set_info(MYSQL *mysql, MY_CHARSET_INFO *csinfo)
{
  csinfo->number   = mysql->charset->number;
  csinfo->state    = mysql->charset->state;
  csinfo->csname   = mysql->charset->csname;
  csinfo->name     = mysql->charset->name;
  csinfo->comment  = mysql->charset->comment;
  csinfo->mbminlen = mysql->charset->mbminlen;
  csinfo->mbmaxlen = mysql->charset->mbmaxlen;

  if (mysql->options.charset_dir)
    csinfo->dir = mysql->options.charset_dir;
  else
    csinfo->dir = charsets_dir;
}

uint STDCALL mysql_thread_safe(void)
{
#ifdef THREAD
  return 1;
#else
  return 0;
#endif
}


my_bool STDCALL mysql_embedded(void)
{
#ifdef EMBEDDED_LIBRARY
  return 1;
#else
  return 0;
#endif
}

/****************************************************************************
  Some support functions
****************************************************************************/

/*
  Functions called my my_net_init() to set some application specific variables
*/

void my_net_local_init(NET *net)
{
  net->max_packet=   (uint) net_buffer_length;
  my_net_set_read_timeout(net, CLIENT_NET_READ_TIMEOUT);
  my_net_set_write_timeout(net, CLIENT_NET_WRITE_TIMEOUT);
  net->retry_count=  1;
  net->max_packet_size= max(net_buffer_length, max_allowed_packet);
}

/*
  This function is used to create HEX string that you
  can use in a SQL statement in of the either ways:
    INSERT INTO blob_column VALUES (0xAABBCC);  (any MySQL version)
    INSERT INTO blob_column VALUES (X'AABBCC'); (4.1 and higher)
  
  The string in "from" is encoded to a HEX string.
  The result is placed in "to" and a terminating null byte is appended.
  
  The string pointed to by "from" must be "length" bytes long.
  You must allocate the "to" buffer to be at least length*2+1 bytes long.
  Each character needs two bytes, and you need room for the terminating
  null byte. When mysql_hex_string() returns, the contents of "to" will
  be a null-terminated string. The return value is the length of the
  encoded string, not including the terminating null character.

  The return value does not contain any leading 0x or a leading X' and
  trailing '. The caller must supply whichever of those is desired.
*/

ulong STDCALL
mysql_hex_string(char *to, const char *from, ulong length)
{
  char *to0= to;
  const char *end;
            
  for (end= from + length; from < end; from++)
  {
    *to++= _dig_vec_upper[((unsigned char) *from) >> 4];
    *to++= _dig_vec_upper[((unsigned char) *from) & 0x0F];
  }
  *to= '\0';
  return (ulong) (to-to0);
}

/*
  Add escape characters to a string (blob?) to make it suitable for a insert
  to should at least have place for length*2+1 chars
  Returns the length of the to string
*/

ulong STDCALL
mysql_escape_string(char *to,const char *from,ulong length)
{
  return escape_string_for_mysql(default_charset_info, to, 0, from, length);
}

ulong STDCALL
mysql_real_escape_string(MYSQL *mysql, char *to,const char *from,
			 ulong length)
{
  if (mysql->server_status & SERVER_STATUS_NO_BACKSLASH_ESCAPES)
    return escape_quotes_for_mysql(mysql->charset, to, 0, from, length);
  return escape_string_for_mysql(mysql->charset, to, 0, from, length);
}

void STDCALL
myodbc_remove_escape(MYSQL *mysql,char *name)
{
  char *to;
#ifdef USE_MB
  my_bool use_mb_flag=use_mb(mysql->charset);
  char *end;
  LINT_INIT(end);
  if (use_mb_flag)
    for (end=name; *end ; end++) ;
#endif

  for (to=name ; *name ; name++)
  {
#ifdef USE_MB
    int l;
    if (use_mb_flag && (l = my_ismbchar( mysql->charset, name , end ) ) )
    {
      while (l--)
	*to++ = *name++;
      name--;
      continue;
    }
#endif
    if (*name == '\\' && name[1])
      name++;
    *to++= *name;
  }
  *to=0;
}

/********************************************************************
 Implementation of new client API for 4.1 version.

 mysql_stmt_* are real prototypes used by applications.

 To make API work in embedded library all functions performing
 real I/O are prefixed with 'cli_' (abbreviated from 'Call Level
 Interface'). This functions are invoked via pointers set in
 MYSQL::methods structure. Embedded counterparts, prefixed with
 'emb_' reside in libmysqld/lib_sql.cc.
*********************************************************************/

/******************* Declarations ***********************************/

/* Default number of rows fetched per one COM_STMT_FETCH command. */

#define DEFAULT_PREFETCH_ROWS (ulong) 1

/*
  These functions are called by function pointer MYSQL_STMT::read_row_func.
  Each function corresponds to one of the read methods:
  - mysql_stmt_fetch without prior mysql_stmt_store_result,
  - mysql_stmt_fetch when result is stored,
  - mysql_stmt_fetch when there are no rows (always returns MYSQL_NO_DATA)
*/

static int stmt_read_row_unbuffered(MYSQL_STMT *stmt, unsigned char **row);
static int stmt_read_row_buffered(MYSQL_STMT *stmt, unsigned char **row);
static int stmt_read_row_from_cursor(MYSQL_STMT *stmt, unsigned char **row);
static int stmt_read_row_no_data(MYSQL_STMT *stmt, unsigned char **row);
static int stmt_read_row_no_result_set(MYSQL_STMT *stmt, unsigned char **row);

/*
  This function is used in mysql_stmt_store_result if
  STMT_ATTR_UPDATE_MAX_LENGTH attribute is set.
*/
static void stmt_update_metadata(MYSQL_STMT *stmt, MYSQL_ROWS *data);
static my_bool setup_one_fetch_function(MYSQL_BIND *, MYSQL_FIELD *field);

/* Auxilary function used to reset statement handle. */

#define RESET_SERVER_SIDE 1
#define RESET_LONG_DATA 2
#define RESET_STORE_RESULT 4

static my_bool reset_stmt_handle(MYSQL_STMT *stmt, uint flags);

/*
  Maximum sizes of MYSQL_TYPE_DATE, MYSQL_TYPE_TIME, MYSQL_TYPE_DATETIME
  values stored in network buffer.
*/

/* 1 (length) + 2 (year) + 1 (month) + 1 (day) */
#define MAX_DATE_REP_LENGTH 5

/*
  1 (length) + 1 (is negative) + 4 (day count) + 1 (hour)
  + 1 (minute) + 1 (seconds) + 4 (microseconds)
*/
#define MAX_TIME_REP_LENGTH 13

/*
  1 (length) + 2 (year) + 1 (month) + 1 (day) +
  1 (hour) + 1 (minute) + 1 (second) + 4 (microseconds)
*/
#define MAX_DATETIME_REP_LENGTH 12

#define MAX_DOUBLE_STRING_REP_LENGTH 331

/* A macro to check truncation errors */

#define IS_TRUNCATED(value, is_unsigned, min, max, umax) \
        ((is_unsigned) ? (((value) > (umax) || (value) < 0) ? 1 : 0) : \
                         (((value) > (max)  || (value) < (min)) ? 1 : 0))

#define BIND_RESULT_DONE 1
/*
  We report truncations only if at least one of MYSQL_BIND::error
  pointers is set. In this case stmt->bind_result_done |-ed with
  this flag.
*/
#define REPORT_DATA_TRUNCATION 2

/**************** Misc utility functions ****************************/

/*
  Reallocate the NET package to have at least length bytes available.

  SYNPOSIS
    my_realloc_str()
    net                 The NET structure to modify.
    length              Ensure that net->buff has space for at least
                        this number of bytes.

  RETURN VALUES
    0   Success.
    1   Error, i.e. out of memory or requested packet size is bigger
        than max_allowed_packet. The error code is stored in net->last_errno.
*/

static my_bool my_realloc_str(NET *net, ulong length)
{
  ulong buf_length= (ulong) (net->write_pos - net->buff);
  my_bool res=0;
  DBUG_ENTER("my_realloc_str");
  if (buf_length + length > net->max_packet)
  {
    res= net_realloc(net, buf_length + length);
    if (res)
    {
      strmov(net->sqlstate, unknown_sqlstate);
      strmov(net->last_error, ER(net->last_errno));
    }
    net->write_pos= net->buff+ buf_length;
  }
  DBUG_RETURN(res);
}


static void stmt_clear_error(MYSQL_STMT *stmt)
{
  if (stmt->last_errno)
  {
    stmt->last_errno= 0;
    stmt->last_error[0]= '\0';
    strmov(stmt->sqlstate, not_error_sqlstate);
  }
}

/**
  Set statement error code, sqlstate, and error message
  from given errcode and sqlstate.
*/

void set_stmt_error(MYSQL_STMT * stmt, int errcode,
                    const char *sqlstate, const char *err)
{
  DBUG_ENTER("set_stmt_error");
  DBUG_PRINT("enter", ("error: %d '%s'", errcode, ER(errcode)));
  DBUG_ASSERT(stmt != 0);

  if (err == 0)
    err= ER(errcode);

  stmt->last_errno= errcode;
  strmov(stmt->last_error, ER(errcode));
  strmov(stmt->sqlstate, sqlstate);

  DBUG_VOID_RETURN;
}


/**
  Set statement error code, sqlstate, and error message from NET.

  @param stmt  a statement handle. Copy the error here.
  @param net   mysql->net. Source of the error.
*/

void set_stmt_errmsg(MYSQL_STMT *stmt, NET *net)
{
  DBUG_ENTER("set_stmt_errmsg");
  DBUG_PRINT("enter", ("error: %d/%s '%s'",
                       net->last_errno,
                       net->sqlstate,
                       net->last_error));
  DBUG_ASSERT(stmt != 0);

  stmt->last_errno= net->last_errno;
  if (net->last_error && net->last_error[0])
    strmov(stmt->last_error, net->last_error);
  strmov(stmt->sqlstate, net->sqlstate);

  DBUG_VOID_RETURN;
}

/*
  Read and unpack server reply to COM_STMT_PREPARE command (sent from
  mysql_stmt_prepare).

  SYNOPSIS
    cli_read_prepare_result()
    mysql   connection handle
    stmt    statement handle

  RETURN VALUES
    0	ok
    1	error
*/

my_bool cli_read_prepare_result(MYSQL *mysql, MYSQL_STMT *stmt)
{
  uchar *pos;
  uint field_count, param_count;
  ulong packet_length;
  MYSQL_DATA *fields_data;
  DBUG_ENTER("cli_read_prepare_result");

  if ((packet_length= cli_safe_read(mysql)) == packet_error)
    DBUG_RETURN(1);
  mysql->warning_count= 0;

  pos= (uchar*) mysql->net.read_pos;
  stmt->stmt_id= uint4korr(pos+1); pos+= 5;
  /* Number of columns in result set */
  field_count=   uint2korr(pos);   pos+= 2;
  /* Number of placeholders in the statement */
  param_count=   uint2korr(pos);   pos+= 2;
  if (packet_length >= 12)
    mysql->warning_count= uint2korr(pos+1);

  if (param_count != 0)
  {
    MYSQL_DATA *param_data;

    /* skip parameters data: we don't support it yet */
    if (!(param_data= (*mysql->methods->read_rows)(mysql, (MYSQL_FIELD*)0, 7)))
      DBUG_RETURN(1);
    free_rows(param_data);
  }

  if (field_count != 0)
  {
    if (!(mysql->server_status & SERVER_STATUS_AUTOCOMMIT))
      mysql->server_status|= SERVER_STATUS_IN_TRANS;

    if (!(fields_data= (*mysql->methods->read_rows)(mysql,(MYSQL_FIELD*)0,7)))
      DBUG_RETURN(1);
    if (!(stmt->fields= unpack_fields(fields_data,&stmt->mem_root,
				      field_count,0,
				      mysql->server_capabilities)))
      DBUG_RETURN(1);
  }
  stmt->field_count=  field_count;
  stmt->param_count=  (ulong) param_count;
  DBUG_PRINT("exit",("field_count: %u  param_count: %u  warning_count: %u",
                     field_count, param_count, (uint) mysql->warning_count));

  DBUG_RETURN(0);
}


/*
  Allocate memory and init prepared statement structure.

  SYNOPSIS
    mysql_stmt_init()
    mysql   connection handle

  DESCRIPTION
    This is an entry point of the new API. Returned handle stands for
    a server-side prepared statement. Memory for this structure (~700
    bytes) is allocated using 'malloc'. Once created, the handle can be
    reused many times. Created statement handle is bound to connection
    handle provided to this call: its lifetime is limited by lifetime
    of connection.
    'mysql_stmt_init()' is a pure local call, server side structure is
    created only in mysql_stmt_prepare.
    Next steps you may want to make:
    - set a statement attribute (mysql_stmt_attr_set()),
    - prepare statement handle with a query (mysql_stmt_prepare()),
    - close statement handle and free its memory (mysql_stmt_close()),
    - reset statement with mysql_stmt_reset() (a no-op which will
      just return).
    Behaviour of the rest of API calls on this statement is not defined yet
    (though we're working on making each wrong call sequence return
    error).

  RETURN VALUE
    statement structure upon success and NULL if out of
    memory
*/

MYSQL_STMT * STDCALL
mysql_stmt_init(MYSQL *mysql)
{
  MYSQL_STMT *stmt;
  DBUG_ENTER("mysql_stmt_init");

  if (!(stmt= (MYSQL_STMT *) my_malloc(sizeof(MYSQL_STMT),
                                       MYF(MY_WME | MY_ZEROFILL))))
  {
    set_mysql_error(mysql, CR_OUT_OF_MEMORY, unknown_sqlstate);
    DBUG_RETURN(0);
  }

  init_alloc_root(&stmt->mem_root, 2048, 2048);
  init_alloc_root(&stmt->result.alloc, 4096, 4096);
  stmt->result.alloc.min_malloc= sizeof(MYSQL_ROWS);
  mysql->stmts= list_add(mysql->stmts, &stmt->list);
  stmt->list.data= stmt;
  stmt->state= MYSQL_STMT_INIT_DONE;
  stmt->mysql= mysql;
  stmt->read_row_func= stmt_read_row_no_result_set;
  stmt->prefetch_rows= DEFAULT_PREFETCH_ROWS;
  strmov(stmt->sqlstate, not_error_sqlstate);
  /* The rest of statement members was bzeroed inside malloc */

  DBUG_RETURN(stmt);
}


/*
  Prepare server side statement with query.

  SYNOPSIS
    mysql_stmt_prepare()
    stmt    statement handle
    query   statement to prepare
    length  statement length

  DESCRIPTION
    Associate statement with statement handle. This is done both on
    client and server sides. At this point the server parses given query
    and creates an internal structure to represent it.
    Next steps you may want to make:
    - find out if this statement returns a result set by
      calling mysql_stmt_field_count(), and get result set metadata
      with mysql_stmt_result_metadata(),
    - if query contains placeholders, bind input parameters to placeholders
      using mysql_stmt_bind_param(),
    - otherwise proceed directly to mysql_stmt_execute().

  IMPLEMENTATION NOTES
  - if this is a re-prepare of the statement, first close previous data
    structure on the server and free old statement data
  - then send the query to server and get back number of placeholders,
    number of columns in result set (if any), and result set metadata.
    At the same time allocate memory for input and output parameters
    to have less checks in mysql_stmt_bind_{param, result}.

  RETURN VALUES
    0  success
   !0  error
*/

int STDCALL
mysql_stmt_prepare(MYSQL_STMT *stmt, const char *query, ulong length)
{
  MYSQL *mysql= stmt->mysql;
  DBUG_ENTER("mysql_stmt_prepare");

  if (!mysql)
  {
    /* mysql can be reset in mysql_close called from mysql_reconnect */
    set_stmt_error(stmt, CR_SERVER_LOST, unknown_sqlstate, NULL);
    DBUG_RETURN(1);
  }

  /*
    Reset the last error in any case: that would clear the statement
    if the previous prepare failed.
  */
  stmt->last_errno= 0;
  stmt->last_error[0]= '\0';

  if ((int) stmt->state > (int) MYSQL_STMT_INIT_DONE)
  {
    /* This is second prepare with another statement */
    uchar buff[MYSQL_STMT_HEADER];               /* 4 bytes - stmt id */

    if (reset_stmt_handle(stmt, RESET_LONG_DATA | RESET_STORE_RESULT))
      DBUG_RETURN(1);
    /*
      These members must be reset for API to
      function in case of error or misuse.
    */
    stmt->bind_param_done= stmt->bind_result_done= FALSE;
    stmt->param_count= stmt->field_count= 0;
    free_root(&stmt->mem_root, MYF(MY_KEEP_PREALLOC));

    int4store(buff, stmt->stmt_id);

    /*
      Close statement in server

      If there was a 'use' result from another statement, or from
      mysql_use_result it won't be freed in mysql_stmt_free_result and
      we should get 'Commands out of sync' here.
    */
    stmt->state= MYSQL_STMT_INIT_DONE;
    if (stmt_command(mysql, COM_STMT_CLOSE, buff, 4, stmt))
    {
      set_stmt_errmsg(stmt, &mysql->net);
      DBUG_RETURN(1);
    }
  }

  if (stmt_command(mysql, COM_STMT_PREPARE, (const uchar*) query, length, stmt))
  {
    set_stmt_errmsg(stmt, &mysql->net);
    DBUG_RETURN(1);
  }

  if ((*mysql->methods->read_prepare_result)(mysql, stmt))
  {
    set_stmt_errmsg(stmt, &mysql->net);
    DBUG_RETURN(1);
  }

  /*
    alloc_root will return valid address even in case when param_count
    and field_count are zero. Thus we should never rely on stmt->bind
    or stmt->params when checking for existence of placeholders or
    result set.
  */
  if (!(stmt->params= (MYSQL_BIND *) alloc_root(&stmt->mem_root,
						sizeof(MYSQL_BIND)*
                                                (stmt->param_count +
                                                 stmt->field_count))))
  {
    set_stmt_error(stmt, CR_OUT_OF_MEMORY, unknown_sqlstate, NULL);
    DBUG_RETURN(1);
  }
  stmt->bind= stmt->params + stmt->param_count;
  stmt->state= MYSQL_STMT_PREPARE_DONE;
  DBUG_PRINT("info", ("Parameter count: %u", stmt->param_count));
  DBUG_RETURN(0);
}

/*
  Get result set metadata from reply to mysql_stmt_execute.
  This is used mainly for SHOW commands, as metadata for these
  commands is sent only with result set.
  To be removed when all commands will fully support prepared mode.
*/

static unsigned int alloc_stmt_fields(MYSQL_STMT *stmt)
{
  MYSQL_FIELD *fields, *field, *end;
  MEM_ROOT *alloc= &stmt->mem_root;
  MYSQL *mysql= stmt->mysql;

  stmt->field_count= mysql->field_count;

  /*
    Get the field information for non-select statements
    like SHOW and DESCRIBE commands
  */
  if (!(stmt->fields= (MYSQL_FIELD *) alloc_root(alloc,
						 sizeof(MYSQL_FIELD) *
						 stmt->field_count)) ||
      !(stmt->bind= (MYSQL_BIND *) alloc_root(alloc,
					      sizeof(MYSQL_BIND) *
					      stmt->field_count)))
    return 0;

  for (fields= mysql->fields, end= fields+stmt->field_count,
	 field= stmt->fields;
       field && fields < end; fields++, field++)
  {
    field->db       = strdup_root(alloc,fields->db);
    field->table    = strdup_root(alloc,fields->table);
    field->org_table= strdup_root(alloc,fields->org_table);
    field->name     = strdup_root(alloc,fields->name);
    field->org_name = strdup_root(alloc,fields->org_name);
    field->charsetnr= fields->charsetnr;
    field->length   = fields->length;
    field->type     = fields->type;
    field->flags    = fields->flags;
    field->decimals = fields->decimals;
    field->def      = fields->def ? strdup_root(alloc,fields->def): 0;
    field->max_length= 0;
  }
  return stmt->field_count;
}


/*
  Update result set columns metadata if it was sent again in
  reply to COM_STMT_EXECUTE.
*/

static void update_stmt_fields(MYSQL_STMT *stmt)
{
  MYSQL_FIELD *field= stmt->mysql->fields;
  MYSQL_FIELD *field_end= field + stmt->field_count;
  MYSQL_FIELD *stmt_field= stmt->fields;
  MYSQL_BIND *my_bind= stmt->bind_result_done ? stmt->bind : 0;

  DBUG_ASSERT(stmt->field_count == stmt->mysql->field_count);

  for (; field < field_end; ++field, ++stmt_field)
  {
    stmt_field->charsetnr= field->charsetnr;
    stmt_field->length   = field->length;
    stmt_field->type     = field->type;
    stmt_field->flags    = field->flags;
    stmt_field->decimals = field->decimals;
    if (my_bind)
    {
      /* Ignore return value: it should be 0 if bind_result succeeded. */
      (void) setup_one_fetch_function(my_bind++, stmt_field);
    }
  }
}

/*
  Returns prepared statement metadata in the form of a result set.

  SYNOPSIS
    mysql_stmt_result_metadata()
    stmt  statement handle

  DESCRIPTION
    This function should be used after mysql_stmt_execute().
    You can safely check that prepared statement has a result set by calling
    mysql_stmt_field_count(): if number of fields is not zero, you can call
    this function to get fields metadata.
    Next steps you may want to make:
    - find out number of columns in result set by calling
      mysql_num_fields(res) (the same value is returned by
      mysql_stmt_field_count())
    - fetch metadata for any column with mysql_fetch_field,
      mysql_fetch_field_direct, mysql_fetch_fields, mysql_field_seek.
    - free returned MYSQL_RES structure with mysql_free_result.
    - proceed to binding of output parameters.

  RETURN
    NULL  statement contains no result set or out of memory.
          In the latter case you can retreive error message
          with mysql_stmt_error.
    MYSQL_RES  a result set with no rows
*/

MYSQL_RES * STDCALL
mysql_stmt_result_metadata(MYSQL_STMT *stmt)
{
  MYSQL_RES *result;
  DBUG_ENTER("mysql_stmt_result_metadata");

  /*
    stmt->fields is only defined if stmt->field_count is not null;
    stmt->field_count is initialized in prepare.
  */
  if (!stmt->field_count)
     DBUG_RETURN(0);

  if (!(result=(MYSQL_RES*) my_malloc(sizeof(*result),
                                      MYF(MY_WME | MY_ZEROFILL))))
  {
    set_stmt_error(stmt, CR_OUT_OF_MEMORY, unknown_sqlstate, NULL);
    DBUG_RETURN(0);
  }

  result->methods=	stmt->mysql->methods;
  result->eof=		1;                      /* Marker for buffered */
  result->fields=	stmt->fields;
  result->field_count=	stmt->field_count;
  /* The rest of members of 'result' was bzeroed inside malloc */
  DBUG_RETURN(result);
}


/*
  Returns parameter columns meta information in the form of
  result set.

  SYNOPSYS
    mysql_stmt_param_metadata()
    stmt    statement handle

  DESCRIPTION
    This function can be called after you prepared the statement handle
    with mysql_stmt_prepare().
    XXX: not implemented yet.

  RETURN
    MYSQL_RES on success, 0 if there is no metadata.
    Currently this function always returns 0.
*/

MYSQL_RES * STDCALL
mysql_stmt_param_metadata(MYSQL_STMT *stmt)
{
  DBUG_ENTER("mysql_stmt_param_metadata");

  if (!stmt->param_count)
    DBUG_RETURN(0);

  /*
    TODO: Fix this when server sends the information.
    Till then keep a dummy prototype.
  */
  DBUG_RETURN(0); 
}


/* Store type of parameter in network buffer. */

static void store_param_type(char **pos, MYSQL_BIND *param)
{
  uint typecode= param->buffer_type | (param->is_unsigned ? 32768 : 0);
  int2store(*pos, typecode);
  *pos+= 2;
}


/*
  Functions to store parameter data in network packet.

  SYNOPSIS
    store_param_xxx()
    net			MySQL NET connection
    param		MySQL bind param

  DESCRIPTION
    These funtions are invoked from mysql_stmt_execute() by
    MYSQL_BIND::store_param_func pointer. This pointer is set once per
    many executions in mysql_stmt_bind_param(). The caller must ensure
    that network buffer have enough capacity to store parameter
    (MYSQL_BIND::buffer_length contains needed number of bytes).
*/

static void store_param_tinyint(NET *net, MYSQL_BIND *param)
{
  *(net->write_pos++)= *(uchar *) param->buffer;
}

static void store_param_short(NET *net, MYSQL_BIND *param)
{
  short value= *(short*) param->buffer;
  int2store(net->write_pos,value);
  net->write_pos+=2;
}

static void store_param_int32(NET *net, MYSQL_BIND *param)
{
  int32 value= *(int32*) param->buffer;
  int4store(net->write_pos,value);
  net->write_pos+=4;
}

static void store_param_int64(NET *net, MYSQL_BIND *param)
{
  longlong value= *(longlong*) param->buffer;
  int8store(net->write_pos,value);
  net->write_pos+= 8;
}

static void store_param_float(NET *net, MYSQL_BIND *param)
{
  float value= *(float*) param->buffer;
  float4store(net->write_pos, value);
  net->write_pos+= 4;
}

static void store_param_double(NET *net, MYSQL_BIND *param)
{
  double value= *(double*) param->buffer;
  float8store(net->write_pos, value);
  net->write_pos+= 8;
}

static void store_param_time(NET *net, MYSQL_BIND *param)
{
  MYSQL_TIME *tm= (MYSQL_TIME *) param->buffer;
  char buff[MAX_TIME_REP_LENGTH], *pos;
  uint length;

  pos= buff+1;
  pos[0]= tm->neg ? 1: 0;
  int4store(pos+1, tm->day);
  pos[5]= (uchar) tm->hour;
  pos[6]= (uchar) tm->minute;
  pos[7]= (uchar) tm->second;
  int4store(pos+8, tm->second_part);
  if (tm->second_part)
    length= 12;
  else if (tm->hour || tm->minute || tm->second || tm->day)
    length= 8;
  else
    length= 0;
  buff[0]= (char) length++;
  memcpy((char *)net->write_pos, buff, length);
  net->write_pos+= length;
}

static void net_store_datetime(NET *net, MYSQL_TIME *tm)
{
  char buff[MAX_DATETIME_REP_LENGTH], *pos;
  uint length;

  pos= buff+1;

  int2store(pos, tm->year);
  pos[2]= (uchar) tm->month;
  pos[3]= (uchar) tm->day;
  pos[4]= (uchar) tm->hour;
  pos[5]= (uchar) tm->minute;
  pos[6]= (uchar) tm->second;
  int4store(pos+7, tm->second_part);
  if (tm->second_part)
    length= 11;
  else if (tm->hour || tm->minute || tm->second)
    length= 7;
  else if (tm->year || tm->month || tm->day)
    length= 4;
  else
    length= 0;
  buff[0]= (char) length++;
  memcpy((char *)net->write_pos, buff, length);
  net->write_pos+= length;
}

static void store_param_date(NET *net, MYSQL_BIND *param)
{
  MYSQL_TIME tm= *((MYSQL_TIME *) param->buffer);
  tm.hour= tm.minute= tm.second= tm.second_part= 0;
  net_store_datetime(net, &tm);
}

static void store_param_datetime(NET *net, MYSQL_BIND *param)
{
  MYSQL_TIME *tm= (MYSQL_TIME *) param->buffer;
  net_store_datetime(net, tm);
}

static void store_param_str(NET *net, MYSQL_BIND *param)
{
  /* param->length is always set in mysql_stmt_bind_param */
  ulong length= *param->length;
  uchar *to= net_store_length(net->write_pos, length);
  memcpy(to, param->buffer, length);
  net->write_pos= to+length;
}


/*
  Mark if the parameter is NULL.

  SYNOPSIS
    store_param_null()
    net			MySQL NET connection
    param		MySQL bind param

  DESCRIPTION
    A data package starts with a string of bits where we set a bit
    if a parameter is NULL. Unlike bit string in result set row, here
    we don't have reserved bits for OK/error packet.
*/

static void store_param_null(NET *net, MYSQL_BIND *param)
{
  uint pos= param->param_number;
  net->buff[pos/8]|=  (uchar) (1 << (pos & 7));
}


/*
  Store one parameter in network packet: data is read from
  client buffer and saved in network packet by means of one
  of store_param_xxxx functions.
*/

static my_bool store_param(MYSQL_STMT *stmt, MYSQL_BIND *param)
{
  NET *net= &stmt->mysql->net;
  DBUG_ENTER("store_param");
  DBUG_PRINT("enter",("type: %d  buffer: 0x%lx  length: %lu  is_null: %d",
		      param->buffer_type,
		      (long) (param->buffer ? param->buffer : NullS),
                      *param->length, *param->is_null));

  if (*param->is_null)
    store_param_null(net, param);
  else
  {
    /*
      Param->length should ALWAYS point to the correct length for the type
      Either to the length pointer given by the user or param->buffer_length
    */
    if ((my_realloc_str(net, *param->length)))
    {
      set_stmt_errmsg(stmt, net);
      DBUG_RETURN(1);
    }
    (*param->store_param_func)(net, param);
  }
  DBUG_RETURN(0);
}


/*
  Auxilary function to send COM_STMT_EXECUTE packet to server and read reply.
  Used from cli_stmt_execute, which is in turn used by mysql_stmt_execute.
*/

static my_bool execute(MYSQL_STMT *stmt, char *packet, ulong length)
{
  MYSQL *mysql= stmt->mysql;
  NET	*net= &mysql->net;
  uchar buff[4 /* size of stmt id */ +
             5 /* execution flags */];
  my_bool res;
  DBUG_ENTER("execute");
  DBUG_DUMP("packet", (uchar *) packet, length);

  int4store(buff, stmt->stmt_id);		/* Send stmt id to server */
  buff[4]= (char) stmt->flags;
  int4store(buff+5, 1);                         /* iteration count */

  res= test(cli_advanced_command(mysql, COM_STMT_EXECUTE, buff, sizeof(buff),
                                 (uchar*) packet, length, 1, stmt) ||
            (*mysql->methods->read_query_result)(mysql));
  stmt->affected_rows= mysql->affected_rows;
  stmt->server_status= mysql->server_status;
  stmt->insert_id= mysql->insert_id;
  if (res)
  {
    set_stmt_errmsg(stmt, net);
    DBUG_RETURN(1);
  }
  DBUG_RETURN(0);
}


int cli_stmt_execute(MYSQL_STMT *stmt)
{
  DBUG_ENTER("cli_stmt_execute");

  if (stmt->param_count)
  {
    MYSQL *mysql= stmt->mysql;
    NET        *net= &mysql->net;
    MYSQL_BIND *param, *param_end;
    char       *param_data;
    ulong length;
    uint null_count;
    my_bool    result;

    if (!stmt->bind_param_done)
    {
      set_stmt_error(stmt, CR_PARAMS_NOT_BOUND, unknown_sqlstate, NULL);
      DBUG_RETURN(1);
    }
    if (mysql->status != MYSQL_STATUS_READY ||
        mysql->server_status & SERVER_MORE_RESULTS_EXISTS)
    {
      set_stmt_error(stmt, CR_COMMANDS_OUT_OF_SYNC, unknown_sqlstate, NULL);
      DBUG_RETURN(1);
    }

    net_clear(net, 1);				/* Sets net->write_pos */
    /* Reserve place for null-marker bytes */
    null_count= (stmt->param_count+7) /8;
    if (my_realloc_str(net, null_count + 1))
    {
      set_stmt_errmsg(stmt, net);
      DBUG_RETURN(1);
    }
    bzero((char*) net->write_pos, null_count);
    net->write_pos+= null_count;
    param_end= stmt->params + stmt->param_count;

    /* In case if buffers (type) altered, indicate to server */
    *(net->write_pos)++= (uchar) stmt->send_types_to_server;
    if (stmt->send_types_to_server)
    {
      if (my_realloc_str(net, 2 * stmt->param_count))
      {
        set_stmt_errmsg(stmt, net);
        DBUG_RETURN(1);
      }
      /*
	Store types of parameters in first in first package
	that is sent to the server.
      */
      for (param= stmt->params;	param < param_end ; param++)
        store_param_type((char**) &net->write_pos, param);
    }

    for (param= stmt->params; param < param_end; param++)
    {
      /* check if mysql_stmt_send_long_data() was used */
      if (param->long_data_used)
	param->long_data_used= 0;	/* Clear for next execute call */
      else if (store_param(stmt, param))
	DBUG_RETURN(1);
    }
    length= (ulong) (net->write_pos - net->buff);
    /* TODO: Look into avoding the following memdup */
    if (!(param_data= my_memdup(net->buff, length, MYF(0))))
    {
      set_stmt_error(stmt, CR_OUT_OF_MEMORY, unknown_sqlstate, NULL);
      DBUG_RETURN(1);
    }
    result= execute(stmt, param_data, length);
    stmt->send_types_to_server=0;
    my_free(param_data, MYF(MY_WME));
    DBUG_RETURN(result);
  }
  DBUG_RETURN((int) execute(stmt,0,0));
}

/*
  Read one row from buffered result set.  Result set is created by prior
  call to mysql_stmt_store_result().
  SYNOPSIS
    stmt_read_row_buffered()

  RETURN VALUE
    0             - success; *row is set to valid row pointer (row data
                    is stored in result set buffer)
    MYSQL_NO_DATA - end of result set. *row is set to NULL
*/

static int stmt_read_row_buffered(MYSQL_STMT *stmt, unsigned char **row)
{
  if (stmt->data_cursor)
  {
    *row= (uchar *) stmt->data_cursor->data;
    stmt->data_cursor= stmt->data_cursor->next;
    return 0;
  }
  *row= 0;
  return MYSQL_NO_DATA;
}

/*
  Read one row from network: unbuffered non-cursor fetch.
  If last row was read, or error occured, erase this statement
  from record pointing to object unbuffered fetch is performed from.

  SYNOPSIS
    stmt_read_row_unbuffered()
    stmt  statement handle
    row   pointer to write pointer to row data;

  RETURN VALUE
    0           - success; *row contains valid address of a row;
                  row data is stored in network buffer
    1           - error; error code is written to
                  stmt->last_{errno,error}; *row is not changed
  MYSQL_NO_DATA - end of file was read from network;
                  *row is set to NULL
*/

static int stmt_read_row_unbuffered(MYSQL_STMT *stmt, unsigned char **row)
{
  int rc= 1;
  MYSQL *mysql= stmt->mysql;
  /*
    This function won't be called if stmt->field_count is zero
    or execution wasn't done: this is ensured by mysql_stmt_execute.
  */
  if (!mysql)
  {
    set_stmt_error(stmt, CR_SERVER_LOST, unknown_sqlstate, NULL);
    return 1;
  }
  if (mysql->status != MYSQL_STATUS_GET_RESULT)
  {
    set_stmt_error(stmt, stmt->unbuffered_fetch_cancelled ?
                   CR_FETCH_CANCELED : CR_COMMANDS_OUT_OF_SYNC,
                   unknown_sqlstate, NULL);
    goto error;
  }
  if ((*mysql->methods->unbuffered_fetch)(mysql, (char**) row))
  {
    set_stmt_errmsg(stmt, &mysql->net);
    /*
      If there was an error, there are no more pending rows:
      reset statement status to not hang up in following
      mysql_stmt_close (it will try to flush result set before
      closing the statement).
    */
    mysql->status= MYSQL_STATUS_READY;
    goto error;
  }
  if (!*row)
  {
    mysql->status= MYSQL_STATUS_READY;
    rc= MYSQL_NO_DATA;
    goto error;
  }
  return 0;
error:
  if (mysql->unbuffered_fetch_owner == &stmt->unbuffered_fetch_cancelled)
    mysql->unbuffered_fetch_owner= 0;
  return rc;
}


/*
  Fetch statement row using server side cursor.

  SYNOPSIS
    stmt_read_row_from_cursor()

  RETURN VALUE
    0            success
    1            error
  MYSQL_NO_DATA  end of data
*/

static int
stmt_read_row_from_cursor(MYSQL_STMT *stmt, unsigned char **row)
{
  if (stmt->data_cursor)
    return stmt_read_row_buffered(stmt, row);
  if (stmt->server_status & SERVER_STATUS_LAST_ROW_SENT)
    stmt->server_status &= ~SERVER_STATUS_LAST_ROW_SENT;
  else
  {
    MYSQL *mysql= stmt->mysql;
    NET *net= &mysql->net;
    MYSQL_DATA *result= &stmt->result;
    uchar buff[4 /* statement id */ +
               4 /* number of rows to fetch */];

    free_root(&result->alloc, MYF(MY_KEEP_PREALLOC));
    result->data= NULL;
    result->rows= 0;
    /* Send row request to the server */
    int4store(buff, stmt->stmt_id);
    int4store(buff + 4, stmt->prefetch_rows); /* number of rows to fetch */
    if ((*mysql->methods->advanced_command)(mysql, COM_STMT_FETCH,
                                            buff, sizeof(buff), (uchar*) 0, 0,
                                            1, stmt))
    {
      set_stmt_errmsg(stmt, net);
      return 1;
    }
    if ((*mysql->methods->read_rows_from_cursor)(stmt))
      return 1;
    stmt->server_status= mysql->server_status;

    stmt->data_cursor= result->data;
    return stmt_read_row_buffered(stmt, row);
  }
  *row= 0;
  return MYSQL_NO_DATA;
}


/*
  Default read row function to not SIGSEGV in client in
  case of wrong sequence of API calls.
*/

static int
stmt_read_row_no_data(MYSQL_STMT *stmt  __attribute__((unused)),
                      unsigned char **row  __attribute__((unused)))
{
  return MYSQL_NO_DATA;
}

static int
stmt_read_row_no_result_set(MYSQL_STMT *stmt  __attribute__((unused)),
                      unsigned char **row  __attribute__((unused)))
{
  set_stmt_error(stmt, CR_NO_RESULT_SET, unknown_sqlstate, NULL);
  return 1;
}


/*
  Get/set statement attributes

  SYNOPSIS
    mysql_stmt_attr_get()
    mysql_stmt_attr_set()

    attr_type  statement attribute
    value      casted to const void * pointer to value.

  RETURN VALUE
    0 success
   !0 wrong attribute type
*/

my_bool STDCALL mysql_stmt_attr_set(MYSQL_STMT *stmt,
                                    enum enum_stmt_attr_type attr_type,
                                    const void *value)
{
  switch (attr_type) {
  case STMT_ATTR_UPDATE_MAX_LENGTH:
    stmt->update_max_length= value ? *(const my_bool*) value : 0;
    break;
  case STMT_ATTR_CURSOR_TYPE:
  {
    ulong cursor_type;
    cursor_type= value ? *(ulong*) value : 0UL;
    if (cursor_type > (ulong) CURSOR_TYPE_READ_ONLY)
      goto err_not_implemented;
    stmt->flags= cursor_type;
    break;
  }
  case STMT_ATTR_PREFETCH_ROWS:
  {
    ulong prefetch_rows= value ? *(ulong*) value : DEFAULT_PREFETCH_ROWS;
    if (value == 0)
      return TRUE;
    stmt->prefetch_rows= prefetch_rows;
    break;
  }
  default:
    goto err_not_implemented;
  }
  return FALSE;
err_not_implemented:
  set_stmt_error(stmt, CR_NOT_IMPLEMENTED, unknown_sqlstate, NULL);
  return TRUE;
}


my_bool STDCALL mysql_stmt_attr_get(MYSQL_STMT *stmt,
                                    enum enum_stmt_attr_type attr_type,
                                    void *value)
{
  switch (attr_type) {
  case STMT_ATTR_UPDATE_MAX_LENGTH:
    *(my_bool*) value= stmt->update_max_length;
    break;
  case STMT_ATTR_CURSOR_TYPE:
    *(ulong*) value= stmt->flags;
    break;
  case STMT_ATTR_PREFETCH_ROWS:
    *(ulong*) value= stmt->prefetch_rows;
    break;
  default:
    return TRUE;
  }
  return FALSE;
}


/*
  Send placeholders data to server (if there are placeholders)
  and execute prepared statement.

  SYNOPSIS
    mysql_stmt_execute()
    stmt  statement handle. The handle must be created
          with mysql_stmt_init() and prepared with
          mysql_stmt_prepare(). If there are placeholders
          in the statement they must be bound to local
          variables with mysql_stmt_bind_param().

  DESCRIPTION
    This function will automatically flush pending result
    set (if there is one), send parameters data to the server
    and read result of statement execution.
    If previous result set was cached with mysql_stmt_store_result()
    it will also be freed in the beginning of this call.
    The server can return 3 types of responses to this command:
    - error, can be retrieved with mysql_stmt_error()
    - ok, no result set pending. In this case we just update
      stmt->insert_id and stmt->affected_rows.
    - the query returns a result set: there could be 0 .. N
    rows in it. In this case the server can also send updated
    result set metadata.

    Next steps you may want to make:
    - find out if there is result set with mysql_stmt_field_count().
    If there is one:
    - optionally, cache entire result set on client to unblock
    connection with mysql_stmt_store_result()
    - bind client variables to result set columns and start read rows
    with mysql_stmt_fetch().
    - reset statement with mysql_stmt_reset() or close it with
    mysql_stmt_close()
    Otherwise:
    - find out last insert id and number of affected rows with
    mysql_stmt_insert_id(), mysql_stmt_affected_rows()

  RETURN
    0   success
    1   error, message can be retrieved with mysql_stmt_error().
*/

int STDCALL mysql_stmt_execute(MYSQL_STMT *stmt)
{
  MYSQL *mysql= stmt->mysql;
  DBUG_ENTER("mysql_stmt_execute");

  if (!mysql)
  {
    /* Error is already set in mysql_detatch_stmt_list */
    DBUG_RETURN(1);
  }

  if (reset_stmt_handle(stmt, RESET_STORE_RESULT))
    DBUG_RETURN(1);
  /*
    No need to check for stmt->state: if the statement wasn't
    prepared we'll get 'unknown statement handler' error from server.
  */
  if (mysql->methods->stmt_execute(stmt))
    DBUG_RETURN(1);
  if (mysql->field_count)
  {
    /* Server has sent result set metadata */
    if (stmt->field_count == 0)
    {
      /*
        This is 'SHOW'/'EXPLAIN'-like query. Current implementation of
        prepared statements can't send result set metadata for these queries
        on prepare stage. Read it now.
      */
      alloc_stmt_fields(stmt);
    }
    else
    {
      /*
        Update result set metadata if it for some reason changed between
        prepare and execute, i.e.:
        - in case of 'SELECT ?' we don't know column type unless data was
          supplied to mysql_stmt_execute, so updated column type is sent
          now.
        - if data dictionary changed between prepare and execute, for
          example a table used in the query was altered.
        Note, that now (4.1.3) we always send metadata in reply to
        COM_STMT_EXECUTE (even if it is not necessary), so either this or
        previous branch always works.
        TODO: send metadata only when it's really necessary and add a warning
        'Metadata changed' when it's sent twice.
      */
      update_stmt_fields(stmt);
    }
  }
  stmt->state= MYSQL_STMT_EXECUTE_DONE;
  if (stmt->field_count)
  {
    if (stmt->server_status & SERVER_STATUS_CURSOR_EXISTS)
    {
      mysql->status= MYSQL_STATUS_READY;
      stmt->read_row_func= stmt_read_row_from_cursor;
    }
    else if (stmt->flags & CURSOR_TYPE_READ_ONLY)
    {
      /*
        This is a single-row result set, a result set with no rows, EXPLAIN,
        SHOW VARIABLES, or some other command which either a) bypasses the
        cursors framework in the server and writes rows directly to the
        network or b) is more efficient if all (few) result set rows are
        precached on client and server's resources are freed.
      */
      DBUG_RETURN(mysql_stmt_store_result(stmt));
    }
    else
    {
      stmt->mysql->unbuffered_fetch_owner= &stmt->unbuffered_fetch_cancelled;
      stmt->unbuffered_fetch_cancelled= FALSE;
      stmt->read_row_func= stmt_read_row_unbuffered;
    }
  }
  DBUG_RETURN(0);
}


/*
  Return total parameters count in the statement
*/

ulong STDCALL mysql_stmt_param_count(MYSQL_STMT * stmt)
{
  DBUG_ENTER("mysql_stmt_param_count");
  DBUG_RETURN(stmt->param_count);
}

/*
  Return total affected rows from the last statement
*/

my_ulonglong STDCALL mysql_stmt_affected_rows(MYSQL_STMT *stmt)
{
  return stmt->affected_rows;
}


/*
  Returns the number of result columns for the most recent query
  run on this statement.
*/

unsigned int STDCALL mysql_stmt_field_count(MYSQL_STMT *stmt)
{
  return stmt->field_count;
}

/*
  Return last inserted id for auto_increment columns.

  SYNOPSIS
    mysql_stmt_insert_id()
    stmt    statement handle

  DESCRIPTION
    Current implementation of this call has a caveat: stmt->insert_id is
    unconditionally updated from mysql->insert_id in the end of each
    mysql_stmt_execute(). This works OK if mysql->insert_id contains new
    value (sent in reply to mysql_stmt_execute()), otherwise stmt->insert_id
    value gets undefined, as it's updated from some arbitrary value saved in
    connection structure during some other call.
*/

my_ulonglong STDCALL mysql_stmt_insert_id(MYSQL_STMT *stmt)
{
  return stmt->insert_id;
}


static my_bool int_is_null_true= 1;		/* Used for MYSQL_TYPE_NULL */
static my_bool int_is_null_false= 0;


/*
  Set up input data buffers for a statement.

  SYNOPSIS
    mysql_stmt_bind_param()
    stmt    statement handle
            The statement must be prepared with mysql_stmt_prepare().
    my_bind Array of mysql_stmt_param_count() bind parameters.
            This function doesn't check that size of this argument
            is >= mysql_stmt_field_count(): it's user's responsibility.

  DESCRIPTION
    Use this call after mysql_stmt_prepare() to bind user variables to
    placeholders.
    Each element of bind array stands for a placeholder. Placeholders
    are counted from 0.  For example statement
    'INSERT INTO t (a, b) VALUES (?, ?)'
    contains two placeholders, and for such statement you should supply
    bind array of two elements (MYSQL_BIND bind[2]).

    By properly initializing bind array you can bind virtually any
    C language type to statement's placeholders:
    First, it's strongly recommended to always zero-initialize entire
    bind structure before setting its members. This will both shorten
    your application code and make it robust to future extensions of
    MYSQL_BIND structure.
    Then you need to assign typecode of your application buffer to
    MYSQL_BIND::buffer_type. The following typecodes with their
    correspondence to C language types are supported:
    MYSQL_TYPE_TINY       for 8-bit integer variables. Normally it's
                          'signed char' and 'unsigned char';
    MYSQL_TYPE_SHORT      for 16-bit signed and unsigned variables. This
                          is usually 'short' and 'unsigned short';
    MYSQL_TYPE_LONG       for 32-bit signed and unsigned variables. It
                          corresponds to 'int' and 'unsigned int' on
                          vast majority of platforms. On IA-32 and some
                          other 32-bit systems you can also use 'long'
                          here;
    MYSQL_TYPE_LONGLONG   64-bit signed or unsigned integer.  Stands for
                          '[unsigned] long long' on most platforms;
    MYSQL_TYPE_FLOAT      32-bit floating point type, 'float' on most
                          systems;
    MYSQL_TYPE_DOUBLE     64-bit floating point type, 'double' on most
                          systems;
    MYSQL_TYPE_TIME       broken-down time stored in MYSQL_TIME
                          structure
    MYSQL_TYPE_DATE       date stored in MYSQL_TIME structure
    MYSQL_TYPE_DATETIME   datetime stored in MYSQL_TIME structure See
                          more on how to use these types for sending
                          dates and times below;
    MYSQL_TYPE_STRING     character string, assumed to be in
                          character-set-client. If character set of
                          client is not equal to character set of
                          column, value for this placeholder will be
                          converted to destination character set before
                          insert.
    MYSQL_TYPE_BLOB       sequence of bytes. This sequence is assumed to
                          be in binary character set (which is the same
                          as no particular character set), and is never
                          converted to any other character set. See also
                          notes about supplying string/blob length
                          below.
    MYSQL_TYPE_NULL       special typecode for binding nulls.
    These C/C++ types are not supported yet by the API: long double,
    bool.

    As you can see from the list above, it's responsibility of
    application programmer to ensure that chosen typecode properly
    corresponds to host language type. For example on all platforms
    where we build MySQL packages (as of MySQL 4.1.4) int is a 32-bit
    type. So for int you can always assume that proper typecode is
    MYSQL_TYPE_LONG (however queer it sounds, the name is legacy of the
    old MySQL API). In contrary sizeof(long) can be 4 or 8 8-bit bytes,
    depending on platform.

    TODO: provide client typedefs for each integer and floating point
    typecode, i. e. int8, uint8, float32, etc.

    Once typecode was set, it's necessary to assign MYSQL_BIND::buffer
    to point to the buffer of given type. Finally, additional actions
    may be taken for some types or use cases:

    Binding integer types.
      For integer types you might also need to set MYSQL_BIND::is_unsigned
      member. Set it to TRUE when binding unsigned char, unsigned short,
      unsigned int, unsigned long, unsigned long long.

    Binding floating point types.
      For floating point types you just need to set
      MYSQL_BIND::buffer_type and MYSQL_BIND::buffer. The rest of the
      members should be zero-initialized.

    Binding NULLs.
      You might have a column always NULL, never NULL, or sometimes
      NULL.  For an always NULL column set MYSQL_BIND::buffer_type to
      MYSQL_TYPE_NULL.  The rest of the members just need to be
      zero-initialized.  For never NULL columns set
      MYSQL_BIND::is_null to 0, or this has already been done if you
      zero-initialized the entire structure.  If you set
      MYSQL_TYPE::is_null to point to an application buffer of type
      'my_bool', then this buffer will be checked on each execution:
      this way you can set the buffer to TRUE, or any non-0 value for
      NULLs, and to FALSE or 0 for not NULL data.

    Binding text strings and sequences of bytes.
      For strings, in addition to MYSQL_BIND::buffer_type and
      MYSQL_BIND::buffer you need to set MYSQL_BIND::length or
      MYSQL_BIND::buffer_length.  If 'length' is set, 'buffer_length'
      is ignored. 'buffer_length' member should be used when size of
      string doesn't change between executions. If you want to vary
      buffer length for each value, set 'length' to point to an
      application buffer of type 'unsigned long' and set this long to
      length of the string before each mysql_stmt_execute().

    Binding dates and times.
      For binding dates and times prepared statements API provides
      clients with MYSQL_TIME structure. A pointer to instance of this
      structure should be assigned to MYSQL_BIND::buffer whenever
      MYSQL_TYPE_TIME, MYSQL_TYPE_DATE, MYSQL_TYPE_DATETIME typecodes
      are used.  When typecode is MYSQL_TYPE_TIME, only members
      'hour', 'minute', 'second' and 'neg' (is time offset negative)
      are used. These members only will be sent to the server.
      MYSQL_TYPE_DATE implies use of 'year', 'month', 'day', 'neg'.
      MYSQL_TYPE_DATETIME utilizes both parts of MYSQL_TIME structure.
      You don't have to set MYSQL_TIME::time_type member: it's not
      used when sending data to the server, typecode information is
      enough.  'second_part' member can hold microsecond precision of
      time value, but now it's only supported on protocol level: you
      can't store microsecond in a column, or use in temporal
      calculations. However, if you send a time value with microsecond
      part for 'SELECT ?', statement, you'll get it back unchanged
      from the server.

    Data conversion.
      If conversion from host language type to data representation,
      corresponding to SQL type, is required it's done on the server.
      Data truncation is possible when conversion is lossy. For
      example, if you supply MYSQL_TYPE_DATETIME value out of valid
      SQL type TIMESTAMP range, the same conversion will be applied as
      if this value would have been sent as string in the old
      protocol.  TODO: document how the server will behave in case of
      truncation/data loss.

    After variables were bound, you can repeatedly set/change their
    values and mysql_stmt_execute() the statement.

    See also: mysql_stmt_send_long_data() for sending long text/blob
    data in pieces, examples in tests/mysql_client_test.c.
    Next steps you might want to make:
    - execute statement with mysql_stmt_execute(),
    - reset statement using mysql_stmt_reset() or reprepare it with
      another query using mysql_stmt_prepare()
    - close statement with mysql_stmt_close().

  IMPLEMENTATION
    The function copies given bind array to internal storage of the
    statement, and sets up typecode-specific handlers to perform
    serialization of bound data. This means that although you don't need
    to call this routine after each assignment to bind buffers, you
    need to call it each time you change parameter typecodes, or other
    members of MYSQL_BIND array.
    This is a pure local call. Data types of client buffers are sent
    along with buffers' data at first execution of the statement.

  RETURN
    0  success
    1  error, can be retrieved with mysql_stmt_error.
*/

my_bool STDCALL mysql_stmt_bind_param(MYSQL_STMT *stmt, MYSQL_BIND *my_bind)
{
  uint count=0;
  MYSQL_BIND *param, *end;
  DBUG_ENTER("mysql_stmt_bind_param");

  if (!stmt->param_count)
  {
    if ((int) stmt->state < (int) MYSQL_STMT_PREPARE_DONE)
    {
      set_stmt_error(stmt, CR_NO_PREPARE_STMT, unknown_sqlstate, NULL);
      DBUG_RETURN(1);
    }
    DBUG_RETURN(0);
  }

  /* Allocated on prepare */
  memcpy((char*) stmt->params, (char*) my_bind,
	 sizeof(MYSQL_BIND) * stmt->param_count);

  for (param= stmt->params, end= param+stmt->param_count;
       param < end ;
       param++)
  {
    param->param_number= count++;
    param->long_data_used= 0;

    /* If param->is_null is not set, then the value can never be NULL */
    if (!param->is_null)
      param->is_null= &int_is_null_false;

    /* Setup data copy functions for the different supported types */
    switch (param->buffer_type) {
    case MYSQL_TYPE_NULL:
      param->is_null= &int_is_null_true;
      break;
    case MYSQL_TYPE_TINY:
      /* Force param->length as this is fixed for this type */
      param->length= &param->buffer_length;
      param->buffer_length= 1;
      param->store_param_func= store_param_tinyint;
      break;
    case MYSQL_TYPE_SHORT:
      param->length= &param->buffer_length;
      param->buffer_length= 2;
      param->store_param_func= store_param_short;
      break;
    case MYSQL_TYPE_LONG:
      param->length= &param->buffer_length;
      param->buffer_length= 4;
      param->store_param_func= store_param_int32;
      break;
    case MYSQL_TYPE_LONGLONG:
      param->length= &param->buffer_length;
      param->buffer_length= 8;
      param->store_param_func= store_param_int64;
      break;
    case MYSQL_TYPE_FLOAT:
      param->length= &param->buffer_length;
      param->buffer_length= 4;
      param->store_param_func= store_param_float;
      break;
    case MYSQL_TYPE_DOUBLE:
      param->length= &param->buffer_length;
      param->buffer_length= 8;
      param->store_param_func= store_param_double;
      break;
    case MYSQL_TYPE_TIME:
      param->store_param_func= store_param_time;
      param->buffer_length= MAX_TIME_REP_LENGTH;
      break;
    case MYSQL_TYPE_DATE:
      param->store_param_func= store_param_date;
      param->buffer_length= MAX_DATE_REP_LENGTH;
      break;
    case MYSQL_TYPE_DATETIME:
    case MYSQL_TYPE_TIMESTAMP:
      param->store_param_func= store_param_datetime;
      param->buffer_length= MAX_DATETIME_REP_LENGTH;
      break;
    case MYSQL_TYPE_TINY_BLOB:
    case MYSQL_TYPE_MEDIUM_BLOB:
    case MYSQL_TYPE_LONG_BLOB:
    case MYSQL_TYPE_BLOB:
    case MYSQL_TYPE_VARCHAR:
    case MYSQL_TYPE_VAR_STRING:
    case MYSQL_TYPE_STRING:
    case MYSQL_TYPE_DECIMAL:
    case MYSQL_TYPE_NEWDECIMAL:
      param->store_param_func= store_param_str;
      /*
        For variable length types user must set either length or
        buffer_length.
      */
      break;
    default:
      strmov(stmt->sqlstate, unknown_sqlstate);
      sprintf(stmt->last_error,
	      ER(stmt->last_errno= CR_UNSUPPORTED_PARAM_TYPE),
	      param->buffer_type, count);
      DBUG_RETURN(1);
    }
    /*
      If param->length is not given, change it to point to buffer_length.
      This way we can always use *param->length to get the length of data
    */
    if (!param->length)
      param->length= &param->buffer_length;
  }
  /* We have to send/resend type information to MySQL */
  stmt->send_types_to_server= TRUE;
  stmt->bind_param_done= TRUE;
  DBUG_RETURN(0);
}


/********************************************************************
 Long data implementation
*********************************************************************/

/*
  Send long data in pieces to the server

  SYNOPSIS
    mysql_stmt_send_long_data()
    stmt			Statement handler
    param_number		Parameter number (0 - N-1)
    data			Data to send to server
    length			Length of data to send (may be 0)

  DESCRIPTION
    This call can be used repeatedly to send long data in pieces
    for any string/binary placeholder. Data supplied for
    a placeholder is saved at server side till execute, and then
    used instead of value from MYSQL_BIND object. More precisely,
    if long data for a parameter was supplied, MYSQL_BIND object
    corresponding to this parameter is not sent to server. In the
    end of execution long data states of placeholders are reset,
    so next time values of such placeholders will be taken again
    from MYSQL_BIND array.
    The server does not reply to this call: if there was an error
    in data handling (which now only can happen if server run out
    of memory) it would be returned in reply to
    mysql_stmt_execute().
    You should choose type of long data carefully if you care
    about character set conversions performed by server when the
    statement is executed.  No conversion is performed at all for
    MYSQL_TYPE_BLOB and other binary typecodes. For
    MYSQL_TYPE_STRING and the rest of text placeholders data is
    converted from client character set to character set of
    connection. If these character sets are different, this
    conversion may require additional memory at server, equal to
    total size of supplied pieces.

  RETURN VALUES
    0	ok
    1	error
*/

my_bool STDCALL
mysql_stmt_send_long_data(MYSQL_STMT *stmt, uint param_number,
		     const char *data, ulong length)
{
  MYSQL_BIND *param;
  DBUG_ENTER("mysql_stmt_send_long_data");
  DBUG_ASSERT(stmt != 0);
  DBUG_PRINT("enter",("param no: %d  data: 0x%lx, length : %ld",
		      param_number, (long) data, length));

  /*
    We only need to check for stmt->param_count, if it's not null
    prepare was done.
  */
  if (param_number >= stmt->param_count)
  {
    set_stmt_error(stmt, CR_INVALID_PARAMETER_NO, unknown_sqlstate, NULL);
    DBUG_RETURN(1);
  }

  param= stmt->params+param_number;
  if (!IS_LONGDATA(param->buffer_type))
  {
    /* Long data handling should be used only for string/binary types */
    strmov(stmt->sqlstate, unknown_sqlstate);
    sprintf(stmt->last_error, ER(stmt->last_errno= CR_INVALID_BUFFER_USE),
	    param->param_number);
    DBUG_RETURN(1);
  }

  /*
    Send long data packet if there is data or we're sending long data
    for the first time.
  */
  if (length || param->long_data_used == 0)
  {
    MYSQL *mysql= stmt->mysql;
    /* Packet header: stmt id (4 bytes), param no (2 bytes) */
    uchar buff[MYSQL_LONG_DATA_HEADER];

    int4store(buff, stmt->stmt_id);
    int2store(buff + 4, param_number);
    param->long_data_used= 1;

    /*
      Note that we don't get any ok packet from the server in this case
      This is intentional to save bandwidth.
    */
    if ((*mysql->methods->advanced_command)(mysql, COM_STMT_SEND_LONG_DATA,
                                            buff, sizeof(buff), (uchar*) data,
                                            length, 1, stmt))
    {
      set_stmt_errmsg(stmt, &mysql->net);
      DBUG_RETURN(1);
    }
  }
  DBUG_RETURN(0);
}


/********************************************************************
 Fetch and conversion of result set rows (binary protocol).
*********************************************************************/

/*
  Read date, (time, datetime) value from network buffer and store it
  in MYSQL_TIME structure.

  SYNOPSIS
    read_binary_{date,time,datetime}()
    tm    MYSQL_TIME structure to fill
    pos   pointer to current position in network buffer.
          These functions increase pos to point to the beginning of the
          next column.

  Auxiliary functions to read time (date, datetime) values from network
  buffer and store in MYSQL_TIME structure. Jointly used by conversion
  and no-conversion fetching.
*/

static void read_binary_time(MYSQL_TIME *tm, uchar **pos)
{
  /* net_field_length will set pos to the first byte of data */
  uint length= net_field_length(pos);

  if (length)
  {
    uchar *to= *pos;
    tm->neg=    to[0];

    tm->day=    (ulong) sint4korr(to+1);
    tm->hour=   (uint) to[5];
    tm->minute= (uint) to[6];
    tm->second= (uint) to[7];
    tm->second_part= (length > 8) ? (ulong) sint4korr(to+8) : 0;
    tm->year= tm->month= 0;
    if (tm->day)
    {
      /* Convert days to hours at once */
      tm->hour+= tm->day*24;
      tm->day= 0;
    }
    tm->time_type= MYSQL_TIMESTAMP_TIME;

    *pos+= length;
  }
  else
    set_zero_time(tm, MYSQL_TIMESTAMP_TIME);
}

static void read_binary_datetime(MYSQL_TIME *tm, uchar **pos)
{
  uint length= net_field_length(pos);

  if (length)
  {
    uchar *to= *pos;

    tm->neg=    0;
    tm->year=   (uint) sint2korr(to);
    tm->month=  (uint) to[2];
    tm->day=    (uint) to[3];

    if (length > 4)
    {
      tm->hour=   (uint) to[4];
      tm->minute= (uint) to[5];
      tm->second= (uint) to[6];
    }
    else
      tm->hour= tm->minute= tm->second= 0;
    tm->second_part= (length > 7) ? (ulong) sint4korr(to+7) : 0;
    tm->time_type= MYSQL_TIMESTAMP_DATETIME;

    *pos+= length;
  }
  else
    set_zero_time(tm, MYSQL_TIMESTAMP_DATETIME);
}

static void read_binary_date(MYSQL_TIME *tm, uchar **pos)
{
  uint length= net_field_length(pos);

  if (length)
  {
    uchar *to= *pos;
    tm->year =  (uint) sint2korr(to);
    tm->month=  (uint) to[2];
    tm->day= (uint) to[3];

    tm->hour= tm->minute= tm->second= 0;
    tm->second_part= 0;
    tm->neg= 0;
    tm->time_type= MYSQL_TIMESTAMP_DATE;

    *pos+= length;
  }
  else
    set_zero_time(tm, MYSQL_TIMESTAMP_DATE);
}


/*
  Convert string to supplied buffer of any type.

  SYNOPSIS
    fetch_string_with_conversion()
    param   output buffer descriptor
    value   column data
    length  data length
*/

static void fetch_string_with_conversion(MYSQL_BIND *param, char *value,
                                         uint length)
{
  char *buffer= (char *)param->buffer;
  int err= 0;
  char *endptr= value + length;

  /*
    This function should support all target buffer types: the rest
    of conversion functions can delegate conversion to it.
  */
  switch (param->buffer_type) {
  case MYSQL_TYPE_NULL: /* do nothing */
    break;
  case MYSQL_TYPE_TINY:
  {
    longlong data= my_strtoll10(value, &endptr, &err);
    *param->error= (IS_TRUNCATED(data, param->is_unsigned,
                                 INT_MIN8, INT_MAX8, UINT_MAX8) || err > 0);
    *buffer= (uchar) data;
    break;
  }
  case MYSQL_TYPE_SHORT:
  {
    longlong data= my_strtoll10(value, &endptr, &err);
    *param->error= (IS_TRUNCATED(data, param->is_unsigned,
                                 INT_MIN16, INT_MAX16, UINT_MAX16) || err > 0);
    shortstore(buffer, (short) data);
    break;
  }
  case MYSQL_TYPE_LONG:
  {
    longlong data= my_strtoll10(value, &endptr, &err);
    *param->error= (IS_TRUNCATED(data, param->is_unsigned,
                                 INT_MIN32, INT_MAX32, UINT_MAX32) || err > 0);
    longstore(buffer, (int32) data);
    break;
  }
  case MYSQL_TYPE_LONGLONG:
  {
    longlong data= my_strtoll10(value, &endptr, &err);
    *param->error= param->is_unsigned ? err != 0 :
                                       (err > 0 || (err == 0 && data < 0));
    longlongstore(buffer, data);
    break;
  }
  case MYSQL_TYPE_FLOAT:
  {
    double data= my_strntod(&my_charset_latin1, value, length, &endptr, &err);
    float fdata= (float) data;
    *param->error= (fdata != data) | test(err);
    floatstore(buffer, fdata);
    break;
  }
  case MYSQL_TYPE_DOUBLE:
  {
    double data= my_strntod(&my_charset_latin1, value, length, &endptr, &err);
    *param->error= test(err);
    doublestore(buffer, data);
    break;
  }
  case MYSQL_TYPE_TIME:
  {
    MYSQL_TIME *tm= (MYSQL_TIME *)buffer;
    str_to_time(value, length, tm, &err);
    *param->error= test(err);
    break;
  }
  case MYSQL_TYPE_DATE:
  case MYSQL_TYPE_DATETIME:
  case MYSQL_TYPE_TIMESTAMP:
  {
    MYSQL_TIME *tm= (MYSQL_TIME *)buffer;
    (void) str_to_datetime(value, length, tm, TIME_FUZZY_DATE, &err);
    *param->error= test(err) && (param->buffer_type == MYSQL_TYPE_DATE &&
                                 tm->time_type != MYSQL_TIMESTAMP_DATE);
    break;
  }
  case MYSQL_TYPE_TINY_BLOB:
  case MYSQL_TYPE_MEDIUM_BLOB:
  case MYSQL_TYPE_LONG_BLOB:
  case MYSQL_TYPE_BLOB:
  case MYSQL_TYPE_DECIMAL:
  case MYSQL_TYPE_NEWDECIMAL:
  default:
  {
    /*
      Copy column data to the buffer taking into account offset,
      data length and buffer length.
    */
    char *start= value + param->offset;
    char *end= value + length;
    ulong copy_length;
    if (start < end)
    {
      copy_length= end - start;
      /* We've got some data beyond offset: copy up to buffer_length bytes */
      if (param->buffer_length)
        memcpy(buffer, start, min(copy_length, param->buffer_length));
    }
    else
      copy_length= 0;
    if (copy_length < param->buffer_length)
      buffer[copy_length]= '\0';
    *param->error= copy_length > param->buffer_length;
    /*
      param->length will always contain length of entire column;
      number of copied bytes may be way different:
    */
    *param->length= length;
    break;
  }
  }
}


/*
  Convert integer value to client buffer of any type.

  SYNOPSIS
    fetch_long_with_conversion()
    param   output buffer descriptor
    field   column metadata
    value   column data
*/

static void fetch_long_with_conversion(MYSQL_BIND *param, MYSQL_FIELD *field,
                                       longlong value, my_bool is_unsigned)
{
  char *buffer= (char *)param->buffer;

  switch (param->buffer_type) {
  case MYSQL_TYPE_NULL: /* do nothing */
    break;
  case MYSQL_TYPE_TINY:
    *param->error= IS_TRUNCATED(value, param->is_unsigned,
                                INT_MIN8, INT_MAX8, UINT_MAX8);
    *(uchar *)param->buffer= (uchar) value;
    break;
  case MYSQL_TYPE_SHORT:
    *param->error= IS_TRUNCATED(value, param->is_unsigned,
                                INT_MIN16, INT_MAX16, UINT_MAX16);
    shortstore(buffer, (short) value);
    break;
  case MYSQL_TYPE_LONG:
    *param->error= IS_TRUNCATED(value, param->is_unsigned,
                                INT_MIN32, INT_MAX32, UINT_MAX32);
    longstore(buffer, (int32) value);
    break;
  case MYSQL_TYPE_LONGLONG:
    longlongstore(buffer, value);
    *param->error= param->is_unsigned != is_unsigned && value < 0;
    break;
  case MYSQL_TYPE_FLOAT:
  {
    /*
      We need to mark the local variable volatile to
      workaround Intel FPU executive precision feature.
      (See http://gcc.gnu.org/bugzilla/show_bug.cgi?id=323 for details)
    */
    volatile float data;
    if (is_unsigned)
    {
      data= (float) ulonglong2double(value);
      *param->error= ((ulonglong) value) != ((ulonglong) data);
    }
    else
    {
      data= (float)value;
      *param->error= value != ((longlong) data);
    }
    floatstore(buffer, data);
    break;
  }
  case MYSQL_TYPE_DOUBLE:
  {
    volatile double data;
    if (is_unsigned)
    {
      data= ulonglong2double(value);
      *param->error= ((ulonglong) value) != ((ulonglong) data);
    }
    else
    {
      data= (double)value;
      *param->error= value != ((longlong) data);
    }
    doublestore(buffer, data);
    break;
  }
  case MYSQL_TYPE_TIME:
  case MYSQL_TYPE_DATE:
  case MYSQL_TYPE_TIMESTAMP:
  case MYSQL_TYPE_DATETIME:
  {
    int error;
    value= number_to_datetime(value, (MYSQL_TIME *) buffer, TIME_FUZZY_DATE,
                              &error);
    *param->error= test(error);
    break;
  }
  default:
  {
    uchar buff[22];                              /* Enough for longlong */
    uchar *end= (uchar*) longlong10_to_str(value, (char*) buff,
                                           is_unsigned ? 10: -10);
    /* Resort to string conversion which supports all typecodes */
    uint length= (uint) (end-buff);

    if (field->flags & ZEROFILL_FLAG && length < field->length &&
        field->length < 21)
    {
      bmove_upp(buff+field->length,buff+length, length);
      bfill(buff, field->length - length,'0');
      length= field->length;
    }
    fetch_string_with_conversion(param, (char*) buff, length);
    break;
  }
  }
}

/*
  Convert double/float column to supplied buffer of any type.

  SYNOPSIS
    fetch_float_with_conversion()
    param   output buffer descriptor
    field   column metadata
    value   column data
    type    either MY_GCVT_ARG_FLOAT or MY_GCVT_ARG_DOUBLE.
            Affects the maximum number of significant digits
            returned by my_gcvt().
*/

static void fetch_float_with_conversion(MYSQL_BIND *param, MYSQL_FIELD *field,
                                        double value, my_gcvt_arg_type type)
{
  char *buffer= (char *)param->buffer;
  double val64 = (value < 0 ? -floor(-value) : floor(value));

  switch (param->buffer_type) {
  case MYSQL_TYPE_NULL: /* do nothing */
    break;
  case MYSQL_TYPE_TINY:
    /*
      We need to _store_ data in the buffer before the truncation check to
      workaround Intel FPU executive precision feature.
      (See http://gcc.gnu.org/bugzilla/show_bug.cgi?id=323 for details)
      Sic: AFAIU it does not guarantee to work.
    */
    if (param->is_unsigned)
      *buffer= (uint8) value;
    else
      *buffer= (int8) value;
    *param->error= val64 != (param->is_unsigned ? (double)((uint8) *buffer) :
                                                  (double)((int8) *buffer));
    break;
  case MYSQL_TYPE_SHORT:
    if (param->is_unsigned)
    {
      ushort data= (ushort) value;
      shortstore(buffer, data);
    }
    else
    {
      short data= (short) value;
      shortstore(buffer, data);
    }
    *param->error= val64 != (param->is_unsigned ? (double) (*(ushort*) buffer):
                                                  (double) (*(short*) buffer));
    break;
  case MYSQL_TYPE_LONG:
    if (param->is_unsigned)
    {
      uint32 data= (uint32) value;
      longstore(buffer, data);
    }
    else
    {
      int32 data= (int32) value;
      longstore(buffer, data);
    }
    *param->error= val64 != (param->is_unsigned ? (double) (*(uint32*) buffer):
                                                  (double) (*(int32*) buffer));
      break;
  case MYSQL_TYPE_LONGLONG:
    if (param->is_unsigned)
    {
      ulonglong data= (ulonglong) value;
      longlongstore(buffer, data);
    }
    else
    {
      longlong data= (longlong) value;
      longlongstore(buffer, data);
    }
    *param->error= val64 != (param->is_unsigned ?
                             ulonglong2double(*(ulonglong*) buffer) :
                             (double) (*(longlong*) buffer));
    break;
  case MYSQL_TYPE_FLOAT:
  {
    float data= (float) value;
    floatstore(buffer, data);
    *param->error= (*(float*) buffer) != value;
    break;
  }
  case MYSQL_TYPE_DOUBLE:
  {
    doublestore(buffer, value);
    break;
  }
  default:
  {
    /*
      Resort to fetch_string_with_conversion: this should handle
      floating point -> string conversion nicely, honor all typecodes
      and param->offset possibly set in mysql_stmt_fetch_column
    */
    char buff[FLOATING_POINT_BUFFER];
    size_t len;
    if (field->decimals >= NOT_FIXED_DEC)
      len= my_gcvt(value, type,
                   (int) min(sizeof(buff)-1, param->buffer_length),
                   buff, NULL);
    else
      len= my_fcvt(value, (int) field->decimals, buff, NULL);

    if (field->flags & ZEROFILL_FLAG && len < field->length &&
        field->length < MAX_DOUBLE_STRING_REP_LENGTH - 1)
    {
      bmove_upp((uchar*) buff + field->length, (uchar*) buff + len,
                len);
      bfill((char*) buff, field->length - len, '0');
      len= field->length;
    }
    fetch_string_with_conversion(param, buff, len);

    break;
  }
  }
}


/*
  Fetch time/date/datetime to supplied buffer of any type

  SYNOPSIS
    param   output buffer descriptor
    time    column data
*/

static void fetch_datetime_with_conversion(MYSQL_BIND *param,
                                           MYSQL_FIELD *field,
                                           MYSQL_TIME *my_time)
{
  switch (param->buffer_type) {
  case MYSQL_TYPE_NULL: /* do nothing */
    break;
  case MYSQL_TYPE_DATE:
    *(MYSQL_TIME *)(param->buffer)= *my_time;
    *param->error= my_time->time_type != MYSQL_TIMESTAMP_DATE;
    break;
  case MYSQL_TYPE_TIME:
    *(MYSQL_TIME *)(param->buffer)= *my_time;
    *param->error= my_time->time_type != MYSQL_TIMESTAMP_TIME;
    break;
  case MYSQL_TYPE_DATETIME:
  case MYSQL_TYPE_TIMESTAMP:
    *(MYSQL_TIME *)(param->buffer)= *my_time;
    /* No error: time and date are compatible with datetime */
    break;
  case MYSQL_TYPE_YEAR:
    shortstore(param->buffer, my_time->year);
    *param->error= 1;
    break;
  case MYSQL_TYPE_FLOAT:
  case MYSQL_TYPE_DOUBLE:
  {
    ulonglong value= TIME_to_ulonglong(my_time);
    fetch_float_with_conversion(param, field,
                                ulonglong2double(value), MY_GCVT_ARG_DOUBLE);
    break;
  }
  case MYSQL_TYPE_TINY:
  case MYSQL_TYPE_SHORT:
  case MYSQL_TYPE_INT24:
  case MYSQL_TYPE_LONG:
  case MYSQL_TYPE_LONGLONG:
  {
    longlong value= (longlong) TIME_to_ulonglong(my_time);
    fetch_long_with_conversion(param, field, value, TRUE);
    break;
  }
  default:
  {
    /*
      Convert time value  to string and delegate the rest to
      fetch_string_with_conversion:
    */
    char buff[MAX_DATE_STRING_REP_LENGTH];
    uint length= my_TIME_to_str(my_time, buff);
    /* Resort to string conversion */
    fetch_string_with_conversion(param, (char *)buff, length);
    break;
  }
  }
}


/*
  Fetch and convert result set column to output buffer.

  SYNOPSIS
    fetch_result_with_conversion()
    param   output buffer descriptor
    field   column metadata
    row     points to a column of result set tuple in binary format

  DESCRIPTION
    This is a fallback implementation of column fetch used
    if column and output buffer types do not match.
    Increases tuple pointer to point at the next column within the
    tuple.
*/

static void fetch_result_with_conversion(MYSQL_BIND *param, MYSQL_FIELD *field,
                                         uchar **row)
{
  enum enum_field_types field_type= field->type;
  uint field_is_unsigned= field->flags & UNSIGNED_FLAG;

  switch (field_type) {
  case MYSQL_TYPE_TINY:
  {
    uchar value= **row;
    /* sic: we need to cast to 'signed char' as 'char' may be unsigned */
    longlong data= field_is_unsigned ? (longlong) value :
                                       (longlong) (signed char) value;
    fetch_long_with_conversion(param, field, data, 0);
    *row+= 1;
    break;
  }
  case MYSQL_TYPE_SHORT:
  case MYSQL_TYPE_YEAR:
  {
    short value= sint2korr(*row);
    longlong data= field_is_unsigned ? (longlong) (unsigned short) value :
                                       (longlong) value;
    fetch_long_with_conversion(param, field, data, 0);
    *row+= 2;
    break;
  }
  case MYSQL_TYPE_INT24: /* mediumint is sent as 4 bytes int */
  case MYSQL_TYPE_LONG:
  {
    int32 value= sint4korr(*row);
    longlong data= field_is_unsigned ? (longlong) (uint32) value :
                                       (longlong) value;
    fetch_long_with_conversion(param, field, data, 0);
    *row+= 4;
    break;
  }
  case MYSQL_TYPE_LONGLONG:
  {
    longlong value= (longlong)sint8korr(*row);
    fetch_long_with_conversion(param, field, value,
                               field->flags & UNSIGNED_FLAG);
    *row+= 8;
    break;
  }
  case MYSQL_TYPE_FLOAT:
  {
    float value;
    float4get(value,*row);
    fetch_float_with_conversion(param, field, value, MY_GCVT_ARG_FLOAT);
    *row+= 4;
    break;
  }
  case MYSQL_TYPE_DOUBLE:
  {
    double value;
    float8get(value,*row);
    fetch_float_with_conversion(param, field, value, MY_GCVT_ARG_DOUBLE);
    *row+= 8;
    break;
  }
  case MYSQL_TYPE_DATE:
  {
    MYSQL_TIME tm;

    read_binary_date(&tm, row);
    fetch_datetime_with_conversion(param, field, &tm);
    break;
  }
  case MYSQL_TYPE_TIME:
  {
    MYSQL_TIME tm;

    read_binary_time(&tm, row);
    fetch_datetime_with_conversion(param, field, &tm);
    break;
  }
  case MYSQL_TYPE_DATETIME:
  case MYSQL_TYPE_TIMESTAMP:
  {
    MYSQL_TIME tm;

    read_binary_datetime(&tm, row);
    fetch_datetime_with_conversion(param, field, &tm);
    break;
  }
  default:
  {
    ulong length= net_field_length(row);
    fetch_string_with_conversion(param, (char*) *row, length);
    *row+= length;
    break;
  }
  }
}


/*
  Functions to fetch data to application buffers without conversion.

  All functions have the following characteristics:

  SYNOPSIS
    fetch_result_xxx()
    param   MySQL bind param
    pos     Row value

  DESCRIPTION
    These are no-conversion functions, used in binary protocol to store
    rows in application buffers. A function used only if type of binary data
    is compatible with type of application buffer.

  RETURN
    none
*/

static void fetch_result_tinyint(MYSQL_BIND *param, MYSQL_FIELD *field,
                                 uchar **row)
{
  my_bool field_is_unsigned= test(field->flags & UNSIGNED_FLAG);
  uchar data= **row;
  *(uchar *)param->buffer= data;
  *param->error= param->is_unsigned != field_is_unsigned && data > INT_MAX8;
  (*row)++;
}

static void fetch_result_short(MYSQL_BIND *param, MYSQL_FIELD *field,
                               uchar **row)
{
  my_bool field_is_unsigned= test(field->flags & UNSIGNED_FLAG);
  ushort data= (ushort) sint2korr(*row);
  shortstore(param->buffer, data);
  *param->error= param->is_unsigned != field_is_unsigned && data > INT_MAX16;
  *row+= 2;
}

static void fetch_result_int32(MYSQL_BIND *param,
                               MYSQL_FIELD *field __attribute__((unused)),
                               uchar **row)
{
  my_bool field_is_unsigned= test(field->flags & UNSIGNED_FLAG);
  uint32 data= (uint32) sint4korr(*row);
  longstore(param->buffer, data);
  *param->error= param->is_unsigned != field_is_unsigned && data > INT_MAX32;
  *row+= 4;
}

static void fetch_result_int64(MYSQL_BIND *param,
                               MYSQL_FIELD *field __attribute__((unused)),
                               uchar **row)
{
  my_bool field_is_unsigned= test(field->flags & UNSIGNED_FLAG);
  ulonglong data= (ulonglong) sint8korr(*row);
  *param->error= param->is_unsigned != field_is_unsigned && data > LONGLONG_MAX;
  longlongstore(param->buffer, data);
  *row+= 8;
}

static void fetch_result_float(MYSQL_BIND *param,
                               MYSQL_FIELD *field __attribute__((unused)),
                               uchar **row)
{
  float value;
  float4get(value,*row);
  floatstore(param->buffer, value);
  *row+= 4;
}

static void fetch_result_double(MYSQL_BIND *param,
                                MYSQL_FIELD *field __attribute__((unused)),
                                uchar **row)
{
  double value;
  float8get(value,*row);
  doublestore(param->buffer, value);
  *row+= 8;
}

static void fetch_result_time(MYSQL_BIND *param,
                              MYSQL_FIELD *field __attribute__((unused)),
                              uchar **row)
{
  MYSQL_TIME *tm= (MYSQL_TIME *)param->buffer;
  read_binary_time(tm, row);
}

static void fetch_result_date(MYSQL_BIND *param,
                              MYSQL_FIELD *field __attribute__((unused)),
                              uchar **row)
{
  MYSQL_TIME *tm= (MYSQL_TIME *)param->buffer;
  read_binary_date(tm, row);
}

static void fetch_result_datetime(MYSQL_BIND *param,
                                  MYSQL_FIELD *field __attribute__((unused)),
                                  uchar **row)
{
  MYSQL_TIME *tm= (MYSQL_TIME *)param->buffer;
  read_binary_datetime(tm, row);
}

static void fetch_result_bin(MYSQL_BIND *param,
                             MYSQL_FIELD *field __attribute__((unused)),
                             uchar **row)
{
  ulong length= net_field_length(row);
  ulong copy_length= min(length, param->buffer_length);
  memcpy(param->buffer, (char *)*row, copy_length);
  *param->length= length;
  *param->error= copy_length < length;
  *row+= length;
}

static void fetch_result_str(MYSQL_BIND *param,
                             MYSQL_FIELD *field __attribute__((unused)),
                             uchar **row)
{
  ulong length= net_field_length(row);
  ulong copy_length= min(length, param->buffer_length);
  memcpy(param->buffer, (char *)*row, copy_length);
  /* Add an end null if there is room in the buffer */
  if (copy_length != param->buffer_length)
    ((uchar *)param->buffer)[copy_length]= '\0';
  *param->length= length;			/* return total length */
  *param->error= copy_length < length;
  *row+= length;
}


/*
  functions to calculate max lengths for strings during
  mysql_stmt_store_result()
*/

static void skip_result_fixed(MYSQL_BIND *param,
			      MYSQL_FIELD *field __attribute__((unused)),
			      uchar **row)

{
  (*row)+= param->pack_length;
}


static void skip_result_with_length(MYSQL_BIND *param __attribute__((unused)),
				    MYSQL_FIELD *field __attribute__((unused)),
				    uchar **row)

{
  ulong length= net_field_length(row);
  (*row)+= length;
}


static void skip_result_string(MYSQL_BIND *param __attribute__((unused)),
			       MYSQL_FIELD *field,
			       uchar **row)

{
  ulong length= net_field_length(row);
  (*row)+= length;
  if (field->max_length < length)
    field->max_length= length;
}


/*
  Check that two field types are binary compatible i. e.
  have equal representation in the binary protocol and
  require client-side buffers of the same type.

  SYNOPSIS
    is_binary_compatible()
    type1   parameter type supplied by user
    type2   field type, obtained from result set metadata

  RETURN
    TRUE or FALSE
*/

static my_bool is_binary_compatible(enum enum_field_types type1,
                                    enum enum_field_types type2)
{
  static const enum enum_field_types
    range1[]= { MYSQL_TYPE_SHORT, MYSQL_TYPE_YEAR, MYSQL_TYPE_NULL },
    range2[]= { MYSQL_TYPE_INT24, MYSQL_TYPE_LONG, MYSQL_TYPE_NULL },
    range3[]= { MYSQL_TYPE_DATETIME, MYSQL_TYPE_TIMESTAMP, MYSQL_TYPE_NULL },
    range4[]= { MYSQL_TYPE_ENUM, MYSQL_TYPE_SET, MYSQL_TYPE_TINY_BLOB,
                MYSQL_TYPE_MEDIUM_BLOB, MYSQL_TYPE_LONG_BLOB, MYSQL_TYPE_BLOB,
                MYSQL_TYPE_VAR_STRING, MYSQL_TYPE_STRING, MYSQL_TYPE_GEOMETRY,
                MYSQL_TYPE_DECIMAL, MYSQL_TYPE_NULL };
  static const enum enum_field_types
   *range_list[]= { range1, range2, range3, range4 },
   **range_list_end= range_list + sizeof(range_list)/sizeof(*range_list);
   const enum enum_field_types **range, *type;

  if (type1 == type2)
    return TRUE;
  for (range= range_list; range != range_list_end; ++range)
  {
    /* check that both type1 and type2 are in the same range */
    my_bool type1_found= FALSE, type2_found= FALSE;
    for (type= *range; *type != MYSQL_TYPE_NULL; type++)
    {
      type1_found|= type1 == *type;
      type2_found|= type2 == *type;
    }
    if (type1_found || type2_found)
      return type1_found && type2_found;
  }
  return FALSE;
}


/*
  Setup a fetch function for one column of a result set.

  SYNOPSIS
    setup_one_fetch_function()
    param    output buffer descriptor
    field    column descriptor

  DESCRIPTION
    When user binds result set buffers or when result set
    metadata is changed, we need to setup fetch (and possibly
    conversion) functions for all columns of the result set.
    In addition to that here we set up skip_result function, used
    to update result set metadata in case when
    STMT_ATTR_UPDATE_MAX_LENGTH attribute is set.
    Notice that while fetch_result is chosen depending on both
    field->type and param->type, skip_result depends on field->type
    only.

  RETURN
    TRUE   fetch function for this typecode was not found (typecode
          is not supported by the client library)
    FALSE  success
*/

static my_bool setup_one_fetch_function(MYSQL_BIND *param, MYSQL_FIELD *field)
{
  DBUG_ENTER("setup_one_fetch_function");

  /* Setup data copy functions for the different supported types */
  switch (param->buffer_type) {
  case MYSQL_TYPE_NULL: /* for dummy binds */
    /*
      It's not binary compatible with anything the server can return:
      no need to setup fetch_result, as it'll be reset anyway
    */
    *param->length= 0;
    break;
  case MYSQL_TYPE_TINY:
    param->fetch_result= fetch_result_tinyint;
    *param->length= 1;
    break;
  case MYSQL_TYPE_SHORT:
  case MYSQL_TYPE_YEAR:
    param->fetch_result= fetch_result_short;
    *param->length= 2;
    break;
  case MYSQL_TYPE_INT24:
  case MYSQL_TYPE_LONG:
    param->fetch_result= fetch_result_int32;
    *param->length= 4;
    break;
  case MYSQL_TYPE_LONGLONG:
    param->fetch_result= fetch_result_int64;
    *param->length= 8;
    break;
  case MYSQL_TYPE_FLOAT:
    param->fetch_result= fetch_result_float;
    *param->length= 4;
    break;
  case MYSQL_TYPE_DOUBLE:
    param->fetch_result= fetch_result_double;
    *param->length= 8;
    break;
  case MYSQL_TYPE_TIME:
    param->fetch_result= fetch_result_time;
    *param->length= sizeof(MYSQL_TIME);
    break;
  case MYSQL_TYPE_DATE:
    param->fetch_result= fetch_result_date;
    *param->length= sizeof(MYSQL_TIME);
    break;
  case MYSQL_TYPE_DATETIME:
  case MYSQL_TYPE_TIMESTAMP:
    param->fetch_result= fetch_result_datetime;
    *param->length= sizeof(MYSQL_TIME);
    break;
  case MYSQL_TYPE_TINY_BLOB:
  case MYSQL_TYPE_MEDIUM_BLOB:
  case MYSQL_TYPE_LONG_BLOB:
  case MYSQL_TYPE_BLOB:
  case MYSQL_TYPE_BIT:
    DBUG_ASSERT(param->buffer_length != 0);
    param->fetch_result= fetch_result_bin;
    break;
  case MYSQL_TYPE_VAR_STRING:
  case MYSQL_TYPE_STRING:
  case MYSQL_TYPE_DECIMAL:
  case MYSQL_TYPE_NEWDECIMAL:
  case MYSQL_TYPE_NEWDATE:
    DBUG_ASSERT(param->buffer_length != 0);
    param->fetch_result= fetch_result_str;
    break;
  default:
    DBUG_PRINT("error", ("Unknown param->buffer_type: %u",
                         (uint) param->buffer_type));
    DBUG_RETURN(TRUE);
  }
  if (! is_binary_compatible(param->buffer_type, field->type))
    param->fetch_result= fetch_result_with_conversion;

  /* Setup skip_result functions (to calculate max_length) */
  param->skip_result= skip_result_fixed;
  switch (field->type) {
  case MYSQL_TYPE_NULL: /* for dummy binds */
    param->pack_length= 0;
    field->max_length= 0;
    break;
  case MYSQL_TYPE_TINY:
    param->pack_length= 1;
    field->max_length= 4;                     /* as in '-127' */
    break;
  case MYSQL_TYPE_YEAR:
  case MYSQL_TYPE_SHORT:
    param->pack_length= 2;
    field->max_length= 6;                     /* as in '-32767' */
    break;
  case MYSQL_TYPE_INT24:
    field->max_length= 9;  /* as in '16777216' or in '-8388607' */
    param->pack_length= 4;
    break;
  case MYSQL_TYPE_LONG:
    field->max_length= 11;                    /* '-2147483647' */
    param->pack_length= 4;
    break;
  case MYSQL_TYPE_LONGLONG:
    field->max_length= 21;                    /* '18446744073709551616' */
    param->pack_length= 8;
    break;
  case MYSQL_TYPE_FLOAT:
    param->pack_length= 4;
    field->max_length= MAX_DOUBLE_STRING_REP_LENGTH;
    break;
  case MYSQL_TYPE_DOUBLE:
    param->pack_length= 8;
    field->max_length= MAX_DOUBLE_STRING_REP_LENGTH;
    break;
  case MYSQL_TYPE_TIME:
    field->max_length= 15;                    /* 19:23:48.123456 */
    param->skip_result= skip_result_with_length;
  case MYSQL_TYPE_DATE:
    field->max_length= 10;                    /* 2003-11-11 */
    param->skip_result= skip_result_with_length;
    break;
    break;
  case MYSQL_TYPE_DATETIME:
  case MYSQL_TYPE_TIMESTAMP:
    param->skip_result= skip_result_with_length;
    field->max_length= MAX_DATE_STRING_REP_LENGTH;
    break;
  case MYSQL_TYPE_DECIMAL:
  case MYSQL_TYPE_NEWDECIMAL:
  case MYSQL_TYPE_ENUM:
  case MYSQL_TYPE_SET:
  case MYSQL_TYPE_GEOMETRY:
  case MYSQL_TYPE_TINY_BLOB:
  case MYSQL_TYPE_MEDIUM_BLOB:
  case MYSQL_TYPE_LONG_BLOB:
  case MYSQL_TYPE_BLOB:
  case MYSQL_TYPE_VAR_STRING:
  case MYSQL_TYPE_STRING:
  case MYSQL_TYPE_BIT:
  case MYSQL_TYPE_NEWDATE:
    param->skip_result= skip_result_string;
    break;
  default:
    DBUG_PRINT("error", ("Unknown field->type: %u", (uint) field->type));
    DBUG_RETURN(TRUE);
  }
  DBUG_RETURN(FALSE);
}


/*
  Setup the bind buffers for resultset processing
*/

my_bool STDCALL mysql_stmt_bind_result(MYSQL_STMT *stmt, MYSQL_BIND *my_bind)
{
  MYSQL_BIND *param, *end;
  MYSQL_FIELD *field;
  ulong       bind_count= stmt->field_count;
  uint        param_count= 0;
  DBUG_ENTER("mysql_stmt_bind_result");
  DBUG_PRINT("enter",("field_count: %lu", bind_count));

  if (!bind_count)
  {
    int errorcode= (int) stmt->state < (int) MYSQL_STMT_PREPARE_DONE ?
                   CR_NO_PREPARE_STMT : CR_NO_STMT_METADATA;
    set_stmt_error(stmt, errorcode, unknown_sqlstate, NULL);
    DBUG_RETURN(1);
  }

  /*
    We only need to check that stmt->field_count - if it is not null
    stmt->bind was initialized in mysql_stmt_prepare
    stmt->bind overlaps with bind if mysql_stmt_bind_param
    is called from mysql_stmt_store_result.
  */

  if (stmt->bind != my_bind)
    memcpy((char*) stmt->bind, (char*) my_bind,
           sizeof(MYSQL_BIND) * bind_count);

  for (param= stmt->bind, end= param + bind_count, field= stmt->fields ;
       param < end ;
       param++, field++)
  {
    DBUG_PRINT("info",("buffer_type: %u  field_type: %u",
                       (uint) param->buffer_type, (uint) field->type));
    /*
      Set param->is_null to point to a dummy variable if it's not set.
      This is to make the execute code easier
    */
    if (!param->is_null)
      param->is_null= &param->is_null_value;

    if (!param->length)
      param->length= &param->length_value;

    if (!param->error)
      param->error= &param->error_value;

    param->param_number= param_count++;
    param->offset= 0;

    if (setup_one_fetch_function(param, field))
    {
      strmov(stmt->sqlstate, unknown_sqlstate);
      sprintf(stmt->last_error,
              ER(stmt->last_errno= CR_UNSUPPORTED_PARAM_TYPE),
              field->type, param_count);
      DBUG_RETURN(1);
    }
  }
  stmt->bind_result_done= BIND_RESULT_DONE;
  if (stmt->mysql->options.report_data_truncation)
    stmt->bind_result_done|= REPORT_DATA_TRUNCATION;

  DBUG_RETURN(0);
}


/*
  Fetch row data to bind buffers
*/

static int stmt_fetch_row(MYSQL_STMT *stmt, uchar *row)
{
  MYSQL_BIND  *my_bind, *end;
  MYSQL_FIELD *field;
  uchar *null_ptr, bit;
  int truncation_count= 0;
  /*
    Precondition: if stmt->field_count is zero or row is NULL, read_row_*
    function must return no data.
  */
  DBUG_ASSERT(stmt->field_count);
  DBUG_ASSERT(row);

  if (!stmt->bind_result_done)
  {
    /* If output parameters were not bound we should just return success */
    return 0;
  }

  null_ptr= row;
  row+= (stmt->field_count+9)/8;		/* skip null bits */
  bit= 4;					/* first 2 bits are reserved */

  /* Copy complete row to application buffers */
  for (my_bind= stmt->bind, end= my_bind + stmt->field_count,
         field= stmt->fields ;
       my_bind < end ;
       my_bind++, field++)
  {
    *my_bind->error= 0;
    if (*null_ptr & bit)
    {
      /*
        We should set both row_ptr and is_null to be able to see
        nulls in mysql_stmt_fetch_column. This is because is_null may point
        to user data which can be overwritten between mysql_stmt_fetch and
        mysql_stmt_fetch_column, and in this case nullness of column will be
        lost. See mysql_stmt_fetch_column for details.
      */
      my_bind->row_ptr= NULL;
      *my_bind->is_null= 1;
    }
    else
    {
      *my_bind->is_null= 0;
      my_bind->row_ptr= row;
      (*my_bind->fetch_result)(my_bind, field, &row);
      truncation_count+= *my_bind->error;
    }
    if (!((bit<<=1) & 255))
    {
      bit= 1;					/* To next uchar */
      null_ptr++;
    }
  }
  if (truncation_count && (stmt->bind_result_done & REPORT_DATA_TRUNCATION))
    return MYSQL_DATA_TRUNCATED;
  return 0;
}


int cli_unbuffered_fetch(MYSQL *mysql, char **row)
{
  if (packet_error == cli_safe_read(mysql))
    return 1;

  *row= ((mysql->net.read_pos[0] == 254) ? NULL :
	 (char*) (mysql->net.read_pos+1));
  return 0;
}


/*
  Fetch and return row data to bound buffers, if any
*/

int STDCALL mysql_stmt_fetch(MYSQL_STMT *stmt)
{
  int rc;
  uchar *row;
  DBUG_ENTER("mysql_stmt_fetch");

  if ((rc= (*stmt->read_row_func)(stmt, &row)) ||
      ((rc= stmt_fetch_row(stmt, row)) && rc != MYSQL_DATA_TRUNCATED))
  {
    stmt->state= MYSQL_STMT_PREPARE_DONE;       /* XXX: this is buggy */
    stmt->read_row_func= (rc == MYSQL_NO_DATA) ? 
      stmt_read_row_no_data : stmt_read_row_no_result_set;
  }
  else
  {
    /* This is to know in mysql_stmt_fetch_column that data was fetched */
    stmt->state= MYSQL_STMT_FETCH_DONE;
  }
  DBUG_RETURN(rc);
}


/*
  Fetch data for one specified column data

  SYNOPSIS
    mysql_stmt_fetch_column()
    stmt		Prepared statement handler
    my_bind		Where data should be placed. Should be filled in as
			when calling mysql_stmt_bind_result()
    column		Column to fetch (first column is 0)
    ulong offset	Offset in result data (to fetch blob in pieces)
			This is normally 0
  RETURN
    0	ok
    1	error
*/

int STDCALL mysql_stmt_fetch_column(MYSQL_STMT *stmt, MYSQL_BIND *my_bind,
                                    uint column, ulong offset)
{
  MYSQL_BIND *param= stmt->bind+column;
  DBUG_ENTER("mysql_stmt_fetch_column");

  if ((int) stmt->state < (int) MYSQL_STMT_FETCH_DONE)
  {
    set_stmt_error(stmt, CR_NO_DATA, unknown_sqlstate, NULL);
    return 1;
  }
  if (column >= stmt->field_count)
  {
    set_stmt_error(stmt, CR_INVALID_PARAMETER_NO, unknown_sqlstate, NULL);
    DBUG_RETURN(1);
  }

  if (!my_bind->error)
    my_bind->error= &my_bind->error_value;
  *my_bind->error= 0;
  if (param->row_ptr)
  {
    MYSQL_FIELD *field= stmt->fields+column;
    uchar *row= param->row_ptr;
    my_bind->offset= offset;
    if (my_bind->is_null)
      *my_bind->is_null= 0;
    if (my_bind->length) /* Set the length if non char/binary types */
      *my_bind->length= *param->length;
    else
      my_bind->length= &param->length_value;       /* Needed for fetch_result() */
    fetch_result_with_conversion(my_bind, field, &row);
  }
  else
  {
    if (my_bind->is_null)
      *my_bind->is_null= 1;
  }
  DBUG_RETURN(0);
}


/*
  Read all rows of data from server  (binary format)
*/

int cli_read_binary_rows(MYSQL_STMT *stmt)
{
  ulong      pkt_len;
  uchar      *cp;
  MYSQL      *mysql= stmt->mysql;
  MYSQL_DATA *result= &stmt->result;
  MYSQL_ROWS *cur, **prev_ptr= &result->data;
  NET        *net;

  DBUG_ENTER("cli_read_binary_rows");

  if (!mysql)
  {
    set_stmt_error(stmt, CR_SERVER_LOST, unknown_sqlstate, NULL);
    DBUG_RETURN(1);
  }

  net = &mysql->net;

  while ((pkt_len= cli_safe_read(mysql)) != packet_error)
  {
    cp= net->read_pos;
    if (cp[0] != 254 || pkt_len >= 8)
    {
      if (!(cur= (MYSQL_ROWS*) alloc_root(&result->alloc,
                                          sizeof(MYSQL_ROWS) + pkt_len - 1)))
      {
        set_stmt_error(stmt, CR_OUT_OF_MEMORY, unknown_sqlstate, NULL);
        goto err;
      }
      cur->data= (MYSQL_ROW) (cur+1);
      *prev_ptr= cur;
      prev_ptr= &cur->next;
      memcpy((char *) cur->data, (char *) cp+1, pkt_len-1);
      cur->length= pkt_len;		/* To allow us to do sanity checks */
      result->rows++;
    }
    else
    {
      /* end of data */
      *prev_ptr= 0;
      mysql->warning_count= uint2korr(cp+1);
      mysql->server_status= uint2korr(cp+3);
      DBUG_PRINT("info",("status: %u  warning_count: %u",
                         mysql->server_status, mysql->warning_count));
      DBUG_RETURN(0);
    }
  }
  set_stmt_errmsg(stmt, net);

err:
  DBUG_RETURN(1);
}


/*
  Update meta data for statement

  SYNOPSIS
    stmt_update_metadata()
    stmt			Statement handler
    row				Binary data

  NOTES
    Only updates MYSQL_FIELD->max_length for strings
*/

static void stmt_update_metadata(MYSQL_STMT *stmt, MYSQL_ROWS *data)
{
  MYSQL_BIND  *my_bind, *end;
  MYSQL_FIELD *field;
  uchar *null_ptr, bit;
  uchar *row= (uchar*) data->data;
#ifndef DBUG_OFF
  uchar *row_end= row + data->length;
#endif

  null_ptr= row;
  row+= (stmt->field_count+9)/8;		/* skip null bits */
  bit= 4;					/* first 2 bits are reserved */

  /* Go through all fields and calculate metadata */
  for (my_bind= stmt->bind, end= my_bind + stmt->field_count, field= stmt->fields ;
       my_bind < end ;
       my_bind++, field++)
  {
    if (!(*null_ptr & bit))
      (*my_bind->skip_result)(my_bind, field, &row);
    DBUG_ASSERT(row <= row_end);
    if (!((bit<<=1) & 255))
    {
      bit= 1;					/* To next uchar */
      null_ptr++;
    }
  }
}


/*
  Store or buffer the binary results to stmt
*/

int STDCALL mysql_stmt_store_result(MYSQL_STMT *stmt)
{
  MYSQL *mysql= stmt->mysql;
  MYSQL_DATA *result= &stmt->result;
  DBUG_ENTER("mysql_stmt_store_result");

<<<<<<< HEAD
=======
  if (!mysql)
  {
    /* mysql can be reset in mysql_close called from mysql_reconnect */
    set_stmt_error(stmt, CR_SERVER_LOST, unknown_sqlstate, NULL);
    DBUG_RETURN(1);
  }

  mysql= mysql->last_used_con;

>>>>>>> b7f7c7dc
  if (!stmt->field_count)
    DBUG_RETURN(0);

  if ((int) stmt->state < (int) MYSQL_STMT_EXECUTE_DONE)
  {
    set_stmt_error(stmt, CR_COMMANDS_OUT_OF_SYNC, unknown_sqlstate, NULL);
    DBUG_RETURN(1);
  }

  if (mysql->status == MYSQL_STATUS_READY &&
      stmt->server_status & SERVER_STATUS_CURSOR_EXISTS)
  {
    /*
      Server side cursor exist, tell server to start sending the rows
    */
    NET *net= &mysql->net;
    uchar buff[4 /* statement id */ +
               4 /* number of rows to fetch */];

    /* Send row request to the server */
    int4store(buff, stmt->stmt_id);
    int4store(buff + 4, (int)~0); /* number of rows to fetch */
    if (cli_advanced_command(mysql, COM_STMT_FETCH, buff, sizeof(buff),
                             (uchar*) 0, 0, 1, stmt))
    {
      set_stmt_errmsg(stmt, net);
      DBUG_RETURN(1);
    }
  }
  else if (mysql->status != MYSQL_STATUS_GET_RESULT)
  {
    set_stmt_error(stmt, CR_COMMANDS_OUT_OF_SYNC, unknown_sqlstate, NULL);
    DBUG_RETURN(1);
  }

  if (stmt->update_max_length && !stmt->bind_result_done)
  {
    /*
      We must initalize the bind structure to be able to calculate
      max_length
    */
    MYSQL_BIND  *my_bind, *end;
    MYSQL_FIELD *field;
    bzero((char*) stmt->bind, sizeof(*stmt->bind)* stmt->field_count);

    for (my_bind= stmt->bind, end= my_bind + stmt->field_count,
           field= stmt->fields;
	 my_bind < end ;
	 my_bind++, field++)
    {
      my_bind->buffer_type= MYSQL_TYPE_NULL;
      my_bind->buffer_length=1;
    }

    if (mysql_stmt_bind_result(stmt, stmt->bind))
      DBUG_RETURN(1);
    stmt->bind_result_done= 0;			/* No normal bind done */
  }

  if ((*mysql->methods->read_binary_rows)(stmt))
  {
    free_root(&result->alloc, MYF(MY_KEEP_PREALLOC));
    result->data= NULL;
    result->rows= 0;
    mysql->status= MYSQL_STATUS_READY;
    DBUG_RETURN(1);
  }

  /* Assert that if there was a cursor, all rows have been fetched */
  DBUG_ASSERT(mysql->status != MYSQL_STATUS_READY ||
              (mysql->server_status & SERVER_STATUS_LAST_ROW_SENT));

  if (stmt->update_max_length)
  {
    MYSQL_ROWS *cur= result->data;
    for(; cur; cur=cur->next)
      stmt_update_metadata(stmt, cur);
  }

  stmt->data_cursor= result->data;
  mysql->affected_rows= stmt->affected_rows= result->rows;
  stmt->read_row_func= stmt_read_row_buffered;
  mysql->unbuffered_fetch_owner= 0;             /* set in stmt_execute */
  mysql->status= MYSQL_STATUS_READY;		/* server is ready */
  DBUG_RETURN(0); /* Data buffered, must be fetched with mysql_stmt_fetch() */
}


/*
  Seek to desired row in the statement result set
*/

MYSQL_ROW_OFFSET STDCALL
mysql_stmt_row_seek(MYSQL_STMT *stmt, MYSQL_ROW_OFFSET row)
{
  MYSQL_ROW_OFFSET offset= stmt->data_cursor;
  DBUG_ENTER("mysql_stmt_row_seek");

  stmt->data_cursor= row;
  DBUG_RETURN(offset);
}


/*
  Return the current statement row cursor position
*/

MYSQL_ROW_OFFSET STDCALL
mysql_stmt_row_tell(MYSQL_STMT *stmt)
{
  DBUG_ENTER("mysql_stmt_row_tell");

  DBUG_RETURN(stmt->data_cursor);
}


/*
  Move the stmt result set data cursor to specified row
*/

void STDCALL
mysql_stmt_data_seek(MYSQL_STMT *stmt, my_ulonglong row)
{
  MYSQL_ROWS *tmp= stmt->result.data;
  DBUG_ENTER("mysql_stmt_data_seek");
  DBUG_PRINT("enter",("row id to seek: %ld",(long) row));

  for (; tmp && row; --row, tmp= tmp->next)
    ;
  stmt->data_cursor= tmp;
  if (!row && tmp)
  {
       /*  Rewind the counter */
    stmt->read_row_func= stmt_read_row_buffered;
    stmt->state= MYSQL_STMT_EXECUTE_DONE;
  }
  DBUG_VOID_RETURN;
}


/*
  Return total rows the current statement result set
*/

my_ulonglong STDCALL mysql_stmt_num_rows(MYSQL_STMT *stmt)
{
  DBUG_ENTER("mysql_stmt_num_rows");

  DBUG_RETURN(stmt->result.rows);
}


/*
  Free the client side memory buffers, reset long data state
  on client if necessary, and reset the server side statement if
  this has been requested.
*/

static my_bool reset_stmt_handle(MYSQL_STMT *stmt, uint flags)
{
  /* If statement hasn't been prepared there is nothing to reset */
  if ((int) stmt->state > (int) MYSQL_STMT_INIT_DONE)
  {
    MYSQL *mysql= stmt->mysql;
    MYSQL_DATA *result= &stmt->result;

    /*
      Reset stored result set if so was requested or it's a part
      of cursor fetch.
    */
    if (flags & RESET_STORE_RESULT)
    {
      /* Result buffered */
      free_root(&result->alloc, MYF(MY_KEEP_PREALLOC));
      result->data= NULL;
      result->rows= 0;
      stmt->data_cursor= NULL;
    }
    if (flags & RESET_LONG_DATA)
    {
      MYSQL_BIND *param= stmt->params, *param_end= param + stmt->param_count;
      /* Clear long_data_used flags */
      for (; param < param_end; param++)
        param->long_data_used= 0;
    }
    stmt->read_row_func= stmt_read_row_no_result_set;
    if (mysql)
    {
      if ((int) stmt->state > (int) MYSQL_STMT_PREPARE_DONE)
      {
        if (mysql->unbuffered_fetch_owner == &stmt->unbuffered_fetch_cancelled)
          mysql->unbuffered_fetch_owner= 0;
        if (stmt->field_count && mysql->status != MYSQL_STATUS_READY)
        {
          /* There is a result set and it belongs to this statement */
          (*mysql->methods->flush_use_result)(mysql);
          if (mysql->unbuffered_fetch_owner)
            *mysql->unbuffered_fetch_owner= TRUE;
          mysql->status= MYSQL_STATUS_READY;
        }
      }
      if (flags & RESET_SERVER_SIDE)
      {
        /*
          Reset the server side statement and close the server side
          cursor if it exists.
        */
        uchar buff[MYSQL_STMT_HEADER]; /* packet header: 4 bytes for stmt id */
        int4store(buff, stmt->stmt_id);
        if ((*mysql->methods->advanced_command)(mysql, COM_STMT_RESET, buff,
                                                sizeof(buff), 0, 0, 0, stmt))
        {
          set_stmt_errmsg(stmt, &mysql->net);
          stmt->state= MYSQL_STMT_INIT_DONE;
          return 1;
        }
        stmt_clear_error(stmt);
      }
    }
    stmt->state= MYSQL_STMT_PREPARE_DONE;
  }
  return 0;
}

my_bool STDCALL mysql_stmt_free_result(MYSQL_STMT *stmt)
{
  DBUG_ENTER("mysql_stmt_free_result");

  /* Free the client side and close the server side cursor if there is one */
  DBUG_RETURN(reset_stmt_handle(stmt, RESET_LONG_DATA | RESET_STORE_RESULT));
}

/********************************************************************
 statement error handling and close
*********************************************************************/

/*
  Close the statement handle by freeing all alloced resources

  SYNOPSIS
    mysql_stmt_close()
    stmt	       Statement handle

  RETURN VALUES
    0	ok
    1	error
*/

my_bool STDCALL mysql_stmt_close(MYSQL_STMT *stmt)
{
  MYSQL *mysql= stmt->mysql;
  int rc= 0;
  DBUG_ENTER("mysql_stmt_close");

  free_root(&stmt->result.alloc, MYF(0));
  free_root(&stmt->mem_root, MYF(0));

  if (mysql)
  {
    mysql->stmts= list_delete(mysql->stmts, &stmt->list);
    /*
      Clear NET error state: if the following commands come through
      successfully, connection will still be usable for other commands.
    */
    net_clear_error(&mysql->net);
    if ((int) stmt->state > (int) MYSQL_STMT_INIT_DONE)
    {
      uchar buff[MYSQL_STMT_HEADER];             /* 4 bytes - stmt id */

      if (mysql->unbuffered_fetch_owner == &stmt->unbuffered_fetch_cancelled)
        mysql->unbuffered_fetch_owner= 0;
      if (mysql->status != MYSQL_STATUS_READY)
      {
        /*
          Flush result set of the connection. If it does not belong
          to this statement, set a warning.
        */
        (*mysql->methods->flush_use_result)(mysql);
        if (mysql->unbuffered_fetch_owner)
          *mysql->unbuffered_fetch_owner= TRUE;
        mysql->status= MYSQL_STATUS_READY;
      }
      int4store(buff, stmt->stmt_id);
      if ((rc= stmt_command(mysql, COM_STMT_CLOSE, buff, 4, stmt)))
      {
        set_stmt_errmsg(stmt, &mysql->net);
      }
    }
  }

  my_free((uchar*) stmt, MYF(MY_WME));

  DBUG_RETURN(test(rc));
}

/*
  Reset the statement buffers in server
*/

my_bool STDCALL mysql_stmt_reset(MYSQL_STMT *stmt)
{
  DBUG_ENTER("mysql_stmt_reset");
  DBUG_ASSERT(stmt != 0);
  if (!stmt->mysql)
  {
    /* mysql can be reset in mysql_close called from mysql_reconnect */
    set_stmt_error(stmt, CR_SERVER_LOST, unknown_sqlstate, NULL);
    DBUG_RETURN(1);
  }
  /* Reset the client and server sides of the prepared statement */
  DBUG_RETURN(reset_stmt_handle(stmt, RESET_SERVER_SIDE | RESET_LONG_DATA));
}

/*
  Return statement error code
*/

uint STDCALL mysql_stmt_errno(MYSQL_STMT * stmt)
{
  DBUG_ENTER("mysql_stmt_errno");
  DBUG_RETURN(stmt->last_errno);
}

const char *STDCALL mysql_stmt_sqlstate(MYSQL_STMT * stmt)
{
  DBUG_ENTER("mysql_stmt_sqlstate");
  DBUG_RETURN(stmt->sqlstate);
}

/*
  Return statement error message
*/

const char *STDCALL mysql_stmt_error(MYSQL_STMT * stmt)
{
  DBUG_ENTER("mysql_stmt_error");
  DBUG_RETURN(stmt->last_error);
}


/********************************************************************
 Transactional APIs
*********************************************************************/

/*
  Commit the current transaction
*/

my_bool STDCALL mysql_commit(MYSQL * mysql)
{
  DBUG_ENTER("mysql_commit");
  DBUG_RETURN((my_bool) mysql_real_query(mysql, "commit", 6));
}

/*
  Rollback the current transaction
*/

my_bool STDCALL mysql_rollback(MYSQL * mysql)
{
  DBUG_ENTER("mysql_rollback");
  DBUG_RETURN((my_bool) mysql_real_query(mysql, "rollback", 8));
}


/*
  Set autocommit to either true or false
*/

my_bool STDCALL mysql_autocommit(MYSQL * mysql, my_bool auto_mode)
{
  DBUG_ENTER("mysql_autocommit");
  DBUG_PRINT("enter", ("mode : %d", auto_mode));

  DBUG_RETURN((my_bool) mysql_real_query(mysql, auto_mode ?
                                         "set autocommit=1":"set autocommit=0",
                                         16));
}


/********************************************************************
 Multi query execution + SPs APIs
*********************************************************************/

/*
  Returns true/false to indicate whether any more query results exist
  to be read using mysql_next_result()
*/

my_bool STDCALL mysql_more_results(MYSQL *mysql)
{
  my_bool res;
  DBUG_ENTER("mysql_more_results");

  res= ((mysql->server_status & SERVER_MORE_RESULTS_EXISTS) ? 1: 0);
  DBUG_PRINT("exit",("More results exists ? %d", res));
  DBUG_RETURN(res);
}


/*
  Reads and returns the next query results
*/
int STDCALL mysql_next_result(MYSQL *mysql)
{
  DBUG_ENTER("mysql_next_result");

  if (mysql->status != MYSQL_STATUS_READY)
  {
    set_mysql_error(mysql, CR_COMMANDS_OUT_OF_SYNC, unknown_sqlstate);
    DBUG_RETURN(1);
  }

  net_clear_error(&mysql->net);
  mysql->affected_rows= ~(my_ulonglong) 0;

  if (mysql->server_status & SERVER_MORE_RESULTS_EXISTS)
    DBUG_RETURN((*mysql->methods->next_result)(mysql));

  DBUG_RETURN(-1);				/* No more results */
}


MYSQL_RES * STDCALL mysql_use_result(MYSQL *mysql)
{
  return (*mysql->methods->use_result)(mysql);
}

my_bool STDCALL mysql_read_query_result(MYSQL *mysql)
{
  return (*mysql->methods->read_query_result)(mysql);
}
<|MERGE_RESOLUTION|>--- conflicted
+++ resolved
@@ -4357,8 +4357,6 @@
   MYSQL_DATA *result= &stmt->result;
   DBUG_ENTER("mysql_stmt_store_result");
 
-<<<<<<< HEAD
-=======
   if (!mysql)
   {
     /* mysql can be reset in mysql_close called from mysql_reconnect */
@@ -4366,9 +4364,6 @@
     DBUG_RETURN(1);
   }
 
-  mysql= mysql->last_used_con;
-
->>>>>>> b7f7c7dc
   if (!stmt->field_count)
     DBUG_RETURN(0);
 
