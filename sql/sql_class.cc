--- conflicted
+++ resolved
@@ -202,22 +202,6 @@
 ** Thread specific functions
 ****************************************************************************/
 
-<<<<<<< HEAD
-/** Push an error to the error stack and return TRUE for now. */
-
-bool
-Reprepare_observer::report_error(THD *thd)
-{
-  my_error(ER_NEED_REPREPARE, MYF(ME_NO_WARNING_FOR_ERROR|ME_NO_SP_HANDLER));
-
-  m_invalidated= TRUE;
-
-  return TRUE;
-}
-
-
-=======
->>>>>>> c64c492d
 /*
   The following functions form part of the C plugin API
 */
@@ -315,11 +299,7 @@
   Dumps a text description of a thread, its security context
   (user, host) and the current query.
 
-<<<<<<< HEAD
-  @param thd current thread context
-=======
   @param thd thread context
->>>>>>> c64c492d
   @param buffer pointer to preferred result buffer
   @param length length of buffer
   @param max_query_len how many chars of query to copy (0 for all)
@@ -393,154 +373,17 @@
   }
   if (str.c_ptr_safe() == buffer)
     return buffer;
-<<<<<<< HEAD
-  return thd->strmake(str.ptr(), str.length());
-}
-
-/**
-  Clear this diagnostics area. 
-
-  Normally called at the end of a statement.
-*/
-
-void
-Diagnostics_area::reset_diagnostics_area()
-{
-  DBUG_ENTER("reset_diagnostics_area");
-#ifdef DBUG_OFF
-  can_overwrite_status= FALSE;
-  /** Don't take chances in production */
-  m_message[0]= '\0';
-  m_sql_errno= 0;
-  m_server_status= 0;
-  m_affected_rows= 0;
-  m_last_insert_id= 0;
-  m_total_warn_count= 0;
-#endif
-  is_sent= FALSE;
-  /** Tiny reset in debug mode to see garbage right away */
-  m_status= DA_EMPTY;
-  DBUG_VOID_RETURN;
-}
-
-
-/**
-  Set OK status -- ends commands that do not return a
-  result set, e.g. INSERT/UPDATE/DELETE.
-*/
-
-void
-Diagnostics_area::set_ok_status(THD *thd, ha_rows affected_rows_arg,
-                                ulonglong last_insert_id_arg,
-                                const char *message_arg)
-{
-  DBUG_ENTER("set_ok_status");
-  DBUG_ASSERT(! is_set());
-  /*
-    In production, refuse to overwrite an error or a custom response
-    with an OK packet.
-  */
-  if (is_error() || is_disabled())
-    return;
-
-  m_server_status= thd->server_status;
-  m_total_warn_count= thd->total_warn_count;
-  m_affected_rows= affected_rows_arg;
-  m_last_insert_id= last_insert_id_arg;
-  if (message_arg)
-    strmake(m_message, message_arg, sizeof(m_message) - 1);
-  else
-    m_message[0]= '\0';
-  m_status= DA_OK;
-  DBUG_VOID_RETURN;
-}
-
-
-/**
-  Set EOF status.
-*/
-
-void
-Diagnostics_area::set_eof_status(THD *thd)
-{
-  DBUG_ENTER("set_eof_status");
-  /* Only allowed to report eof if has not yet reported an error */
-  DBUG_ASSERT(! is_set());
-  /*
-    In production, refuse to overwrite an error or a custom response
-    with an EOF packet.
-  */
-  if (is_error() || is_disabled())
-    return;
-
-  m_server_status= thd->server_status;
-  /*
-    If inside a stored procedure, do not return the total
-    number of warnings, since they are not available to the client
-    anyway.
-  */
-  m_total_warn_count= thd->spcont ? 0 : thd->total_warn_count;
-
-  m_status= DA_EOF;
-  DBUG_VOID_RETURN;
-}
-
-/**
-  Set ERROR status.
-*/
-
-void
-Diagnostics_area::set_error_status(THD *thd, uint sql_errno_arg,
-                                   const char *message_arg)
-{
-  DBUG_ENTER("set_error_status");
-=======
-
->>>>>>> c64c492d
+
   /*
     We have to copy the new string to the destination buffer because the string
     was reallocated to a larger buffer to be able to fit.
   */
-<<<<<<< HEAD
-  DBUG_ASSERT(! is_set() || can_overwrite_status);
-#ifdef DBUG_OFF
-  /*
-    In production, refuse to overwrite a custom response with an
-    ERROR packet.
-  */
-  if (is_disabled())
-    return;
-#endif
-
-  m_sql_errno= sql_errno_arg;
-  strmake(m_message, message_arg, sizeof(m_message)-1);
-
-  m_status= DA_ERROR;
-  DBUG_VOID_RETURN;
-}
-
-
-/**
-  Mark the diagnostics area as 'DISABLED'.
-
-  This is used in rare cases when the COM_ command at hand sends a response
-  in a custom format. One example is the query cache, another is
-  COM_STMT_PREPARE.
-*/
-
-void
-Diagnostics_area::disable_status()
-{
-  DBUG_ASSERT(! is_set());
-  m_status= DA_DISABLED;
-=======
   DBUG_ASSERT(buffer != NULL);
   length= min(str.length(), length-1);
   memcpy(buffer, str.c_ptr_quick(), length);
   /* Make sure that the new string is null terminated */
   buffer[length]= '\0';
   return buffer;
->>>>>>> c64c492d
 }
 
 
@@ -666,11 +509,6 @@
   init_open_tables_state(this, refresh_version);
 
   init();
-<<<<<<< HEAD
-  /* Initialize sub structures */
-  init_sql_alloc(&warn_root, WARN_ALLOC_BLOCK_SIZE, WARN_ALLOC_PREALLOC_SIZE);
-=======
->>>>>>> c64c492d
 #if defined(ENABLED_PROFILING)
   profiling.set_thd(this);
 #endif
@@ -982,10 +820,6 @@
   DBUG_PRINT("info", ("freeing security context"));
   main_security_ctx.destroy();
   safeFree(db);
-<<<<<<< HEAD
-  free_root(&warn_root,MYF(0));
-=======
->>>>>>> c64c492d
   free_root(&transaction.mem_root,MYF(0));
   mysys_var=0;					// Safety (shouldn't be needed)
   pthread_mutex_destroy(&LOCK_delete);
