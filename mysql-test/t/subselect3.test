--- conflicted
+++ resolved
@@ -619,7 +619,6 @@
 DROP TABLE t1, t2;
 
 #
-<<<<<<< HEAD
 # Bug 2198
 #
 
@@ -630,7 +629,8 @@
 load data infile "subselect.out.file.1" into table t1;
 select * from t1;
 drop table t1;
-=======
+
+#
 # Bug #37894: Assertion in init_read_record_seq in handler.h line 1444
 #
 
@@ -651,7 +651,6 @@
 );
 
 DROP TABLE t1;
->>>>>>> a99bc695
 
 --echo End of 5.0 tests
 
