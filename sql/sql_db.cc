--- conflicted
+++ resolved
@@ -644,13 +644,9 @@
     goto exit2;
   }
 
-<<<<<<< HEAD
+  global_schema_lock_guard.lock();
+
   pthread_mutex_lock(&LOCK_mysql_create_db);
-=======
-  global_schema_lock_guard.lock();
-
-  VOID(pthread_mutex_lock(&LOCK_mysql_create_db));
->>>>>>> cfc8d922
 
   /* Check directory */
   path_len= build_table_filename(path, sizeof(path), db, "", "", 0);
@@ -792,13 +788,9 @@
   if ((error=wait_if_global_read_lock(thd,0,1)))
     goto exit2;
 
-<<<<<<< HEAD
+  global_schema_lock_guard.lock();
+
   pthread_mutex_lock(&LOCK_mysql_create_db);
-=======
-  global_schema_lock_guard.lock();
-
-  VOID(pthread_mutex_lock(&LOCK_mysql_create_db));
->>>>>>> cfc8d922
 
   /* 
      Recreate db options file: /dbpath/.db.opt
@@ -896,13 +888,9 @@
     goto exit2;
   }
 
-<<<<<<< HEAD
+  global_schema_lock_guard.lock();
+
   pthread_mutex_lock(&LOCK_mysql_create_db);
-=======
-  global_schema_lock_guard.lock();
-
-  VOID(pthread_mutex_lock(&LOCK_mysql_create_db));
->>>>>>> cfc8d922
 
   length= build_table_filename(path, sizeof(path), db, "", "", 0);
   strmov(path+length, MY_DB_OPT_FILE);		// Append db option file name
