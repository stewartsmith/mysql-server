--- conflicted
+++ resolved
@@ -1,11 +1,7 @@
 #ifndef AUTHORS_INCLUDED
 #define AUTHORS_INCLUDED
 
-<<<<<<< HEAD
-/* Copyright (C) 2005-2006 MySQL AB
-=======
 /* Copyright (c) 2005, 2010, Oracle and/or its affiliates. All rights reserved.
->>>>>>> d64648d8
 
    This program is free software; you can redistribute it and/or modify
    it under the terms of the GNU General Public License as published by
