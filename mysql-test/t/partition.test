--- conflicted
+++ resolved
@@ -19,10 +19,6 @@
 #
 # Bug#36001: Partitions: spelling and using some error messages
 #
-<<<<<<< HEAD
-
-=======
->>>>>>> 44c8379e
 --error ER_FOREIGN_KEY_ON_PARTITIONED
 CREATE TABLE t1 (a INT, FOREIGN KEY (a) REFERENCES t0 (a))
 ENGINE=MyISAM
