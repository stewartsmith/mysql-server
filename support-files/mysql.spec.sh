--- conflicted
+++ resolved
@@ -343,10 +343,6 @@
 		--with-csv-storage-engine \
 		--with-blackhole-storage-engine \
 		--with-federated-storage-engine \
-<<<<<<< HEAD
-%else
-		--without-federated-storage-engine \
-%endif
 %ifarch i386 x86_64
 		--with-falcon \
 %else
@@ -358,10 +354,6 @@
 %endif
 		--with-partition \
 		--with-big-tables \
-=======
-	        --with-partition \
-	        --with-big-tables \
->>>>>>> 09ea0a5b
 		--with-comment=\"MySQL Community Server - Debug (GPL)\"")
 
 # We might want to save the config log file
@@ -392,10 +384,6 @@
 		--with-csv-storage-engine \
 		--with-blackhole-storage-engine \
 		--with-federated-storage-engine \
-<<<<<<< HEAD
-%else
-		--without-federated-storage-engine \
-%endif
 %ifarch i386 x86_64
 		--with-falcon \
 %else
@@ -406,9 +394,6 @@
 		--with-maria-tmp-tables \
 %endif
 		--with-partition \
-=======
-	        --with-partition \
->>>>>>> 09ea0a5b
 		--with-embedded-server \
 		--with-big-tables \
 		--with-comment=\"MySQL Community Server (GPL)\"")
@@ -866,13 +851,10 @@
 # itself - note that they must be ordered by date (important when
 # merging BK trees)
 %changelog
-<<<<<<< HEAD
-=======
 * Fri Aug 29 2008 Kent Boortz <kent@mysql.com>
 
 - Removed the "Federated" storage engine option, and enabled in all
 
->>>>>>> 09ea0a5b
 * Tue Aug 26 2008 Joerg Bruehe <joerg@mysql.com>
 
 - Get rid of the "warning: Installed (but unpackaged) file(s) found:"
