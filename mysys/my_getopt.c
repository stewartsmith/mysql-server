--- conflicted
+++ resolved
@@ -977,10 +977,6 @@
   case GET_INT:
     *((int*) variable)= (int) getopt_ll_limit_value((int) value, option, NULL);
     break;
-<<<<<<< HEAD
-  case GET_UINT: /* Fall through */
-=======
->>>>>>> c7e8da21
   case GET_ENUM:
     *((uint*) variable)= (uint) value;
     break;
