/* Copyright (c) 2000, 2010, Oracle and/or its affiliates. All rights reserved.

   This program is free software; you can redistribute it and/or modify
   it under the terms of the GNU General Public License as published by
   the Free Software Foundation; version 2 of the License.

   This program is distributed in the hope that it will be useful,
   but WITHOUT ANY WARRANTY; without even the implied warranty of
   MERCHANTABILITY or FITNESS FOR A PARTICULAR PURPOSE.  See the
   GNU General Public License for more details.

   You should have received a copy of the GNU General Public License
   along with this program; if not, write to the Free Software Foundation,
   51 Franklin Street, Suite 500, Boston, MA 02110-1335 USA */


/**
  @file

  @brief
  logging of commands

  @todo
    Abort logging when we get an error in reading or writing log files
*/

#include "my_global.h"                          /* NO_EMBEDDED_ACCESS_CHECKS */
#include "sql_priv.h"
#include "log.h"
#include "sql_base.h"                           // open_log_table
#include "sql_delete.h"                         // mysql_truncate
#include "sql_parse.h"                          // command_name
#include "sql_time.h"           // calc_time_from_sec, my_time_compare
#include "tztime.h"             // my_tz_OFFSET0, struct Time_zone
#include "sql_acl.h"            // SUPER_ACL
#include "sql_audit.h"

#include <my_dir.h>
#include <stdarg.h>
#include <m_ctype.h>				// For test_if_number

#ifdef _WIN32
#include "message.h"
#endif

/* max size of the log message */
#define MAX_LOG_BUFFER_SIZE 1024
#define MAX_TIME_SIZE 32

LOGGER logger;

static bool test_if_number(const char *str,
			   ulong *res, bool allow_wildcards);

/**
   purge logs, master and slave sides both, related error code
   convertor.
   Called from @c purge_error_message(), @c MYSQL_BIN_LOG::reset_logs()

   @param  res  an internal to purging routines error code 

   @return the user level error code ER_*
*/
uint purge_log_get_error_code(int res)
{
  uint errcode= 0;

  switch (res)  {
  case 0: break;
  case LOG_INFO_EOF:	errcode= ER_UNKNOWN_TARGET_BINLOG; break;
  case LOG_INFO_IO:	errcode= ER_IO_ERR_LOG_INDEX_READ; break;
  case LOG_INFO_INVALID:errcode= ER_BINLOG_PURGE_PROHIBITED; break;
  case LOG_INFO_SEEK:	errcode= ER_FSEEK_FAIL; break;
  case LOG_INFO_MEM:	errcode= ER_OUT_OF_RESOURCES; break;
  case LOG_INFO_FATAL:	errcode= ER_BINLOG_PURGE_FATAL_ERR; break;
  case LOG_INFO_IN_USE: errcode= ER_LOG_IN_USE; break;
  case LOG_INFO_EMFILE: errcode= ER_BINLOG_PURGE_EMFILE; break;
  default:		errcode= ER_LOG_PURGE_UNKNOWN_ERR; break;
  }

  return errcode;
}

/**
  Silence all errors and warnings reported when performing a write
  to a log table.
  Errors and warnings are not reported to the client or SQL exception
  handlers, so that the presence of logging does not interfere and affect
  the logic of an application.
*/
class Silence_log_table_errors : public Internal_error_handler
{
  char m_message[MYSQL_ERRMSG_SIZE];
public:
  Silence_log_table_errors()
  {
    m_message[0]= '\0';
  }

  virtual ~Silence_log_table_errors() {}

  virtual bool handle_condition(THD *thd,
                                uint sql_errno,
                                const char* sql_state,
                                MYSQL_ERROR::enum_warning_level level,
                                const char* msg,
                                MYSQL_ERROR ** cond_hdl);
  const char *message() const { return m_message; }
};

bool
Silence_log_table_errors::handle_condition(THD *,
                                           uint,
                                           const char*,
                                           MYSQL_ERROR::enum_warning_level,
                                           const char* msg,
                                           MYSQL_ERROR ** cond_hdl)
{
  *cond_hdl= NULL;
  strmake(m_message, msg, sizeof(m_message)-1);
  return TRUE;
}

sql_print_message_func sql_print_message_handlers[3] =
{
  sql_print_information,
  sql_print_warning,
  sql_print_error
};

/**
  Create the name of the log specified.

  This method forms a new path + file name for the
  log specified in @c name.

  @param[IN] buff    Location for building new string.
  @param[IN] name    Name of the log file.
  @param[IN] log_ext The extension for the log (e.g. .log).

  @returns Pointer to new string containing the name.
*/
char *make_log_name(char *buff, const char *name, const char* log_ext)
{
  strmake(buff, name, FN_REFLEN-5);
  return fn_format(buff, buff, mysql_real_data_home, log_ext,
                   MYF(MY_UNPACK_FILENAME|MY_REPLACE_EXT));
}

bool LOGGER::is_log_table_enabled(uint log_table_type)
{
  switch (log_table_type) {
  case QUERY_LOG_SLOW:
    return (table_log_handler != NULL) && opt_slow_log;
  case QUERY_LOG_GENERAL:
    return (table_log_handler != NULL) && opt_log ;
  default:
    DBUG_ASSERT(0);
    return FALSE;                             /* make compiler happy */
  }
}


/* Check if a given table is opened log table */
int check_if_log_table(size_t db_len, const char *db, size_t table_name_len,
                       const char *table_name, bool check_if_opened)
{
  if (db_len == 5 &&
      !(lower_case_table_names ?
        my_strcasecmp(system_charset_info, db, "mysql") :
        strcmp(db, "mysql")))
  {
    if (table_name_len == 11 && !(lower_case_table_names ?
                                  my_strcasecmp(system_charset_info,
                                                table_name, "general_log") :
                                  strcmp(table_name, "general_log")))
    {
      if (!check_if_opened || logger.is_log_table_enabled(QUERY_LOG_GENERAL))
        return QUERY_LOG_GENERAL;
      return 0;
    }

    if (table_name_len == 8 && !(lower_case_table_names ?
      my_strcasecmp(system_charset_info, table_name, "slow_log") :
      strcmp(table_name, "slow_log")))
    {
      if (!check_if_opened || logger.is_log_table_enabled(QUERY_LOG_SLOW))
        return QUERY_LOG_SLOW;
      return 0;
    }
  }
  return 0;
}


Log_to_csv_event_handler::Log_to_csv_event_handler()
{
}


Log_to_csv_event_handler::~Log_to_csv_event_handler()
{
}


void Log_to_csv_event_handler::cleanup()
{
  logger.is_log_tables_initialized= FALSE;
}

/* log event handlers */

/**
  Log command to the general log table

  Log given command to the general log table.

  @param  event_time        command start timestamp
  @param  user_host         the pointer to the string with user@host info
  @param  user_host_len     length of the user_host string. this is computed
                            once and passed to all general log event handlers
  @param  thread_id         Id of the thread, issued a query
  @param  command_type      the type of the command being logged
  @param  command_type_len  the length of the string above
  @param  sql_text          the very text of the query being executed
  @param  sql_text_len      the length of sql_text string


  @return This function attempts to never call my_error(). This is
  necessary, because general logging happens already after a statement
  status has been sent to the client, so the client can not see the
  error anyway. Besides, the error is not related to the statement
  being executed and is internal, and thus should be handled
  internally (@todo: how?).
  If a write to the table has failed, the function attempts to
  write to a short error message to the file. The failure is also
  indicated in the return value. 

  @retval  FALSE   OK
  @retval  TRUE    error occured
*/

bool Log_to_csv_event_handler::
  log_general(THD *thd, time_t event_time, const char *user_host,
              uint user_host_len, int thread_id,
              const char *command_type, uint command_type_len,
              const char *sql_text, uint sql_text_len,
              CHARSET_INFO *client_cs)
{
  TABLE_LIST table_list;
  TABLE *table;
  bool result= TRUE;
  bool need_close= FALSE;
  bool need_pop= FALSE;
  bool need_rnd_end= FALSE;
  uint field_index;
  Silence_log_table_errors error_handler;
  Open_tables_backup open_tables_backup;
  ulonglong save_thd_options;
  bool save_time_zone_used;

  /*
    CSV uses TIME_to_timestamp() internally if table needs to be repaired
    which will set thd->time_zone_used
  */
  save_time_zone_used= thd->time_zone_used;

  save_thd_options= thd->variables.option_bits;
  thd->variables.option_bits&= ~OPTION_BIN_LOG;

  table_list.init_one_table(MYSQL_SCHEMA_NAME.str, MYSQL_SCHEMA_NAME.length,
                            GENERAL_LOG_NAME.str, GENERAL_LOG_NAME.length,
                            GENERAL_LOG_NAME.str,
                            TL_WRITE_CONCURRENT_INSERT);

  /*
    1) open_log_table generates an error of the
    table can not be opened or is corrupted.
    2) "INSERT INTO general_log" can generate warning sometimes.

    Suppress these warnings and errors, they can't be dealt with
    properly anyway.

    QQ: this problem needs to be studied in more detail.
    Comment this 2 lines and run "cast.test" to see what's happening.
  */
  thd->push_internal_handler(& error_handler);
  need_pop= TRUE;

  if (!(table= open_log_table(thd, &table_list, &open_tables_backup)))
    goto err;

  need_close= TRUE;

  if (table->file->extra(HA_EXTRA_MARK_AS_LOG_TABLE) ||
      table->file->ha_rnd_init(0))
    goto err;

  need_rnd_end= TRUE;

  /* Honor next number columns if present */
  table->next_number_field= table->found_next_number_field;

  /*
    NOTE: we do not call restore_record() here, as all fields are
    filled by the Logger (=> no need to load default ones).
  */

  /*
    We do not set a value for table->field[0], as it will use
    default value (which is CURRENT_TIMESTAMP).
  */

  /* check that all columns exist */
  if (table->s->fields < 6)
    goto err;

  DBUG_ASSERT(table->field[0]->type() == MYSQL_TYPE_TIMESTAMP);

  ((Field_timestamp*) table->field[0])->store_timestamp((my_time_t)
                                                        event_time);

  /* do a write */
  if (table->field[1]->store(user_host, user_host_len, client_cs) ||
      table->field[2]->store((longlong) thread_id, TRUE) ||
      table->field[3]->store((longlong) server_id, TRUE) ||
      table->field[4]->store(command_type, command_type_len, client_cs))
    goto err;

  /*
    A positive return value in store() means truncation.
    Still logging a message in the log in this case.
  */
  table->field[5]->flags|= FIELDFLAG_HEX_ESCAPE;
  if (table->field[5]->store(sql_text, sql_text_len, client_cs) < 0)
    goto err;

  /* mark all fields as not null */
  table->field[1]->set_notnull();
  table->field[2]->set_notnull();
  table->field[3]->set_notnull();
  table->field[4]->set_notnull();
  table->field[5]->set_notnull();

  /* Set any extra columns to their default values */
  for (field_index= 6 ; field_index < table->s->fields ; field_index++)
  {
    table->field[field_index]->set_default();
  }

  /* log table entries are not replicated */
  if (table->file->ha_write_row(table->record[0]))
    goto err;

  result= FALSE;

err:
  if (result && !thd->killed)
    sql_print_error("Failed to write to mysql.general_log: %s",
                    error_handler.message());

  if (need_rnd_end)
  {
    table->file->ha_rnd_end();
    table->file->ha_release_auto_increment();
  }
  if (need_pop)
    thd->pop_internal_handler();
  if (need_close)
    close_log_table(thd, &open_tables_backup);

  thd->variables.option_bits= save_thd_options;
  thd->time_zone_used= save_time_zone_used;
  return result;
}


/*
  Log a query to the slow log table

  SYNOPSIS
    log_slow()
    thd               THD of the query
    current_time      current timestamp
    query_start_arg   command start timestamp
    user_host         the pointer to the string with user@host info
    user_host_len     length of the user_host string. this is computed once
                      and passed to all general log event handlers
    query_time        Amount of time the query took to execute (in microseconds)
    lock_time         Amount of time the query was locked (in microseconds)
    is_command        The flag, which determines, whether the sql_text is a
                      query or an administrator command (these are treated
                      differently by the old logging routines)
    sql_text          the very text of the query or administrator command
                      processed
    sql_text_len      the length of sql_text string

  DESCRIPTION

   Log a query to the slow log table

  RETURN
    FALSE - OK
    TRUE - error occured
*/

bool Log_to_csv_event_handler::
  log_slow(THD *thd, time_t current_time, time_t query_start_arg,
           const char *user_host, uint user_host_len,
           ulonglong query_utime, ulonglong lock_utime, bool is_command,
           const char *sql_text, uint sql_text_len)
{
  TABLE_LIST table_list;
  TABLE *table;
  bool result= TRUE;
  bool need_close= FALSE;
  bool need_rnd_end= FALSE;
  Silence_log_table_errors error_handler;
  Open_tables_backup open_tables_backup;
  CHARSET_INFO *client_cs= thd->variables.character_set_client;
  bool save_time_zone_used;
  DBUG_ENTER("Log_to_csv_event_handler::log_slow");

  thd->push_internal_handler(& error_handler);
  /*
    CSV uses TIME_to_timestamp() internally if table needs to be repaired
    which will set thd->time_zone_used
  */
  save_time_zone_used= thd->time_zone_used;

  table_list.init_one_table(MYSQL_SCHEMA_NAME.str, MYSQL_SCHEMA_NAME.length,
                            SLOW_LOG_NAME.str, SLOW_LOG_NAME.length,
                            SLOW_LOG_NAME.str,
                            TL_WRITE_CONCURRENT_INSERT);

  if (!(table= open_log_table(thd, &table_list, &open_tables_backup)))
    goto err;

  need_close= TRUE;

  if (table->file->extra(HA_EXTRA_MARK_AS_LOG_TABLE) ||
      table->file->ha_rnd_init(0))
    goto err;

  need_rnd_end= TRUE;

  /* Honor next number columns if present */
  table->next_number_field= table->found_next_number_field;

  restore_record(table, s->default_values);    // Get empty record

  /* check that all columns exist */
  if (table->s->fields < 11)
    goto err;

  /* store the time and user values */
  DBUG_ASSERT(table->field[0]->type() == MYSQL_TYPE_TIMESTAMP);
  ((Field_timestamp*) table->field[0])->store_timestamp((my_time_t)
                                                        current_time);
  if (table->field[1]->store(user_host, user_host_len, client_cs))
    goto err;

  if (query_start_arg)
  {
    longlong query_time= (longlong) (query_utime/1000000);
    longlong lock_time=  (longlong) (lock_utime/1000000);
    /*
      A TIME field can not hold the full longlong range; query_time or
      lock_time may be truncated without warning here, if greater than
      839 hours (~35 days)
    */
    MYSQL_TIME t;
    t.neg= 0;

    /* fill in query_time field */
    calc_time_from_sec(&t, (long) min(query_time, (longlong) TIME_MAX_VALUE_SECONDS), 0);
    if (table->field[2]->store_time(&t, MYSQL_TIMESTAMP_TIME))
      goto err;
    /* lock_time */
    calc_time_from_sec(&t, (long) min(lock_time, (longlong) TIME_MAX_VALUE_SECONDS), 0);
    if (table->field[3]->store_time(&t, MYSQL_TIMESTAMP_TIME))
      goto err;
    /* rows_sent */
    if (table->field[4]->store((longlong) thd->sent_row_count, TRUE))
      goto err;
    /* rows_examined */
    if (table->field[5]->store((longlong) thd->examined_row_count, TRUE))
      goto err;
  }
  else
  {
    table->field[2]->set_null();
    table->field[3]->set_null();
    table->field[4]->set_null();
    table->field[5]->set_null();
  }
  /* fill database field */
  if (thd->db)
  {
    if (table->field[6]->store(thd->db, thd->db_length, client_cs))
      goto err;
    table->field[6]->set_notnull();
  }

  if (thd->stmt_depends_on_first_successful_insert_id_in_prev_stmt)
  {
    if (table->
        field[7]->store((longlong)
                        thd->first_successful_insert_id_in_prev_stmt_for_binlog,
                        TRUE))
      goto err;
    table->field[7]->set_notnull();
  }

  /*
    Set value if we do an insert on autoincrement column. Note that for
    some engines (those for which get_auto_increment() does not leave a
    table lock until the statement ends), this is just the first value and
    the next ones used may not be contiguous to it.
  */
  if (thd->auto_inc_intervals_in_cur_stmt_for_binlog.nb_elements() > 0)
  {
    if (table->
        field[8]->store((longlong)
          thd->auto_inc_intervals_in_cur_stmt_for_binlog.minimum(), TRUE))
      goto err;
    table->field[8]->set_notnull();
  }

  if (table->field[9]->store((longlong) server_id, TRUE))
    goto err;
  table->field[9]->set_notnull();

  /*
    Column sql_text.
    A positive return value in store() means truncation.
    Still logging a message in the log in this case.
  */
  if (table->field[10]->store(sql_text, sql_text_len, client_cs) < 0)
    goto err;

  /* log table entries are not replicated */
  if (table->file->ha_write_row(table->record[0]))
    goto err;

  result= FALSE;

err:
  thd->pop_internal_handler();

  if (result && !thd->killed)
    sql_print_error("Failed to write to mysql.slow_log: %s",
                    error_handler.message());

  if (need_rnd_end)
  {
    table->file->ha_rnd_end();
    table->file->ha_release_auto_increment();
  }
  if (need_close)
    close_log_table(thd, &open_tables_backup);
  thd->time_zone_used= save_time_zone_used;
  DBUG_RETURN(result);
}

int Log_to_csv_event_handler::
  activate_log(THD *thd, uint log_table_type)
{
  TABLE_LIST table_list;
  TABLE *table;
  LEX_STRING *UNINIT_VAR(log_name);
  int result;
  Open_tables_backup open_tables_backup;

  DBUG_ENTER("Log_to_csv_event_handler::activate_log");

  if (log_table_type == QUERY_LOG_GENERAL)
  {
    log_name= &GENERAL_LOG_NAME;
  }
  else
  {
    DBUG_ASSERT(log_table_type == QUERY_LOG_SLOW);

    log_name= &SLOW_LOG_NAME;
  }
  table_list.init_one_table(MYSQL_SCHEMA_NAME.str, MYSQL_SCHEMA_NAME.length,
                            log_name->str, log_name->length, log_name->str,
                            TL_WRITE_CONCURRENT_INSERT);

  table= open_log_table(thd, &table_list, &open_tables_backup);
  if (table)
  {
    result= 0;
    close_log_table(thd, &open_tables_backup);
  }
  else
    result= 1;

  DBUG_RETURN(result);
}

bool Log_to_csv_event_handler::
  log_error(enum loglevel level, const char *format, va_list args)
{
  /* No log table is implemented */
  DBUG_ASSERT(0);
  return FALSE;
}

bool Log_to_file_event_handler::
  log_error(enum loglevel level, const char *format,
            va_list args)
{
  return vprint_msg_to_log(level, format, args);
}

void Log_to_file_event_handler::init_pthread_objects()
{
  mysql_log.init_pthread_objects();
  mysql_slow_log.init_pthread_objects();
}


/** Wrapper around MYSQL_LOG::write() for slow log. */

bool Log_to_file_event_handler::
  log_slow(THD *thd, time_t current_time, time_t query_start_arg,
           const char *user_host, uint user_host_len,
           ulonglong query_utime, ulonglong lock_utime, bool is_command,
           const char *sql_text, uint sql_text_len)
{
  Silence_log_table_errors error_handler;
  thd->push_internal_handler(&error_handler);
  bool retval= mysql_slow_log.write(thd, current_time, query_start_arg,
                                    user_host, user_host_len,
                                    query_utime, lock_utime, is_command,
                                    sql_text, sql_text_len);
  thd->pop_internal_handler();
  return retval;
}


/**
   Wrapper around MYSQL_LOG::write() for general log. We need it since we
   want all log event handlers to have the same signature.
*/

bool Log_to_file_event_handler::
  log_general(THD *thd, time_t event_time, const char *user_host,
              uint user_host_len, int thread_id,
              const char *command_type, uint command_type_len,
              const char *sql_text, uint sql_text_len,
              CHARSET_INFO *client_cs)
{
  Silence_log_table_errors error_handler;
  thd->push_internal_handler(&error_handler);
  bool retval= mysql_log.write(event_time, user_host, user_host_len,
                               thread_id, command_type, command_type_len,
                               sql_text, sql_text_len);
  thd->pop_internal_handler();
  return retval;
}


bool Log_to_file_event_handler::init()
{
  if (!is_initialized)
  {
    if (opt_slow_log)
      mysql_slow_log.open_slow_log(opt_slow_logname);

    if (opt_log)
      mysql_log.open_query_log(opt_logname);

    is_initialized= TRUE;
  }

  return FALSE;
}


void Log_to_file_event_handler::cleanup()
{
  mysql_log.cleanup();
  mysql_slow_log.cleanup();
}

void Log_to_file_event_handler::flush()
{
  /* reopen log files */
  if (opt_log)
    mysql_log.reopen_file();
  if (opt_slow_log)
    mysql_slow_log.reopen_file();
}

/*
  Log error with all enabled log event handlers

  SYNOPSIS
    error_log_print()

    level             The level of the error significance: NOTE,
                      WARNING or ERROR.
    format            format string for the error message
    args              list of arguments for the format string

  RETURN
    FALSE - OK
    TRUE - error occured
*/

bool LOGGER::error_log_print(enum loglevel level, const char *format,
                             va_list args)
{
  bool error= FALSE;
  Log_event_handler **current_handler;

  /* currently we don't need locking here as there is no error_log table */
  for (current_handler= error_log_handler_list ; *current_handler ;)
    error= (*current_handler++)->log_error(level, format, args) || error;

  return error;
}


void LOGGER::cleanup_base()
{
  DBUG_ASSERT(inited == 1);
  mysql_rwlock_destroy(&LOCK_logger);
  if (table_log_handler)
  {
    table_log_handler->cleanup();
    delete table_log_handler;
    table_log_handler= NULL;
  }
  if (file_log_handler)
    file_log_handler->cleanup();
}


void LOGGER::cleanup_end()
{
  DBUG_ASSERT(inited == 1);
  if (file_log_handler)
  {
    delete file_log_handler;
    file_log_handler=NULL;
  }
  inited= 0;
}


/**
  Perform basic log initialization: create file-based log handler and
  init error log.
*/
void LOGGER::init_base()
{
  DBUG_ASSERT(inited == 0);
  inited= 1;

  /*
    Here we create file log handler. We don't do it for the table log handler
    here as it cannot be created so early. The reason is THD initialization,
    which depends on the system variables (parsed later).
  */
  if (!file_log_handler)
    file_log_handler= new Log_to_file_event_handler;

  /* by default we use traditional error log */
  init_error_log(LOG_FILE);

  file_log_handler->init_pthread_objects();
  mysql_rwlock_init(key_rwlock_LOCK_logger, &LOCK_logger);
}


void LOGGER::init_log_tables()
{
  if (!table_log_handler)
    table_log_handler= new Log_to_csv_event_handler;

  if (!is_log_tables_initialized &&
      !table_log_handler->init() && !file_log_handler->init())
    is_log_tables_initialized= TRUE;
}


bool LOGGER::flush_logs(THD *thd)
{
  int rc= 0;

  /*
    Now we lock logger, as nobody should be able to use logging routines while
    log tables are closed
  */
  logger.lock_exclusive();

  /* reopen log files */
  file_log_handler->flush();

  /* end of log flush */
  logger.unlock();
  return rc;
}


/**
  Close and reopen the slow log (with locks).
  
  @returns FALSE.
*/
bool LOGGER::flush_slow_log()
{
  /*
    Now we lock logger, as nobody should be able to use logging routines while
    log tables are closed
  */
  logger.lock_exclusive();

  /* Reopen slow log file */
  if (opt_slow_log)
    file_log_handler->get_mysql_slow_log()->reopen_file();

  /* End of log flush */
  logger.unlock();

  return 0;
}


/**
  Close and reopen the general log (with locks).

  @returns FALSE.
*/
bool LOGGER::flush_general_log()
{
  /*
    Now we lock logger, as nobody should be able to use logging routines while
    log tables are closed
  */
  logger.lock_exclusive();

  /* Reopen general log file */
  if (opt_log)
    file_log_handler->get_mysql_log()->reopen_file();

  /* End of log flush */
  logger.unlock();

  return 0;
}


/*
  Log slow query with all enabled log event handlers

  SYNOPSIS
    slow_log_print()

    thd                 THD of the query being logged
    query               The query being logged
    query_length        The length of the query string
    current_utime       Current time in microseconds (from undefined start)

  RETURN
    FALSE   OK
    TRUE    error occured
*/

bool LOGGER::slow_log_print(THD *thd, const char *query, uint query_length,
                            ulonglong current_utime)

{
  bool error= FALSE;
  Log_event_handler **current_handler;
  bool is_command= FALSE;
  char user_host_buff[MAX_USER_HOST_SIZE + 1];
  Security_context *sctx= thd->security_ctx;
  uint user_host_len= 0;
  ulonglong query_utime, lock_utime;

  DBUG_ASSERT(thd->enable_slow_log);
  /*
    Print the message to the buffer if we have slow log enabled
  */

  if (*slow_log_handler_list)
  {
    time_t current_time;

    /* do not log slow queries from replication threads */
    if (thd->slave_thread && !opt_log_slow_slave_statements)
      return 0;

    lock_shared();
    if (!opt_slow_log)
    {
      unlock();
      return 0;
    }

    /* fill in user_host value: the format is "%s[%s] @ %s [%s]" */
    user_host_len= (strxnmov(user_host_buff, MAX_USER_HOST_SIZE,
                             sctx->priv_user ? sctx->priv_user : "", "[",
                             sctx->user ? sctx->user : "", "] @ ",
                             sctx->host ? sctx->host : "", " [",
                             sctx->ip ? sctx->ip : "", "]", NullS) -
                    user_host_buff);

    current_time= my_time_possible_from_micro(current_utime);
    if (thd->start_utime)
    {
      query_utime= (current_utime - thd->start_utime);
      lock_utime=  (thd->utime_after_lock - thd->start_utime);
    }
    else
    {
      query_utime= lock_utime= 0;
    }

    if (!query)
    {
      is_command= TRUE;
      query= command_name[thd->get_command()].str;
      query_length= command_name[thd->get_command()].length;
    }

    for (current_handler= slow_log_handler_list; *current_handler ;)
      error= (*current_handler++)->log_slow(thd, current_time, thd->start_time,
                                            user_host_buff, user_host_len,
                                            query_utime, lock_utime, is_command,
                                            query, query_length) || error;

    unlock();
  }
  return error;
}

bool LOGGER::general_log_write(THD *thd, enum enum_server_command command,
                               const char *query, uint query_length)
{
  bool error= FALSE;
  Log_event_handler **current_handler= general_log_handler_list;
  char user_host_buff[MAX_USER_HOST_SIZE + 1];
  uint user_host_len= 0;
  time_t current_time;

  DBUG_ASSERT(thd);

  lock_shared();
  if (!opt_log)
  {
    unlock();
    return 0;
  }
  user_host_len= make_user_name(thd, user_host_buff);

  current_time= my_time(0);

  mysql_audit_general_log(thd, current_time,
                          user_host_buff, user_host_len,
                          command_name[(uint) command].str,
                          command_name[(uint) command].length,
                          query, query_length);
                        
  while (*current_handler)
    error|= (*current_handler++)->
      log_general(thd, current_time, user_host_buff,
                  user_host_len, thd->thread_id,
                  command_name[(uint) command].str,
                  command_name[(uint) command].length,
                  query, query_length,
                  thd->variables.character_set_client) || error;
  unlock();

  return error;
}

bool LOGGER::general_log_print(THD *thd, enum enum_server_command command,
                               const char *format, va_list args)
{
  uint message_buff_len= 0;
  char message_buff[MAX_LOG_BUFFER_SIZE];

  /* prepare message */
  if (format)
    message_buff_len= my_vsnprintf(message_buff, sizeof(message_buff),
                                   format, args);
  else
    message_buff[0]= '\0';

  return general_log_write(thd, command, message_buff, message_buff_len);
}

void LOGGER::init_error_log(uint error_log_printer)
{
  if (error_log_printer & LOG_NONE)
  {
    error_log_handler_list[0]= 0;
    return;
  }

  switch (error_log_printer) {
  case LOG_FILE:
    error_log_handler_list[0]= file_log_handler;
    error_log_handler_list[1]= 0;
    break;
    /* these two are disabled for now */
  case LOG_TABLE:
    DBUG_ASSERT(0);
    break;
  case LOG_TABLE|LOG_FILE:
    DBUG_ASSERT(0);
    break;
  }
}

void LOGGER::init_slow_log(uint slow_log_printer)
{
  if (slow_log_printer & LOG_NONE)
  {
    slow_log_handler_list[0]= 0;
    return;
  }

  switch (slow_log_printer) {
  case LOG_FILE:
    slow_log_handler_list[0]= file_log_handler;
    slow_log_handler_list[1]= 0;
    break;
  case LOG_TABLE:
    slow_log_handler_list[0]= table_log_handler;
    slow_log_handler_list[1]= 0;
    break;
  case LOG_TABLE|LOG_FILE:
    slow_log_handler_list[0]= file_log_handler;
    slow_log_handler_list[1]= table_log_handler;
    slow_log_handler_list[2]= 0;
    break;
  }
}

void LOGGER::init_general_log(uint general_log_printer)
{
  if (general_log_printer & LOG_NONE)
  {
    general_log_handler_list[0]= 0;
    return;
  }

  switch (general_log_printer) {
  case LOG_FILE:
    general_log_handler_list[0]= file_log_handler;
    general_log_handler_list[1]= 0;
    break;
  case LOG_TABLE:
    general_log_handler_list[0]= table_log_handler;
    general_log_handler_list[1]= 0;
    break;
  case LOG_TABLE|LOG_FILE:
    general_log_handler_list[0]= file_log_handler;
    general_log_handler_list[1]= table_log_handler;
    general_log_handler_list[2]= 0;
    break;
  }
}


bool LOGGER::activate_log_handler(THD* thd, uint log_type)
{
  MYSQL_QUERY_LOG *file_log;
  bool res= FALSE;
  lock_exclusive();
  switch (log_type) {
  case QUERY_LOG_SLOW:
    if (!opt_slow_log)
    {
      file_log= file_log_handler->get_mysql_slow_log();

      file_log->open_slow_log(opt_slow_logname);
      if (table_log_handler->activate_log(thd, QUERY_LOG_SLOW))
      {
        /* Error printed by open table in activate_log() */
        res= TRUE;
        file_log->close(0);
      }
      else
      {
        init_slow_log(log_output_options);
        opt_slow_log= TRUE;
      }
    }
    break;
  case QUERY_LOG_GENERAL:
    if (!opt_log)
    {
      file_log= file_log_handler->get_mysql_log();

      file_log->open_query_log(opt_logname);
      if (table_log_handler->activate_log(thd, QUERY_LOG_GENERAL))
      {
        /* Error printed by open table in activate_log() */
        res= TRUE;
        file_log->close(0);
      }
      else
      {
        init_general_log(log_output_options);
        opt_log= TRUE;
      }
    }
    break;
  default:
    DBUG_ASSERT(0);
  }
  unlock();
  return res;
}


void LOGGER::deactivate_log_handler(THD *thd, uint log_type)
{
  my_bool *tmp_opt= 0;
  MYSQL_LOG *file_log= NULL;

  switch (log_type) {
  case QUERY_LOG_SLOW:
    tmp_opt= &opt_slow_log;
    file_log= file_log_handler->get_mysql_slow_log();
    break;
  case QUERY_LOG_GENERAL:
    tmp_opt= &opt_log;
    file_log= file_log_handler->get_mysql_log();
    break;
  default:
    MY_ASSERT_UNREACHABLE();
  }

  if (!(*tmp_opt))
    return;

  lock_exclusive();
  file_log->close(0);
  *tmp_opt= FALSE;
  unlock();
}


/* the parameters are unused for the log tables */
bool Log_to_csv_event_handler::init()
{
  return 0;
}

int LOGGER::set_handlers(uint error_log_printer,
                         uint slow_log_printer,
                         uint general_log_printer)
{
  /* error log table is not supported yet */
  DBUG_ASSERT(error_log_printer < LOG_TABLE);

  lock_exclusive();

  if ((slow_log_printer & LOG_TABLE || general_log_printer & LOG_TABLE) &&
      !is_log_tables_initialized)
  {
    slow_log_printer= (slow_log_printer & ~LOG_TABLE) | LOG_FILE;
    general_log_printer= (general_log_printer & ~LOG_TABLE) | LOG_FILE;

    sql_print_error("Failed to initialize log tables. "
                    "Falling back to the old-fashioned logs");
  }

  init_error_log(error_log_printer);
  init_slow_log(slow_log_printer);
  init_general_log(general_log_printer);

  unlock();

  return 0;
}

#ifdef _WIN32
static int eventSource = 0;

static void setup_windows_event_source()
{
  HKEY    hRegKey= NULL;
  DWORD   dwError= 0;
  TCHAR   szPath[MAX_PATH];
  DWORD dwTypes;

  if (eventSource)               // Ensure that we are only called once
    return;
  eventSource= 1;

  // Create the event source registry key
  dwError= RegCreateKey(HKEY_LOCAL_MACHINE,
                          "SYSTEM\\CurrentControlSet\\Services\\EventLog\\Application\\MySQL", 
                          &hRegKey);

  /* Name of the PE module that contains the message resource */
  GetModuleFileName(NULL, szPath, MAX_PATH);

  /* Register EventMessageFile */
  dwError = RegSetValueEx(hRegKey, "EventMessageFile", 0, REG_EXPAND_SZ,
                          (PBYTE) szPath, (DWORD) (strlen(szPath) + 1));

  /* Register supported event types */
  dwTypes= (EVENTLOG_ERROR_TYPE | EVENTLOG_WARNING_TYPE |
            EVENTLOG_INFORMATION_TYPE);
  dwError= RegSetValueEx(hRegKey, "TypesSupported", 0, REG_DWORD,
                         (LPBYTE) &dwTypes, sizeof dwTypes);

  RegCloseKey(hRegKey);
}

#endif /* _WIN32 */

/**
  Find a unique filename for 'filename.#'.

  Set '#' to the number next to the maximum found in the most
  recent log file extension.

  This function will return nonzero if: (i) the generated name
  exceeds FN_REFLEN; (ii) if the number of extensions is exhausted;
  or (iii) some other error happened while examining the filesystem.

  @return
    nonzero if not possible to get unique filename.
*/

static int find_uniq_filename(char *name)
{
  uint                  i;
  char                  buff[FN_REFLEN], ext_buf[FN_REFLEN];
  struct st_my_dir     *dir_info;
  reg1 struct fileinfo *file_info;
  ulong                 max_found= 0, next= 0, number= 0;
  size_t		buf_length, length;
  char			*start, *end;
  int                   error= 0;
  DBUG_ENTER("find_uniq_filename");

  length= dirname_part(buff, name, &buf_length);
  start=  name + length;
  end=    strend(start);

  *end='.';
  length= (size_t) (end - start + 1);

  if (!(dir_info= my_dir(buff,MYF(MY_DONT_SORT))))
  {						// This shouldn't happen
    strmov(end,".1");				// use name+1
    DBUG_RETURN(1);
  }
  file_info= dir_info->dir_entry;
  for (i= dir_info->number_off_files ; i-- ; file_info++)
  {
    if (memcmp(file_info->name, start, length) == 0 &&
	test_if_number(file_info->name+length, &number,0))
    {
      set_if_bigger(max_found,(ulong) number);
    }
  }
  my_dirend(dir_info);

  /* check if reached the maximum possible extension number */
  if ((max_found == MAX_LOG_UNIQUE_FN_EXT))
  {
    sql_print_error("Log filename extension number exhausted: %06lu. \
Please fix this by archiving old logs and \
updating the index files.", max_found);
    error= 1;
    goto end;
  }

  next= max_found + 1;
  sprintf(ext_buf, "%06lu", next);
  *end++='.';

  /* 
    Check if the generated extension size + the file name exceeds the
    buffer size used. If one did not check this, then the filename might be
    truncated, resulting in error.
   */
  if (((strlen(ext_buf) + (end - name)) >= FN_REFLEN))
  {
    sql_print_error("Log filename too large: %s%s (%zu). \
Please fix this by archiving old logs and updating the \
index files.", name, ext_buf, (strlen(ext_buf) + (end - name)));
    error= 1;
    goto end;
  }

  sprintf(end, "%06lu", next);

  /* print warning if reaching the end of available extensions. */
  if ((next > (MAX_LOG_UNIQUE_FN_EXT - LOG_WARN_UNIQUE_FN_EXT_LEFT)))
    sql_print_warning("Next log extension: %lu. \
Remaining log filename extensions: %lu. \
Please consider archiving some logs.", next, (MAX_LOG_UNIQUE_FN_EXT - next));

end:
  DBUG_RETURN(error);
}


void MYSQL_LOG::init(enum_log_type log_type_arg,
                     enum cache_type io_cache_type_arg)
{
  DBUG_ENTER("MYSQL_LOG::init");
  log_type= log_type_arg;
  io_cache_type= io_cache_type_arg;
  DBUG_PRINT("info",("log_type: %d", log_type));
  DBUG_VOID_RETURN;
}


bool MYSQL_LOG::init_and_set_log_file_name(const char *log_name,
                                           const char *new_name,
                                           enum_log_type log_type_arg,
                                           enum cache_type io_cache_type_arg)
{
  init(log_type_arg, io_cache_type_arg);

  if (new_name && !strmov(log_file_name, new_name))
    return TRUE;
  else if (!new_name && generate_new_name(log_file_name, log_name))
    return TRUE;

  return FALSE;
}


/*
  Open a (new) log file.

  SYNOPSIS
    open()

    log_name            The name of the log to open
    log_type_arg        The type of the log. E.g. LOG_NORMAL
    new_name            The new name for the logfile. This is only needed
                        when the method is used to open the binlog file.
    io_cache_type_arg   The type of the IO_CACHE to use for this log file

  DESCRIPTION
    Open the logfile, init IO_CACHE and write startup messages
    (in case of general and slow query logs).

  RETURN VALUES
    0   ok
    1   error
*/

bool MYSQL_LOG::open(const char *log_name, enum_log_type log_type_arg,
                     const char *new_name, enum cache_type io_cache_type_arg)
{
  char buff[FN_REFLEN];
  File file= -1;
  int open_flags= O_CREAT | O_BINARY;
  DBUG_ENTER("MYSQL_LOG::open");
  DBUG_PRINT("enter", ("log_type: %d", (int) log_type_arg));

  write_error= 0;

  if (!(name= my_strdup(log_name, MYF(MY_WME))))
  {
    name= (char *)log_name; // for the error message
    goto err;
  }

  if (init_and_set_log_file_name(name, new_name,
                                 log_type_arg, io_cache_type_arg))
    goto err;

  if (io_cache_type == SEQ_READ_APPEND)
    open_flags |= O_RDWR | O_APPEND;
  else
    open_flags |= O_WRONLY | (log_type == LOG_BIN ? 0 : O_APPEND);

  db[0]= 0;

  if ((file= mysql_file_open(key_file_MYSQL_LOG,
                             log_file_name, open_flags,
                             MYF(MY_WME | ME_WAITTANG))) < 0 ||
      init_io_cache(&log_file, file, IO_SIZE, io_cache_type,
                    mysql_file_tell(file, MYF(MY_WME)), 0,
                    MYF(MY_WME | MY_NABP |
                        ((log_type == LOG_BIN) ? MY_WAIT_IF_FULL : 0))))
    goto err;

  if (log_type == LOG_NORMAL)
  {
    char *end;
    int len=my_snprintf(buff, sizeof(buff), "%s, Version: %s (%s). "
#ifdef EMBEDDED_LIBRARY
                        "embedded library\n",
                        my_progname, server_version, MYSQL_COMPILATION_COMMENT
#elif _WIN32
			"started with:\nTCP Port: %d, Named Pipe: %s\n",
                        my_progname, server_version, MYSQL_COMPILATION_COMMENT,
                        mysqld_port, mysqld_unix_port
#else
			"started with:\nTcp port: %d  Unix socket: %s\n",
                        my_progname, server_version, MYSQL_COMPILATION_COMMENT,
                        mysqld_port, mysqld_unix_port
#endif
                       );
    end= strnmov(buff + len, "Time                 Id Command    Argument\n",
                 sizeof(buff) - len);
    if (my_b_write(&log_file, (uchar*) buff, (uint) (end-buff)) ||
	flush_io_cache(&log_file))
      goto err;
  }

  log_state= LOG_OPENED;
  DBUG_RETURN(0);

err:
  sql_print_error("Could not use %s for logging (error %d). \
Turning logging off for the whole duration of the MySQL server process. \
To turn it on again: fix the cause, \
shutdown the MySQL server and restart it.", name, errno);
  if (file >= 0)
    mysql_file_close(file, MYF(0));
  end_io_cache(&log_file);
  my_free(name);
  name= NULL;
  log_state= LOG_CLOSED;
  DBUG_RETURN(1);
}

MYSQL_LOG::MYSQL_LOG()
  : name(0), write_error(FALSE), inited(FALSE), log_type(LOG_UNKNOWN),
    log_state(LOG_CLOSED)
{
  /*
    We don't want to initialize LOCK_Log here as such initialization depends on
    safe_mutex (when using safe_mutex) which depends on MY_INIT(), which is
    called only in main(). Doing initialization here would make it happen
    before main().
  */
  bzero((char*) &log_file, sizeof(log_file));
}

void MYSQL_LOG::init_pthread_objects()
{
  DBUG_ASSERT(inited == 0);
  inited= 1;
  mysql_mutex_init(key_LOG_LOCK_log, &LOCK_log, MY_MUTEX_INIT_SLOW);
}

/*
  Close the log file

  SYNOPSIS
    close()
    exiting     Bitmask. For the slow and general logs the only used bit is
                LOG_CLOSE_TO_BE_OPENED. This is used if we intend to call
                open at once after close.

  NOTES
    One can do an open on the object at once after doing a close.
    The internal structures are not freed until cleanup() is called
*/

void MYSQL_LOG::close(uint exiting)
{					// One can't set log_type here!
  DBUG_ENTER("MYSQL_LOG::close");
  DBUG_PRINT("enter",("exiting: %d", (int) exiting));
  if (log_state == LOG_OPENED)
  {
    end_io_cache(&log_file);

    if (mysql_file_sync(log_file.file, MYF(MY_WME)) && ! write_error)
    {
      write_error= 1;
      sql_print_error(ER(ER_ERROR_ON_WRITE), name, errno);
    }

    if (mysql_file_close(log_file.file, MYF(MY_WME)) && ! write_error)
    {
      write_error= 1;
      sql_print_error(ER(ER_ERROR_ON_WRITE), name, errno);
    }
  }

  log_state= (exiting & LOG_CLOSE_TO_BE_OPENED) ? LOG_TO_BE_OPENED : LOG_CLOSED;
  my_free(name);
  name= NULL;
  DBUG_VOID_RETURN;
}

/** This is called only once. */

void MYSQL_LOG::cleanup()
{
  DBUG_ENTER("cleanup");
  if (inited)
  {
    inited= 0;
    mysql_mutex_destroy(&LOCK_log);
    close(0);
  }
  DBUG_VOID_RETURN;
}


int MYSQL_LOG::generate_new_name(char *new_name, const char *log_name)
{
  fn_format(new_name, log_name, mysql_data_home, "", 4);
  if (log_type == LOG_BIN)
  {
    if (!fn_ext(log_name)[0])
    {
      if (find_uniq_filename(new_name))
      {
        /* 
          This should be treated as error once propagation of error further
          up in the stack gets proper handling.
        */
        push_warning_printf(current_thd, MYSQL_ERROR::WARN_LEVEL_WARN, 
                            ER_NO_UNIQUE_LOGFILE, ER(ER_NO_UNIQUE_LOGFILE),
                            log_name);
	sql_print_error(ER(ER_NO_UNIQUE_LOGFILE), log_name);
	return 1;
      }
    }
  }
  return 0;
}


/*
  Reopen the log file

<<<<<<< HEAD
  SYNOPSIS
    reopen_file()
=======
  if ((file= mysql_file_open(key_file_binlog,
                             log_file_name, O_RDONLY | O_BINARY | O_SHARE,
                             MYF(MY_WME))) < 0)
  {
    sql_print_error("Failed to open log (file '%s', errno %d)",
                    log_file_name, my_errno);
    *errmsg = "Could not open log file";
    goto err;
  }
  if (init_io_cache(log, file, IO_SIZE*2, READ_CACHE, 0, 0,
                    MYF(MY_WME|MY_DONT_CHECK_FILESIZE)))
  {
    sql_print_error("Failed to create a cache on log (file '%s')",
                    log_file_name);
    *errmsg = "Could not open log file";
    goto err;
  }
  if (check_binlog_magic(log,errmsg))
    goto err;
  DBUG_RETURN(file);

err:
  if (file >= 0)
  {
    mysql_file_close(file, MYF(0));
    end_io_cache(log);
  }
  DBUG_RETURN(-1);
}

#ifdef _WIN32
static int eventSource = 0;

static void setup_windows_event_source()
{
  HKEY    hRegKey= NULL;
  DWORD   dwError= 0;
  TCHAR   szPath[MAX_PATH];
  DWORD dwTypes;

  if (eventSource)               // Ensure that we are only called once
    return;
  eventSource= 1;

  // Create the event source registry key
  dwError= RegCreateKey(HKEY_LOCAL_MACHINE,
                          "SYSTEM\\CurrentControlSet\\Services\\EventLog\\Application\\MySQL", 
                          &hRegKey);

  /* Name of the PE module that contains the message resource */
  GetModuleFileName(NULL, szPath, MAX_PATH);

  /* Register EventMessageFile */
  dwError = RegSetValueEx(hRegKey, "EventMessageFile", 0, REG_EXPAND_SZ,
                          (PBYTE) szPath, (DWORD) (strlen(szPath) + 1));

  /* Register supported event types */
  dwTypes= (EVENTLOG_ERROR_TYPE | EVENTLOG_WARNING_TYPE |
            EVENTLOG_INFORMATION_TYPE);
  dwError= RegSetValueEx(hRegKey, "TypesSupported", 0, REG_DWORD,
                         (LPBYTE) &dwTypes, sizeof dwTypes);

  RegCloseKey(hRegKey);
}

#endif /* _WIN32 */


/**
  Find a unique filename for 'filename.#'.

  Set '#' to the number next to the maximum found in the most
  recent log file extension.

  This function will return nonzero if: (i) the generated name
  exceeds FN_REFLEN; (ii) if the number of extensions is exhausted;
  or (iii) some other error happened while examining the filesystem.

  @return
    nonzero if not possible to get unique filename.
*/

static int find_uniq_filename(char *name)
{
  uint                  i;
  char                  buff[FN_REFLEN], ext_buf[FN_REFLEN];
  struct st_my_dir     *dir_info;
  reg1 struct fileinfo *file_info;
  ulong                 max_found= 0, next= 0, number= 0;
  size_t		buf_length, length;
  char			*start, *end;
  int                   error= 0;
  DBUG_ENTER("find_uniq_filename");

  length= dirname_part(buff, name, &buf_length);
  start=  name + length;
  end=    strend(start);

  *end='.';
  length= (size_t) (end - start + 1);

  if (!(dir_info= my_dir(buff,MYF(MY_DONT_SORT))))
  {						// This shouldn't happen
    strmov(end,".1");				// use name+1
    DBUG_RETURN(1);
  }
  file_info= dir_info->dir_entry;
  for (i= dir_info->number_off_files ; i-- ; file_info++)
  {
    if (memcmp(file_info->name, start, length) == 0 &&
	test_if_number(file_info->name+length, &number,0))
    {
      set_if_bigger(max_found,(ulong) number);
    }
  }
  my_dirend(dir_info);

  /* check if reached the maximum possible extension number */
  if ((max_found == MAX_LOG_UNIQUE_FN_EXT))
  {
    sql_print_error("Log filename extension number exhausted: %06lu. \
Please fix this by archiving old logs and \
updating the index files.", max_found);
    error= 1;
    goto end;
  }

  next= max_found + 1;
  sprintf(ext_buf, "%06lu", next);
  *end++='.';

  /* 
    Check if the generated extension size + the file name exceeds the
    buffer size used. If one did not check this, then the filename might be
    truncated, resulting in error.
   */
  if (((strlen(ext_buf) + (end - name)) >= FN_REFLEN))
  {
    sql_print_error("Log filename too large: %s%s (%zu). \
Please fix this by archiving old logs and updating the \
index files.", name, ext_buf, (strlen(ext_buf) + (end - name)));
    error= 1;
    goto end;
  }

  sprintf(end, "%06lu", next);

  /* print warning if reaching the end of available extensions. */
  if ((next > (MAX_LOG_UNIQUE_FN_EXT - LOG_WARN_UNIQUE_FN_EXT_LEFT)))
    sql_print_warning("Next log extension: %lu. \
Remaining log filename extensions: %lu. \
Please consider archiving some logs.", next, (MAX_LOG_UNIQUE_FN_EXT - next));

end:
  DBUG_RETURN(error);
}


void MYSQL_LOG::init(enum_log_type log_type_arg,
                     enum cache_type io_cache_type_arg)
{
  DBUG_ENTER("MYSQL_LOG::init");
  log_type= log_type_arg;
  io_cache_type= io_cache_type_arg;
  DBUG_PRINT("info",("log_type: %d", log_type));
  DBUG_VOID_RETURN;
}


bool MYSQL_LOG::init_and_set_log_file_name(const char *log_name,
                                           const char *new_name,
                                           enum_log_type log_type_arg,
                                           enum cache_type io_cache_type_arg)
{
  init(log_type_arg, io_cache_type_arg);

  if (new_name && !strmov(log_file_name, new_name))
    return TRUE;
  else if (!new_name && generate_new_name(log_file_name, log_name))
    return TRUE;

  return FALSE;
}


/*
  Open a (new) log file.

  SYNOPSIS
    open()

    log_name            The name of the log to open
    log_type_arg        The type of the log. E.g. LOG_NORMAL
    new_name            The new name for the logfile. This is only needed
                        when the method is used to open the binlog file.
    io_cache_type_arg   The type of the IO_CACHE to use for this log file

  DESCRIPTION
    Open the logfile, init IO_CACHE and write startup messages
    (in case of general and slow query logs).

  RETURN VALUES
    0   ok
    1   error
*/

bool MYSQL_LOG::open(
#ifdef HAVE_PSI_INTERFACE
                     PSI_file_key log_file_key,
#endif
                     const char *log_name, enum_log_type log_type_arg,
                     const char *new_name, enum cache_type io_cache_type_arg)
{
  char buff[FN_REFLEN];
  File file= -1;
  int open_flags= O_CREAT | O_BINARY;
  DBUG_ENTER("MYSQL_LOG::open");
  DBUG_PRINT("enter", ("log_type: %d", (int) log_type_arg));

  write_error= 0;

  if (!(name= my_strdup(log_name, MYF(MY_WME))))
  {
    name= (char *)log_name; // for the error message
    goto err;
  }

  if (init_and_set_log_file_name(name, new_name,
                                 log_type_arg, io_cache_type_arg))
    goto err;

  if (io_cache_type == SEQ_READ_APPEND)
    open_flags |= O_RDWR | O_APPEND;
  else
    open_flags |= O_WRONLY | (log_type == LOG_BIN ? 0 : O_APPEND);

  db[0]= 0;

#ifdef HAVE_PSI_INTERFACE
  /* Keep the key for reopen */
  m_log_file_key= log_file_key;
#endif

  if ((file= mysql_file_open(log_file_key,
                             log_file_name, open_flags,
                             MYF(MY_WME | ME_WAITTANG))) < 0 ||
      init_io_cache(&log_file, file, IO_SIZE, io_cache_type,
                    mysql_file_tell(file, MYF(MY_WME)), 0,
                    MYF(MY_WME | MY_NABP |
                        ((log_type == LOG_BIN) ? MY_WAIT_IF_FULL : 0))))
    goto err;

  if (log_type == LOG_NORMAL)
  {
    char *end;
    int len=my_snprintf(buff, sizeof(buff), "%s, Version: %s (%s). "
#ifdef EMBEDDED_LIBRARY
                        "embedded library\n",
                        my_progname, server_version, MYSQL_COMPILATION_COMMENT
#elif _WIN32
			"started with:\nTCP Port: %d, Named Pipe: %s\n",
                        my_progname, server_version, MYSQL_COMPILATION_COMMENT,
                        mysqld_port, mysqld_unix_port
#else
			"started with:\nTcp port: %d  Unix socket: %s\n",
                        my_progname, server_version, MYSQL_COMPILATION_COMMENT,
                        mysqld_port, mysqld_unix_port
#endif
                       );
    end= strnmov(buff + len, "Time                 Id Command    Argument\n",
                 sizeof(buff) - len);
    if (my_b_write(&log_file, (uchar*) buff, (uint) (end-buff)) ||
	flush_io_cache(&log_file))
      goto err;
  }

  log_state= LOG_OPENED;
  DBUG_RETURN(0);

err:
  sql_print_error("Could not use %s for logging (error %d). \
Turning logging off for the whole duration of the MySQL server process. \
To turn it on again: fix the cause, \
shutdown the MySQL server and restart it.", name, errno);
  if (file >= 0)
    mysql_file_close(file, MYF(0));
  end_io_cache(&log_file);
  my_free(name);
  name= NULL;
  log_state= LOG_CLOSED;
  DBUG_RETURN(1);
}

MYSQL_LOG::MYSQL_LOG()
  : name(0), write_error(FALSE), inited(FALSE), log_type(LOG_UNKNOWN),
    log_state(LOG_CLOSED)
{
  /*
    We don't want to initialize LOCK_Log here as such initialization depends on
    safe_mutex (when using safe_mutex) which depends on MY_INIT(), which is
    called only in main(). Doing initialization here would make it happen
    before main().
  */
  bzero((char*) &log_file, sizeof(log_file));
}

void MYSQL_LOG::init_pthread_objects()
{
  DBUG_ASSERT(inited == 0);
  inited= 1;
  mysql_mutex_init(key_LOG_LOCK_log, &LOCK_log, MY_MUTEX_INIT_SLOW);
}

/*
  Close the log file

  SYNOPSIS
    close()
    exiting     Bitmask. For the slow and general logs the only used bit is
                LOG_CLOSE_TO_BE_OPENED. This is used if we intend to call
                open at once after close.

  NOTES
    One can do an open on the object at once after doing a close.
    The internal structures are not freed until cleanup() is called
*/

void MYSQL_LOG::close(uint exiting)
{					// One can't set log_type here!
  DBUG_ENTER("MYSQL_LOG::close");
  DBUG_PRINT("enter",("exiting: %d", (int) exiting));
  if (log_state == LOG_OPENED)
  {
    end_io_cache(&log_file);

    if (mysql_file_sync(log_file.file, MYF(MY_WME)) && ! write_error)
    {
      write_error= 1;
      sql_print_error(ER(ER_ERROR_ON_WRITE), name, errno);
    }

    if (mysql_file_close(log_file.file, MYF(MY_WME)) && ! write_error)
    {
      write_error= 1;
      sql_print_error(ER(ER_ERROR_ON_WRITE), name, errno);
    }
  }

  log_state= (exiting & LOG_CLOSE_TO_BE_OPENED) ? LOG_TO_BE_OPENED : LOG_CLOSED;
  my_free(name);
  name= NULL;
  DBUG_VOID_RETURN;
}

/** This is called only once. */

void MYSQL_LOG::cleanup()
{
  DBUG_ENTER("cleanup");
  if (inited)
  {
    inited= 0;
    mysql_mutex_destroy(&LOCK_log);
    close(0);
  }
  DBUG_VOID_RETURN;
}


int MYSQL_LOG::generate_new_name(char *new_name, const char *log_name)
{
  fn_format(new_name, log_name, mysql_data_home, "", 4);
  if (log_type == LOG_BIN)
  {
    if (!fn_ext(log_name)[0])
    {
      if (find_uniq_filename(new_name))
      {
        /* 
          This should be treated as error once propagation of error further
          up in the stack gets proper handling.
        */
        push_warning_printf(current_thd, MYSQL_ERROR::WARN_LEVEL_WARN, 
                            ER_NO_UNIQUE_LOGFILE, ER(ER_NO_UNIQUE_LOGFILE),
                            log_name);
	sql_print_error(ER(ER_NO_UNIQUE_LOGFILE), log_name);
	return 1;
      }
    }
  }
  return 0;
}


/*
  Reopen the log file

  SYNOPSIS
    reopen_file()

  DESCRIPTION
    Reopen the log file. The method is used during FLUSH LOGS
    and locks LOCK_log mutex
*/


void MYSQL_QUERY_LOG::reopen_file()
{
  char *save_name;

  DBUG_ENTER("MYSQL_LOG::reopen_file");
  if (!is_open())
  {
    DBUG_PRINT("info",("log is closed"));
    DBUG_VOID_RETURN;
  }

  mysql_mutex_lock(&LOCK_log);

  save_name= name;
  name= 0;				// Don't free name
  close(LOG_CLOSE_TO_BE_OPENED);

  /*
     Note that at this point, log_state != LOG_CLOSED (important for is_open()).
  */

  open(
#ifdef HAVE_PSI_INTERFACE
       m_log_file_key,
#endif
       save_name, log_type, 0, io_cache_type);
  my_free(save_name);

  mysql_mutex_unlock(&LOCK_log);

  DBUG_VOID_RETURN;
}


/*
  Write a command to traditional general log file

  SYNOPSIS
    write()

    event_time        command start timestamp
    user_host         the pointer to the string with user@host info
    user_host_len     length of the user_host string. this is computed once
                      and passed to all general log  event handlers
    thread_id         Id of the thread, issued a query
    command_type      the type of the command being logged
    command_type_len  the length of the string above
    sql_text          the very text of the query being executed
    sql_text_len      the length of sql_text string

  DESCRIPTION

   Log given command to to normal (not rotable) log file

  RETURN
    FASE - OK
    TRUE - error occured
*/

bool MYSQL_QUERY_LOG::write(time_t event_time, const char *user_host,
                            uint user_host_len, int thread_id,
                            const char *command_type, uint command_type_len,
                            const char *sql_text, uint sql_text_len)
{
  char buff[32];
  uint length= 0;
  char local_time_buff[MAX_TIME_SIZE];
  struct tm start;
  uint time_buff_len= 0;

  mysql_mutex_lock(&LOCK_log);

  /* Test if someone closed between the is_open test and lock */
  if (is_open())
  {
    /* for testing output of timestamp and thread id */
    DBUG_EXECUTE_IF("reset_log_last_time", last_time= 0;);

    /* Note that my_b_write() assumes it knows the length for this */
      if (event_time != last_time)
      {
        last_time= event_time;

        localtime_r(&event_time, &start);

        time_buff_len= my_snprintf(local_time_buff, MAX_TIME_SIZE,
                                   "%02d%02d%02d %2d:%02d:%02d\t",
                                   start.tm_year % 100, start.tm_mon + 1,
                                   start.tm_mday, start.tm_hour,
                                   start.tm_min, start.tm_sec);

        if (my_b_write(&log_file, (uchar*) local_time_buff, time_buff_len))
          goto err;
      }
      else
        if (my_b_write(&log_file, (uchar*) "\t\t" ,2) < 0)
          goto err;

      /* command_type, thread_id */
      length= my_snprintf(buff, 32, "%5ld ", (long) thread_id);

    if (my_b_write(&log_file, (uchar*) buff, length))
      goto err;

    if (my_b_write(&log_file, (uchar*) command_type, command_type_len))
      goto err;

    if (my_b_write(&log_file, (uchar*) "\t", 1))
      goto err;

    /* sql_text */
    if (my_b_write(&log_file, (uchar*) sql_text, sql_text_len))
      goto err;

    if (my_b_write(&log_file, (uchar*) "\n", 1) ||
        flush_io_cache(&log_file))
      goto err;
  }

  mysql_mutex_unlock(&LOCK_log);
  return FALSE;
err:

  if (!write_error)
  {
    write_error= 1;
    sql_print_error(ER(ER_ERROR_ON_WRITE), name, errno);
  }
  mysql_mutex_unlock(&LOCK_log);
  return TRUE;
}


/*
  Log a query to the traditional slow log file

  SYNOPSIS
    write()

    thd               THD of the query
    current_time      current timestamp
    query_start_arg   command start timestamp
    user_host         the pointer to the string with user@host info
    user_host_len     length of the user_host string. this is computed once
                      and passed to all general log event handlers
    query_utime       Amount of time the query took to execute (in microseconds)
    lock_utime        Amount of time the query was locked (in microseconds)
    is_command        The flag, which determines, whether the sql_text is a
                      query or an administrator command.
    sql_text          the very text of the query or administrator command
                      processed
    sql_text_len      the length of sql_text string

  DESCRIPTION

   Log a query to the slow log file.

  RETURN
    FALSE - OK
    TRUE - error occured
*/

bool MYSQL_QUERY_LOG::write(THD *thd, time_t current_time,
                            time_t query_start_arg, const char *user_host,
                            uint user_host_len, ulonglong query_utime,
                            ulonglong lock_utime, bool is_command,
                            const char *sql_text, uint sql_text_len)
{
  bool error= 0;
  DBUG_ENTER("MYSQL_QUERY_LOG::write");

  mysql_mutex_lock(&LOCK_log);

  if (!is_open())
  {
    mysql_mutex_unlock(&LOCK_log);
    DBUG_RETURN(0);
  }

  if (is_open())
  {						// Safety agains reopen
    int tmp_errno= 0;
    char buff[80], *end;
    char query_time_buff[22+7], lock_time_buff[22+7];
    uint buff_len;
    end= buff;

    if (!(specialflag & SPECIAL_SHORT_LOG_FORMAT))
    {
      if (current_time != last_time)
      {
        last_time= current_time;
        struct tm start;
        localtime_r(&current_time, &start);

        buff_len= my_snprintf(buff, sizeof buff,
                              "# Time: %02d%02d%02d %2d:%02d:%02d\n",
                              start.tm_year % 100, start.tm_mon + 1,
                              start.tm_mday, start.tm_hour,
                              start.tm_min, start.tm_sec);

        /* Note that my_b_write() assumes it knows the length for this */
        if (my_b_write(&log_file, (uchar*) buff, buff_len))
          tmp_errno= errno;
      }
      const uchar uh[]= "# User@Host: ";
      if (my_b_write(&log_file, uh, sizeof(uh) - 1))
        tmp_errno= errno;
      if (my_b_write(&log_file, (uchar*) user_host, user_host_len))
        tmp_errno= errno;
      if (my_b_write(&log_file, (uchar*) "\n", 1))
        tmp_errno= errno;
    }
    /* For slow query log */
    sprintf(query_time_buff, "%.6f", ulonglong2double(query_utime)/1000000.0);
    sprintf(lock_time_buff,  "%.6f", ulonglong2double(lock_utime)/1000000.0);
    if (my_b_printf(&log_file,
                    "# Query_time: %s  Lock_time: %s"
                    " Rows_sent: %lu  Rows_examined: %lu\n",
                    query_time_buff, lock_time_buff,
                    (ulong) thd->sent_row_count,
                    (ulong) thd->examined_row_count) == (uint) -1)
      tmp_errno= errno;
    if (thd->db && strcmp(thd->db, db))
    {						// Database changed
      if (my_b_printf(&log_file,"use %s;\n",thd->db) == (uint) -1)
        tmp_errno= errno;
      strmov(db,thd->db);
    }
    if (thd->stmt_depends_on_first_successful_insert_id_in_prev_stmt)
    {
      end=strmov(end, ",last_insert_id=");
      end=longlong10_to_str((longlong)
                            thd->first_successful_insert_id_in_prev_stmt_for_binlog,
                            end, -10);
    }
    // Save value if we do an insert.
    if (thd->auto_inc_intervals_in_cur_stmt_for_binlog.nb_elements() > 0)
    {
      if (!(specialflag & SPECIAL_SHORT_LOG_FORMAT))
      {
        end=strmov(end,",insert_id=");
        end=longlong10_to_str((longlong)
                              thd->auto_inc_intervals_in_cur_stmt_for_binlog.minimum(),
                              end, -10);
      }
    }

    /*
      This info used to show up randomly, depending on whether the query
      checked the query start time or not. now we always write current
      timestamp to the slow log
    */
    end= strmov(end, ",timestamp=");
    end= int10_to_str((long) current_time, end, 10);

    if (end != buff)
    {
      *end++=';';
      *end='\n';
      if (my_b_write(&log_file, (uchar*) "SET ", 4) ||
          my_b_write(&log_file, (uchar*) buff + 1, (uint) (end-buff)))
        tmp_errno= errno;
    }
    if (is_command)
    {
      end= strxmov(buff, "# administrator command: ", NullS);
      buff_len= (ulong) (end - buff);
      my_b_write(&log_file, (uchar*) buff, buff_len);
    }
    if (my_b_write(&log_file, (uchar*) sql_text, sql_text_len) ||
        my_b_write(&log_file, (uchar*) ";\n",2) ||
        flush_io_cache(&log_file))
      tmp_errno= errno;
    if (tmp_errno)
    {
      error= 1;
      if (! write_error)
      {
        write_error= 1;
        sql_print_error(ER(ER_ERROR_ON_WRITE), name, error);
      }
    }
  }
  mysql_mutex_unlock(&LOCK_log);
  DBUG_RETURN(error);
}


/**
  @todo
  The following should be using fn_format();  We just need to
  first change fn_format() to cut the file name if it's too long.
*/
const char *MYSQL_LOG::generate_name(const char *log_name,
                                      const char *suffix,
                                      bool strip_ext, char *buff)
{
  if (!log_name || !log_name[0])
  {
    strmake(buff, pidfile_name, FN_REFLEN - strlen(suffix) - 1);
    return (const char *)
      fn_format(buff, buff, "", suffix, MYF(MY_REPLACE_EXT|MY_REPLACE_DIR));
  }
  // get rid of extension if the log is binary to avoid problems
  if (strip_ext)
  {
    char *p= fn_ext(log_name);
    uint length= (uint) (p - log_name);
    strmake(buff, log_name, min(length, FN_REFLEN-1));
    return (const char*)buff;
  }
  return log_name;
}



MYSQL_BIN_LOG::MYSQL_BIN_LOG(uint *sync_period)
  :bytes_written(0), prepared_xids(0), file_id(1), open_count(1),
   need_start_event(TRUE),
   sync_period_ptr(sync_period),
   is_relay_log(0), signal_cnt(0),
   description_event_for_exec(0), description_event_for_queue(0)
{
  /*
    We don't want to initialize locks here as such initialization depends on
    safe_mutex (when using safe_mutex) which depends on MY_INIT(), which is
    called only in main(). Doing initialization here would make it happen
    before main().
  */
  index_file_name[0] = 0;
  bzero((char*) &index_file, sizeof(index_file));
  bzero((char*) &purge_index_file, sizeof(purge_index_file));
}

/* this is called only once */

void MYSQL_BIN_LOG::cleanup()
{
  DBUG_ENTER("cleanup");
  if (inited)
  {
    inited= 0;
    close(LOG_CLOSE_INDEX|LOG_CLOSE_STOP_EVENT);
    delete description_event_for_queue;
    delete description_event_for_exec;
    mysql_mutex_destroy(&LOCK_log);
    mysql_mutex_destroy(&LOCK_index);
    mysql_cond_destroy(&update_cond);
  }
  DBUG_VOID_RETURN;
}


/* Init binlog-specific vars */
void MYSQL_BIN_LOG::init(bool no_auto_events_arg, ulong max_size_arg)
{
  DBUG_ENTER("MYSQL_BIN_LOG::init");
  no_auto_events= no_auto_events_arg;
  max_size= max_size_arg;
  DBUG_PRINT("info",("max_size: %lu", max_size));
  DBUG_VOID_RETURN;
}


void MYSQL_BIN_LOG::init_pthread_objects()
{
  DBUG_ASSERT(inited == 0);
  inited= 1;
  mysql_mutex_init(key_LOG_LOCK_log, &LOCK_log, MY_MUTEX_INIT_SLOW);
  mysql_mutex_init(key_BINLOG_LOCK_index, &LOCK_index, MY_MUTEX_INIT_SLOW);
  mysql_cond_init(key_BINLOG_update_cond, &update_cond, 0);
}


bool MYSQL_BIN_LOG::open_index_file(const char *index_file_name_arg,
                                    const char *log_name, bool need_mutex)
{
  File index_file_nr= -1;
  DBUG_ASSERT(!my_b_inited(&index_file));

  /*
    First open of this class instance
    Create an index file that will hold all file names uses for logging.
    Add new entries to the end of it.
  */
  myf opt= MY_UNPACK_FILENAME;
  if (!index_file_name_arg)
  {
    index_file_name_arg= log_name;    // Use same basename for index file
    opt= MY_UNPACK_FILENAME | MY_REPLACE_EXT;
  }
  fn_format(index_file_name, index_file_name_arg, mysql_data_home,
            ".index", opt);
  if ((index_file_nr= mysql_file_open(key_file_binlog_index,
                                      index_file_name,
                                      O_RDWR | O_CREAT | O_BINARY,
                                      MYF(MY_WME))) < 0 ||
       mysql_file_sync(index_file_nr, MYF(MY_WME)) ||
       init_io_cache(&index_file, index_file_nr,
                     IO_SIZE, WRITE_CACHE,
                     mysql_file_seek(index_file_nr, 0L, MY_SEEK_END, MYF(0)),
                                     0, MYF(MY_WME | MY_WAIT_IF_FULL)) ||
      DBUG_EVALUATE_IF("fault_injection_openning_index", 1, 0))
  {
    /*
      TODO: all operations creating/deleting the index file or a log, should
      call my_sync_dir() or my_sync_dir_by_file() to be durable.
      TODO: file creation should be done with mysql_file_create()
      not mysql_file_open().
    */
    if (index_file_nr >= 0)
      mysql_file_close(index_file_nr, MYF(0));
    return TRUE;
  }

#ifdef HAVE_REPLICATION
  /*
    Sync the index by purging any binary log file that is not registered.
    In other words, either purge binary log files that were removed from
    the index but not purged from the file system due to a crash or purge
    any binary log file that was created but not register in the index
    due to a crash.
  */

  if (set_purge_index_file_name(index_file_name_arg) ||
      open_purge_index_file(FALSE) ||
      purge_index_entry(NULL, NULL, need_mutex) ||
      close_purge_index_file() ||
      DBUG_EVALUATE_IF("fault_injection_recovering_index", 1, 0))
  {
    sql_print_error("MYSQL_BIN_LOG::open_index_file failed to sync the index "
                    "file.");
    return TRUE;
  }
#endif

  return FALSE;
}


/**
  Open a (new) binlog file.

  - Open the log file and the index file. Register the new
  file name in it
  - When calling this when the file is in use, you must have a locks
  on LOCK_log and LOCK_index.

  @retval
    0	ok
  @retval
    1	error
*/

bool MYSQL_BIN_LOG::open(const char *log_name,
                         enum_log_type log_type_arg,
                         const char *new_name,
                         enum cache_type io_cache_type_arg,
                         bool no_auto_events_arg,
                         ulong max_size_arg,
                         bool null_created_arg,
                         bool need_mutex)
{
  File file= -1;

  DBUG_ENTER("MYSQL_BIN_LOG::open");
  DBUG_PRINT("enter",("log_type: %d",(int) log_type_arg));

  if (init_and_set_log_file_name(log_name, new_name, log_type_arg,
                                 io_cache_type_arg))
  {
    sql_print_error("MSYQL_BIN_LOG::open failed to generate new file name.");
    DBUG_RETURN(1);
  }

#ifdef HAVE_REPLICATION
  if (open_purge_index_file(TRUE) ||
      register_create_index_entry(log_file_name) ||
      sync_purge_index_file() ||
      DBUG_EVALUATE_IF("fault_injection_registering_index", 1, 0))
  {
    sql_print_error("MSYQL_BIN_LOG::open failed to sync the index file.");
    DBUG_RETURN(1);
  }
  DBUG_EXECUTE_IF("crash_create_non_critical_before_update_index", DBUG_SUICIDE(););
#endif

  write_error= 0;

  /* open the main log file */
  if (MYSQL_LOG::open(key_file_binlog,
                      log_name, log_type_arg, new_name, io_cache_type_arg))
  {
#ifdef HAVE_REPLICATION
    close_purge_index_file();
#endif
    DBUG_RETURN(1);                            /* all warnings issued */
  }

  init(no_auto_events_arg, max_size_arg);

  open_count++;

  DBUG_ASSERT(log_type == LOG_BIN);

  {
    bool write_file_name_to_index_file=0;

    if (!my_b_filelength(&log_file))
    {
      /*
	The binary log file was empty (probably newly created)
	This is the normal case and happens when the user doesn't specify
	an extension for the binary log files.
	In this case we write a standard header to it.
      */
      if (my_b_safe_write(&log_file, (uchar*) BINLOG_MAGIC,
			  BIN_LOG_HEADER_SIZE))
        goto err;
      bytes_written+= BIN_LOG_HEADER_SIZE;
      write_file_name_to_index_file= 1;
    }

    if (need_start_event && !no_auto_events)
    {
      /*
        In 4.x we set need_start_event=0 here, but in 5.0 we want a Start event
        even if this is not the very first binlog.
      */
      Format_description_log_event s(BINLOG_VERSION);
      /*
        don't set LOG_EVENT_BINLOG_IN_USE_F for SEQ_READ_APPEND io_cache
        as we won't be able to reset it later
      */
      if (io_cache_type == WRITE_CACHE)
        s.flags|= LOG_EVENT_BINLOG_IN_USE_F;
      if (!s.is_valid())
        goto err;
      s.dont_set_created= null_created_arg;
      if (s.write(&log_file))
        goto err;
      bytes_written+= s.data_written;
    }
    if (description_event_for_queue &&
        description_event_for_queue->binlog_version>=4)
    {
      /*
        This is a relay log written to by the I/O slave thread.
        Write the event so that others can later know the format of this relay
        log.
        Note that this event is very close to the original event from the
        master (it has binlog version of the master, event types of the
        master), so this is suitable to parse the next relay log's event. It
        has been produced by
        Format_description_log_event::Format_description_log_event(char* buf,).
        Why don't we want to write the description_event_for_queue if this
        event is for format<4 (3.23 or 4.x): this is because in that case, the
        description_event_for_queue describes the data received from the
        master, but not the data written to the relay log (*conversion*),
        which is in format 4 (slave's).
      */
      /*
        Set 'created' to 0, so that in next relay logs this event does not
        trigger cleaning actions on the slave in
        Format_description_log_event::apply_event_impl().
      */
      description_event_for_queue->created= 0;
      /* Don't set log_pos in event header */
      description_event_for_queue->set_artificial_event();

      if (description_event_for_queue->write(&log_file))
        goto err;
      bytes_written+= description_event_for_queue->data_written;
    }
    if (flush_io_cache(&log_file) ||
        mysql_file_sync(log_file.file, MYF(MY_WME)))
      goto err;

    if (write_file_name_to_index_file)
    {
#ifdef HAVE_REPLICATION
      DBUG_EXECUTE_IF("crash_create_critical_before_update_index", DBUG_SUICIDE(););
#endif

      DBUG_ASSERT(my_b_inited(&index_file) != 0);
      reinit_io_cache(&index_file, WRITE_CACHE,
                      my_b_filelength(&index_file), 0, 0);
      /*
        As this is a new log file, we write the file name to the index
        file. As every time we write to the index file, we sync it.
      */
      if (DBUG_EVALUATE_IF("fault_injection_updating_index", 1, 0) ||
          my_b_write(&index_file, (uchar*) log_file_name,
                     strlen(log_file_name)) ||
          my_b_write(&index_file, (uchar*) "\n", 1) ||
          flush_io_cache(&index_file) ||
          mysql_file_sync(index_file.file, MYF(MY_WME)))
        goto err;

#ifdef HAVE_REPLICATION
      DBUG_EXECUTE_IF("crash_create_after_update_index", DBUG_SUICIDE(););
#endif
    }
  }
  log_state= LOG_OPENED;

#ifdef HAVE_REPLICATION
  close_purge_index_file();
#endif

  DBUG_RETURN(0);

err:
#ifdef HAVE_REPLICATION
  if (is_inited_purge_index_file())
    purge_index_entry(NULL, NULL, need_mutex);
  close_purge_index_file();
#endif
  sql_print_error("Could not use %s for logging (error %d). \
Turning logging off for the whole duration of the MySQL server process. \
To turn it on again: fix the cause, \
shutdown the MySQL server and restart it.", name, errno);
  if (file >= 0)
    mysql_file_close(file, MYF(0));
  end_io_cache(&log_file);
  end_io_cache(&index_file);
  my_free(name);
  name= NULL;
  log_state= LOG_CLOSED;
  DBUG_RETURN(1);
}


int MYSQL_BIN_LOG::get_current_log(LOG_INFO* linfo)
{
  mysql_mutex_lock(&LOCK_log);
  int ret = raw_get_current_log(linfo);
  mysql_mutex_unlock(&LOCK_log);
  return ret;
}

int MYSQL_BIN_LOG::raw_get_current_log(LOG_INFO* linfo)
{
  strmake(linfo->log_file_name, log_file_name, sizeof(linfo->log_file_name)-1);
  linfo->pos = my_b_tell(&log_file);
  return 0;
}

/**
  Move all data up in a file in an filename index file.

    We do the copy outside of the IO_CACHE as the cache buffers would just
    make things slower and more complicated.
    In most cases the copy loop should only do one read.

  @param index_file			File to move
  @param offset			Move everything from here to beginning

  @note
    File will be truncated to be 'offset' shorter or filled up with newlines

  @retval
    0	ok
*/

#ifdef HAVE_REPLICATION

static bool copy_up_file_and_fill(IO_CACHE *index_file, my_off_t offset)
{
  int bytes_read;
  my_off_t init_offset= offset;
  File file= index_file->file;
  uchar io_buf[IO_SIZE*2];
  DBUG_ENTER("copy_up_file_and_fill");

  for (;; offset+= bytes_read)
  {
    mysql_file_seek(file, offset, MY_SEEK_SET, MYF(0));
    if ((bytes_read= (int) mysql_file_read(file, io_buf, sizeof(io_buf),
                                           MYF(MY_WME)))
	< 0)
      goto err;
    if (!bytes_read)
      break;					// end of file
    mysql_file_seek(file, offset-init_offset, MY_SEEK_SET, MYF(0));
    if (mysql_file_write(file, io_buf, bytes_read, MYF(MY_WME | MY_NABP)))
      goto err;
  }
  /* The following will either truncate the file or fill the end with \n' */
  if (mysql_file_chsize(file, offset - init_offset, '\n', MYF(MY_WME)) ||
      mysql_file_sync(file, MYF(MY_WME)))
    goto err;

  /* Reset data in old index cache */
  reinit_io_cache(index_file, READ_CACHE, (my_off_t) 0, 0, 1);
  DBUG_RETURN(0);

err:
  DBUG_RETURN(1);
}

#endif /* HAVE_REPLICATION */

/**
  Find the position in the log-index-file for the given log name.

  @param linfo		Store here the found log file name and position to
                       the NEXT log file name in the index file.
  @param log_name	Filename to find in the index file.
                       Is a null pointer if we want to read the first entry
  @param need_lock	Set this to 1 if the parent doesn't already have a
                       lock on LOCK_index

  @note
    On systems without the truncate function the file will end with one or
    more empty lines.  These will be ignored when reading the file.

  @retval
    0			ok
  @retval
    LOG_INFO_EOF	        End of log-index-file found
  @retval
    LOG_INFO_IO		Got IO error while reading file
*/

int MYSQL_BIN_LOG::find_log_pos(LOG_INFO *linfo, const char *log_name,
			    bool need_lock)
{
  int error= 0;
  char *fname= linfo->log_file_name;
  uint log_name_len= log_name ? (uint) strlen(log_name) : 0;
  DBUG_ENTER("find_log_pos");
  DBUG_PRINT("enter",("log_name: %s", log_name ? log_name : "NULL"));

  /*
    Mutex needed because we need to make sure the file pointer does not
    move from under our feet
  */
  if (need_lock)
    mysql_mutex_lock(&LOCK_index);
  mysql_mutex_assert_owner(&LOCK_index);

  /* As the file is flushed, we can't get an error here */
  (void) reinit_io_cache(&index_file, READ_CACHE, (my_off_t) 0, 0, 0);

  for (;;)
  {
    uint length;
    my_off_t offset= my_b_tell(&index_file);

    DBUG_EXECUTE_IF("simulate_find_log_pos_error",
                    error=  LOG_INFO_EOF; break;);
    /* If we get 0 or 1 characters, this is the end of the file */
    if ((length= my_b_gets(&index_file, fname, FN_REFLEN)) <= 1)
    {
      /* Did not find the given entry; Return not found or error */
      error= !index_file.error ? LOG_INFO_EOF : LOG_INFO_IO;
      break;
    }

    // if the log entry matches, null string matching anything
    if (!log_name ||
	(log_name_len == length-1 && fname[log_name_len] == '\n' &&
	 !memcmp(fname, log_name, log_name_len)))
    {
      DBUG_PRINT("info",("Found log file entry"));
      fname[length-1]=0;			// remove last \n
      linfo->index_file_start_offset= offset;
      linfo->index_file_offset = my_b_tell(&index_file);
      break;
    }
  }

  if (need_lock)
    mysql_mutex_unlock(&LOCK_index);
  DBUG_RETURN(error);
}


/**
  Find the position in the log-index-file for the given log name.

  @param
    linfo		Store here the next log file name and position to
			the file name after that.
  @param
    need_lock		Set this to 1 if the parent doesn't already have a
			lock on LOCK_index

  @note
    - Before calling this function, one has to call find_log_pos()
    to set up 'linfo'
    - Mutex needed because we need to make sure the file pointer does not move
    from under our feet

  @retval
    0			ok
  @retval
    LOG_INFO_EOF	        End of log-index-file found
  @retval
    LOG_INFO_IO		Got IO error while reading file
*/

int MYSQL_BIN_LOG::find_next_log(LOG_INFO* linfo, bool need_lock)
{
  int error= 0;
  uint length;
  char *fname= linfo->log_file_name;

  if (need_lock)
    mysql_mutex_lock(&LOCK_index);
  mysql_mutex_assert_owner(&LOCK_index);

  /* As the file is flushed, we can't get an error here */
  (void) reinit_io_cache(&index_file, READ_CACHE, linfo->index_file_offset, 0,
			 0);

  linfo->index_file_start_offset= linfo->index_file_offset;
  if ((length=my_b_gets(&index_file, fname, FN_REFLEN)) <= 1)
  {
    error = !index_file.error ? LOG_INFO_EOF : LOG_INFO_IO;
    goto err;
  }
  fname[length-1]=0;				// kill \n
  linfo->index_file_offset = my_b_tell(&index_file);

err:
  if (need_lock)
    mysql_mutex_unlock(&LOCK_index);
  return error;
}


/**
  Delete all logs refered to in the index file.
  Start writing to a new log file.

  The new index file will only contain this file.

  @param thd		Thread

  @note
    If not called from slave thread, write start event to new log

  @retval
    0	ok
  @retval
    1   error
*/

bool MYSQL_BIN_LOG::reset_logs(THD* thd)
{
  LOG_INFO linfo;
  bool error=0;
  int err;
  const char* save_name;
  DBUG_ENTER("reset_logs");

  ha_reset_logs(thd);
  /*
    We need to get both locks to be sure that no one is trying to
    write to the index log file.
  */
  mysql_mutex_lock(&LOCK_log);
  mysql_mutex_lock(&LOCK_index);

  /*
    The following mutex is needed to ensure that no threads call
    'delete thd' as we would then risk missing a 'rollback' from this
    thread. If the transaction involved MyISAM tables, it should go
    into binlog even on rollback.
  */
  mysql_mutex_lock(&LOCK_thread_count);

  /* Save variables so that we can reopen the log */
  save_name=name;
  name=0;					// Protect against free
  close(LOG_CLOSE_TO_BE_OPENED);

  /*
    First delete all old log files and then update the index file.
    As we first delete the log files and do not use sort of logging,
    a crash may lead to an inconsistent state where the index has
    references to non-existent files.

    We need to invert the steps and use the purge_index_file methods
    in order to make the operation safe.
  */

  if ((err= find_log_pos(&linfo, NullS, 0)) != 0)
  {
    uint errcode= purge_log_get_error_code(err);
    sql_print_error("Failed to locate old binlog or relay log files");
    my_message(errcode, ER(errcode), MYF(0));
    error= 1;
    goto err;
  }

  for (;;)
  {
    if ((error= my_delete_allow_opened(linfo.log_file_name, MYF(0))) != 0)
    {
      if (my_errno == ENOENT) 
      {
        push_warning_printf(current_thd, MYSQL_ERROR::WARN_LEVEL_WARN,
                            ER_LOG_PURGE_NO_FILE, ER(ER_LOG_PURGE_NO_FILE),
                            linfo.log_file_name);
        sql_print_information("Failed to delete file '%s'",
                              linfo.log_file_name);
        my_errno= 0;
        error= 0;
      }
      else
      {
        push_warning_printf(current_thd, MYSQL_ERROR::WARN_LEVEL_WARN,
                            ER_BINLOG_PURGE_FATAL_ERR,
                            "a problem with deleting %s; "
                            "consider examining correspondence "
                            "of your binlog index file "
                            "to the actual binlog files",
                            linfo.log_file_name);
        error= 1;
        goto err;
      }
    }
    if (find_next_log(&linfo, 0))
      break;
  }

  /* Start logging with a new file */
  close(LOG_CLOSE_INDEX);
  if ((error= my_delete_allow_opened(index_file_name, MYF(0))))	// Reset (open will update)
  {
    if (my_errno == ENOENT) 
    {
      push_warning_printf(current_thd, MYSQL_ERROR::WARN_LEVEL_WARN,
                          ER_LOG_PURGE_NO_FILE, ER(ER_LOG_PURGE_NO_FILE),
                          index_file_name);
      sql_print_information("Failed to delete file '%s'",
                            index_file_name);
      my_errno= 0;
      error= 0;
    }
    else
    {
      push_warning_printf(current_thd, MYSQL_ERROR::WARN_LEVEL_WARN,
                          ER_BINLOG_PURGE_FATAL_ERR,
                          "a problem with deleting %s; "
                          "consider examining correspondence "
                          "of your binlog index file "
                          "to the actual binlog files",
                          index_file_name);
      error= 1;
      goto err;
    }
  }
  if (!thd->slave_thread)
    need_start_event=1;
  if (!open_index_file(index_file_name, 0, FALSE))
    open(save_name, log_type, 0, io_cache_type, no_auto_events, max_size, 0, FALSE);
  my_free((void *) save_name);

err:
  if (error == 1)
    name= const_cast<char*>(save_name);
  mysql_mutex_unlock(&LOCK_thread_count);
  mysql_mutex_unlock(&LOCK_index);
  mysql_mutex_unlock(&LOCK_log);
  DBUG_RETURN(error);
}


/**
  Delete relay log files prior to rli->group_relay_log_name
  (i.e. all logs which are not involved in a non-finished group
  (transaction)), remove them from the index file and start on next
  relay log.

  IMPLEMENTATION
  - Protects index file with LOCK_index
  - Delete relevant relay log files
  - Copy all file names after these ones to the front of the index file
  - If the OS has truncate, truncate the file, else fill it with \n'
  - Read the next file name from the index file and store in rli->linfo

  @param rli	       Relay log information
  @param included     If false, all relay logs that are strictly before
                      rli->group_relay_log_name are deleted ; if true, the
                      latter is deleted too (i.e. all relay logs
                      read by the SQL slave thread are deleted).

  @note
    - This is only called from the slave-execute thread when it has read
    all commands from a relay log and want to switch to a new relay log.
    - When this happens, we can be in an active transaction as
    a transaction can span over two relay logs
    (although it is always written as a single block to the master's binary
    log, hence cannot span over two master's binary logs).

  @retval
    0			ok
  @retval
    LOG_INFO_EOF	        End of log-index-file found
  @retval
    LOG_INFO_SEEK	Could not allocate IO cache
  @retval
    LOG_INFO_IO		Got IO error while reading file
*/

#ifdef HAVE_REPLICATION

int MYSQL_BIN_LOG::purge_first_log(Relay_log_info* rli, bool included)
{
  int error;
  char *to_purge_if_included= NULL;
  DBUG_ENTER("purge_first_log");

  DBUG_ASSERT(is_open());
  DBUG_ASSERT(rli->slave_running == 1);
  DBUG_ASSERT(!strcmp(rli->linfo.log_file_name,rli->event_relay_log_name));

  mysql_mutex_lock(&LOCK_index);
  to_purge_if_included= my_strdup(rli->group_relay_log_name, MYF(0));

  /*
    Read the next log file name from the index file and pass it back to
    the caller.
  */
  if((error=find_log_pos(&rli->linfo, rli->event_relay_log_name, 0)) || 
     (error=find_next_log(&rli->linfo, 0)))
  {
    char buff[22];
    sql_print_error("next log error: %d  offset: %s  log: %s included: %d",
                    error,
                    llstr(rli->linfo.index_file_offset,buff),
                    rli->event_relay_log_name,
                    included);
    goto err;
  }

  /*
    Reset rli's coordinates to the current log.
  */
  rli->event_relay_log_pos= BIN_LOG_HEADER_SIZE;
  strmake(rli->event_relay_log_name,rli->linfo.log_file_name,
	  sizeof(rli->event_relay_log_name)-1);

  /*
    If we removed the rli->group_relay_log_name file,
    we must update the rli->group* coordinates, otherwise do not touch it as the
    group's execution is not finished (e.g. COMMIT not executed)
  */
  if (included)
  {
    rli->group_relay_log_pos = BIN_LOG_HEADER_SIZE;
    strmake(rli->group_relay_log_name,rli->linfo.log_file_name,
            sizeof(rli->group_relay_log_name)-1);
    rli->notify_group_relay_log_name_update();
  }

  /* Store where we are in the new file for the execution thread */
  flush_relay_log_info(rli);

  DBUG_EXECUTE_IF("crash_before_purge_logs", DBUG_SUICIDE(););

  mysql_mutex_lock(&rli->log_space_lock);
  rli->relay_log.purge_logs(to_purge_if_included, included,
                            0, 0, &rli->log_space_total);
  // Tell the I/O thread to take the relay_log_space_limit into account
  rli->ignore_log_space_limit= 0;
  mysql_mutex_unlock(&rli->log_space_lock);

  /*
    Ok to broadcast after the critical region as there is no risk of
    the mutex being destroyed by this thread later - this helps save
    context switches
  */
  mysql_cond_broadcast(&rli->log_space_cond);

  /*
   * Need to update the log pos because purge logs has been called 
   * after fetching initially the log pos at the begining of the method.
   */
  if((error=find_log_pos(&rli->linfo, rli->event_relay_log_name, 0)))
  {
    char buff[22];
    sql_print_error("next log error: %d  offset: %s  log: %s included: %d",
                    error,
                    llstr(rli->linfo.index_file_offset,buff),
                    rli->group_relay_log_name,
                    included);
    goto err;
  }

  /* If included was passed, rli->linfo should be the first entry. */
  DBUG_ASSERT(!included || rli->linfo.index_file_start_offset == 0);

err:
  my_free(to_purge_if_included);
  mysql_mutex_unlock(&LOCK_index);
  DBUG_RETURN(error);
}

/**
  Update log index_file.
*/

int MYSQL_BIN_LOG::update_log_index(LOG_INFO* log_info, bool need_update_threads)
{
  if (copy_up_file_and_fill(&index_file, log_info->index_file_start_offset))
    return LOG_INFO_IO;

  // now update offsets in index file for running threads
  if (need_update_threads)
    adjust_linfo_offsets(log_info->index_file_start_offset);
  return 0;
}

/**
  Remove all logs before the given log from disk and from the index file.

  @param to_log	      Delete all log file name before this file.
  @param included            If true, to_log is deleted too.
  @param need_mutex
  @param need_update_threads If we want to update the log coordinates of
                             all threads. False for relay logs, true otherwise.
  @param freed_log_space     If not null, decrement this variable of
                             the amount of log space freed

  @note
    If any of the logs before the deleted one is in use,
    only purge logs up to this one.

  @retval
    0			ok
  @retval
    LOG_INFO_EOF		to_log not found
    LOG_INFO_EMFILE             too many files opened
    LOG_INFO_FATAL              if any other than ENOENT error from
                                mysql_file_stat() or mysql_file_delete()
*/

int MYSQL_BIN_LOG::purge_logs(const char *to_log, 
                          bool included,
                          bool need_mutex, 
                          bool need_update_threads, 
                          ulonglong *decrease_log_space)
{
  int error= 0;
  bool exit_loop= 0;
  LOG_INFO log_info;
  THD *thd= current_thd;
  DBUG_ENTER("purge_logs");
  DBUG_PRINT("info",("to_log= %s",to_log));

  if (need_mutex)
    mysql_mutex_lock(&LOCK_index);
  if ((error=find_log_pos(&log_info, to_log, 0 /*no mutex*/))) 
  {
    sql_print_error("MYSQL_BIN_LOG::purge_logs was called with file %s not "
                    "listed in the index.", to_log);
    goto err;
  }

  if ((error= open_purge_index_file(TRUE)))
  {
    sql_print_error("MYSQL_BIN_LOG::purge_logs failed to sync the index file.");
    goto err;
  }

  /*
    File name exists in index file; delete until we find this file
    or a file that is used.
  */
  if ((error=find_log_pos(&log_info, NullS, 0 /*no mutex*/)))
    goto err;
  while ((strcmp(to_log,log_info.log_file_name) || (exit_loop=included)) &&
         !is_active(log_info.log_file_name) &&
         !log_in_use(log_info.log_file_name))
  {
    if ((error= register_purge_index_entry(log_info.log_file_name)))
    {
      sql_print_error("MYSQL_BIN_LOG::purge_logs failed to copy %s to register file.",
                      log_info.log_file_name);
      goto err;
    }

    if (find_next_log(&log_info, 0) || exit_loop)
      break;
  }

  DBUG_EXECUTE_IF("crash_purge_before_update_index", DBUG_SUICIDE(););

  if ((error= sync_purge_index_file()))
  {
    sql_print_error("MSYQL_BIN_LOG::purge_logs failed to flush register file.");
    goto err;
  }

  /* We know how many files to delete. Update index file. */
  if ((error=update_log_index(&log_info, need_update_threads)))
  {
    sql_print_error("MSYQL_BIN_LOG::purge_logs failed to update the index file");
    goto err;
  }

  DBUG_EXECUTE_IF("crash_purge_critical_after_update_index", DBUG_SUICIDE(););

err:
  /* Read each entry from purge_index_file and delete the file. */
  if (is_inited_purge_index_file() &&
      (error= purge_index_entry(thd, decrease_log_space, FALSE)))
    sql_print_error("MSYQL_BIN_LOG::purge_logs failed to process registered files"
                    " that would be purged.");
  close_purge_index_file();

  DBUG_EXECUTE_IF("crash_purge_non_critical_after_update_index", DBUG_SUICIDE(););

  if (need_mutex)
    mysql_mutex_unlock(&LOCK_index);
  DBUG_RETURN(error);
}

int MYSQL_BIN_LOG::set_purge_index_file_name(const char *base_file_name)
{
  int error= 0;
  DBUG_ENTER("MYSQL_BIN_LOG::set_purge_index_file_name");
  if (fn_format(purge_index_file_name, base_file_name, mysql_data_home,
                ".~rec~", MYF(MY_UNPACK_FILENAME | MY_SAFE_PATH |
                              MY_REPLACE_EXT)) == NULL)
  {
    error= 1;
    sql_print_error("MYSQL_BIN_LOG::set_purge_index_file_name failed to set "
                      "file name.");
  }
  DBUG_RETURN(error);
}

int MYSQL_BIN_LOG::open_purge_index_file(bool destroy)
{
  int error= 0;
  File file= -1;

  DBUG_ENTER("MYSQL_BIN_LOG::open_purge_index_file");

  if (destroy)
    close_purge_index_file();

  if (!my_b_inited(&purge_index_file))
  {
    if ((file= my_open(purge_index_file_name, O_RDWR | O_CREAT | O_BINARY,
                       MYF(MY_WME | ME_WAITTANG))) < 0  ||
        init_io_cache(&purge_index_file, file, IO_SIZE,
                      (destroy ? WRITE_CACHE : READ_CACHE),
                      0, 0, MYF(MY_WME | MY_NABP | MY_WAIT_IF_FULL)))
    {
      error= 1;
      sql_print_error("MYSQL_BIN_LOG::open_purge_index_file failed to open register "
                      " file.");
    }
  }
  DBUG_RETURN(error);
}

int MYSQL_BIN_LOG::close_purge_index_file()
{
  int error= 0;

  DBUG_ENTER("MYSQL_BIN_LOG::close_purge_index_file");

  if (my_b_inited(&purge_index_file))
  {
    end_io_cache(&purge_index_file);
    error= my_close(purge_index_file.file, MYF(0));
  }
  my_delete(purge_index_file_name, MYF(0));
  bzero((char*) &purge_index_file, sizeof(purge_index_file));

  DBUG_RETURN(error);
}

bool MYSQL_BIN_LOG::is_inited_purge_index_file()
{
  DBUG_ENTER("MYSQL_BIN_LOG::is_inited_purge_index_file");
  DBUG_RETURN (my_b_inited(&purge_index_file));
}

int MYSQL_BIN_LOG::sync_purge_index_file()
{
  int error= 0;
  DBUG_ENTER("MYSQL_BIN_LOG::sync_purge_index_file");

  if ((error= flush_io_cache(&purge_index_file)) ||
      (error= my_sync(purge_index_file.file, MYF(MY_WME))))
    DBUG_RETURN(error);

  DBUG_RETURN(error);
}

int MYSQL_BIN_LOG::register_purge_index_entry(const char *entry)
{
  int error= 0;
  DBUG_ENTER("MYSQL_BIN_LOG::register_purge_index_entry");

  if ((error=my_b_write(&purge_index_file, (const uchar*)entry, strlen(entry))) ||
      (error=my_b_write(&purge_index_file, (const uchar*)"\n", 1)))
    DBUG_RETURN (error);

  DBUG_RETURN(error);
}

int MYSQL_BIN_LOG::register_create_index_entry(const char *entry)
{
  DBUG_ENTER("MYSQL_BIN_LOG::register_create_index_entry");
  DBUG_RETURN(register_purge_index_entry(entry));
}

int MYSQL_BIN_LOG::purge_index_entry(THD *thd, ulonglong *decrease_log_space,
                                     bool need_mutex)
{
  MY_STAT s;
  int error= 0;
  LOG_INFO log_info;
  LOG_INFO check_log_info;

  DBUG_ENTER("MYSQL_BIN_LOG:purge_index_entry");

  DBUG_ASSERT(my_b_inited(&purge_index_file));

  if ((error=reinit_io_cache(&purge_index_file, READ_CACHE, 0, 0, 0)))
  {
    sql_print_error("MSYQL_BIN_LOG::purge_index_entry failed to reinit register file "
                    "for read");
    goto err;
  }

  for (;;)
  {
    uint length;

    if ((length=my_b_gets(&purge_index_file, log_info.log_file_name,
                          FN_REFLEN)) <= 1)
    {
      if (purge_index_file.error)
      {
        error= purge_index_file.error;
        sql_print_error("MSYQL_BIN_LOG::purge_index_entry error %d reading from "
                        "register file.", error);
        goto err;
      }

      /* Reached EOF */
      break;
    }

    /* Get rid of the trailing '\n' */
    log_info.log_file_name[length-1]= 0;

    if (!mysql_file_stat(key_file_binlog, log_info.log_file_name, &s, MYF(0)))
    {
      if (my_errno == ENOENT) 
      {
        /*
          It's not fatal if we can't stat a log file that does not exist;
          If we could not stat, we won't delete.
        */
        if (thd)
        {
          push_warning_printf(thd, MYSQL_ERROR::WARN_LEVEL_WARN,
                              ER_LOG_PURGE_NO_FILE, ER(ER_LOG_PURGE_NO_FILE),
                              log_info.log_file_name);
        }
        sql_print_information("Failed to execute mysql_file_stat on file '%s'",
			      log_info.log_file_name);
        my_errno= 0;
      }
      else
      {
        /*
          Other than ENOENT are fatal
        */
        if (thd)
        {
          push_warning_printf(thd, MYSQL_ERROR::WARN_LEVEL_WARN,
                              ER_BINLOG_PURGE_FATAL_ERR,
                              "a problem with getting info on being purged %s; "
                              "consider examining correspondence "
                              "of your binlog index file "
                              "to the actual binlog files",
                              log_info.log_file_name);
        }
        else
        {
          sql_print_information("Failed to delete log file '%s'; "
                                "consider examining correspondence "
                                "of your binlog index file "
                                "to the actual binlog files",
                                log_info.log_file_name);
        }
        error= LOG_INFO_FATAL;
        goto err;
      }
    }
    else
    {
      if ((error= find_log_pos(&check_log_info, log_info.log_file_name, need_mutex)))
      {
        if (error != LOG_INFO_EOF)
        {
          if (thd)
          {
            push_warning_printf(thd, MYSQL_ERROR::WARN_LEVEL_WARN,
                                ER_BINLOG_PURGE_FATAL_ERR,
                                "a problem with deleting %s and "
                                "reading the binlog index file",
                                log_info.log_file_name);
          }
          else
          {
            sql_print_information("Failed to delete file '%s' and "
                                  "read the binlog index file",
                                  log_info.log_file_name);
          }
          goto err;
        }
           
        error= 0;
        if (!need_mutex)
        {
          /*
            This is to avoid triggering an error in NDB.
          */
          ha_binlog_index_purge_file(current_thd, log_info.log_file_name);
        }

        DBUG_PRINT("info",("purging %s",log_info.log_file_name));
        if (!my_delete(log_info.log_file_name, MYF(0)))
        {
          if (decrease_log_space)
            *decrease_log_space-= s.st_size;
        }
        else
        {
          if (my_errno == ENOENT)
          {
            if (thd)
            {
              push_warning_printf(thd, MYSQL_ERROR::WARN_LEVEL_WARN,
                                  ER_LOG_PURGE_NO_FILE, ER(ER_LOG_PURGE_NO_FILE),
                                  log_info.log_file_name);
            }
            sql_print_information("Failed to delete file '%s'",
                                  log_info.log_file_name);
            my_errno= 0;
          }
          else
          {
            if (thd)
            {
              push_warning_printf(thd, MYSQL_ERROR::WARN_LEVEL_WARN,
                                  ER_BINLOG_PURGE_FATAL_ERR,
                                  "a problem with deleting %s; "
                                  "consider examining correspondence "
                                  "of your binlog index file "
                                  "to the actual binlog files",
                                  log_info.log_file_name);
            }
            else
            {
              sql_print_information("Failed to delete file '%s'; "
                                    "consider examining correspondence "
                                    "of your binlog index file "
                                    "to the actual binlog files",
                                    log_info.log_file_name);
            }
            if (my_errno == EMFILE)
            {
              DBUG_PRINT("info",
                         ("my_errno: %d, set ret = LOG_INFO_EMFILE", my_errno));
              error= LOG_INFO_EMFILE;
              goto err;
            }
            error= LOG_INFO_FATAL;
            goto err;
          }
        }
      }
    }
  }

err:
  DBUG_RETURN(error);
}

/**
  Remove all logs before the given file date from disk and from the
  index file.

  @param thd		Thread pointer
  @param purge_time	Delete all log files before given date.

  @note
    If any of the logs before the deleted one is in use,
    only purge logs up to this one.

  @retval
    0				ok
  @retval
    LOG_INFO_PURGE_NO_ROTATE	Binary file that can't be rotated
    LOG_INFO_FATAL              if any other than ENOENT error from
                                mysql_file_stat() or mysql_file_delete()
*/

int MYSQL_BIN_LOG::purge_logs_before_date(time_t purge_time)
{
  int error;
  char to_log[FN_REFLEN];
  LOG_INFO log_info;
  MY_STAT stat_area;
  THD *thd= current_thd;
  
  DBUG_ENTER("purge_logs_before_date");

  mysql_mutex_lock(&LOCK_index);
  to_log[0]= 0;

  if ((error=find_log_pos(&log_info, NullS, 0 /*no mutex*/)))
    goto err;

  while (strcmp(log_file_name, log_info.log_file_name) &&
	 !is_active(log_info.log_file_name) &&
         !log_in_use(log_info.log_file_name))
  {
    if (!mysql_file_stat(key_file_binlog,
                         log_info.log_file_name, &stat_area, MYF(0)))
    {
      if (my_errno == ENOENT) 
      {
        /*
          It's not fatal if we can't stat a log file that does not exist.
        */
        my_errno= 0;
      }
      else
      {
        /*
          Other than ENOENT are fatal
        */
        if (thd)
        {
          push_warning_printf(thd, MYSQL_ERROR::WARN_LEVEL_WARN,
                              ER_BINLOG_PURGE_FATAL_ERR,
                              "a problem with getting info on being purged %s; "
                              "consider examining correspondence "
                              "of your binlog index file "
                              "to the actual binlog files",
                              log_info.log_file_name);
        }
        else
        {
          sql_print_information("Failed to delete log file '%s'",
                                log_info.log_file_name);
        }
        error= LOG_INFO_FATAL;
        goto err;
      }
    }
    else
    {
      if (stat_area.st_mtime < purge_time) 
        strmake(to_log, 
                log_info.log_file_name, 
                sizeof(log_info.log_file_name) - 1);
      else
        break;
    }
    if (find_next_log(&log_info, 0))
      break;
  }

  error= (to_log[0] ? purge_logs(to_log, 1, 0, 1, (ulonglong *) 0) : 0);

err:
  mysql_mutex_unlock(&LOCK_index);
  DBUG_RETURN(error);
}
#endif /* HAVE_REPLICATION */


/**
  Create a new log file name.

  @param buf		buf of at least FN_REFLEN where new name is stored

  @note
    If file name will be longer then FN_REFLEN it will be truncated
*/

void MYSQL_BIN_LOG::make_log_name(char* buf, const char* log_ident)
{
  uint dir_len = dirname_length(log_file_name); 
  if (dir_len >= FN_REFLEN)
    dir_len=FN_REFLEN-1;
  strnmov(buf, log_file_name, dir_len);
  strmake(buf+dir_len, log_ident, FN_REFLEN - dir_len -1);
}


/**
  Check if we are writing/reading to the given log file.
*/

bool MYSQL_BIN_LOG::is_active(const char *log_file_name_arg)
{
  return !strcmp(log_file_name, log_file_name_arg);
}


/*
  Wrappers around new_file_impl to avoid using argument
  to control locking. The argument 1) less readable 2) breaks
  incapsulation 3) allows external access to the class without
  a lock (which is not possible with private new_file_without_locking
  method).
*/

void MYSQL_BIN_LOG::new_file()
{
  new_file_impl(1);
}


void MYSQL_BIN_LOG::new_file_without_locking()
{
  new_file_impl(0);
}


/**
  Start writing to a new log file or reopen the old file.

  @param need_lock		Set to 1 if caller has not locked LOCK_log

  @note
    The new file name is stored last in the index file
*/

void MYSQL_BIN_LOG::new_file_impl(bool need_lock)
{
  char new_name[FN_REFLEN], *new_name_ptr, *old_name;

  DBUG_ENTER("MYSQL_BIN_LOG::new_file_impl");
  if (!is_open())
  {
    DBUG_PRINT("info",("log is closed"));
    DBUG_VOID_RETURN;
  }

  if (need_lock)
    mysql_mutex_lock(&LOCK_log);
  mysql_mutex_lock(&LOCK_index);

  mysql_mutex_assert_owner(&LOCK_log);
  mysql_mutex_assert_owner(&LOCK_index);

  /*
    if binlog is used as tc log, be sure all xids are "unlogged",
    so that on recover we only need to scan one - latest - binlog file
    for prepared xids. As this is expected to be a rare event,
    simple wait strategy is enough. We're locking LOCK_log to be sure no
    new Xid_log_event's are added to the log (and prepared_xids is not
    increased), and waiting on COND_prep_xids for late threads to
    catch up.
  */
  if (prepared_xids)
  {
    tc_log_page_waits++;
    mysql_mutex_lock(&LOCK_prep_xids);
    while (prepared_xids) {
      DBUG_PRINT("info", ("prepared_xids=%lu", prepared_xids));
      mysql_cond_wait(&COND_prep_xids, &LOCK_prep_xids);
    }
    mysql_mutex_unlock(&LOCK_prep_xids);
  }

  /* Reuse old name if not binlog and not update log */
  new_name_ptr= name;

  /*
    If user hasn't specified an extension, generate a new log name
    We have to do this here and not in open as we want to store the
    new file name in the current binary log file.
  */
  if (generate_new_name(new_name, name))
    goto end;
  new_name_ptr=new_name;

  if (log_type == LOG_BIN)
  {
    if (!no_auto_events)
    {
      /*
        We log the whole file name for log file as the user may decide
        to change base names at some point.
      */
      Rotate_log_event r(new_name+dirname_length(new_name),
                         0, LOG_EVENT_OFFSET, is_relay_log ? Rotate_log_event::RELAY_LOG : 0);
      r.write(&log_file);
      bytes_written += r.data_written;
    }
    /*
      Update needs to be signalled even if there is no rotate event
      log rotation should give the waiting thread a signal to
      discover EOF and move on to the next log.
    */
    signal_update();
  }
  old_name=name;
  name=0;				// Don't free name
  close(LOG_CLOSE_TO_BE_OPENED | LOG_CLOSE_INDEX);

  /*
     Note that at this point, log_state != LOG_CLOSED (important for is_open()).
  */

  /*
     new_file() is only used for rotation (in FLUSH LOGS or because size >
     max_binlog_size or max_relay_log_size).
     If this is a binary log, the Format_description_log_event at the beginning of
     the new file should have created=0 (to distinguish with the
     Format_description_log_event written at server startup, which should
     trigger temp tables deletion on slaves.
  */

  /* reopen index binlog file, BUG#34582 */
  if (!open_index_file(index_file_name, 0, FALSE))
    open(old_name, log_type, new_name_ptr,
         io_cache_type, no_auto_events, max_size, 1, FALSE);
  my_free(old_name);

end:
  if (need_lock)
    mysql_mutex_unlock(&LOCK_log);
  mysql_mutex_unlock(&LOCK_index);

  DBUG_VOID_RETURN;
}


bool MYSQL_BIN_LOG::append(Log_event* ev)
{
  bool error = 0;
  mysql_mutex_lock(&LOCK_log);
  DBUG_ENTER("MYSQL_BIN_LOG::append");

  DBUG_ASSERT(log_file.type == SEQ_READ_APPEND);
  /*
    Log_event::write() is smart enough to use my_b_write() or
    my_b_append() depending on the kind of cache we have.
  */
  if (ev->write(&log_file))
  {
    error=1;
    goto err;
  }
  bytes_written+= ev->data_written;
  DBUG_PRINT("info",("max_size: %lu",max_size));
  if (flush_and_sync(0))
    goto err;
  if ((uint) my_b_append_tell(&log_file) > max_size)
    new_file_without_locking();

err:
  mysql_mutex_unlock(&LOCK_log);
  signal_update();				// Safe as we don't call close
  DBUG_RETURN(error);
}


bool MYSQL_BIN_LOG::appendv(const char* buf, uint len,...)
{
  bool error= 0;
  DBUG_ENTER("MYSQL_BIN_LOG::appendv");
  va_list(args);
  va_start(args,len);

  DBUG_ASSERT(log_file.type == SEQ_READ_APPEND);

  mysql_mutex_assert_owner(&LOCK_log);
  do
  {
    if (my_b_append(&log_file,(uchar*) buf,len))
    {
      error= 1;
      goto err;
    }
    bytes_written += len;
  } while ((buf=va_arg(args,const char*)) && (len=va_arg(args,uint)));
  DBUG_PRINT("info",("max_size: %lu",max_size));
  if (flush_and_sync(0))
    goto err;
  if ((uint) my_b_append_tell(&log_file) > max_size)
    new_file_without_locking();

err:
  if (!error)
    signal_update();
  DBUG_RETURN(error);
}

bool MYSQL_BIN_LOG::flush_and_sync(bool *synced)
{
  int err=0, fd=log_file.file;
  if (synced)
    *synced= 0;
  mysql_mutex_assert_owner(&LOCK_log);
  if (flush_io_cache(&log_file))
    return 1;
  uint sync_period= get_sync_period();
  if (sync_period && ++sync_counter >= sync_period)
  {
    sync_counter= 0;
    err= mysql_file_sync(fd, MYF(MY_WME));
    if (synced)
      *synced= 1;
  }
  return err;
}

void MYSQL_BIN_LOG::start_union_events(THD *thd, query_id_t query_id_param)
{
  DBUG_ASSERT(!thd->binlog_evt_union.do_union);
  thd->binlog_evt_union.do_union= TRUE;
  thd->binlog_evt_union.unioned_events= FALSE;
  thd->binlog_evt_union.unioned_events_trans= FALSE;
  thd->binlog_evt_union.first_query_id= query_id_param;
}

void MYSQL_BIN_LOG::stop_union_events(THD *thd)
{
  DBUG_ASSERT(thd->binlog_evt_union.do_union);
  thd->binlog_evt_union.do_union= FALSE;
}

bool MYSQL_BIN_LOG::is_query_in_union(THD *thd, query_id_t query_id_param)
{
  return (thd->binlog_evt_union.do_union && 
          query_id_param >= thd->binlog_evt_union.first_query_id);
}

/** 
  This function checks if a transactional table was updated by the
  current transaction.

  @param thd The client thread that executed the current statement.
  @return
    @c true if a transactional table was updated, @c false otherwise.
*/
bool
trans_has_updated_trans_table(const THD* thd)
{
  binlog_cache_mngr *const cache_mngr=
    (binlog_cache_mngr*) thd_get_ha_data(thd, binlog_hton);

  return (cache_mngr ? !cache_mngr->trx_cache.empty() : 0);
}

/** 
  This function checks if a transactional table was updated by the
  current statement.

  @param thd The client thread that executed the current statement.
  @return
    @c true if a transactional table was updated, @c false otherwise.
*/
bool
stmt_has_updated_trans_table(const THD *thd)
{
  Ha_trx_info *ha_info;

  for (ha_info= thd->transaction.stmt.ha_list; ha_info;
       ha_info= ha_info->next())
  {
    if (ha_info->is_trx_read_write() && ha_info->ht() != binlog_hton)
      return (TRUE);
  }
  return (FALSE);
}

/** 
  This function checks if either a trx-cache or a non-trx-cache should
  be used. If @c bin_log_direct_non_trans_update is active or the format
  is either MIXED or ROW, the cache to be used depends on the flag @c
  is_transactional. 

  On the other hand, if binlog_format is STMT or direct option is
  OFF, the trx-cache should be used if and only if the statement is
  transactional or the trx-cache is not empty. Otherwise, the
  non-trx-cache should be used.

  @param thd              The client thread.
  @param is_transactional The changes are related to a trx-table.
  @return
    @c true if a trx-cache should be used, @c false otherwise.
*/
bool use_trans_cache(const THD* thd, bool is_transactional)
{
  binlog_cache_mngr *const cache_mngr=
    (binlog_cache_mngr*) thd_get_ha_data(thd, binlog_hton);

  return
    ((thd->is_current_stmt_binlog_format_row() ||
     thd->variables.binlog_direct_non_trans_update) ? is_transactional :
     (is_transactional || !cache_mngr->trx_cache.empty()));
}

/**
  This function checks if a transaction, either a multi-statement
  or a single statement transaction is about to commit or not.

  @param thd The client thread that executed the current statement.
  @param all Committing a transaction (i.e. TRUE) or a statement
             (i.e. FALSE).
  @return
    @c true if committing a transaction, otherwise @c false.
*/
bool ending_trans(THD* thd, const bool all)
{
  return (all || ending_single_stmt_trans(thd, all));
}

/**
  This function checks if a single statement transaction is about
  to commit or not.

  @param thd The client thread that executed the current statement.
  @param all Committing a transaction (i.e. TRUE) or a statement
             (i.e. FALSE).
  @return
    @c true if committing a single statement transaction, otherwise
    @c false.
*/
bool ending_single_stmt_trans(THD* thd, const bool all)
{
  return (!all && !thd->in_multi_stmt_transaction_mode());
}

/**
  This function checks if a non-transactional table was updated by
  the current transaction.

  @param thd The client thread that executed the current statement.
  @return
    @c true if a non-transactional table was updated, @c false
    otherwise.
*/
bool trans_has_updated_non_trans_table(const THD* thd)
{
  return (thd->transaction.all.modified_non_trans_table ||
          thd->transaction.stmt.modified_non_trans_table);
}

/**
  This function checks if a non-transactional table was updated by the
  current statement.

  @param thd The client thread that executed the current statement.
  @return
    @c true if a non-transactional table was updated, @c false otherwise.
*/
bool stmt_has_updated_non_trans_table(const THD* thd)
{
  return (thd->transaction.stmt.modified_non_trans_table);
}

/*
  These functions are placed in this file since they need access to
  binlog_hton, which has internal linkage.
*/

int THD::binlog_setup_trx_data()
{
  DBUG_ENTER("THD::binlog_setup_trx_data");
  binlog_cache_mngr *cache_mngr=
    (binlog_cache_mngr*) thd_get_ha_data(this, binlog_hton);

  if (cache_mngr)
    DBUG_RETURN(0);                             // Already set up

  cache_mngr= (binlog_cache_mngr*) my_malloc(sizeof(binlog_cache_mngr), MYF(MY_ZEROFILL));
  if (!cache_mngr ||
      open_cached_file(&cache_mngr->stmt_cache.cache_log, mysql_tmpdir,
                       LOG_PREFIX, binlog_cache_size, MYF(MY_WME)) ||
      open_cached_file(&cache_mngr->trx_cache.cache_log, mysql_tmpdir,
                       LOG_PREFIX, binlog_cache_size, MYF(MY_WME)))
  {
    my_free(cache_mngr);
    DBUG_RETURN(1);                      // Didn't manage to set it up
  }
  thd_set_ha_data(this, binlog_hton, cache_mngr);

  cache_mngr= new (thd_get_ha_data(this, binlog_hton)) binlog_cache_mngr;

  DBUG_RETURN(0);
}

/*
  Function to start a statement and optionally a transaction for the
  binary log.

  SYNOPSIS
    binlog_start_trans_and_stmt()
>>>>>>> b4b3c996

  DESCRIPTION
    Reopen the log file. The method is used during FLUSH LOGS
    and locks LOCK_log mutex
*/


void MYSQL_QUERY_LOG::reopen_file()
{
  char *save_name;

  DBUG_ENTER("MYSQL_LOG::reopen_file");
  if (!is_open())
  {
    DBUG_PRINT("info",("log is closed"));
    DBUG_VOID_RETURN;
  }

  mysql_mutex_lock(&LOCK_log);

  save_name= name;
  name= 0;				// Don't free name
  close(LOG_CLOSE_TO_BE_OPENED);

  /*
     Note that at this point, log_state != LOG_CLOSED (important for is_open()).
  */

  open(save_name, log_type, 0, io_cache_type);
  my_free(save_name);

  mysql_mutex_unlock(&LOCK_log);

  DBUG_VOID_RETURN;
}


/*
  Write a command to traditional general log file

  SYNOPSIS
    write()

    event_time        command start timestamp
    user_host         the pointer to the string with user@host info
    user_host_len     length of the user_host string. this is computed once
                      and passed to all general log  event handlers
    thread_id         Id of the thread, issued a query
    command_type      the type of the command being logged
    command_type_len  the length of the string above
    sql_text          the very text of the query being executed
    sql_text_len      the length of sql_text string

  DESCRIPTION

   Log given command to to normal (not rotable) log file

  RETURN
    FASE - OK
    TRUE - error occured
*/

bool MYSQL_QUERY_LOG::write(time_t event_time, const char *user_host,
                            uint user_host_len, int thread_id,
                            const char *command_type, uint command_type_len,
                            const char *sql_text, uint sql_text_len)
{
  char buff[32];
  uint length= 0;
  char local_time_buff[MAX_TIME_SIZE];
  struct tm start;
  uint time_buff_len= 0;

  mysql_mutex_lock(&LOCK_log);

  /* Test if someone closed between the is_open test and lock */
  if (is_open())
  {
    /* for testing output of timestamp and thread id */
    DBUG_EXECUTE_IF("reset_log_last_time", last_time= 0;);

    /* Note that my_b_write() assumes it knows the length for this */
      if (event_time != last_time)
      {
        last_time= event_time;

        localtime_r(&event_time, &start);

        time_buff_len= my_snprintf(local_time_buff, MAX_TIME_SIZE,
                                   "%02d%02d%02d %2d:%02d:%02d\t",
                                   start.tm_year % 100, start.tm_mon + 1,
                                   start.tm_mday, start.tm_hour,
                                   start.tm_min, start.tm_sec);

        if (my_b_write(&log_file, (uchar*) local_time_buff, time_buff_len))
          goto err;
      }
      else
        if (my_b_write(&log_file, (uchar*) "\t\t" ,2) < 0)
          goto err;

      /* command_type, thread_id */
      length= my_snprintf(buff, 32, "%5ld ", (long) thread_id);

    if (my_b_write(&log_file, (uchar*) buff, length))
      goto err;

    if (my_b_write(&log_file, (uchar*) command_type, command_type_len))
      goto err;

    if (my_b_write(&log_file, (uchar*) "\t", 1))
      goto err;

    /* sql_text */
    if (my_b_write(&log_file, (uchar*) sql_text, sql_text_len))
      goto err;

    if (my_b_write(&log_file, (uchar*) "\n", 1) ||
        flush_io_cache(&log_file))
      goto err;
  }

  mysql_mutex_unlock(&LOCK_log);
  return FALSE;
err:

  if (!write_error)
  {
    write_error= 1;
    sql_print_error(ER(ER_ERROR_ON_WRITE), name, errno);
  }
  mysql_mutex_unlock(&LOCK_log);
  return TRUE;
}


/*
  Log a query to the traditional slow log file

  SYNOPSIS
    write()

    thd               THD of the query
    current_time      current timestamp
    query_start_arg   command start timestamp
    user_host         the pointer to the string with user@host info
    user_host_len     length of the user_host string. this is computed once
                      and passed to all general log event handlers
    query_utime       Amount of time the query took to execute (in microseconds)
    lock_utime        Amount of time the query was locked (in microseconds)
    is_command        The flag, which determines, whether the sql_text is a
                      query or an administrator command.
    sql_text          the very text of the query or administrator command
                      processed
    sql_text_len      the length of sql_text string

  DESCRIPTION

   Log a query to the slow log file.

  RETURN
    FALSE - OK
    TRUE - error occured
*/

bool MYSQL_QUERY_LOG::write(THD *thd, time_t current_time,
                            time_t query_start_arg, const char *user_host,
                            uint user_host_len, ulonglong query_utime,
                            ulonglong lock_utime, bool is_command,
                            const char *sql_text, uint sql_text_len)
{
  bool error= 0;
  DBUG_ENTER("MYSQL_QUERY_LOG::write");

  mysql_mutex_lock(&LOCK_log);

  if (!is_open())
  {
    mysql_mutex_unlock(&LOCK_log);
    DBUG_RETURN(0);
  }

  if (is_open())
  {						// Safety agains reopen
    int tmp_errno= 0;
    char buff[80], *end;
    char query_time_buff[22+7], lock_time_buff[22+7];
    uint buff_len;
    end= buff;

    if (!(specialflag & SPECIAL_SHORT_LOG_FORMAT))
    {
      if (current_time != last_time)
      {
        last_time= current_time;
        struct tm start;
        localtime_r(&current_time, &start);

        buff_len= my_snprintf(buff, sizeof buff,
                              "# Time: %02d%02d%02d %2d:%02d:%02d\n",
                              start.tm_year % 100, start.tm_mon + 1,
                              start.tm_mday, start.tm_hour,
                              start.tm_min, start.tm_sec);

        /* Note that my_b_write() assumes it knows the length for this */
        if (my_b_write(&log_file, (uchar*) buff, buff_len))
          tmp_errno= errno;
      }
      const uchar uh[]= "# User@Host: ";
      if (my_b_write(&log_file, uh, sizeof(uh) - 1))
        tmp_errno= errno;
      if (my_b_write(&log_file, (uchar*) user_host, user_host_len))
        tmp_errno= errno;
      if (my_b_write(&log_file, (uchar*) "\n", 1))
        tmp_errno= errno;
    }
    /* For slow query log */
    sprintf(query_time_buff, "%.6f", ulonglong2double(query_utime)/1000000.0);
    sprintf(lock_time_buff,  "%.6f", ulonglong2double(lock_utime)/1000000.0);
    if (my_b_printf(&log_file,
                    "# Query_time: %s  Lock_time: %s"
                    " Rows_sent: %lu  Rows_examined: %lu\n",
                    query_time_buff, lock_time_buff,
                    (ulong) thd->sent_row_count,
                    (ulong) thd->examined_row_count) == (uint) -1)
      tmp_errno= errno;
    if (thd->db && strcmp(thd->db, db))
    {						// Database changed
      if (my_b_printf(&log_file,"use %s;\n",thd->db) == (uint) -1)
        tmp_errno= errno;
      strmov(db,thd->db);
    }
    if (thd->stmt_depends_on_first_successful_insert_id_in_prev_stmt)
    {
      end=strmov(end, ",last_insert_id=");
      end=longlong10_to_str((longlong)
                            thd->first_successful_insert_id_in_prev_stmt_for_binlog,
                            end, -10);
    }
    // Save value if we do an insert.
    if (thd->auto_inc_intervals_in_cur_stmt_for_binlog.nb_elements() > 0)
    {
      if (!(specialflag & SPECIAL_SHORT_LOG_FORMAT))
      {
        end=strmov(end,",insert_id=");
        end=longlong10_to_str((longlong)
                              thd->auto_inc_intervals_in_cur_stmt_for_binlog.minimum(),
                              end, -10);
      }
    }

    /*
      This info used to show up randomly, depending on whether the query
      checked the query start time or not. now we always write current
      timestamp to the slow log
    */
    end= strmov(end, ",timestamp=");
    end= int10_to_str((long) current_time, end, 10);

    if (end != buff)
    {
      *end++=';';
      *end='\n';
      if (my_b_write(&log_file, (uchar*) "SET ", 4) ||
          my_b_write(&log_file, (uchar*) buff + 1, (uint) (end-buff)))
        tmp_errno= errno;
    }
    if (is_command)
    {
      end= strxmov(buff, "# administrator command: ", NullS);
      buff_len= (ulong) (end - buff);
      my_b_write(&log_file, (uchar*) buff, buff_len);
    }
    if (my_b_write(&log_file, (uchar*) sql_text, sql_text_len) ||
        my_b_write(&log_file, (uchar*) ";\n",2) ||
        flush_io_cache(&log_file))
      tmp_errno= errno;
    if (tmp_errno)
    {
      error= 1;
      if (! write_error)
      {
        write_error= 1;
        sql_print_error(ER(ER_ERROR_ON_WRITE), name, error);
      }
    }
  }
  mysql_mutex_unlock(&LOCK_log);
  DBUG_RETURN(error);
}


/**
  @todo
  The following should be using fn_format();  We just need to
  first change fn_format() to cut the file name if it's too long.
*/
const char *MYSQL_LOG::generate_name(const char *log_name,
                                      const char *suffix,
                                      bool strip_ext, char *buff)
{
  if (!log_name || !log_name[0])
  {
    strmake(buff, pidfile_name, FN_REFLEN - strlen(suffix) - 1);
    return (const char *)
      fn_format(buff, buff, "", suffix, MYF(MY_REPLACE_EXT|MY_REPLACE_DIR));
  }
  // get rid of extension if the log is binary to avoid problems
  if (strip_ext)
  {
    char *p= fn_ext(log_name);
    uint length= (uint) (p - log_name);
    strmake(buff, log_name, min(length, FN_REFLEN-1));
    return (const char*)buff;
  }
  return log_name;
}



int error_log_print(enum loglevel level, const char *format,
                    va_list args)
{
  return logger.error_log_print(level, format, args);
}


bool slow_log_print(THD *thd, const char *query, uint query_length,
                    ulonglong current_utime)
{
  return logger.slow_log_print(thd, query, query_length, current_utime);
}


bool LOGGER::log_command(THD *thd, enum enum_server_command command)
{
#ifndef NO_EMBEDDED_ACCESS_CHECKS
  Security_context *sctx= thd->security_ctx;
#endif
  /*
    Log command if we have at least one log event handler enabled and want
    to log this king of commands
  */
  if (*general_log_handler_list && (what_to_log & (1L << (uint) command)))
  {
    if ((thd->variables.option_bits & OPTION_LOG_OFF)
#ifndef NO_EMBEDDED_ACCESS_CHECKS
         && (sctx->master_access & SUPER_ACL)
#endif
       )
    {
      /* No logging */
      return FALSE;
    }

    return TRUE;
  }

  return FALSE;
}


bool general_log_print(THD *thd, enum enum_server_command command,
                       const char *format, ...)
{
  va_list args;
  uint error= 0;

  /* Print the message to the buffer if we want to log this king of commands */
  if (! logger.log_command(thd, command))
    return FALSE;

  va_start(args, format);
  error= logger.general_log_print(thd, command, format, args);
  va_end(args);

  return error;
}

bool general_log_write(THD *thd, enum enum_server_command command,
                       const char *query, uint query_length)
{
  /* Write the message to the log if we want to log this king of commands */
  if (logger.log_command(thd, command))
    return logger.general_log_write(thd, command, query, query_length);

  return FALSE;
}



/**
  Check if a string is a valid number.

  @param str			String to test
  @param res			Store value here
  @param allow_wildcards	Set to 1 if we should ignore '%' and '_'

  @note
    For the moment the allow_wildcards argument is not used
    Should be move to some other file.

  @retval
    1	String is a number
  @retval
    0	String is not a number
*/

static bool test_if_number(register const char *str,
			   ulong *res, bool allow_wildcards)
{
  reg2 int flag;
  const char *start;
  DBUG_ENTER("test_if_number");

  flag=0; start=str;
  while (*str++ == ' ') ;
  if (*--str == '-' || *str == '+')
    str++;
  while (my_isdigit(files_charset_info,*str) ||
	 (allow_wildcards && (*str == wild_many || *str == wild_one)))
  {
    flag=1;
    str++;
  }
  if (*str == '.')
  {
    for (str++ ;
	 my_isdigit(files_charset_info,*str) ||
	   (allow_wildcards && (*str == wild_many || *str == wild_one)) ;
	 str++, flag=1) ;
  }
  if (*str != 0 || flag == 0)
    DBUG_RETURN(0);
  if (res)
    *res=atol(start);
  DBUG_RETURN(1);			/* Number ok */
} /* test_if_number */


void sql_perror(const char *message)
{
#ifdef HAVE_STRERROR
  sql_print_error("%s: %s",message, strerror(errno));
#else
  perror(message);
#endif
}


#ifdef __WIN__
extern "C" my_bool reopen_fstreams(const char *filename,
                                   FILE *outstream, FILE *errstream)
{
  int handle_fd;
  int err_fd, out_fd;
  HANDLE osfh;

  DBUG_ASSERT(filename && errstream);

  // Services don't have stdout/stderr on Windows, so _fileno returns -1.
  err_fd= _fileno(errstream);
  if (err_fd < 0)
  {
    if (!freopen(filename, "a+", errstream))
      return TRUE;

    setbuf(errstream, NULL);
    err_fd= _fileno(errstream);
  }

  if (outstream)
  {
    out_fd= _fileno(outstream);
    if (out_fd < 0)
    {
      if (!freopen(filename, "a+", outstream))
        return TRUE;
      out_fd= _fileno(outstream);
    }
  }

  if ((osfh= CreateFile(filename, GENERIC_READ | GENERIC_WRITE,
                        FILE_SHARE_READ | FILE_SHARE_WRITE |
                        FILE_SHARE_DELETE, NULL,
                        OPEN_ALWAYS, FILE_ATTRIBUTE_NORMAL,
                        NULL)) == INVALID_HANDLE_VALUE)
    return TRUE;

  if ((handle_fd= _open_osfhandle((intptr_t)osfh,
                                  _O_APPEND | _O_TEXT)) == -1)
  {
    CloseHandle(osfh);
    return TRUE;
  }

  if (_dup2(handle_fd, err_fd) < 0)
  {
    CloseHandle(osfh);
    return TRUE;
  }

  if (outstream && _dup2(handle_fd, out_fd) < 0)
  {
    CloseHandle(osfh);
    return TRUE;
  }

  _close(handle_fd);
  return FALSE;
}
#else
extern "C" my_bool reopen_fstreams(const char *filename,
                                   FILE *outstream, FILE *errstream)
{
  if (outstream && !freopen(filename, "a+", outstream))
    return TRUE;

  if (errstream && !freopen(filename, "a+", errstream))
    return TRUE;

  return FALSE;
}
#endif


/*
  Unfortunately, there seems to be no good way
  to restore the original streams upon failure.
*/
static bool redirect_std_streams(const char *file)
{
  if (reopen_fstreams(file, stdout, stderr))
    return TRUE;

  setbuf(stderr, NULL);
  return FALSE;
}


bool flush_error_log()
{
  bool result= 0;
  if (opt_error_log)
  {
    mysql_mutex_lock(&LOCK_error_log);
    if (redirect_std_streams(log_error_file))
      result= 1;
    mysql_mutex_unlock(&LOCK_error_log);
  }
  return result;
}

#ifdef _WIN32
static void print_buffer_to_nt_eventlog(enum loglevel level, char *buff,
                                        size_t length, size_t buffLen)
{
  HANDLE event;
  char   *buffptr= buff;
  DBUG_ENTER("print_buffer_to_nt_eventlog");

  /* Add ending CR/LF's to string, overwrite last chars if necessary */
  strmov(buffptr+min(length, buffLen-5), "\r\n\r\n");

  setup_windows_event_source();
  if ((event= RegisterEventSource(NULL,"MySQL")))
  {
    switch (level) {
      case ERROR_LEVEL:
        ReportEvent(event, EVENTLOG_ERROR_TYPE, 0, MSG_DEFAULT, NULL, 1, 0,
                    (LPCSTR*)&buffptr, NULL);
        break;
      case WARNING_LEVEL:
        ReportEvent(event, EVENTLOG_WARNING_TYPE, 0, MSG_DEFAULT, NULL, 1, 0,
                    (LPCSTR*) &buffptr, NULL);
        break;
      case INFORMATION_LEVEL:
        ReportEvent(event, EVENTLOG_INFORMATION_TYPE, 0, MSG_DEFAULT, NULL, 1,
                    0, (LPCSTR*) &buffptr, NULL);
        break;
    }
    DeregisterEventSource(event);
  }

  DBUG_VOID_RETURN;
}
#endif /* _WIN32 */


#ifndef EMBEDDED_LIBRARY
static void print_buffer_to_file(enum loglevel level, const char *buffer,
                                 size_t length)
{
  time_t skr;
  struct tm tm_tmp;
  struct tm *start;
  DBUG_ENTER("print_buffer_to_file");
  DBUG_PRINT("enter",("buffer: %s", buffer));

  mysql_mutex_lock(&LOCK_error_log);

  skr= my_time(0);
  localtime_r(&skr, &tm_tmp);
  start=&tm_tmp;

  fprintf(stderr, "%02d%02d%02d %2d:%02d:%02d [%s] %.*s\n",
          start->tm_year % 100,
          start->tm_mon+1,
          start->tm_mday,
          start->tm_hour,
          start->tm_min,
          start->tm_sec,
          (level == ERROR_LEVEL ? "ERROR" : level == WARNING_LEVEL ?
           "Warning" : "Note"),
          (int) length, buffer);

  fflush(stderr);

  mysql_mutex_unlock(&LOCK_error_log);
  DBUG_VOID_RETURN;
}

/**
  Prints a printf style message to the error log and, under NT, to the
  Windows event log.

  This function prints the message into a buffer and then sends that buffer
  to other functions to write that message to other logging sources.

  @param level          The level of the msg significance
  @param format         Printf style format of message
  @param args           va_list list of arguments for the message

  @returns
    The function always returns 0. The return value is present in the
    signature to be compatible with other logging routines, which could
    return an error (e.g. logging to the log tables)
*/
int vprint_msg_to_log(enum loglevel level, const char *format, va_list args)
{
  char   buff[1024];
  size_t length;
  DBUG_ENTER("vprint_msg_to_log");

  length= my_vsnprintf(buff, sizeof(buff), format, args);
  print_buffer_to_file(level, buff, length);

#ifdef _WIN32
  print_buffer_to_nt_eventlog(level, buff, length, sizeof(buff));
#endif

  DBUG_RETURN(0);
}
#endif /* EMBEDDED_LIBRARY */


void sql_print_error(const char *format, ...) 
{
  va_list args;
  DBUG_ENTER("sql_print_error");

  va_start(args, format);
  error_log_print(ERROR_LEVEL, format, args);
  va_end(args);

  DBUG_VOID_RETURN;
}


void sql_print_warning(const char *format, ...) 
{
  va_list args;
  DBUG_ENTER("sql_print_warning");

  va_start(args, format);
  error_log_print(WARNING_LEVEL, format, args);
  va_end(args);

  DBUG_VOID_RETURN;
}


void sql_print_information(const char *format, ...) 
{
  va_list args;
  DBUG_ENTER("sql_print_information");

  va_start(args, format);
  error_log_print(INFORMATION_LEVEL, format, args);
  va_end(args);

  DBUG_VOID_RETURN;
}


/********* transaction coordinator log for 2pc - mmap() based solution *******/

/*
  the log consists of a file, mmapped to a memory.
  file is divided on pages of tc_log_page_size size.
  (usable size of the first page is smaller because of log header)
  there's PAGE control structure for each page
  each page (or rather PAGE control structure) can be in one of three
  states - active, syncing, pool.
  there could be only one page in active or syncing states,
  but many in pool - pool is fifo queue.
  usual lifecycle of a page is pool->active->syncing->pool
  "active" page - is a page where new xid's are logged.
  the page stays active as long as syncing slot is taken.
  "syncing" page is being synced to disk. no new xid can be added to it.
  when the sync is done the page is moved to a pool and an active page
  becomes "syncing".

  the result of such an architecture is a natural "commit grouping" -
  If commits are coming faster than the system can sync, they do not
  stall. Instead, all commit that came since the last sync are
  logged to the same page, and they all are synced with the next -
  one - sync. Thus, thought individual commits are delayed, throughput
  is not decreasing.

  when a xid is added to an active page, the thread of this xid waits
  for a page's condition until the page is synced. when syncing slot
  becomes vacant one of these waiters is awaken to take care of syncing.
  it syncs the page and signals all waiters that the page is synced.
  PAGE::waiters is used to count these waiters, and a page may never
  become active again until waiters==0 (that is all waiters from the
  previous sync have noticed the sync was completed)

  note, that the page becomes "dirty" and has to be synced only when a
  new xid is added into it. Removing a xid from a page does not make it
  dirty - we don't sync removals to disk.
*/

ulong tc_log_page_waits= 0;

#ifdef HAVE_MMAP

#define TC_LOG_HEADER_SIZE (sizeof(tc_log_magic)+1)

static const char tc_log_magic[]={(char) 254, 0x23, 0x05, 0x74};

ulong opt_tc_log_size= TC_LOG_MIN_SIZE;
ulong tc_log_max_pages_used=0, tc_log_page_size=0, tc_log_cur_pages_used=0;

int TC_LOG_MMAP::open(const char *opt_name)
{
  uint i;
  bool crashed=FALSE;
  PAGE *pg;

  DBUG_ASSERT(total_ha_2pc > 1);
  DBUG_ASSERT(opt_name && opt_name[0]);

  tc_log_page_size= my_getpagesize();
  DBUG_ASSERT(TC_LOG_PAGE_SIZE % tc_log_page_size == 0);

  fn_format(logname,opt_name,mysql_data_home,"",MY_UNPACK_FILENAME);
  if ((fd= mysql_file_open(key_file_tclog, logname, O_RDWR, MYF(0))) < 0)
  {
    if (my_errno != ENOENT)
      goto err;
    if (using_heuristic_recover())
      return 1;
    if ((fd= mysql_file_create(key_file_tclog, logname, CREATE_MODE,
                               O_RDWR, MYF(MY_WME))) < 0)
      goto err;
    inited=1;
    file_length= opt_tc_log_size;
    if (mysql_file_chsize(fd, file_length, 0, MYF(MY_WME)))
      goto err;
  }
  else
  {
    inited= 1;
    crashed= TRUE;
    sql_print_information("Recovering after a crash using %s", opt_name);
    if (tc_heuristic_recover)
    {
      sql_print_error("Cannot perform automatic crash recovery when "
                      "--tc-heuristic-recover is used");
      goto err;
    }
    file_length= mysql_file_seek(fd, 0L, MY_SEEK_END, MYF(MY_WME+MY_FAE));
    if (file_length == MY_FILEPOS_ERROR || file_length % tc_log_page_size)
      goto err;
  }

  data= (uchar *)my_mmap(0, (size_t)file_length, PROT_READ|PROT_WRITE,
                        MAP_NOSYNC|MAP_SHARED, fd, 0);
  if (data == MAP_FAILED)
  {
    my_errno=errno;
    goto err;
  }
  inited=2;

  npages=(uint)file_length/tc_log_page_size;
  DBUG_ASSERT(npages >= 3);             // to guarantee non-empty pool
  if (!(pages=(PAGE *)my_malloc(npages*sizeof(PAGE), MYF(MY_WME|MY_ZEROFILL))))
    goto err;
  inited=3;
  for (pg=pages, i=0; i < npages; i++, pg++)
  {
    pg->next=pg+1;
    pg->waiters=0;
    pg->state=POOL;
    mysql_mutex_init(key_PAGE_lock, &pg->lock, MY_MUTEX_INIT_FAST);
    mysql_cond_init(key_PAGE_cond, &pg->cond, 0);
    pg->start=(my_xid *)(data + i*tc_log_page_size);
    pg->end=(my_xid *)(pg->start + tc_log_page_size);
    pg->size=pg->free=tc_log_page_size/sizeof(my_xid);
  }
  pages[0].size=pages[0].free=
                (tc_log_page_size-TC_LOG_HEADER_SIZE)/sizeof(my_xid);
  pages[0].start=pages[0].end-pages[0].size;
  pages[npages-1].next=0;
  inited=4;

  if (crashed && recover())
      goto err;

  memcpy(data, tc_log_magic, sizeof(tc_log_magic));
  data[sizeof(tc_log_magic)]= (uchar)total_ha_2pc;
  my_msync(fd, data, tc_log_page_size, MS_SYNC);
  inited=5;

  mysql_mutex_init(key_LOCK_sync, &LOCK_sync, MY_MUTEX_INIT_FAST);
  mysql_mutex_init(key_LOCK_active, &LOCK_active, MY_MUTEX_INIT_FAST);
  mysql_mutex_init(key_LOCK_pool, &LOCK_pool, MY_MUTEX_INIT_FAST);
  mysql_cond_init(key_COND_active, &COND_active, 0);
  mysql_cond_init(key_COND_pool, &COND_pool, 0);

  inited=6;

  syncing= 0;
  active=pages;
  pool=pages+1;
  pool_last=pages+npages-1;

  return 0;

err:
  close();
  return 1;
}

/**
  there is no active page, let's got one from the pool.

  Two strategies here:
    -# take the first from the pool
    -# if there're waiters - take the one with the most free space.

  @todo
    TODO page merging. try to allocate adjacent page first,
    so that they can be flushed both in one sync
*/

void TC_LOG_MMAP::get_active_from_pool()
{
  PAGE **p, **best_p=0;
  int best_free;

  if (syncing)
    mysql_mutex_lock(&LOCK_pool);

  do
  {
    best_p= p= &pool;
    if ((*p)->waiters == 0) // can the first page be used ?
      break;                // yes - take it.

    best_free=0;            // no - trying second strategy
    for (p=&(*p)->next; *p; p=&(*p)->next)
    {
      if ((*p)->waiters == 0 && (*p)->free > best_free)
      {
        best_free=(*p)->free;
        best_p=p;
      }
    }
  }
  while ((*best_p == 0 || best_free == 0) && overflow());

  active=*best_p;
  if (active->free == active->size) // we've chosen an empty page
  {
    tc_log_cur_pages_used++;
    set_if_bigger(tc_log_max_pages_used, tc_log_cur_pages_used);
  }

  if ((*best_p)->next)              // unlink the page from the pool
    *best_p=(*best_p)->next;
  else
    pool_last=*best_p;

  if (syncing)
    mysql_mutex_unlock(&LOCK_pool);
}

/**
  @todo
  perhaps, increase log size ?
*/
int TC_LOG_MMAP::overflow()
{
  /*
    simple overflow handling - just wait
    TODO perhaps, increase log size ?
    let's check the behaviour of tc_log_page_waits first
  */
  tc_log_page_waits++;
  mysql_cond_wait(&COND_pool, &LOCK_pool);
  return 1; // always return 1
}

/**
  Record that transaction XID is committed on the persistent storage.

    This function is called in the middle of two-phase commit:
    First all resources prepare the transaction, then tc_log->log() is called,
    then all resources commit the transaction, then tc_log->unlog() is called.

    All access to active page is serialized but it's not a problem, as
    we're assuming that fsync() will be a main bottleneck.
    That is, parallelizing writes to log pages we'll decrease number of
    threads waiting for a page, but then all these threads will be waiting
    for a fsync() anyway

   If tc_log == MYSQL_LOG then tc_log writes transaction to binlog and
   records XID in a special Xid_log_event.
   If tc_log = TC_LOG_MMAP then xid is written in a special memory-mapped
   log.

  @retval
    0  - error
  @retval
    \# - otherwise, "cookie", a number that will be passed as an argument
    to unlog() call. tc_log can define it any way it wants,
    and use for whatever purposes. TC_LOG_MMAP sets it
    to the position in memory where xid was logged to.
*/

int TC_LOG_MMAP::log_xid(THD *thd, my_xid xid)
{
  int err;
  PAGE *p;
  ulong cookie;

  mysql_mutex_lock(&LOCK_active);

  /*
    if active page is full - just wait...
    frankly speaking, active->free here accessed outside of mutex
    protection, but it's safe, because it only means we may miss an
    unlog() for the active page, and we're not waiting for it here -
    unlog() does not signal COND_active.
  */
  while (unlikely(active && active->free == 0))
    mysql_cond_wait(&COND_active, &LOCK_active);

  /* no active page ? take one from the pool */
  if (active == 0)
    get_active_from_pool();

  p=active;
  mysql_mutex_lock(&p->lock);

  /* searching for an empty slot */
  while (*p->ptr)
  {
    p->ptr++;
    DBUG_ASSERT(p->ptr < p->end);               // because p->free > 0
  }

  /* found! store xid there and mark the page dirty */
  cookie= (ulong)((uchar *)p->ptr - data);      // can never be zero
  *p->ptr++= xid;
  p->free--;
  p->state= DIRTY;

  /* to sync or not to sync - this is the question */
  mysql_mutex_unlock(&LOCK_active);
  mysql_mutex_lock(&LOCK_sync);
  mysql_mutex_unlock(&p->lock);

  if (syncing)
  {                                          // somebody's syncing. let's wait
    p->waiters++;
    /*
      note - it must be while (), not do ... while () here
      as p->state may be not DIRTY when we come here
    */
    while (p->state == DIRTY && syncing)
      mysql_cond_wait(&p->cond, &LOCK_sync);
    p->waiters--;
    err= p->state == ERROR;
    if (p->state != DIRTY)                   // page was synced
    {
      if (p->waiters == 0)
        mysql_cond_signal(&COND_pool);       // in case somebody's waiting
      mysql_mutex_unlock(&LOCK_sync);
      goto done;                             // we're done
    }
  }                                          // page was not synced! do it now
  DBUG_ASSERT(active == p && syncing == 0);
  mysql_mutex_lock(&LOCK_active);
  syncing=p;                                 // place is vacant - take it
  active=0;                                  // page is not active anymore
  mysql_cond_broadcast(&COND_active);        // in case somebody's waiting
  mysql_mutex_unlock(&LOCK_active);
  mysql_mutex_unlock(&LOCK_sync);
  err= sync();

done:
  return err ? 0 : cookie;
}

int TC_LOG_MMAP::sync()
{
  int err;

  DBUG_ASSERT(syncing != active);

  /*
    sit down and relax - this can take a while...
    note - no locks are held at this point
  */
  err= my_msync(fd, syncing->start, 1, MS_SYNC);

  /* page is synced. let's move it to the pool */
  mysql_mutex_lock(&LOCK_pool);
  pool_last->next=syncing;
  pool_last=syncing;
  syncing->next=0;
  syncing->state= err ? ERROR : POOL;
  mysql_cond_broadcast(&syncing->cond);      // signal "sync done"
  mysql_cond_signal(&COND_pool);             // in case somebody's waiting
  mysql_mutex_unlock(&LOCK_pool);

  /* marking 'syncing' slot free */
  mysql_mutex_lock(&LOCK_sync);
  syncing=0;
  mysql_cond_signal(&active->cond);        // wake up a new syncer
  mysql_mutex_unlock(&LOCK_sync);
  return err;
}

/**
  erase xid from the page, update page free space counters/pointers.
  cookie points directly to the memory where xid was logged.
*/

void TC_LOG_MMAP::unlog(ulong cookie, my_xid xid)
{
  PAGE *p=pages+(cookie/tc_log_page_size);
  my_xid *x=(my_xid *)(data+cookie);

  DBUG_ASSERT(*x == xid);
  DBUG_ASSERT(x >= p->start && x < p->end);
  *x=0;

  mysql_mutex_lock(&p->lock);
  p->free++;
  DBUG_ASSERT(p->free <= p->size);
  set_if_smaller(p->ptr, x);
  if (p->free == p->size)               // the page is completely empty
    statistic_decrement(tc_log_cur_pages_used, &LOCK_status);
  if (p->waiters == 0)                 // the page is in pool and ready to rock
    mysql_cond_signal(&COND_pool);     // ping ... for overflow()
  mysql_mutex_unlock(&p->lock);
}

void TC_LOG_MMAP::close()
{
  uint i;
  switch (inited) {
  case 6:
    mysql_mutex_destroy(&LOCK_sync);
    mysql_mutex_destroy(&LOCK_active);
    mysql_mutex_destroy(&LOCK_pool);
    mysql_cond_destroy(&COND_pool);
  case 5:
    data[0]='A'; // garble the first (signature) byte, in case mysql_file_delete fails
  case 4:
    for (i=0; i < npages; i++)
    {
      if (pages[i].ptr == 0)
        break;
      mysql_mutex_destroy(&pages[i].lock);
      mysql_cond_destroy(&pages[i].cond);
    }
  case 3:
    my_free(pages);
  case 2:
    my_munmap((char*)data, (size_t)file_length);
  case 1:
    mysql_file_close(fd, MYF(0));
  }
  if (inited>=5) // cannot do in the switch because of Windows
    mysql_file_delete(key_file_tclog, logname, MYF(MY_WME));
  inited=0;
}

int TC_LOG_MMAP::recover()
{
  HASH xids;
  PAGE *p=pages, *end_p=pages+npages;

  if (memcmp(data, tc_log_magic, sizeof(tc_log_magic)))
  {
    sql_print_error("Bad magic header in tc log");
    goto err1;
  }

  /*
    the first byte after magic signature is set to current
    number of storage engines on startup
  */
  if (data[sizeof(tc_log_magic)] != total_ha_2pc)
  {
    sql_print_error("Recovery failed! You must enable "
                    "exactly %d storage engines that support "
                    "two-phase commit protocol",
                    data[sizeof(tc_log_magic)]);
    goto err1;
  }

  if (my_hash_init(&xids, &my_charset_bin, tc_log_page_size/3, 0,
                   sizeof(my_xid), 0, 0, MYF(0)))
    goto err1;

  for ( ; p < end_p ; p++)
  {
    for (my_xid *x=p->start; x < p->end; x++)
      if (*x && my_hash_insert(&xids, (uchar *)x))
        goto err2; // OOM
  }

  if (ha_recover(&xids))
    goto err2;

  my_hash_free(&xids);
  bzero(data, (size_t)file_length);
  return 0;

err2:
  my_hash_free(&xids);
err1:
  sql_print_error("Crash recovery failed. Either correct the problem "
                  "(if it's, for example, out of memory error) and restart, "
                  "or delete tc log and start mysqld with "
                  "--tc-heuristic-recover={commit|rollback}");
  return 1;
}
#endif

TC_LOG *tc_log;
TC_LOG_DUMMY tc_log_dummy;
TC_LOG_MMAP  tc_log_mmap;

/**
  Perform heuristic recovery, if --tc-heuristic-recover was used.

  @note
    no matter whether heuristic recovery was successful or not
    mysqld must exit. So, return value is the same in both cases.

  @retval
    0	no heuristic recovery was requested
  @retval
    1   heuristic recovery was performed
*/

int TC_LOG::using_heuristic_recover()
{
  if (!tc_heuristic_recover)
    return 0;

  sql_print_information("Heuristic crash recovery mode");
  if (ha_recover(0))
    sql_print_error("Heuristic crash recovery failed");
  sql_print_information("Please restart mysqld without --tc-heuristic-recover");
  return 1;
}<|MERGE_RESOLUTION|>--- conflicted
+++ resolved
@@ -1220,398 +1220,6 @@
 }
 
 #endif /* _WIN32 */
-
-/**
-  Find a unique filename for 'filename.#'.
-
-  Set '#' to the number next to the maximum found in the most
-  recent log file extension.
-
-  This function will return nonzero if: (i) the generated name
-  exceeds FN_REFLEN; (ii) if the number of extensions is exhausted;
-  or (iii) some other error happened while examining the filesystem.
-
-  @return
-    nonzero if not possible to get unique filename.
-*/
-
-static int find_uniq_filename(char *name)
-{
-  uint                  i;
-  char                  buff[FN_REFLEN], ext_buf[FN_REFLEN];
-  struct st_my_dir     *dir_info;
-  reg1 struct fileinfo *file_info;
-  ulong                 max_found= 0, next= 0, number= 0;
-  size_t		buf_length, length;
-  char			*start, *end;
-  int                   error= 0;
-  DBUG_ENTER("find_uniq_filename");
-
-  length= dirname_part(buff, name, &buf_length);
-  start=  name + length;
-  end=    strend(start);
-
-  *end='.';
-  length= (size_t) (end - start + 1);
-
-  if (!(dir_info= my_dir(buff,MYF(MY_DONT_SORT))))
-  {						// This shouldn't happen
-    strmov(end,".1");				// use name+1
-    DBUG_RETURN(1);
-  }
-  file_info= dir_info->dir_entry;
-  for (i= dir_info->number_off_files ; i-- ; file_info++)
-  {
-    if (memcmp(file_info->name, start, length) == 0 &&
-	test_if_number(file_info->name+length, &number,0))
-    {
-      set_if_bigger(max_found,(ulong) number);
-    }
-  }
-  my_dirend(dir_info);
-
-  /* check if reached the maximum possible extension number */
-  if ((max_found == MAX_LOG_UNIQUE_FN_EXT))
-  {
-    sql_print_error("Log filename extension number exhausted: %06lu. \
-Please fix this by archiving old logs and \
-updating the index files.", max_found);
-    error= 1;
-    goto end;
-  }
-
-  next= max_found + 1;
-  sprintf(ext_buf, "%06lu", next);
-  *end++='.';
-
-  /* 
-    Check if the generated extension size + the file name exceeds the
-    buffer size used. If one did not check this, then the filename might be
-    truncated, resulting in error.
-   */
-  if (((strlen(ext_buf) + (end - name)) >= FN_REFLEN))
-  {
-    sql_print_error("Log filename too large: %s%s (%zu). \
-Please fix this by archiving old logs and updating the \
-index files.", name, ext_buf, (strlen(ext_buf) + (end - name)));
-    error= 1;
-    goto end;
-  }
-
-  sprintf(end, "%06lu", next);
-
-  /* print warning if reaching the end of available extensions. */
-  if ((next > (MAX_LOG_UNIQUE_FN_EXT - LOG_WARN_UNIQUE_FN_EXT_LEFT)))
-    sql_print_warning("Next log extension: %lu. \
-Remaining log filename extensions: %lu. \
-Please consider archiving some logs.", next, (MAX_LOG_UNIQUE_FN_EXT - next));
-
-end:
-  DBUG_RETURN(error);
-}
-
-
-void MYSQL_LOG::init(enum_log_type log_type_arg,
-                     enum cache_type io_cache_type_arg)
-{
-  DBUG_ENTER("MYSQL_LOG::init");
-  log_type= log_type_arg;
-  io_cache_type= io_cache_type_arg;
-  DBUG_PRINT("info",("log_type: %d", log_type));
-  DBUG_VOID_RETURN;
-}
-
-
-bool MYSQL_LOG::init_and_set_log_file_name(const char *log_name,
-                                           const char *new_name,
-                                           enum_log_type log_type_arg,
-                                           enum cache_type io_cache_type_arg)
-{
-  init(log_type_arg, io_cache_type_arg);
-
-  if (new_name && !strmov(log_file_name, new_name))
-    return TRUE;
-  else if (!new_name && generate_new_name(log_file_name, log_name))
-    return TRUE;
-
-  return FALSE;
-}
-
-
-/*
-  Open a (new) log file.
-
-  SYNOPSIS
-    open()
-
-    log_name            The name of the log to open
-    log_type_arg        The type of the log. E.g. LOG_NORMAL
-    new_name            The new name for the logfile. This is only needed
-                        when the method is used to open the binlog file.
-    io_cache_type_arg   The type of the IO_CACHE to use for this log file
-
-  DESCRIPTION
-    Open the logfile, init IO_CACHE and write startup messages
-    (in case of general and slow query logs).
-
-  RETURN VALUES
-    0   ok
-    1   error
-*/
-
-bool MYSQL_LOG::open(const char *log_name, enum_log_type log_type_arg,
-                     const char *new_name, enum cache_type io_cache_type_arg)
-{
-  char buff[FN_REFLEN];
-  File file= -1;
-  int open_flags= O_CREAT | O_BINARY;
-  DBUG_ENTER("MYSQL_LOG::open");
-  DBUG_PRINT("enter", ("log_type: %d", (int) log_type_arg));
-
-  write_error= 0;
-
-  if (!(name= my_strdup(log_name, MYF(MY_WME))))
-  {
-    name= (char *)log_name; // for the error message
-    goto err;
-  }
-
-  if (init_and_set_log_file_name(name, new_name,
-                                 log_type_arg, io_cache_type_arg))
-    goto err;
-
-  if (io_cache_type == SEQ_READ_APPEND)
-    open_flags |= O_RDWR | O_APPEND;
-  else
-    open_flags |= O_WRONLY | (log_type == LOG_BIN ? 0 : O_APPEND);
-
-  db[0]= 0;
-
-  if ((file= mysql_file_open(key_file_MYSQL_LOG,
-                             log_file_name, open_flags,
-                             MYF(MY_WME | ME_WAITTANG))) < 0 ||
-      init_io_cache(&log_file, file, IO_SIZE, io_cache_type,
-                    mysql_file_tell(file, MYF(MY_WME)), 0,
-                    MYF(MY_WME | MY_NABP |
-                        ((log_type == LOG_BIN) ? MY_WAIT_IF_FULL : 0))))
-    goto err;
-
-  if (log_type == LOG_NORMAL)
-  {
-    char *end;
-    int len=my_snprintf(buff, sizeof(buff), "%s, Version: %s (%s). "
-#ifdef EMBEDDED_LIBRARY
-                        "embedded library\n",
-                        my_progname, server_version, MYSQL_COMPILATION_COMMENT
-#elif _WIN32
-			"started with:\nTCP Port: %d, Named Pipe: %s\n",
-                        my_progname, server_version, MYSQL_COMPILATION_COMMENT,
-                        mysqld_port, mysqld_unix_port
-#else
-			"started with:\nTcp port: %d  Unix socket: %s\n",
-                        my_progname, server_version, MYSQL_COMPILATION_COMMENT,
-                        mysqld_port, mysqld_unix_port
-#endif
-                       );
-    end= strnmov(buff + len, "Time                 Id Command    Argument\n",
-                 sizeof(buff) - len);
-    if (my_b_write(&log_file, (uchar*) buff, (uint) (end-buff)) ||
-	flush_io_cache(&log_file))
-      goto err;
-  }
-
-  log_state= LOG_OPENED;
-  DBUG_RETURN(0);
-
-err:
-  sql_print_error("Could not use %s for logging (error %d). \
-Turning logging off for the whole duration of the MySQL server process. \
-To turn it on again: fix the cause, \
-shutdown the MySQL server and restart it.", name, errno);
-  if (file >= 0)
-    mysql_file_close(file, MYF(0));
-  end_io_cache(&log_file);
-  my_free(name);
-  name= NULL;
-  log_state= LOG_CLOSED;
-  DBUG_RETURN(1);
-}
-
-MYSQL_LOG::MYSQL_LOG()
-  : name(0), write_error(FALSE), inited(FALSE), log_type(LOG_UNKNOWN),
-    log_state(LOG_CLOSED)
-{
-  /*
-    We don't want to initialize LOCK_Log here as such initialization depends on
-    safe_mutex (when using safe_mutex) which depends on MY_INIT(), which is
-    called only in main(). Doing initialization here would make it happen
-    before main().
-  */
-  bzero((char*) &log_file, sizeof(log_file));
-}
-
-void MYSQL_LOG::init_pthread_objects()
-{
-  DBUG_ASSERT(inited == 0);
-  inited= 1;
-  mysql_mutex_init(key_LOG_LOCK_log, &LOCK_log, MY_MUTEX_INIT_SLOW);
-}
-
-/*
-  Close the log file
-
-  SYNOPSIS
-    close()
-    exiting     Bitmask. For the slow and general logs the only used bit is
-                LOG_CLOSE_TO_BE_OPENED. This is used if we intend to call
-                open at once after close.
-
-  NOTES
-    One can do an open on the object at once after doing a close.
-    The internal structures are not freed until cleanup() is called
-*/
-
-void MYSQL_LOG::close(uint exiting)
-{					// One can't set log_type here!
-  DBUG_ENTER("MYSQL_LOG::close");
-  DBUG_PRINT("enter",("exiting: %d", (int) exiting));
-  if (log_state == LOG_OPENED)
-  {
-    end_io_cache(&log_file);
-
-    if (mysql_file_sync(log_file.file, MYF(MY_WME)) && ! write_error)
-    {
-      write_error= 1;
-      sql_print_error(ER(ER_ERROR_ON_WRITE), name, errno);
-    }
-
-    if (mysql_file_close(log_file.file, MYF(MY_WME)) && ! write_error)
-    {
-      write_error= 1;
-      sql_print_error(ER(ER_ERROR_ON_WRITE), name, errno);
-    }
-  }
-
-  log_state= (exiting & LOG_CLOSE_TO_BE_OPENED) ? LOG_TO_BE_OPENED : LOG_CLOSED;
-  my_free(name);
-  name= NULL;
-  DBUG_VOID_RETURN;
-}
-
-/** This is called only once. */
-
-void MYSQL_LOG::cleanup()
-{
-  DBUG_ENTER("cleanup");
-  if (inited)
-  {
-    inited= 0;
-    mysql_mutex_destroy(&LOCK_log);
-    close(0);
-  }
-  DBUG_VOID_RETURN;
-}
-
-
-int MYSQL_LOG::generate_new_name(char *new_name, const char *log_name)
-{
-  fn_format(new_name, log_name, mysql_data_home, "", 4);
-  if (log_type == LOG_BIN)
-  {
-    if (!fn_ext(log_name)[0])
-    {
-      if (find_uniq_filename(new_name))
-      {
-        /* 
-          This should be treated as error once propagation of error further
-          up in the stack gets proper handling.
-        */
-        push_warning_printf(current_thd, MYSQL_ERROR::WARN_LEVEL_WARN, 
-                            ER_NO_UNIQUE_LOGFILE, ER(ER_NO_UNIQUE_LOGFILE),
-                            log_name);
-	sql_print_error(ER(ER_NO_UNIQUE_LOGFILE), log_name);
-	return 1;
-      }
-    }
-  }
-  return 0;
-}
-
-
-/*
-  Reopen the log file
-
-<<<<<<< HEAD
-  SYNOPSIS
-    reopen_file()
-=======
-  if ((file= mysql_file_open(key_file_binlog,
-                             log_file_name, O_RDONLY | O_BINARY | O_SHARE,
-                             MYF(MY_WME))) < 0)
-  {
-    sql_print_error("Failed to open log (file '%s', errno %d)",
-                    log_file_name, my_errno);
-    *errmsg = "Could not open log file";
-    goto err;
-  }
-  if (init_io_cache(log, file, IO_SIZE*2, READ_CACHE, 0, 0,
-                    MYF(MY_WME|MY_DONT_CHECK_FILESIZE)))
-  {
-    sql_print_error("Failed to create a cache on log (file '%s')",
-                    log_file_name);
-    *errmsg = "Could not open log file";
-    goto err;
-  }
-  if (check_binlog_magic(log,errmsg))
-    goto err;
-  DBUG_RETURN(file);
-
-err:
-  if (file >= 0)
-  {
-    mysql_file_close(file, MYF(0));
-    end_io_cache(log);
-  }
-  DBUG_RETURN(-1);
-}
-
-#ifdef _WIN32
-static int eventSource = 0;
-
-static void setup_windows_event_source()
-{
-  HKEY    hRegKey= NULL;
-  DWORD   dwError= 0;
-  TCHAR   szPath[MAX_PATH];
-  DWORD dwTypes;
-
-  if (eventSource)               // Ensure that we are only called once
-    return;
-  eventSource= 1;
-
-  // Create the event source registry key
-  dwError= RegCreateKey(HKEY_LOCAL_MACHINE,
-                          "SYSTEM\\CurrentControlSet\\Services\\EventLog\\Application\\MySQL", 
-                          &hRegKey);
-
-  /* Name of the PE module that contains the message resource */
-  GetModuleFileName(NULL, szPath, MAX_PATH);
-
-  /* Register EventMessageFile */
-  dwError = RegSetValueEx(hRegKey, "EventMessageFile", 0, REG_EXPAND_SZ,
-                          (PBYTE) szPath, (DWORD) (strlen(szPath) + 1));
-
-  /* Register supported event types */
-  dwTypes= (EVENTLOG_ERROR_TYPE | EVENTLOG_WARNING_TYPE |
-            EVENTLOG_INFORMATION_TYPE);
-  dwError= RegSetValueEx(hRegKey, "TypesSupported", 0, REG_DWORD,
-                         (LPBYTE) &dwTypes, sizeof dwTypes);
-
-  RegCloseKey(hRegKey);
-}
-
-#endif /* _WIN32 */
-
 
 /**
   Find a unique filename for 'filename.#'.
@@ -2268,2023 +1876,6 @@
 
 
 
-MYSQL_BIN_LOG::MYSQL_BIN_LOG(uint *sync_period)
-  :bytes_written(0), prepared_xids(0), file_id(1), open_count(1),
-   need_start_event(TRUE),
-   sync_period_ptr(sync_period),
-   is_relay_log(0), signal_cnt(0),
-   description_event_for_exec(0), description_event_for_queue(0)
-{
-  /*
-    We don't want to initialize locks here as such initialization depends on
-    safe_mutex (when using safe_mutex) which depends on MY_INIT(), which is
-    called only in main(). Doing initialization here would make it happen
-    before main().
-  */
-  index_file_name[0] = 0;
-  bzero((char*) &index_file, sizeof(index_file));
-  bzero((char*) &purge_index_file, sizeof(purge_index_file));
-}
-
-/* this is called only once */
-
-void MYSQL_BIN_LOG::cleanup()
-{
-  DBUG_ENTER("cleanup");
-  if (inited)
-  {
-    inited= 0;
-    close(LOG_CLOSE_INDEX|LOG_CLOSE_STOP_EVENT);
-    delete description_event_for_queue;
-    delete description_event_for_exec;
-    mysql_mutex_destroy(&LOCK_log);
-    mysql_mutex_destroy(&LOCK_index);
-    mysql_cond_destroy(&update_cond);
-  }
-  DBUG_VOID_RETURN;
-}
-
-
-/* Init binlog-specific vars */
-void MYSQL_BIN_LOG::init(bool no_auto_events_arg, ulong max_size_arg)
-{
-  DBUG_ENTER("MYSQL_BIN_LOG::init");
-  no_auto_events= no_auto_events_arg;
-  max_size= max_size_arg;
-  DBUG_PRINT("info",("max_size: %lu", max_size));
-  DBUG_VOID_RETURN;
-}
-
-
-void MYSQL_BIN_LOG::init_pthread_objects()
-{
-  DBUG_ASSERT(inited == 0);
-  inited= 1;
-  mysql_mutex_init(key_LOG_LOCK_log, &LOCK_log, MY_MUTEX_INIT_SLOW);
-  mysql_mutex_init(key_BINLOG_LOCK_index, &LOCK_index, MY_MUTEX_INIT_SLOW);
-  mysql_cond_init(key_BINLOG_update_cond, &update_cond, 0);
-}
-
-
-bool MYSQL_BIN_LOG::open_index_file(const char *index_file_name_arg,
-                                    const char *log_name, bool need_mutex)
-{
-  File index_file_nr= -1;
-  DBUG_ASSERT(!my_b_inited(&index_file));
-
-  /*
-    First open of this class instance
-    Create an index file that will hold all file names uses for logging.
-    Add new entries to the end of it.
-  */
-  myf opt= MY_UNPACK_FILENAME;
-  if (!index_file_name_arg)
-  {
-    index_file_name_arg= log_name;    // Use same basename for index file
-    opt= MY_UNPACK_FILENAME | MY_REPLACE_EXT;
-  }
-  fn_format(index_file_name, index_file_name_arg, mysql_data_home,
-            ".index", opt);
-  if ((index_file_nr= mysql_file_open(key_file_binlog_index,
-                                      index_file_name,
-                                      O_RDWR | O_CREAT | O_BINARY,
-                                      MYF(MY_WME))) < 0 ||
-       mysql_file_sync(index_file_nr, MYF(MY_WME)) ||
-       init_io_cache(&index_file, index_file_nr,
-                     IO_SIZE, WRITE_CACHE,
-                     mysql_file_seek(index_file_nr, 0L, MY_SEEK_END, MYF(0)),
-                                     0, MYF(MY_WME | MY_WAIT_IF_FULL)) ||
-      DBUG_EVALUATE_IF("fault_injection_openning_index", 1, 0))
-  {
-    /*
-      TODO: all operations creating/deleting the index file or a log, should
-      call my_sync_dir() or my_sync_dir_by_file() to be durable.
-      TODO: file creation should be done with mysql_file_create()
-      not mysql_file_open().
-    */
-    if (index_file_nr >= 0)
-      mysql_file_close(index_file_nr, MYF(0));
-    return TRUE;
-  }
-
-#ifdef HAVE_REPLICATION
-  /*
-    Sync the index by purging any binary log file that is not registered.
-    In other words, either purge binary log files that were removed from
-    the index but not purged from the file system due to a crash or purge
-    any binary log file that was created but not register in the index
-    due to a crash.
-  */
-
-  if (set_purge_index_file_name(index_file_name_arg) ||
-      open_purge_index_file(FALSE) ||
-      purge_index_entry(NULL, NULL, need_mutex) ||
-      close_purge_index_file() ||
-      DBUG_EVALUATE_IF("fault_injection_recovering_index", 1, 0))
-  {
-    sql_print_error("MYSQL_BIN_LOG::open_index_file failed to sync the index "
-                    "file.");
-    return TRUE;
-  }
-#endif
-
-  return FALSE;
-}
-
-
-/**
-  Open a (new) binlog file.
-
-  - Open the log file and the index file. Register the new
-  file name in it
-  - When calling this when the file is in use, you must have a locks
-  on LOCK_log and LOCK_index.
-
-  @retval
-    0	ok
-  @retval
-    1	error
-*/
-
-bool MYSQL_BIN_LOG::open(const char *log_name,
-                         enum_log_type log_type_arg,
-                         const char *new_name,
-                         enum cache_type io_cache_type_arg,
-                         bool no_auto_events_arg,
-                         ulong max_size_arg,
-                         bool null_created_arg,
-                         bool need_mutex)
-{
-  File file= -1;
-
-  DBUG_ENTER("MYSQL_BIN_LOG::open");
-  DBUG_PRINT("enter",("log_type: %d",(int) log_type_arg));
-
-  if (init_and_set_log_file_name(log_name, new_name, log_type_arg,
-                                 io_cache_type_arg))
-  {
-    sql_print_error("MSYQL_BIN_LOG::open failed to generate new file name.");
-    DBUG_RETURN(1);
-  }
-
-#ifdef HAVE_REPLICATION
-  if (open_purge_index_file(TRUE) ||
-      register_create_index_entry(log_file_name) ||
-      sync_purge_index_file() ||
-      DBUG_EVALUATE_IF("fault_injection_registering_index", 1, 0))
-  {
-    sql_print_error("MSYQL_BIN_LOG::open failed to sync the index file.");
-    DBUG_RETURN(1);
-  }
-  DBUG_EXECUTE_IF("crash_create_non_critical_before_update_index", DBUG_SUICIDE(););
-#endif
-
-  write_error= 0;
-
-  /* open the main log file */
-  if (MYSQL_LOG::open(key_file_binlog,
-                      log_name, log_type_arg, new_name, io_cache_type_arg))
-  {
-#ifdef HAVE_REPLICATION
-    close_purge_index_file();
-#endif
-    DBUG_RETURN(1);                            /* all warnings issued */
-  }
-
-  init(no_auto_events_arg, max_size_arg);
-
-  open_count++;
-
-  DBUG_ASSERT(log_type == LOG_BIN);
-
-  {
-    bool write_file_name_to_index_file=0;
-
-    if (!my_b_filelength(&log_file))
-    {
-      /*
-	The binary log file was empty (probably newly created)
-	This is the normal case and happens when the user doesn't specify
-	an extension for the binary log files.
-	In this case we write a standard header to it.
-      */
-      if (my_b_safe_write(&log_file, (uchar*) BINLOG_MAGIC,
-			  BIN_LOG_HEADER_SIZE))
-        goto err;
-      bytes_written+= BIN_LOG_HEADER_SIZE;
-      write_file_name_to_index_file= 1;
-    }
-
-    if (need_start_event && !no_auto_events)
-    {
-      /*
-        In 4.x we set need_start_event=0 here, but in 5.0 we want a Start event
-        even if this is not the very first binlog.
-      */
-      Format_description_log_event s(BINLOG_VERSION);
-      /*
-        don't set LOG_EVENT_BINLOG_IN_USE_F for SEQ_READ_APPEND io_cache
-        as we won't be able to reset it later
-      */
-      if (io_cache_type == WRITE_CACHE)
-        s.flags|= LOG_EVENT_BINLOG_IN_USE_F;
-      if (!s.is_valid())
-        goto err;
-      s.dont_set_created= null_created_arg;
-      if (s.write(&log_file))
-        goto err;
-      bytes_written+= s.data_written;
-    }
-    if (description_event_for_queue &&
-        description_event_for_queue->binlog_version>=4)
-    {
-      /*
-        This is a relay log written to by the I/O slave thread.
-        Write the event so that others can later know the format of this relay
-        log.
-        Note that this event is very close to the original event from the
-        master (it has binlog version of the master, event types of the
-        master), so this is suitable to parse the next relay log's event. It
-        has been produced by
-        Format_description_log_event::Format_description_log_event(char* buf,).
-        Why don't we want to write the description_event_for_queue if this
-        event is for format<4 (3.23 or 4.x): this is because in that case, the
-        description_event_for_queue describes the data received from the
-        master, but not the data written to the relay log (*conversion*),
-        which is in format 4 (slave's).
-      */
-      /*
-        Set 'created' to 0, so that in next relay logs this event does not
-        trigger cleaning actions on the slave in
-        Format_description_log_event::apply_event_impl().
-      */
-      description_event_for_queue->created= 0;
-      /* Don't set log_pos in event header */
-      description_event_for_queue->set_artificial_event();
-
-      if (description_event_for_queue->write(&log_file))
-        goto err;
-      bytes_written+= description_event_for_queue->data_written;
-    }
-    if (flush_io_cache(&log_file) ||
-        mysql_file_sync(log_file.file, MYF(MY_WME)))
-      goto err;
-
-    if (write_file_name_to_index_file)
-    {
-#ifdef HAVE_REPLICATION
-      DBUG_EXECUTE_IF("crash_create_critical_before_update_index", DBUG_SUICIDE(););
-#endif
-
-      DBUG_ASSERT(my_b_inited(&index_file) != 0);
-      reinit_io_cache(&index_file, WRITE_CACHE,
-                      my_b_filelength(&index_file), 0, 0);
-      /*
-        As this is a new log file, we write the file name to the index
-        file. As every time we write to the index file, we sync it.
-      */
-      if (DBUG_EVALUATE_IF("fault_injection_updating_index", 1, 0) ||
-          my_b_write(&index_file, (uchar*) log_file_name,
-                     strlen(log_file_name)) ||
-          my_b_write(&index_file, (uchar*) "\n", 1) ||
-          flush_io_cache(&index_file) ||
-          mysql_file_sync(index_file.file, MYF(MY_WME)))
-        goto err;
-
-#ifdef HAVE_REPLICATION
-      DBUG_EXECUTE_IF("crash_create_after_update_index", DBUG_SUICIDE(););
-#endif
-    }
-  }
-  log_state= LOG_OPENED;
-
-#ifdef HAVE_REPLICATION
-  close_purge_index_file();
-#endif
-
-  DBUG_RETURN(0);
-
-err:
-#ifdef HAVE_REPLICATION
-  if (is_inited_purge_index_file())
-    purge_index_entry(NULL, NULL, need_mutex);
-  close_purge_index_file();
-#endif
-  sql_print_error("Could not use %s for logging (error %d). \
-Turning logging off for the whole duration of the MySQL server process. \
-To turn it on again: fix the cause, \
-shutdown the MySQL server and restart it.", name, errno);
-  if (file >= 0)
-    mysql_file_close(file, MYF(0));
-  end_io_cache(&log_file);
-  end_io_cache(&index_file);
-  my_free(name);
-  name= NULL;
-  log_state= LOG_CLOSED;
-  DBUG_RETURN(1);
-}
-
-
-int MYSQL_BIN_LOG::get_current_log(LOG_INFO* linfo)
-{
-  mysql_mutex_lock(&LOCK_log);
-  int ret = raw_get_current_log(linfo);
-  mysql_mutex_unlock(&LOCK_log);
-  return ret;
-}
-
-int MYSQL_BIN_LOG::raw_get_current_log(LOG_INFO* linfo)
-{
-  strmake(linfo->log_file_name, log_file_name, sizeof(linfo->log_file_name)-1);
-  linfo->pos = my_b_tell(&log_file);
-  return 0;
-}
-
-/**
-  Move all data up in a file in an filename index file.
-
-    We do the copy outside of the IO_CACHE as the cache buffers would just
-    make things slower and more complicated.
-    In most cases the copy loop should only do one read.
-
-  @param index_file			File to move
-  @param offset			Move everything from here to beginning
-
-  @note
-    File will be truncated to be 'offset' shorter or filled up with newlines
-
-  @retval
-    0	ok
-*/
-
-#ifdef HAVE_REPLICATION
-
-static bool copy_up_file_and_fill(IO_CACHE *index_file, my_off_t offset)
-{
-  int bytes_read;
-  my_off_t init_offset= offset;
-  File file= index_file->file;
-  uchar io_buf[IO_SIZE*2];
-  DBUG_ENTER("copy_up_file_and_fill");
-
-  for (;; offset+= bytes_read)
-  {
-    mysql_file_seek(file, offset, MY_SEEK_SET, MYF(0));
-    if ((bytes_read= (int) mysql_file_read(file, io_buf, sizeof(io_buf),
-                                           MYF(MY_WME)))
-	< 0)
-      goto err;
-    if (!bytes_read)
-      break;					// end of file
-    mysql_file_seek(file, offset-init_offset, MY_SEEK_SET, MYF(0));
-    if (mysql_file_write(file, io_buf, bytes_read, MYF(MY_WME | MY_NABP)))
-      goto err;
-  }
-  /* The following will either truncate the file or fill the end with \n' */
-  if (mysql_file_chsize(file, offset - init_offset, '\n', MYF(MY_WME)) ||
-      mysql_file_sync(file, MYF(MY_WME)))
-    goto err;
-
-  /* Reset data in old index cache */
-  reinit_io_cache(index_file, READ_CACHE, (my_off_t) 0, 0, 1);
-  DBUG_RETURN(0);
-
-err:
-  DBUG_RETURN(1);
-}
-
-#endif /* HAVE_REPLICATION */
-
-/**
-  Find the position in the log-index-file for the given log name.
-
-  @param linfo		Store here the found log file name and position to
-                       the NEXT log file name in the index file.
-  @param log_name	Filename to find in the index file.
-                       Is a null pointer if we want to read the first entry
-  @param need_lock	Set this to 1 if the parent doesn't already have a
-                       lock on LOCK_index
-
-  @note
-    On systems without the truncate function the file will end with one or
-    more empty lines.  These will be ignored when reading the file.
-
-  @retval
-    0			ok
-  @retval
-    LOG_INFO_EOF	        End of log-index-file found
-  @retval
-    LOG_INFO_IO		Got IO error while reading file
-*/
-
-int MYSQL_BIN_LOG::find_log_pos(LOG_INFO *linfo, const char *log_name,
-			    bool need_lock)
-{
-  int error= 0;
-  char *fname= linfo->log_file_name;
-  uint log_name_len= log_name ? (uint) strlen(log_name) : 0;
-  DBUG_ENTER("find_log_pos");
-  DBUG_PRINT("enter",("log_name: %s", log_name ? log_name : "NULL"));
-
-  /*
-    Mutex needed because we need to make sure the file pointer does not
-    move from under our feet
-  */
-  if (need_lock)
-    mysql_mutex_lock(&LOCK_index);
-  mysql_mutex_assert_owner(&LOCK_index);
-
-  /* As the file is flushed, we can't get an error here */
-  (void) reinit_io_cache(&index_file, READ_CACHE, (my_off_t) 0, 0, 0);
-
-  for (;;)
-  {
-    uint length;
-    my_off_t offset= my_b_tell(&index_file);
-
-    DBUG_EXECUTE_IF("simulate_find_log_pos_error",
-                    error=  LOG_INFO_EOF; break;);
-    /* If we get 0 or 1 characters, this is the end of the file */
-    if ((length= my_b_gets(&index_file, fname, FN_REFLEN)) <= 1)
-    {
-      /* Did not find the given entry; Return not found or error */
-      error= !index_file.error ? LOG_INFO_EOF : LOG_INFO_IO;
-      break;
-    }
-
-    // if the log entry matches, null string matching anything
-    if (!log_name ||
-	(log_name_len == length-1 && fname[log_name_len] == '\n' &&
-	 !memcmp(fname, log_name, log_name_len)))
-    {
-      DBUG_PRINT("info",("Found log file entry"));
-      fname[length-1]=0;			// remove last \n
-      linfo->index_file_start_offset= offset;
-      linfo->index_file_offset = my_b_tell(&index_file);
-      break;
-    }
-  }
-
-  if (need_lock)
-    mysql_mutex_unlock(&LOCK_index);
-  DBUG_RETURN(error);
-}
-
-
-/**
-  Find the position in the log-index-file for the given log name.
-
-  @param
-    linfo		Store here the next log file name and position to
-			the file name after that.
-  @param
-    need_lock		Set this to 1 if the parent doesn't already have a
-			lock on LOCK_index
-
-  @note
-    - Before calling this function, one has to call find_log_pos()
-    to set up 'linfo'
-    - Mutex needed because we need to make sure the file pointer does not move
-    from under our feet
-
-  @retval
-    0			ok
-  @retval
-    LOG_INFO_EOF	        End of log-index-file found
-  @retval
-    LOG_INFO_IO		Got IO error while reading file
-*/
-
-int MYSQL_BIN_LOG::find_next_log(LOG_INFO* linfo, bool need_lock)
-{
-  int error= 0;
-  uint length;
-  char *fname= linfo->log_file_name;
-
-  if (need_lock)
-    mysql_mutex_lock(&LOCK_index);
-  mysql_mutex_assert_owner(&LOCK_index);
-
-  /* As the file is flushed, we can't get an error here */
-  (void) reinit_io_cache(&index_file, READ_CACHE, linfo->index_file_offset, 0,
-			 0);
-
-  linfo->index_file_start_offset= linfo->index_file_offset;
-  if ((length=my_b_gets(&index_file, fname, FN_REFLEN)) <= 1)
-  {
-    error = !index_file.error ? LOG_INFO_EOF : LOG_INFO_IO;
-    goto err;
-  }
-  fname[length-1]=0;				// kill \n
-  linfo->index_file_offset = my_b_tell(&index_file);
-
-err:
-  if (need_lock)
-    mysql_mutex_unlock(&LOCK_index);
-  return error;
-}
-
-
-/**
-  Delete all logs refered to in the index file.
-  Start writing to a new log file.
-
-  The new index file will only contain this file.
-
-  @param thd		Thread
-
-  @note
-    If not called from slave thread, write start event to new log
-
-  @retval
-    0	ok
-  @retval
-    1   error
-*/
-
-bool MYSQL_BIN_LOG::reset_logs(THD* thd)
-{
-  LOG_INFO linfo;
-  bool error=0;
-  int err;
-  const char* save_name;
-  DBUG_ENTER("reset_logs");
-
-  ha_reset_logs(thd);
-  /*
-    We need to get both locks to be sure that no one is trying to
-    write to the index log file.
-  */
-  mysql_mutex_lock(&LOCK_log);
-  mysql_mutex_lock(&LOCK_index);
-
-  /*
-    The following mutex is needed to ensure that no threads call
-    'delete thd' as we would then risk missing a 'rollback' from this
-    thread. If the transaction involved MyISAM tables, it should go
-    into binlog even on rollback.
-  */
-  mysql_mutex_lock(&LOCK_thread_count);
-
-  /* Save variables so that we can reopen the log */
-  save_name=name;
-  name=0;					// Protect against free
-  close(LOG_CLOSE_TO_BE_OPENED);
-
-  /*
-    First delete all old log files and then update the index file.
-    As we first delete the log files and do not use sort of logging,
-    a crash may lead to an inconsistent state where the index has
-    references to non-existent files.
-
-    We need to invert the steps and use the purge_index_file methods
-    in order to make the operation safe.
-  */
-
-  if ((err= find_log_pos(&linfo, NullS, 0)) != 0)
-  {
-    uint errcode= purge_log_get_error_code(err);
-    sql_print_error("Failed to locate old binlog or relay log files");
-    my_message(errcode, ER(errcode), MYF(0));
-    error= 1;
-    goto err;
-  }
-
-  for (;;)
-  {
-    if ((error= my_delete_allow_opened(linfo.log_file_name, MYF(0))) != 0)
-    {
-      if (my_errno == ENOENT) 
-      {
-        push_warning_printf(current_thd, MYSQL_ERROR::WARN_LEVEL_WARN,
-                            ER_LOG_PURGE_NO_FILE, ER(ER_LOG_PURGE_NO_FILE),
-                            linfo.log_file_name);
-        sql_print_information("Failed to delete file '%s'",
-                              linfo.log_file_name);
-        my_errno= 0;
-        error= 0;
-      }
-      else
-      {
-        push_warning_printf(current_thd, MYSQL_ERROR::WARN_LEVEL_WARN,
-                            ER_BINLOG_PURGE_FATAL_ERR,
-                            "a problem with deleting %s; "
-                            "consider examining correspondence "
-                            "of your binlog index file "
-                            "to the actual binlog files",
-                            linfo.log_file_name);
-        error= 1;
-        goto err;
-      }
-    }
-    if (find_next_log(&linfo, 0))
-      break;
-  }
-
-  /* Start logging with a new file */
-  close(LOG_CLOSE_INDEX);
-  if ((error= my_delete_allow_opened(index_file_name, MYF(0))))	// Reset (open will update)
-  {
-    if (my_errno == ENOENT) 
-    {
-      push_warning_printf(current_thd, MYSQL_ERROR::WARN_LEVEL_WARN,
-                          ER_LOG_PURGE_NO_FILE, ER(ER_LOG_PURGE_NO_FILE),
-                          index_file_name);
-      sql_print_information("Failed to delete file '%s'",
-                            index_file_name);
-      my_errno= 0;
-      error= 0;
-    }
-    else
-    {
-      push_warning_printf(current_thd, MYSQL_ERROR::WARN_LEVEL_WARN,
-                          ER_BINLOG_PURGE_FATAL_ERR,
-                          "a problem with deleting %s; "
-                          "consider examining correspondence "
-                          "of your binlog index file "
-                          "to the actual binlog files",
-                          index_file_name);
-      error= 1;
-      goto err;
-    }
-  }
-  if (!thd->slave_thread)
-    need_start_event=1;
-  if (!open_index_file(index_file_name, 0, FALSE))
-    open(save_name, log_type, 0, io_cache_type, no_auto_events, max_size, 0, FALSE);
-  my_free((void *) save_name);
-
-err:
-  if (error == 1)
-    name= const_cast<char*>(save_name);
-  mysql_mutex_unlock(&LOCK_thread_count);
-  mysql_mutex_unlock(&LOCK_index);
-  mysql_mutex_unlock(&LOCK_log);
-  DBUG_RETURN(error);
-}
-
-
-/**
-  Delete relay log files prior to rli->group_relay_log_name
-  (i.e. all logs which are not involved in a non-finished group
-  (transaction)), remove them from the index file and start on next
-  relay log.
-
-  IMPLEMENTATION
-  - Protects index file with LOCK_index
-  - Delete relevant relay log files
-  - Copy all file names after these ones to the front of the index file
-  - If the OS has truncate, truncate the file, else fill it with \n'
-  - Read the next file name from the index file and store in rli->linfo
-
-  @param rli	       Relay log information
-  @param included     If false, all relay logs that are strictly before
-                      rli->group_relay_log_name are deleted ; if true, the
-                      latter is deleted too (i.e. all relay logs
-                      read by the SQL slave thread are deleted).
-
-  @note
-    - This is only called from the slave-execute thread when it has read
-    all commands from a relay log and want to switch to a new relay log.
-    - When this happens, we can be in an active transaction as
-    a transaction can span over two relay logs
-    (although it is always written as a single block to the master's binary
-    log, hence cannot span over two master's binary logs).
-
-  @retval
-    0			ok
-  @retval
-    LOG_INFO_EOF	        End of log-index-file found
-  @retval
-    LOG_INFO_SEEK	Could not allocate IO cache
-  @retval
-    LOG_INFO_IO		Got IO error while reading file
-*/
-
-#ifdef HAVE_REPLICATION
-
-int MYSQL_BIN_LOG::purge_first_log(Relay_log_info* rli, bool included)
-{
-  int error;
-  char *to_purge_if_included= NULL;
-  DBUG_ENTER("purge_first_log");
-
-  DBUG_ASSERT(is_open());
-  DBUG_ASSERT(rli->slave_running == 1);
-  DBUG_ASSERT(!strcmp(rli->linfo.log_file_name,rli->event_relay_log_name));
-
-  mysql_mutex_lock(&LOCK_index);
-  to_purge_if_included= my_strdup(rli->group_relay_log_name, MYF(0));
-
-  /*
-    Read the next log file name from the index file and pass it back to
-    the caller.
-  */
-  if((error=find_log_pos(&rli->linfo, rli->event_relay_log_name, 0)) || 
-     (error=find_next_log(&rli->linfo, 0)))
-  {
-    char buff[22];
-    sql_print_error("next log error: %d  offset: %s  log: %s included: %d",
-                    error,
-                    llstr(rli->linfo.index_file_offset,buff),
-                    rli->event_relay_log_name,
-                    included);
-    goto err;
-  }
-
-  /*
-    Reset rli's coordinates to the current log.
-  */
-  rli->event_relay_log_pos= BIN_LOG_HEADER_SIZE;
-  strmake(rli->event_relay_log_name,rli->linfo.log_file_name,
-	  sizeof(rli->event_relay_log_name)-1);
-
-  /*
-    If we removed the rli->group_relay_log_name file,
-    we must update the rli->group* coordinates, otherwise do not touch it as the
-    group's execution is not finished (e.g. COMMIT not executed)
-  */
-  if (included)
-  {
-    rli->group_relay_log_pos = BIN_LOG_HEADER_SIZE;
-    strmake(rli->group_relay_log_name,rli->linfo.log_file_name,
-            sizeof(rli->group_relay_log_name)-1);
-    rli->notify_group_relay_log_name_update();
-  }
-
-  /* Store where we are in the new file for the execution thread */
-  flush_relay_log_info(rli);
-
-  DBUG_EXECUTE_IF("crash_before_purge_logs", DBUG_SUICIDE(););
-
-  mysql_mutex_lock(&rli->log_space_lock);
-  rli->relay_log.purge_logs(to_purge_if_included, included,
-                            0, 0, &rli->log_space_total);
-  // Tell the I/O thread to take the relay_log_space_limit into account
-  rli->ignore_log_space_limit= 0;
-  mysql_mutex_unlock(&rli->log_space_lock);
-
-  /*
-    Ok to broadcast after the critical region as there is no risk of
-    the mutex being destroyed by this thread later - this helps save
-    context switches
-  */
-  mysql_cond_broadcast(&rli->log_space_cond);
-
-  /*
-   * Need to update the log pos because purge logs has been called 
-   * after fetching initially the log pos at the begining of the method.
-   */
-  if((error=find_log_pos(&rli->linfo, rli->event_relay_log_name, 0)))
-  {
-    char buff[22];
-    sql_print_error("next log error: %d  offset: %s  log: %s included: %d",
-                    error,
-                    llstr(rli->linfo.index_file_offset,buff),
-                    rli->group_relay_log_name,
-                    included);
-    goto err;
-  }
-
-  /* If included was passed, rli->linfo should be the first entry. */
-  DBUG_ASSERT(!included || rli->linfo.index_file_start_offset == 0);
-
-err:
-  my_free(to_purge_if_included);
-  mysql_mutex_unlock(&LOCK_index);
-  DBUG_RETURN(error);
-}
-
-/**
-  Update log index_file.
-*/
-
-int MYSQL_BIN_LOG::update_log_index(LOG_INFO* log_info, bool need_update_threads)
-{
-  if (copy_up_file_and_fill(&index_file, log_info->index_file_start_offset))
-    return LOG_INFO_IO;
-
-  // now update offsets in index file for running threads
-  if (need_update_threads)
-    adjust_linfo_offsets(log_info->index_file_start_offset);
-  return 0;
-}
-
-/**
-  Remove all logs before the given log from disk and from the index file.
-
-  @param to_log	      Delete all log file name before this file.
-  @param included            If true, to_log is deleted too.
-  @param need_mutex
-  @param need_update_threads If we want to update the log coordinates of
-                             all threads. False for relay logs, true otherwise.
-  @param freed_log_space     If not null, decrement this variable of
-                             the amount of log space freed
-
-  @note
-    If any of the logs before the deleted one is in use,
-    only purge logs up to this one.
-
-  @retval
-    0			ok
-  @retval
-    LOG_INFO_EOF		to_log not found
-    LOG_INFO_EMFILE             too many files opened
-    LOG_INFO_FATAL              if any other than ENOENT error from
-                                mysql_file_stat() or mysql_file_delete()
-*/
-
-int MYSQL_BIN_LOG::purge_logs(const char *to_log, 
-                          bool included,
-                          bool need_mutex, 
-                          bool need_update_threads, 
-                          ulonglong *decrease_log_space)
-{
-  int error= 0;
-  bool exit_loop= 0;
-  LOG_INFO log_info;
-  THD *thd= current_thd;
-  DBUG_ENTER("purge_logs");
-  DBUG_PRINT("info",("to_log= %s",to_log));
-
-  if (need_mutex)
-    mysql_mutex_lock(&LOCK_index);
-  if ((error=find_log_pos(&log_info, to_log, 0 /*no mutex*/))) 
-  {
-    sql_print_error("MYSQL_BIN_LOG::purge_logs was called with file %s not "
-                    "listed in the index.", to_log);
-    goto err;
-  }
-
-  if ((error= open_purge_index_file(TRUE)))
-  {
-    sql_print_error("MYSQL_BIN_LOG::purge_logs failed to sync the index file.");
-    goto err;
-  }
-
-  /*
-    File name exists in index file; delete until we find this file
-    or a file that is used.
-  */
-  if ((error=find_log_pos(&log_info, NullS, 0 /*no mutex*/)))
-    goto err;
-  while ((strcmp(to_log,log_info.log_file_name) || (exit_loop=included)) &&
-         !is_active(log_info.log_file_name) &&
-         !log_in_use(log_info.log_file_name))
-  {
-    if ((error= register_purge_index_entry(log_info.log_file_name)))
-    {
-      sql_print_error("MYSQL_BIN_LOG::purge_logs failed to copy %s to register file.",
-                      log_info.log_file_name);
-      goto err;
-    }
-
-    if (find_next_log(&log_info, 0) || exit_loop)
-      break;
-  }
-
-  DBUG_EXECUTE_IF("crash_purge_before_update_index", DBUG_SUICIDE(););
-
-  if ((error= sync_purge_index_file()))
-  {
-    sql_print_error("MSYQL_BIN_LOG::purge_logs failed to flush register file.");
-    goto err;
-  }
-
-  /* We know how many files to delete. Update index file. */
-  if ((error=update_log_index(&log_info, need_update_threads)))
-  {
-    sql_print_error("MSYQL_BIN_LOG::purge_logs failed to update the index file");
-    goto err;
-  }
-
-  DBUG_EXECUTE_IF("crash_purge_critical_after_update_index", DBUG_SUICIDE(););
-
-err:
-  /* Read each entry from purge_index_file and delete the file. */
-  if (is_inited_purge_index_file() &&
-      (error= purge_index_entry(thd, decrease_log_space, FALSE)))
-    sql_print_error("MSYQL_BIN_LOG::purge_logs failed to process registered files"
-                    " that would be purged.");
-  close_purge_index_file();
-
-  DBUG_EXECUTE_IF("crash_purge_non_critical_after_update_index", DBUG_SUICIDE(););
-
-  if (need_mutex)
-    mysql_mutex_unlock(&LOCK_index);
-  DBUG_RETURN(error);
-}
-
-int MYSQL_BIN_LOG::set_purge_index_file_name(const char *base_file_name)
-{
-  int error= 0;
-  DBUG_ENTER("MYSQL_BIN_LOG::set_purge_index_file_name");
-  if (fn_format(purge_index_file_name, base_file_name, mysql_data_home,
-                ".~rec~", MYF(MY_UNPACK_FILENAME | MY_SAFE_PATH |
-                              MY_REPLACE_EXT)) == NULL)
-  {
-    error= 1;
-    sql_print_error("MYSQL_BIN_LOG::set_purge_index_file_name failed to set "
-                      "file name.");
-  }
-  DBUG_RETURN(error);
-}
-
-int MYSQL_BIN_LOG::open_purge_index_file(bool destroy)
-{
-  int error= 0;
-  File file= -1;
-
-  DBUG_ENTER("MYSQL_BIN_LOG::open_purge_index_file");
-
-  if (destroy)
-    close_purge_index_file();
-
-  if (!my_b_inited(&purge_index_file))
-  {
-    if ((file= my_open(purge_index_file_name, O_RDWR | O_CREAT | O_BINARY,
-                       MYF(MY_WME | ME_WAITTANG))) < 0  ||
-        init_io_cache(&purge_index_file, file, IO_SIZE,
-                      (destroy ? WRITE_CACHE : READ_CACHE),
-                      0, 0, MYF(MY_WME | MY_NABP | MY_WAIT_IF_FULL)))
-    {
-      error= 1;
-      sql_print_error("MYSQL_BIN_LOG::open_purge_index_file failed to open register "
-                      " file.");
-    }
-  }
-  DBUG_RETURN(error);
-}
-
-int MYSQL_BIN_LOG::close_purge_index_file()
-{
-  int error= 0;
-
-  DBUG_ENTER("MYSQL_BIN_LOG::close_purge_index_file");
-
-  if (my_b_inited(&purge_index_file))
-  {
-    end_io_cache(&purge_index_file);
-    error= my_close(purge_index_file.file, MYF(0));
-  }
-  my_delete(purge_index_file_name, MYF(0));
-  bzero((char*) &purge_index_file, sizeof(purge_index_file));
-
-  DBUG_RETURN(error);
-}
-
-bool MYSQL_BIN_LOG::is_inited_purge_index_file()
-{
-  DBUG_ENTER("MYSQL_BIN_LOG::is_inited_purge_index_file");
-  DBUG_RETURN (my_b_inited(&purge_index_file));
-}
-
-int MYSQL_BIN_LOG::sync_purge_index_file()
-{
-  int error= 0;
-  DBUG_ENTER("MYSQL_BIN_LOG::sync_purge_index_file");
-
-  if ((error= flush_io_cache(&purge_index_file)) ||
-      (error= my_sync(purge_index_file.file, MYF(MY_WME))))
-    DBUG_RETURN(error);
-
-  DBUG_RETURN(error);
-}
-
-int MYSQL_BIN_LOG::register_purge_index_entry(const char *entry)
-{
-  int error= 0;
-  DBUG_ENTER("MYSQL_BIN_LOG::register_purge_index_entry");
-
-  if ((error=my_b_write(&purge_index_file, (const uchar*)entry, strlen(entry))) ||
-      (error=my_b_write(&purge_index_file, (const uchar*)"\n", 1)))
-    DBUG_RETURN (error);
-
-  DBUG_RETURN(error);
-}
-
-int MYSQL_BIN_LOG::register_create_index_entry(const char *entry)
-{
-  DBUG_ENTER("MYSQL_BIN_LOG::register_create_index_entry");
-  DBUG_RETURN(register_purge_index_entry(entry));
-}
-
-int MYSQL_BIN_LOG::purge_index_entry(THD *thd, ulonglong *decrease_log_space,
-                                     bool need_mutex)
-{
-  MY_STAT s;
-  int error= 0;
-  LOG_INFO log_info;
-  LOG_INFO check_log_info;
-
-  DBUG_ENTER("MYSQL_BIN_LOG:purge_index_entry");
-
-  DBUG_ASSERT(my_b_inited(&purge_index_file));
-
-  if ((error=reinit_io_cache(&purge_index_file, READ_CACHE, 0, 0, 0)))
-  {
-    sql_print_error("MSYQL_BIN_LOG::purge_index_entry failed to reinit register file "
-                    "for read");
-    goto err;
-  }
-
-  for (;;)
-  {
-    uint length;
-
-    if ((length=my_b_gets(&purge_index_file, log_info.log_file_name,
-                          FN_REFLEN)) <= 1)
-    {
-      if (purge_index_file.error)
-      {
-        error= purge_index_file.error;
-        sql_print_error("MSYQL_BIN_LOG::purge_index_entry error %d reading from "
-                        "register file.", error);
-        goto err;
-      }
-
-      /* Reached EOF */
-      break;
-    }
-
-    /* Get rid of the trailing '\n' */
-    log_info.log_file_name[length-1]= 0;
-
-    if (!mysql_file_stat(key_file_binlog, log_info.log_file_name, &s, MYF(0)))
-    {
-      if (my_errno == ENOENT) 
-      {
-        /*
-          It's not fatal if we can't stat a log file that does not exist;
-          If we could not stat, we won't delete.
-        */
-        if (thd)
-        {
-          push_warning_printf(thd, MYSQL_ERROR::WARN_LEVEL_WARN,
-                              ER_LOG_PURGE_NO_FILE, ER(ER_LOG_PURGE_NO_FILE),
-                              log_info.log_file_name);
-        }
-        sql_print_information("Failed to execute mysql_file_stat on file '%s'",
-			      log_info.log_file_name);
-        my_errno= 0;
-      }
-      else
-      {
-        /*
-          Other than ENOENT are fatal
-        */
-        if (thd)
-        {
-          push_warning_printf(thd, MYSQL_ERROR::WARN_LEVEL_WARN,
-                              ER_BINLOG_PURGE_FATAL_ERR,
-                              "a problem with getting info on being purged %s; "
-                              "consider examining correspondence "
-                              "of your binlog index file "
-                              "to the actual binlog files",
-                              log_info.log_file_name);
-        }
-        else
-        {
-          sql_print_information("Failed to delete log file '%s'; "
-                                "consider examining correspondence "
-                                "of your binlog index file "
-                                "to the actual binlog files",
-                                log_info.log_file_name);
-        }
-        error= LOG_INFO_FATAL;
-        goto err;
-      }
-    }
-    else
-    {
-      if ((error= find_log_pos(&check_log_info, log_info.log_file_name, need_mutex)))
-      {
-        if (error != LOG_INFO_EOF)
-        {
-          if (thd)
-          {
-            push_warning_printf(thd, MYSQL_ERROR::WARN_LEVEL_WARN,
-                                ER_BINLOG_PURGE_FATAL_ERR,
-                                "a problem with deleting %s and "
-                                "reading the binlog index file",
-                                log_info.log_file_name);
-          }
-          else
-          {
-            sql_print_information("Failed to delete file '%s' and "
-                                  "read the binlog index file",
-                                  log_info.log_file_name);
-          }
-          goto err;
-        }
-           
-        error= 0;
-        if (!need_mutex)
-        {
-          /*
-            This is to avoid triggering an error in NDB.
-          */
-          ha_binlog_index_purge_file(current_thd, log_info.log_file_name);
-        }
-
-        DBUG_PRINT("info",("purging %s",log_info.log_file_name));
-        if (!my_delete(log_info.log_file_name, MYF(0)))
-        {
-          if (decrease_log_space)
-            *decrease_log_space-= s.st_size;
-        }
-        else
-        {
-          if (my_errno == ENOENT)
-          {
-            if (thd)
-            {
-              push_warning_printf(thd, MYSQL_ERROR::WARN_LEVEL_WARN,
-                                  ER_LOG_PURGE_NO_FILE, ER(ER_LOG_PURGE_NO_FILE),
-                                  log_info.log_file_name);
-            }
-            sql_print_information("Failed to delete file '%s'",
-                                  log_info.log_file_name);
-            my_errno= 0;
-          }
-          else
-          {
-            if (thd)
-            {
-              push_warning_printf(thd, MYSQL_ERROR::WARN_LEVEL_WARN,
-                                  ER_BINLOG_PURGE_FATAL_ERR,
-                                  "a problem with deleting %s; "
-                                  "consider examining correspondence "
-                                  "of your binlog index file "
-                                  "to the actual binlog files",
-                                  log_info.log_file_name);
-            }
-            else
-            {
-              sql_print_information("Failed to delete file '%s'; "
-                                    "consider examining correspondence "
-                                    "of your binlog index file "
-                                    "to the actual binlog files",
-                                    log_info.log_file_name);
-            }
-            if (my_errno == EMFILE)
-            {
-              DBUG_PRINT("info",
-                         ("my_errno: %d, set ret = LOG_INFO_EMFILE", my_errno));
-              error= LOG_INFO_EMFILE;
-              goto err;
-            }
-            error= LOG_INFO_FATAL;
-            goto err;
-          }
-        }
-      }
-    }
-  }
-
-err:
-  DBUG_RETURN(error);
-}
-
-/**
-  Remove all logs before the given file date from disk and from the
-  index file.
-
-  @param thd		Thread pointer
-  @param purge_time	Delete all log files before given date.
-
-  @note
-    If any of the logs before the deleted one is in use,
-    only purge logs up to this one.
-
-  @retval
-    0				ok
-  @retval
-    LOG_INFO_PURGE_NO_ROTATE	Binary file that can't be rotated
-    LOG_INFO_FATAL              if any other than ENOENT error from
-                                mysql_file_stat() or mysql_file_delete()
-*/
-
-int MYSQL_BIN_LOG::purge_logs_before_date(time_t purge_time)
-{
-  int error;
-  char to_log[FN_REFLEN];
-  LOG_INFO log_info;
-  MY_STAT stat_area;
-  THD *thd= current_thd;
-  
-  DBUG_ENTER("purge_logs_before_date");
-
-  mysql_mutex_lock(&LOCK_index);
-  to_log[0]= 0;
-
-  if ((error=find_log_pos(&log_info, NullS, 0 /*no mutex*/)))
-    goto err;
-
-  while (strcmp(log_file_name, log_info.log_file_name) &&
-	 !is_active(log_info.log_file_name) &&
-         !log_in_use(log_info.log_file_name))
-  {
-    if (!mysql_file_stat(key_file_binlog,
-                         log_info.log_file_name, &stat_area, MYF(0)))
-    {
-      if (my_errno == ENOENT) 
-      {
-        /*
-          It's not fatal if we can't stat a log file that does not exist.
-        */
-        my_errno= 0;
-      }
-      else
-      {
-        /*
-          Other than ENOENT are fatal
-        */
-        if (thd)
-        {
-          push_warning_printf(thd, MYSQL_ERROR::WARN_LEVEL_WARN,
-                              ER_BINLOG_PURGE_FATAL_ERR,
-                              "a problem with getting info on being purged %s; "
-                              "consider examining correspondence "
-                              "of your binlog index file "
-                              "to the actual binlog files",
-                              log_info.log_file_name);
-        }
-        else
-        {
-          sql_print_information("Failed to delete log file '%s'",
-                                log_info.log_file_name);
-        }
-        error= LOG_INFO_FATAL;
-        goto err;
-      }
-    }
-    else
-    {
-      if (stat_area.st_mtime < purge_time) 
-        strmake(to_log, 
-                log_info.log_file_name, 
-                sizeof(log_info.log_file_name) - 1);
-      else
-        break;
-    }
-    if (find_next_log(&log_info, 0))
-      break;
-  }
-
-  error= (to_log[0] ? purge_logs(to_log, 1, 0, 1, (ulonglong *) 0) : 0);
-
-err:
-  mysql_mutex_unlock(&LOCK_index);
-  DBUG_RETURN(error);
-}
-#endif /* HAVE_REPLICATION */
-
-
-/**
-  Create a new log file name.
-
-  @param buf		buf of at least FN_REFLEN where new name is stored
-
-  @note
-    If file name will be longer then FN_REFLEN it will be truncated
-*/
-
-void MYSQL_BIN_LOG::make_log_name(char* buf, const char* log_ident)
-{
-  uint dir_len = dirname_length(log_file_name); 
-  if (dir_len >= FN_REFLEN)
-    dir_len=FN_REFLEN-1;
-  strnmov(buf, log_file_name, dir_len);
-  strmake(buf+dir_len, log_ident, FN_REFLEN - dir_len -1);
-}
-
-
-/**
-  Check if we are writing/reading to the given log file.
-*/
-
-bool MYSQL_BIN_LOG::is_active(const char *log_file_name_arg)
-{
-  return !strcmp(log_file_name, log_file_name_arg);
-}
-
-
-/*
-  Wrappers around new_file_impl to avoid using argument
-  to control locking. The argument 1) less readable 2) breaks
-  incapsulation 3) allows external access to the class without
-  a lock (which is not possible with private new_file_without_locking
-  method).
-*/
-
-void MYSQL_BIN_LOG::new_file()
-{
-  new_file_impl(1);
-}
-
-
-void MYSQL_BIN_LOG::new_file_without_locking()
-{
-  new_file_impl(0);
-}
-
-
-/**
-  Start writing to a new log file or reopen the old file.
-
-  @param need_lock		Set to 1 if caller has not locked LOCK_log
-
-  @note
-    The new file name is stored last in the index file
-*/
-
-void MYSQL_BIN_LOG::new_file_impl(bool need_lock)
-{
-  char new_name[FN_REFLEN], *new_name_ptr, *old_name;
-
-  DBUG_ENTER("MYSQL_BIN_LOG::new_file_impl");
-  if (!is_open())
-  {
-    DBUG_PRINT("info",("log is closed"));
-    DBUG_VOID_RETURN;
-  }
-
-  if (need_lock)
-    mysql_mutex_lock(&LOCK_log);
-  mysql_mutex_lock(&LOCK_index);
-
-  mysql_mutex_assert_owner(&LOCK_log);
-  mysql_mutex_assert_owner(&LOCK_index);
-
-  /*
-    if binlog is used as tc log, be sure all xids are "unlogged",
-    so that on recover we only need to scan one - latest - binlog file
-    for prepared xids. As this is expected to be a rare event,
-    simple wait strategy is enough. We're locking LOCK_log to be sure no
-    new Xid_log_event's are added to the log (and prepared_xids is not
-    increased), and waiting on COND_prep_xids for late threads to
-    catch up.
-  */
-  if (prepared_xids)
-  {
-    tc_log_page_waits++;
-    mysql_mutex_lock(&LOCK_prep_xids);
-    while (prepared_xids) {
-      DBUG_PRINT("info", ("prepared_xids=%lu", prepared_xids));
-      mysql_cond_wait(&COND_prep_xids, &LOCK_prep_xids);
-    }
-    mysql_mutex_unlock(&LOCK_prep_xids);
-  }
-
-  /* Reuse old name if not binlog and not update log */
-  new_name_ptr= name;
-
-  /*
-    If user hasn't specified an extension, generate a new log name
-    We have to do this here and not in open as we want to store the
-    new file name in the current binary log file.
-  */
-  if (generate_new_name(new_name, name))
-    goto end;
-  new_name_ptr=new_name;
-
-  if (log_type == LOG_BIN)
-  {
-    if (!no_auto_events)
-    {
-      /*
-        We log the whole file name for log file as the user may decide
-        to change base names at some point.
-      */
-      Rotate_log_event r(new_name+dirname_length(new_name),
-                         0, LOG_EVENT_OFFSET, is_relay_log ? Rotate_log_event::RELAY_LOG : 0);
-      r.write(&log_file);
-      bytes_written += r.data_written;
-    }
-    /*
-      Update needs to be signalled even if there is no rotate event
-      log rotation should give the waiting thread a signal to
-      discover EOF and move on to the next log.
-    */
-    signal_update();
-  }
-  old_name=name;
-  name=0;				// Don't free name
-  close(LOG_CLOSE_TO_BE_OPENED | LOG_CLOSE_INDEX);
-
-  /*
-     Note that at this point, log_state != LOG_CLOSED (important for is_open()).
-  */
-
-  /*
-     new_file() is only used for rotation (in FLUSH LOGS or because size >
-     max_binlog_size or max_relay_log_size).
-     If this is a binary log, the Format_description_log_event at the beginning of
-     the new file should have created=0 (to distinguish with the
-     Format_description_log_event written at server startup, which should
-     trigger temp tables deletion on slaves.
-  */
-
-  /* reopen index binlog file, BUG#34582 */
-  if (!open_index_file(index_file_name, 0, FALSE))
-    open(old_name, log_type, new_name_ptr,
-         io_cache_type, no_auto_events, max_size, 1, FALSE);
-  my_free(old_name);
-
-end:
-  if (need_lock)
-    mysql_mutex_unlock(&LOCK_log);
-  mysql_mutex_unlock(&LOCK_index);
-
-  DBUG_VOID_RETURN;
-}
-
-
-bool MYSQL_BIN_LOG::append(Log_event* ev)
-{
-  bool error = 0;
-  mysql_mutex_lock(&LOCK_log);
-  DBUG_ENTER("MYSQL_BIN_LOG::append");
-
-  DBUG_ASSERT(log_file.type == SEQ_READ_APPEND);
-  /*
-    Log_event::write() is smart enough to use my_b_write() or
-    my_b_append() depending on the kind of cache we have.
-  */
-  if (ev->write(&log_file))
-  {
-    error=1;
-    goto err;
-  }
-  bytes_written+= ev->data_written;
-  DBUG_PRINT("info",("max_size: %lu",max_size));
-  if (flush_and_sync(0))
-    goto err;
-  if ((uint) my_b_append_tell(&log_file) > max_size)
-    new_file_without_locking();
-
-err:
-  mysql_mutex_unlock(&LOCK_log);
-  signal_update();				// Safe as we don't call close
-  DBUG_RETURN(error);
-}
-
-
-bool MYSQL_BIN_LOG::appendv(const char* buf, uint len,...)
-{
-  bool error= 0;
-  DBUG_ENTER("MYSQL_BIN_LOG::appendv");
-  va_list(args);
-  va_start(args,len);
-
-  DBUG_ASSERT(log_file.type == SEQ_READ_APPEND);
-
-  mysql_mutex_assert_owner(&LOCK_log);
-  do
-  {
-    if (my_b_append(&log_file,(uchar*) buf,len))
-    {
-      error= 1;
-      goto err;
-    }
-    bytes_written += len;
-  } while ((buf=va_arg(args,const char*)) && (len=va_arg(args,uint)));
-  DBUG_PRINT("info",("max_size: %lu",max_size));
-  if (flush_and_sync(0))
-    goto err;
-  if ((uint) my_b_append_tell(&log_file) > max_size)
-    new_file_without_locking();
-
-err:
-  if (!error)
-    signal_update();
-  DBUG_RETURN(error);
-}
-
-bool MYSQL_BIN_LOG::flush_and_sync(bool *synced)
-{
-  int err=0, fd=log_file.file;
-  if (synced)
-    *synced= 0;
-  mysql_mutex_assert_owner(&LOCK_log);
-  if (flush_io_cache(&log_file))
-    return 1;
-  uint sync_period= get_sync_period();
-  if (sync_period && ++sync_counter >= sync_period)
-  {
-    sync_counter= 0;
-    err= mysql_file_sync(fd, MYF(MY_WME));
-    if (synced)
-      *synced= 1;
-  }
-  return err;
-}
-
-void MYSQL_BIN_LOG::start_union_events(THD *thd, query_id_t query_id_param)
-{
-  DBUG_ASSERT(!thd->binlog_evt_union.do_union);
-  thd->binlog_evt_union.do_union= TRUE;
-  thd->binlog_evt_union.unioned_events= FALSE;
-  thd->binlog_evt_union.unioned_events_trans= FALSE;
-  thd->binlog_evt_union.first_query_id= query_id_param;
-}
-
-void MYSQL_BIN_LOG::stop_union_events(THD *thd)
-{
-  DBUG_ASSERT(thd->binlog_evt_union.do_union);
-  thd->binlog_evt_union.do_union= FALSE;
-}
-
-bool MYSQL_BIN_LOG::is_query_in_union(THD *thd, query_id_t query_id_param)
-{
-  return (thd->binlog_evt_union.do_union && 
-          query_id_param >= thd->binlog_evt_union.first_query_id);
-}
-
-/** 
-  This function checks if a transactional table was updated by the
-  current transaction.
-
-  @param thd The client thread that executed the current statement.
-  @return
-    @c true if a transactional table was updated, @c false otherwise.
-*/
-bool
-trans_has_updated_trans_table(const THD* thd)
-{
-  binlog_cache_mngr *const cache_mngr=
-    (binlog_cache_mngr*) thd_get_ha_data(thd, binlog_hton);
-
-  return (cache_mngr ? !cache_mngr->trx_cache.empty() : 0);
-}
-
-/** 
-  This function checks if a transactional table was updated by the
-  current statement.
-
-  @param thd The client thread that executed the current statement.
-  @return
-    @c true if a transactional table was updated, @c false otherwise.
-*/
-bool
-stmt_has_updated_trans_table(const THD *thd)
-{
-  Ha_trx_info *ha_info;
-
-  for (ha_info= thd->transaction.stmt.ha_list; ha_info;
-       ha_info= ha_info->next())
-  {
-    if (ha_info->is_trx_read_write() && ha_info->ht() != binlog_hton)
-      return (TRUE);
-  }
-  return (FALSE);
-}
-
-/** 
-  This function checks if either a trx-cache or a non-trx-cache should
-  be used. If @c bin_log_direct_non_trans_update is active or the format
-  is either MIXED or ROW, the cache to be used depends on the flag @c
-  is_transactional. 
-
-  On the other hand, if binlog_format is STMT or direct option is
-  OFF, the trx-cache should be used if and only if the statement is
-  transactional or the trx-cache is not empty. Otherwise, the
-  non-trx-cache should be used.
-
-  @param thd              The client thread.
-  @param is_transactional The changes are related to a trx-table.
-  @return
-    @c true if a trx-cache should be used, @c false otherwise.
-*/
-bool use_trans_cache(const THD* thd, bool is_transactional)
-{
-  binlog_cache_mngr *const cache_mngr=
-    (binlog_cache_mngr*) thd_get_ha_data(thd, binlog_hton);
-
-  return
-    ((thd->is_current_stmt_binlog_format_row() ||
-     thd->variables.binlog_direct_non_trans_update) ? is_transactional :
-     (is_transactional || !cache_mngr->trx_cache.empty()));
-}
-
-/**
-  This function checks if a transaction, either a multi-statement
-  or a single statement transaction is about to commit or not.
-
-  @param thd The client thread that executed the current statement.
-  @param all Committing a transaction (i.e. TRUE) or a statement
-             (i.e. FALSE).
-  @return
-    @c true if committing a transaction, otherwise @c false.
-*/
-bool ending_trans(THD* thd, const bool all)
-{
-  return (all || ending_single_stmt_trans(thd, all));
-}
-
-/**
-  This function checks if a single statement transaction is about
-  to commit or not.
-
-  @param thd The client thread that executed the current statement.
-  @param all Committing a transaction (i.e. TRUE) or a statement
-             (i.e. FALSE).
-  @return
-    @c true if committing a single statement transaction, otherwise
-    @c false.
-*/
-bool ending_single_stmt_trans(THD* thd, const bool all)
-{
-  return (!all && !thd->in_multi_stmt_transaction_mode());
-}
-
-/**
-  This function checks if a non-transactional table was updated by
-  the current transaction.
-
-  @param thd The client thread that executed the current statement.
-  @return
-    @c true if a non-transactional table was updated, @c false
-    otherwise.
-*/
-bool trans_has_updated_non_trans_table(const THD* thd)
-{
-  return (thd->transaction.all.modified_non_trans_table ||
-          thd->transaction.stmt.modified_non_trans_table);
-}
-
-/**
-  This function checks if a non-transactional table was updated by the
-  current statement.
-
-  @param thd The client thread that executed the current statement.
-  @return
-    @c true if a non-transactional table was updated, @c false otherwise.
-*/
-bool stmt_has_updated_non_trans_table(const THD* thd)
-{
-  return (thd->transaction.stmt.modified_non_trans_table);
-}
-
-/*
-  These functions are placed in this file since they need access to
-  binlog_hton, which has internal linkage.
-*/
-
-int THD::binlog_setup_trx_data()
-{
-  DBUG_ENTER("THD::binlog_setup_trx_data");
-  binlog_cache_mngr *cache_mngr=
-    (binlog_cache_mngr*) thd_get_ha_data(this, binlog_hton);
-
-  if (cache_mngr)
-    DBUG_RETURN(0);                             // Already set up
-
-  cache_mngr= (binlog_cache_mngr*) my_malloc(sizeof(binlog_cache_mngr), MYF(MY_ZEROFILL));
-  if (!cache_mngr ||
-      open_cached_file(&cache_mngr->stmt_cache.cache_log, mysql_tmpdir,
-                       LOG_PREFIX, binlog_cache_size, MYF(MY_WME)) ||
-      open_cached_file(&cache_mngr->trx_cache.cache_log, mysql_tmpdir,
-                       LOG_PREFIX, binlog_cache_size, MYF(MY_WME)))
-  {
-    my_free(cache_mngr);
-    DBUG_RETURN(1);                      // Didn't manage to set it up
-  }
-  thd_set_ha_data(this, binlog_hton, cache_mngr);
-
-  cache_mngr= new (thd_get_ha_data(this, binlog_hton)) binlog_cache_mngr;
-
-  DBUG_RETURN(0);
-}
-
-/*
-  Function to start a statement and optionally a transaction for the
-  binary log.
-
-  SYNOPSIS
-    binlog_start_trans_and_stmt()
->>>>>>> b4b3c996
-
-  DESCRIPTION
-    Reopen the log file. The method is used during FLUSH LOGS
-    and locks LOCK_log mutex
-*/
-
-
-void MYSQL_QUERY_LOG::reopen_file()
-{
-  char *save_name;
-
-  DBUG_ENTER("MYSQL_LOG::reopen_file");
-  if (!is_open())
-  {
-    DBUG_PRINT("info",("log is closed"));
-    DBUG_VOID_RETURN;
-  }
-
-  mysql_mutex_lock(&LOCK_log);
-
-  save_name= name;
-  name= 0;				// Don't free name
-  close(LOG_CLOSE_TO_BE_OPENED);
-
-  /*
-     Note that at this point, log_state != LOG_CLOSED (important for is_open()).
-  */
-
-  open(save_name, log_type, 0, io_cache_type);
-  my_free(save_name);
-
-  mysql_mutex_unlock(&LOCK_log);
-
-  DBUG_VOID_RETURN;
-}
-
-
-/*
-  Write a command to traditional general log file
-
-  SYNOPSIS
-    write()
-
-    event_time        command start timestamp
-    user_host         the pointer to the string with user@host info
-    user_host_len     length of the user_host string. this is computed once
-                      and passed to all general log  event handlers
-    thread_id         Id of the thread, issued a query
-    command_type      the type of the command being logged
-    command_type_len  the length of the string above
-    sql_text          the very text of the query being executed
-    sql_text_len      the length of sql_text string
-
-  DESCRIPTION
-
-   Log given command to to normal (not rotable) log file
-
-  RETURN
-    FASE - OK
-    TRUE - error occured
-*/
-
-bool MYSQL_QUERY_LOG::write(time_t event_time, const char *user_host,
-                            uint user_host_len, int thread_id,
-                            const char *command_type, uint command_type_len,
-                            const char *sql_text, uint sql_text_len)
-{
-  char buff[32];
-  uint length= 0;
-  char local_time_buff[MAX_TIME_SIZE];
-  struct tm start;
-  uint time_buff_len= 0;
-
-  mysql_mutex_lock(&LOCK_log);
-
-  /* Test if someone closed between the is_open test and lock */
-  if (is_open())
-  {
-    /* for testing output of timestamp and thread id */
-    DBUG_EXECUTE_IF("reset_log_last_time", last_time= 0;);
-
-    /* Note that my_b_write() assumes it knows the length for this */
-      if (event_time != last_time)
-      {
-        last_time= event_time;
-
-        localtime_r(&event_time, &start);
-
-        time_buff_len= my_snprintf(local_time_buff, MAX_TIME_SIZE,
-                                   "%02d%02d%02d %2d:%02d:%02d\t",
-                                   start.tm_year % 100, start.tm_mon + 1,
-                                   start.tm_mday, start.tm_hour,
-                                   start.tm_min, start.tm_sec);
-
-        if (my_b_write(&log_file, (uchar*) local_time_buff, time_buff_len))
-          goto err;
-      }
-      else
-        if (my_b_write(&log_file, (uchar*) "\t\t" ,2) < 0)
-          goto err;
-
-      /* command_type, thread_id */
-      length= my_snprintf(buff, 32, "%5ld ", (long) thread_id);
-
-    if (my_b_write(&log_file, (uchar*) buff, length))
-      goto err;
-
-    if (my_b_write(&log_file, (uchar*) command_type, command_type_len))
-      goto err;
-
-    if (my_b_write(&log_file, (uchar*) "\t", 1))
-      goto err;
-
-    /* sql_text */
-    if (my_b_write(&log_file, (uchar*) sql_text, sql_text_len))
-      goto err;
-
-    if (my_b_write(&log_file, (uchar*) "\n", 1) ||
-        flush_io_cache(&log_file))
-      goto err;
-  }
-
-  mysql_mutex_unlock(&LOCK_log);
-  return FALSE;
-err:
-
-  if (!write_error)
-  {
-    write_error= 1;
-    sql_print_error(ER(ER_ERROR_ON_WRITE), name, errno);
-  }
-  mysql_mutex_unlock(&LOCK_log);
-  return TRUE;
-}
-
-
-/*
-  Log a query to the traditional slow log file
-
-  SYNOPSIS
-    write()
-
-    thd               THD of the query
-    current_time      current timestamp
-    query_start_arg   command start timestamp
-    user_host         the pointer to the string with user@host info
-    user_host_len     length of the user_host string. this is computed once
-                      and passed to all general log event handlers
-    query_utime       Amount of time the query took to execute (in microseconds)
-    lock_utime        Amount of time the query was locked (in microseconds)
-    is_command        The flag, which determines, whether the sql_text is a
-                      query or an administrator command.
-    sql_text          the very text of the query or administrator command
-                      processed
-    sql_text_len      the length of sql_text string
-
-  DESCRIPTION
-
-   Log a query to the slow log file.
-
-  RETURN
-    FALSE - OK
-    TRUE - error occured
-*/
-
-bool MYSQL_QUERY_LOG::write(THD *thd, time_t current_time,
-                            time_t query_start_arg, const char *user_host,
-                            uint user_host_len, ulonglong query_utime,
-                            ulonglong lock_utime, bool is_command,
-                            const char *sql_text, uint sql_text_len)
-{
-  bool error= 0;
-  DBUG_ENTER("MYSQL_QUERY_LOG::write");
-
-  mysql_mutex_lock(&LOCK_log);
-
-  if (!is_open())
-  {
-    mysql_mutex_unlock(&LOCK_log);
-    DBUG_RETURN(0);
-  }
-
-  if (is_open())
-  {						// Safety agains reopen
-    int tmp_errno= 0;
-    char buff[80], *end;
-    char query_time_buff[22+7], lock_time_buff[22+7];
-    uint buff_len;
-    end= buff;
-
-    if (!(specialflag & SPECIAL_SHORT_LOG_FORMAT))
-    {
-      if (current_time != last_time)
-      {
-        last_time= current_time;
-        struct tm start;
-        localtime_r(&current_time, &start);
-
-        buff_len= my_snprintf(buff, sizeof buff,
-                              "# Time: %02d%02d%02d %2d:%02d:%02d\n",
-                              start.tm_year % 100, start.tm_mon + 1,
-                              start.tm_mday, start.tm_hour,
-                              start.tm_min, start.tm_sec);
-
-        /* Note that my_b_write() assumes it knows the length for this */
-        if (my_b_write(&log_file, (uchar*) buff, buff_len))
-          tmp_errno= errno;
-      }
-      const uchar uh[]= "# User@Host: ";
-      if (my_b_write(&log_file, uh, sizeof(uh) - 1))
-        tmp_errno= errno;
-      if (my_b_write(&log_file, (uchar*) user_host, user_host_len))
-        tmp_errno= errno;
-      if (my_b_write(&log_file, (uchar*) "\n", 1))
-        tmp_errno= errno;
-    }
-    /* For slow query log */
-    sprintf(query_time_buff, "%.6f", ulonglong2double(query_utime)/1000000.0);
-    sprintf(lock_time_buff,  "%.6f", ulonglong2double(lock_utime)/1000000.0);
-    if (my_b_printf(&log_file,
-                    "# Query_time: %s  Lock_time: %s"
-                    " Rows_sent: %lu  Rows_examined: %lu\n",
-                    query_time_buff, lock_time_buff,
-                    (ulong) thd->sent_row_count,
-                    (ulong) thd->examined_row_count) == (uint) -1)
-      tmp_errno= errno;
-    if (thd->db && strcmp(thd->db, db))
-    {						// Database changed
-      if (my_b_printf(&log_file,"use %s;\n",thd->db) == (uint) -1)
-        tmp_errno= errno;
-      strmov(db,thd->db);
-    }
-    if (thd->stmt_depends_on_first_successful_insert_id_in_prev_stmt)
-    {
-      end=strmov(end, ",last_insert_id=");
-      end=longlong10_to_str((longlong)
-                            thd->first_successful_insert_id_in_prev_stmt_for_binlog,
-                            end, -10);
-    }
-    // Save value if we do an insert.
-    if (thd->auto_inc_intervals_in_cur_stmt_for_binlog.nb_elements() > 0)
-    {
-      if (!(specialflag & SPECIAL_SHORT_LOG_FORMAT))
-      {
-        end=strmov(end,",insert_id=");
-        end=longlong10_to_str((longlong)
-                              thd->auto_inc_intervals_in_cur_stmt_for_binlog.minimum(),
-                              end, -10);
-      }
-    }
-
-    /*
-      This info used to show up randomly, depending on whether the query
-      checked the query start time or not. now we always write current
-      timestamp to the slow log
-    */
-    end= strmov(end, ",timestamp=");
-    end= int10_to_str((long) current_time, end, 10);
-
-    if (end != buff)
-    {
-      *end++=';';
-      *end='\n';
-      if (my_b_write(&log_file, (uchar*) "SET ", 4) ||
-          my_b_write(&log_file, (uchar*) buff + 1, (uint) (end-buff)))
-        tmp_errno= errno;
-    }
-    if (is_command)
-    {
-      end= strxmov(buff, "# administrator command: ", NullS);
-      buff_len= (ulong) (end - buff);
-      my_b_write(&log_file, (uchar*) buff, buff_len);
-    }
-    if (my_b_write(&log_file, (uchar*) sql_text, sql_text_len) ||
-        my_b_write(&log_file, (uchar*) ";\n",2) ||
-        flush_io_cache(&log_file))
-      tmp_errno= errno;
-    if (tmp_errno)
-    {
-      error= 1;
-      if (! write_error)
-      {
-        write_error= 1;
-        sql_print_error(ER(ER_ERROR_ON_WRITE), name, error);
-      }
-    }
-  }
-  mysql_mutex_unlock(&LOCK_log);
-  DBUG_RETURN(error);
-}
-
-
-/**
-  @todo
-  The following should be using fn_format();  We just need to
-  first change fn_format() to cut the file name if it's too long.
-*/
-const char *MYSQL_LOG::generate_name(const char *log_name,
-                                      const char *suffix,
-                                      bool strip_ext, char *buff)
-{
-  if (!log_name || !log_name[0])
-  {
-    strmake(buff, pidfile_name, FN_REFLEN - strlen(suffix) - 1);
-    return (const char *)
-      fn_format(buff, buff, "", suffix, MYF(MY_REPLACE_EXT|MY_REPLACE_DIR));
-  }
-  // get rid of extension if the log is binary to avoid problems
-  if (strip_ext)
-  {
-    char *p= fn_ext(log_name);
-    uint length= (uint) (p - log_name);
-    strmake(buff, log_name, min(length, FN_REFLEN-1));
-    return (const char*)buff;
-  }
-  return log_name;
-}
-
-
-
 int error_log_print(enum loglevel level, const char *format,
                     va_list args)
 {
