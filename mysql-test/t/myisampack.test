-- disable_warnings
DROP TABLE IF EXISTS t1,t2,t3;
-- enable_warnings
#
# BUG#31277 - myisamchk --unpack corrupts a table
#
CREATE TABLE t1(c1 DOUBLE, c2 DOUBLE, c3 DOUBLE, c4 DOUBLE, c5 DOUBLE,
  c6 DOUBLE, c7 DOUBLE, c8 DOUBLE, c9 DOUBLE, a INT PRIMARY KEY);
INSERT INTO t1 VALUES
(-3.31168791059336e-06,-3.19054655887874e-06,-1.06528081684847e-05,-1.227278240089e-06,-1.66718069164799e-06,-2.59038972510885e-06,-2.83145227805303e-06,-4.09678491270648e-07,-2.22610091291797e-06,6),
(0.0030743000272545,2.53222044316438e-05,2.78674650061845e-05,1.95914465544536e-05,1.7347572525984e-05,1.87513810069614e-05,1.69882826885005e-05,2.44449336987598e-05,1.89914629921774e-05,9),
(2.85229319423495e-05,3.05970988282259e-05,3.77161100113133e-05,2.3055238978766e-05,2.08241267364615e-05,2.28009504270553e-05,2.12070165658947e-05,2.84350091565409e-05,2.3366822910704e-05,3),
(0,0,0,0,0,0,0,0,0,12),
(3.24544577570754e-05,3.44619021870993e-05,4.37561613201124e-05,2.57556808726748e-05,2.3195354640561e-05,2.58532400758869e-05,2.34934241667179e-05,3.1621640063232e-05,2.58229982746189e-05,19),
(2.53222044316438e-05,0.00445071933455582,2.97447268116016e-05,2.12379514059868e-05,1.86777776502663e-05,2.0170058676712e-05,1.8946030385445e-05,2.66040037173511e-05,2.09161899668946e-05,20),
(3.03462382611645e-05,3.26517930083994e-05,3.5242025468662e-05,2.53219745106391e-05,2.24384532945004e-05,2.4052346047657e-05,2.23865572957053e-05,3.1634313969082e-05,2.48285463481801e-05,21),
(1.95914465544536e-05,2.12379514059868e-05,2.27808649037128e-05,0.000341724375366877,1.4512761275113e-05,1.56475828693953e-05,1.44372366441415e-05,2.07952121981765e-05,1.61488256935919e-05,28),
(1.7347572525984e-05,1.86777776502663e-05,2.04116907052727e-05,1.4512761275113e-05,0.000432162526082388,1.38116514014465e-05,1.2712914948904e-05,1.82503165178506e-05,1.43043075345922e-05,30),
(1.68339762136661e-05,1.77836497166611e-05,2.36328309295222e-05,1.30183423732016e-05,1.18674654241553e-05,1.32467273128652e-05,1.24581739117775e-05,1.55624190959406e-05,1.33010638508213e-05,31),
(1.89643062824415e-05,2.06997140070717e-05,2.29045490159364e-05,1.57918175731019e-05,1.39864987449492e-05,1.50580274578455e-05,1.45908734129609e-05,1.95329296993327e-05,1.5814709481221e-05,32),
(1.69882826885005e-05,1.8946030385445e-05,2.00820439721439e-05,1.44372366441415e-05,1.2712914948904e-05,1.35209686474184e-05,0.00261563314789896,1.78285095864627e-05,1.46699314500019e-05,34),
(2.0278186540684e-05,2.18923409729654e-05,2.39981539939738e-05,1.71774589459438e-05,1.54654355357383e-05,1.62731485707636e-05,1.49253140625051e-05,2.18229800160297e-05,1.71923561673718e-05,35),
(2.44449336987598e-05,2.66040037173511e-05,2.84860148925308e-05,2.07952121981765e-05,1.82503165178506e-05,1.97667730441441e-05,1.78285095864627e-05,0.00166478601822712,2.0299952103232e-05,36),
(1.89914629921774e-05,2.09161899668946e-05,2.26026841007872e-05,1.61488256935919e-05,1.43043075345922e-05,1.52609063290127e-05,1.46699314500019e-05,2.0299952103232e-05,0.00306670170971682,39),
(0,0,0,0,0,0,0,0,0,41),
(0,0,0,0,0,0,0,0,0,17),
(0,0,0,0,0,0,0,0,0,18),
(2.51880677333017e-05,2.63051795435778e-05,2.79874748974906e-05,2.02888886670845e-05,1.8178636318197e-05,1.91308527003585e-05,1.83260023644133e-05,2.4422300558171e-05,1.96411467520551e-05,44),
(2.22402118719591e-05,2.37546284320705e-05,2.58463051055541e-05,1.83391609130854e-05,1.6300720519646e-05,1.74559091886791e-05,1.63733785575587e-05,2.26616253279828e-05,1.79541237435621e-05,45),
(3.01092775359837e-05,3.23865212934412e-05,4.09444584045994e-05,0,2.15470966302776e-05,2.39082636344032e-05,2.28296706429177e-05,2.9007671511595e-05,2.44201138973326e-05,46);
FLUSH TABLES;
let $MYSQLD_DATADIR= `select @@datadir`;
--exec $MYISAMPACK -s $MYSQLD_DATADIR/test/t1
--exec $MYISAMCHK -srq $MYSQLD_DATADIR/test/t1
--exec $MYISAMCHK -s --unpack $MYSQLD_DATADIR/test/t1
CHECK TABLE t1 EXTENDED;
DROP TABLE t1;

#
# Bug#40949 Debug version of MySQL server crashes when run OPTIMIZE on compressed table.
# expanded with testcase for
# BUG#41574 - REPAIR TABLE: crashes for compressed tables
#
--disable_warnings
drop table if exists t1;
--enable_warnings
let $MYSQLD_DATADIR= `select @@datadir`;
create table t1(f1 int, f2 char(255));
insert into t1 values(1, 'foo'), (2, 'bar');
insert into t1 select * from t1;
insert into t1 select * from t1;
insert into t1 select * from t1;
insert into t1 select * from t1;
insert into t1 select * from t1;
insert into t1 select * from t1;
insert into t1 select * from t1;
insert into t1 select * from t1;
insert into t1 select * from t1;
insert into t1 select * from t1;
insert into t1 select * from t1;
insert into t1 select * from t1;
flush tables;
--exec $MYISAMPACK $MYSQLD_DATADIR/test/t1
optimize table t1;
repair table t1;
drop table t1;
<<<<<<< HEAD
#
# Bug#36573 myisampack --join does not create destination table .frm file
#
#############################################################################
# Testcase myisampack.1: Positive test for myisampack --join
# To test myisampack --join operation creates .frm file
# If it creates .frm file, we will be able to access from mysql
# server
#############################################################################
--echo # ===== myisampack.1 =====
CREATE TABLE t1(a INT);
INSERT INTO t1 VALUES(20);

=======

--echo #
--echo # BUG#41541 - Valgrind warnings on packed MyISAM table
--echo #
CREATE TABLE  t1(f1 VARCHAR(200), f2 TEXT);
INSERT INTO  t1 VALUES ('foo', 'foo1'), ('bar', 'bar1');
>>>>>>> e557c330
let $i=9;
--disable_query_log
while ($i)
{
<<<<<<< HEAD
 INSERT INTO t1 SELECT a from t1;
 dec $i;
}
--enable_query_log

CREATE TABLE t2(a INT);
INSERT INTO t2 VALUES(40);

let $i=9;
--disable_query_log
while ($i)
{
 INSERT INTO t2 SELECT a from t2;
 dec $i;
}
--enable_query_log

FLUSH TABLE t1,t2;
--exec $MYISAMPACK --join=$MYSQLD_DATADIR/test/t3 $MYSQLD_DATADIR/test/t1 $MYSQLD_DATADIR/test/t2 2>&1

--echo #If the myisampack --join operation is successful, we have table t3(.frm)
--echo #so we should be able to query about the table from server.
SELECT COUNT(a) FROM t3;

#############################################################################
# Testcase myisampack.2: 2nd Positive test for myisampack --join
# Test myisampack join operation  with an existing destination frm file.
# It should finish the join operation successfully
#############################################################################
--echo # ===== myisampack.2 =====
FLUSH TABLE t3;
--remove_file $MYSQLD_DATADIR/test/t3.MYI
--remove_file $MYSQLD_DATADIR/test/t3.MYD
--exec $MYISAMPACK --join=$MYSQLD_DATADIR/test/t3 $MYSQLD_DATADIR/test/t1 $MYSQLD_DATADIR/test/t2 2>&1
--echo #Tests the myisampack join operation with an existing destination .frm file, 
--echo #the command should return correct exit status(0) and
--echo #we should be able to query the table.

SELECT COUNT(a) FROM t3;

#############################################################################
# Testcase myisampack.3: 3rd Positive test for myisampack --join
# Test myisampack join operation  without frm file for first table and second
# table. It should finish the join operation successfully
#############################################################################
--echo # ===== myisampack.3 =====
--copy_file $MYSQLD_DATADIR/test/t1.frm  $MYSQLTEST_VARDIR/tmp/bug36573.t1.frm
--copy_file $MYSQLD_DATADIR/test/t2.frm  $MYSQLTEST_VARDIR/tmp/bug36573.t2.frm
--remove_file $MYSQLD_DATADIR/test/t1.frm
--remove_file $MYSQLD_DATADIR/test/t2.frm

DROP TABLE t3;
--exec $MYISAMPACK --join=$MYSQLD_DATADIR/test/t3 $MYSQLD_DATADIR/test/t1 $MYSQLD_DATADIR/test/t2 2>&1
--echo #Tests the myisampack join operation without frm file for the first and second table
--echo #No frm file is generated in this and we shouldn't  be able to access the newly 
--echo #created table

--error ER_NO_SUCH_TABLE
SELECT COUNT(a) FROM t3;

--copy_file $MYSQLTEST_VARDIR/tmp/bug36573.t1.frm  $MYSQLD_DATADIR/test/t1.frm
--copy_file $MYSQLTEST_VARDIR/tmp/bug36573.t2.frm  $MYSQLD_DATADIR/test/t2.frm
--copy_file $MYSQLTEST_VARDIR/tmp/bug36573.t1.frm  $MYSQLD_DATADIR/test/t3.frm
--remove_file $MYSQLTEST_VARDIR/tmp/bug36573.t1.frm
--remove_file $MYSQLTEST_VARDIR/tmp/bug36573.t2.frm

#############################################################################
# Testcase myisampack.4: Negative test for myisampack --join
# Test myisampack join operation  with an existing .MYI,.MDI,.frm files
# the test should fail
#############################################################################
--echo # ===== myisampack.4 =====
--echo #Tests the myisampack join operation with an existing destination .frm,.MYI,.MDI 
--echo #the command should fail with exit status 2
#
# Note: Use of regular expressions in this file is for output printed in result file
#       The main purpose of this regular expression is to supress the filenames for
#       error messages produced so that we can create a generic result file
#
#1.    /.*myisampack(\.exe)?: Can't create\/write to file .*\(/myisampack: Can't create\/write to file (/
#      Replace everything before "myisampack" or "myisampack.exe" and followed by
#      ": Can't create\/write to file " until the first open paranthesis , with
#      "myisampack:  Can't create\/write to file ("
#
#2.    /Aborted: .*is/Aborted: file is/
#      Replace everything after starting with "Aborted: " until ending with "is" with
#      "Aborted: file is/
#
--replace_regex /.*myisampack(\.exe)?: Can't create\/write to file .*\(/myisampack: Can't create\/write to file (/ /Aborted: .*is/Aborted: file is/
--error 2
--exec $MYISAMPACK --join=$MYSQLD_DATADIR/test/t3 $MYSQLD_DATADIR/test/t1 $MYSQLD_DATADIR/test/t2 2>&1

DROP TABLE t1,t2,t3;
=======
 INSERT INTO t1 SELECT * FROM t1; 
 dec $i; 
}
--enable_query_log
FLUSH TABLE t1; 
--echo # Compress the table using MYISAMPACK tool
let $MYSQLD_DATADIR= `select @@datadir`;
--exec $MYISAMPACK $MYSQLD_DATADIR/test/t1
SELECT COUNT(*) FROM t1;
DROP TABLE t1; 
>>>>>>> e557c330
<|MERGE_RESOLUTION|>--- conflicted
+++ resolved
@@ -64,7 +64,6 @@
 optimize table t1;
 repair table t1;
 drop table t1;
-<<<<<<< HEAD
 #
 # Bug#36573 myisampack --join does not create destination table .frm file
 #
@@ -78,19 +77,10 @@
 CREATE TABLE t1(a INT);
 INSERT INTO t1 VALUES(20);
 
-=======
-
---echo #
---echo # BUG#41541 - Valgrind warnings on packed MyISAM table
---echo #
-CREATE TABLE  t1(f1 VARCHAR(200), f2 TEXT);
-INSERT INTO  t1 VALUES ('foo', 'foo1'), ('bar', 'bar1');
->>>>>>> e557c330
 let $i=9;
 --disable_query_log
 while ($i)
 {
-<<<<<<< HEAD
  INSERT INTO t1 SELECT a from t1;
  dec $i;
 }
@@ -184,7 +174,16 @@
 --exec $MYISAMPACK --join=$MYSQLD_DATADIR/test/t3 $MYSQLD_DATADIR/test/t1 $MYSQLD_DATADIR/test/t2 2>&1
 
 DROP TABLE t1,t2,t3;
-=======
+
+--echo #
+--echo # BUG#41541 - Valgrind warnings on packed MyISAM table
+--echo #
+CREATE TABLE  t1(f1 VARCHAR(200), f2 TEXT);
+INSERT INTO  t1 VALUES ('foo', 'foo1'), ('bar', 'bar1');
+let $i=9;
+--disable_query_log
+while ($i)
+{
  INSERT INTO t1 SELECT * FROM t1; 
  dec $i; 
 }
@@ -194,5 +193,4 @@
 let $MYSQLD_DATADIR= `select @@datadir`;
 --exec $MYISAMPACK $MYSQLD_DATADIR/test/t1
 SELECT COUNT(*) FROM t1;
-DROP TABLE t1; 
->>>>>>> e557c330
+DROP TABLE t1; 