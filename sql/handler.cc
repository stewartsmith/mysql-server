/* Copyright (C) 2000-2006 MySQL AB

   This program is free software; you can redistribute it and/or modify
   it under the terms of the GNU General Public License as published by
   the Free Software Foundation; version 2 of the License.

   This program is distributed in the hope that it will be useful,
   but WITHOUT ANY WARRANTY; without even the implied warranty of
   MERCHANTABILITY or FITNESS FOR A PARTICULAR PURPOSE.  See the
   GNU General Public License for more details.

   You should have received a copy of the GNU General Public License
   along with this program; if not, write to the Free Software
   Foundation, Inc., 59 Temple Place, Suite 330, Boston, MA  02111-1307  USA */

/**
  @file handler.cc

  Handler-calling-functions
*/

#ifdef USE_PRAGMA_IMPLEMENTATION
#pragma implementation				// gcc: Class implementation
#endif

#include "mysql_priv.h"
#include "rpl_filter.h"
#include <myisampack.h>
#include <errno.h>
#include "backup/debug.h"

#ifdef WITH_PARTITION_STORAGE_ENGINE
#include "ha_partition.h"
#endif

/*
  While we have legacy_db_type, we have this array to
  check for dups and to find handlerton from legacy_db_type.
  Remove when legacy_db_type is finally gone
*/
st_plugin_int *hton2plugin[MAX_HA];

static handlerton *installed_htons[128];

#define BITMAP_STACKBUF_SIZE (128/8)

KEY_CREATE_INFO default_key_create_info= { HA_KEY_ALG_UNDEF, 0, {NullS,0}, {NullS,0} };

/* number of entries in handlertons[] */
ulong total_ha= 0;
/* number of storage engines (from handlertons[]) that support 2pc */
ulong total_ha_2pc= 0;
/* size of savepoint storage area (see ha_init) */
ulong savepoint_alloc_size= 0;

static const LEX_STRING sys_table_aliases[]=
{
  { C_STRING_WITH_LEN("INNOBASE") },  { C_STRING_WITH_LEN("INNODB") },
  { C_STRING_WITH_LEN("NDB") },       { C_STRING_WITH_LEN("NDBCLUSTER") },
  { C_STRING_WITH_LEN("HEAP") },      { C_STRING_WITH_LEN("MEMORY") },
  { C_STRING_WITH_LEN("MERGE") },     { C_STRING_WITH_LEN("MRG_MYISAM") },
  {NullS, 0}
};

const char *ha_row_type[] = {
  "", "FIXED", "DYNAMIC", "COMPRESSED", "REDUNDANT", "COMPACT", "PAGE", "?","?","?"
};

const char *tx_isolation_names[] =
{ "READ-UNCOMMITTED", "READ-COMMITTED", "REPEATABLE-READ", "SERIALIZABLE",
  NullS};
TYPELIB tx_isolation_typelib= {array_elements(tx_isolation_names)-1,"",
			       tx_isolation_names, NULL};

static TYPELIB known_extensions= {0,"known_exts", NULL, NULL};
uint known_extensions_id= 0;



static plugin_ref ha_default_plugin(THD *thd)
{
  if (thd->variables.table_plugin)
    return thd->variables.table_plugin;
  return my_plugin_lock(thd, &global_system_variables.table_plugin);
}


/**
  Return the default storage engine handlerton for thread

  @param ha_default_handlerton(thd)
  @param thd         current thread

  @return
    pointer to handlerton
*/
handlerton *ha_default_handlerton(THD *thd)
{
  plugin_ref plugin= ha_default_plugin(thd);
  DBUG_ASSERT(plugin);
  handlerton *hton= plugin_data(plugin, handlerton*);
  DBUG_ASSERT(hton);
  return hton;
}


/**
  Return the storage engine handlerton for the supplied name
  
  @param thd         current thread
  @param name        name of storage engine
  
  @return
    pointer to storage engine plugin handle
*/
plugin_ref ha_resolve_by_name(THD *thd, const LEX_STRING *name)
{
  const LEX_STRING *table_alias;
  plugin_ref plugin;

redo:
  /* my_strnncoll is a macro and gcc doesn't do early expansion of macro */
  if (thd && !my_charset_latin1.coll->strnncoll(&my_charset_latin1,
                           (const uchar *)name->str, name->length,
                           (const uchar *)STRING_WITH_LEN("DEFAULT"), 0))
    return ha_default_plugin(thd);

  if ((plugin= my_plugin_lock_by_name(thd, name, MYSQL_STORAGE_ENGINE_PLUGIN)))
  {
    handlerton *hton= plugin_data(plugin, handlerton *);
    if (!(hton->flags & HTON_NOT_USER_SELECTABLE))
      return plugin;
      
    /*
      unlocking plugin immediately after locking is relatively low cost.
    */
    plugin_unlock(thd, plugin);
  }

  /*
    We check for the historical aliases.
  */
  for (table_alias= sys_table_aliases; table_alias->str; table_alias+= 2)
  {
    if (!my_strnncoll(&my_charset_latin1,
                      (const uchar *)name->str, name->length,
                      (const uchar *)table_alias->str, table_alias->length))
    {
      name= table_alias + 1;
      goto redo;
    }
  }

  return NULL;
}


plugin_ref ha_lock_engine(THD *thd, handlerton *hton)
{
  if (hton)
  {
    st_plugin_int **plugin= hton2plugin + hton->slot;
    
#ifdef DBUG_OFF
    return my_plugin_lock(thd, plugin);
#else
    return my_plugin_lock(thd, &plugin);
#endif
  }
  return NULL;
}


#ifdef NOT_USED
static handler *create_default(TABLE_SHARE *table, MEM_ROOT *mem_root)
{
  handlerton *hton= ha_default_handlerton(current_thd);
  return (hton && hton->create) ? hton->create(hton, table, mem_root) : NULL;
}
#endif


handlerton *ha_resolve_by_legacy_type(THD *thd, enum legacy_db_type db_type)
{
  plugin_ref plugin;
  switch (db_type) {
  case DB_TYPE_DEFAULT:
    return ha_default_handlerton(thd);
  default:
    if (db_type > DB_TYPE_UNKNOWN && db_type < DB_TYPE_DEFAULT &&
        (plugin= ha_lock_engine(thd, installed_htons[db_type])))
      return plugin_data(plugin, handlerton*);
    /* fall through */
  case DB_TYPE_UNKNOWN:
    return NULL;
  }
}


/**
  Use other database handler if databasehandler is not compiled in.
*/
handlerton *ha_checktype(THD *thd, enum legacy_db_type database_type,
                          bool no_substitute, bool report_error)
{
  handlerton *hton= ha_resolve_by_legacy_type(thd, database_type);
  if (ha_storage_engine_is_enabled(hton))
    return hton;

  if (no_substitute)
  {
    if (report_error)
    {
      const char *engine_name= ha_resolve_storage_engine_name(hton);
      my_error(ER_FEATURE_DISABLED,MYF(0),engine_name,engine_name);
    }
    return NULL;
  }

  switch (database_type) {
#ifndef NO_HASH
  case DB_TYPE_HASH:
    return ha_resolve_by_legacy_type(thd, DB_TYPE_HASH);
#endif
  case DB_TYPE_MRG_ISAM:
    return ha_resolve_by_legacy_type(thd, DB_TYPE_MRG_MYISAM);
  default:
    break;
  }

  return ha_default_handlerton(thd);
} /* ha_checktype */


handler *get_new_handler(TABLE_SHARE *share, MEM_ROOT *alloc,
                         handlerton *db_type)
{
  handler *file;
  DBUG_ENTER("get_new_handler");
  DBUG_PRINT("enter", ("alloc: 0x%lx", (long) alloc));

  if (db_type && db_type->state == SHOW_OPTION_YES && db_type->create)
  {
    if ((file= db_type->create(db_type, share, alloc)))
      file->init();
    DBUG_RETURN(file);
  }
  /*
    Try the default table type
    Here the call to current_thd() is ok as we call this function a lot of
    times but we enter this branch very seldom.
  */
  DBUG_RETURN(get_new_handler(share, alloc, ha_default_handlerton(current_thd)));
}


#ifdef WITH_PARTITION_STORAGE_ENGINE
handler *get_ha_partition(partition_info *part_info)
{
  ha_partition *partition;
  DBUG_ENTER("get_ha_partition");
  if ((partition= new ha_partition(partition_hton, part_info)))
  {
    if (partition->initialise_partition(current_thd->mem_root))
    {
      delete partition;
      partition= 0;
    }
    else
      partition->init();
  }
  else
  {
    my_error(ER_OUTOFMEMORY, MYF(0), sizeof(ha_partition));
  }
  DBUG_RETURN(((handler*) partition));
}
#endif


/**
  Register handler error messages for use with my_error().

  @retval
    0           OK
  @retval
    !=0         Error
*/
static int ha_init_errors(void)
{
#define SETMSG(nr, msg) errmsgs[(nr) - HA_ERR_FIRST]= (msg)
  const char    **errmsgs;

  /* Allocate a pointer array for the error message strings. */
  /* Zerofill it to avoid uninitialized gaps. */
  if (! (errmsgs= (const char**) my_malloc(HA_ERR_ERRORS * sizeof(char*),
                                           MYF(MY_WME | MY_ZEROFILL))))
    return 1;

  /* Set the dedicated error messages. */
  SETMSG(HA_ERR_KEY_NOT_FOUND,          ER(ER_KEY_NOT_FOUND));
  SETMSG(HA_ERR_FOUND_DUPP_KEY,         ER(ER_DUP_KEY));
  SETMSG(HA_ERR_RECORD_CHANGED,         "Update wich is recoverable");
  SETMSG(HA_ERR_WRONG_INDEX,            "Wrong index given to function");
  SETMSG(HA_ERR_CRASHED,                ER(ER_NOT_KEYFILE));
  SETMSG(HA_ERR_WRONG_IN_RECORD,        ER(ER_CRASHED_ON_USAGE));
  SETMSG(HA_ERR_OUT_OF_MEM,             "Table handler out of memory");
  SETMSG(HA_ERR_NOT_A_TABLE,            "Incorrect file format '%.64s'");
  SETMSG(HA_ERR_WRONG_COMMAND,          "Command not supported");
  SETMSG(HA_ERR_OLD_FILE,               ER(ER_OLD_KEYFILE));
  SETMSG(HA_ERR_NO_ACTIVE_RECORD,       "No record read in update");
  SETMSG(HA_ERR_RECORD_DELETED,         "Intern record deleted");
  SETMSG(HA_ERR_RECORD_FILE_FULL,       ER(ER_RECORD_FILE_FULL));
  SETMSG(HA_ERR_INDEX_FILE_FULL,        "No more room in index file '%.64s'");
  SETMSG(HA_ERR_END_OF_FILE,            "End in next/prev/first/last");
  SETMSG(HA_ERR_UNSUPPORTED,            ER(ER_ILLEGAL_HA));
  SETMSG(HA_ERR_TO_BIG_ROW,             "Too big row");
  SETMSG(HA_WRONG_CREATE_OPTION,        "Wrong create option");
  SETMSG(HA_ERR_FOUND_DUPP_UNIQUE,      ER(ER_DUP_UNIQUE));
  SETMSG(HA_ERR_UNKNOWN_CHARSET,        "Can't open charset");
  SETMSG(HA_ERR_WRONG_MRG_TABLE_DEF,    ER(ER_WRONG_MRG_TABLE));
  SETMSG(HA_ERR_CRASHED_ON_REPAIR,      ER(ER_CRASHED_ON_REPAIR));
  SETMSG(HA_ERR_CRASHED_ON_USAGE,       ER(ER_CRASHED_ON_USAGE));
  SETMSG(HA_ERR_LOCK_WAIT_TIMEOUT,      ER(ER_LOCK_WAIT_TIMEOUT));
  SETMSG(HA_ERR_LOCK_TABLE_FULL,        ER(ER_LOCK_TABLE_FULL));
  SETMSG(HA_ERR_READ_ONLY_TRANSACTION,  ER(ER_READ_ONLY_TRANSACTION));
  SETMSG(HA_ERR_LOCK_DEADLOCK,          ER(ER_LOCK_DEADLOCK));
  SETMSG(HA_ERR_CANNOT_ADD_FOREIGN,     ER(ER_CANNOT_ADD_FOREIGN));
  SETMSG(HA_ERR_NO_REFERENCED_ROW,      ER(ER_NO_REFERENCED_ROW_2));
  SETMSG(HA_ERR_ROW_IS_REFERENCED,      ER(ER_ROW_IS_REFERENCED_2));
  SETMSG(HA_ERR_NO_SAVEPOINT,           "No savepoint with that name");
  SETMSG(HA_ERR_NON_UNIQUE_BLOCK_SIZE,  "Non unique key block size");
  SETMSG(HA_ERR_NO_SUCH_TABLE,          "No such table: '%.64s'");
  SETMSG(HA_ERR_TABLE_EXIST,            ER(ER_TABLE_EXISTS_ERROR));
  SETMSG(HA_ERR_NO_CONNECTION,          "Could not connect to storage engine");
  SETMSG(HA_ERR_TABLE_DEF_CHANGED,      ER(ER_TABLE_DEF_CHANGED));
  SETMSG(HA_ERR_FOREIGN_DUPLICATE_KEY,  "FK constraint would lead to duplicate key");
  SETMSG(HA_ERR_TABLE_NEEDS_UPGRADE,    ER(ER_TABLE_NEEDS_UPGRADE));
  SETMSG(HA_ERR_TABLE_READONLY,         ER(ER_OPEN_AS_READONLY));
  SETMSG(HA_ERR_AUTOINC_READ_FAILED,    ER(ER_AUTOINC_READ_FAILED));
  SETMSG(HA_ERR_AUTOINC_ERANGE,         ER(ER_WARN_DATA_OUT_OF_RANGE));

  /* Register the error messages for use with my_error(). */
  return my_error_register(errmsgs, HA_ERR_FIRST, HA_ERR_LAST);
}


/**
  Unregister handler error messages.

  @retval
    0           OK
  @retval
    !=0         Error
*/
static int ha_finish_errors(void)
{
  const char    **errmsgs;

  /* Allocate a pointer array for the error message strings. */
  if (! (errmsgs= my_error_unregister(HA_ERR_FIRST, HA_ERR_LAST)))
    return 1;
  my_free((uchar*) errmsgs, MYF(0));
  return 0;
}


int ha_finalize_handlerton(st_plugin_int *plugin)
{
  handlerton *hton= (handlerton *)plugin->data;
  DBUG_ENTER("ha_finalize_handlerton");

  switch (hton->state)
  {
  case SHOW_OPTION_NO:
  case SHOW_OPTION_DISABLED:
    break;
  case SHOW_OPTION_YES:
    if (installed_htons[hton->db_type] == hton)
      installed_htons[hton->db_type]= NULL;
    break;
  };

  if (hton->panic)
    hton->panic(hton, HA_PANIC_CLOSE);

  if (plugin->plugin->deinit)
  {
    /*
      Today we have no defined/special behavior for uninstalling
      engine plugins.
    */
    DBUG_PRINT("info", ("Deinitializing plugin: '%s'", plugin->name.str));
    if (plugin->plugin->deinit(NULL))
    {
      DBUG_PRINT("warning", ("Plugin '%s' deinit function returned error.",
                             plugin->name.str));
    }
  }

  my_free((uchar*)hton, MYF(0));

  DBUG_RETURN(0);
}


int ha_initialize_handlerton(st_plugin_int *plugin)
{
  handlerton *hton;
  DBUG_ENTER("ha_initialize_handlerton");
  DBUG_PRINT("plugin", ("initialize plugin: '%s'", plugin->name.str));

  hton= (handlerton *)my_malloc(sizeof(handlerton),
                                MYF(MY_WME | MY_ZEROFILL));
  /* 
    FIXME: the MY_ZEROFILL flag above doesn't zero all the bytes.
    
    This was detected after adding get_backup_engine member to handlerton
    structure. Apparently get_backup_engine was not NULL even though it was
    not initialized.
   */
  bzero(hton, sizeof(hton));
  /* Historical Requirement */
  plugin->data= hton; // shortcut for the future
  if (plugin->plugin->init)
  {
    if (plugin->plugin->init(hton))
    {
      sql_print_error("Plugin '%s' init function returned error.",
                      plugin->name.str);
      goto err;
    }
  }

  /*
    the switch below and hton->state should be removed when
    command-line options for plugins will be implemented
  */
  switch (hton->state) {
  case SHOW_OPTION_NO:
    break;
  case SHOW_OPTION_YES:
    {
      uint tmp;
      /* now check the db_type for conflict */
      if (hton->db_type <= DB_TYPE_UNKNOWN ||
          hton->db_type >= DB_TYPE_DEFAULT ||
          installed_htons[hton->db_type])
      {
        int idx= (int) DB_TYPE_FIRST_DYNAMIC;

        while (idx < (int) DB_TYPE_DEFAULT && installed_htons[idx])
          idx++;

        if (idx == (int) DB_TYPE_DEFAULT)
        {
          sql_print_warning("Too many storage engines!");
          DBUG_RETURN(1);
        }
        if (hton->db_type != DB_TYPE_UNKNOWN)
          sql_print_warning("Storage engine '%s' has conflicting typecode. "
                            "Assigning value %d.", plugin->plugin->name, idx);
        hton->db_type= (enum legacy_db_type) idx;
      }
      installed_htons[hton->db_type]= hton;
      tmp= hton->savepoint_offset;
      hton->savepoint_offset= savepoint_alloc_size;
      savepoint_alloc_size+= tmp;
      hton->slot= total_ha++;
      hton2plugin[hton->slot]=plugin;
      if (hton->prepare)
        total_ha_2pc++;
      break;
    }
    /* fall through */
  default:
    hton->state= SHOW_OPTION_DISABLED;
    break;
  }
  
  /* 
    This is entirely for legacy. We will create a new "disk based" hton and a 
    "memory" hton which will be configurable longterm. We should be able to 
    remove partition and myisammrg.
  */
  switch (hton->db_type) {
  case DB_TYPE_HEAP:
    heap_hton= hton;
    break;
  case DB_TYPE_MYISAM:
    myisam_hton= hton;
    break;
  case DB_TYPE_PARTITION_DB:
    partition_hton= hton;
    break;
  default:
    break;
  };

  DBUG_RETURN(0);
err:
  DBUG_RETURN(1);
}

int ha_init()
{
  int error= 0;
  DBUG_ENTER("ha_init");

  if (ha_init_errors())
    DBUG_RETURN(1);

  DBUG_ASSERT(total_ha < MAX_HA);
  /*
    Check if there is a transaction-capable storage engine besides the
    binary log (which is considered a transaction-capable storage engine in
    counting total_ha)
  */
  opt_using_transactions= total_ha>(ulong)opt_bin_log;
  savepoint_alloc_size+= sizeof(SAVEPOINT);
  DBUG_RETURN(error);
}

int ha_end()
{
  int error= 0;
  DBUG_ENTER("ha_end");


  /* 
    This should be eventualy based  on the graceful shutdown flag.
    So if flag is equal to HA_PANIC_CLOSE, the deallocate
    the errors.
  */
  if (ha_finish_errors())
    error= 1;

  DBUG_RETURN(error);
}

static my_bool dropdb_handlerton(THD *unused1, plugin_ref plugin,
                                 void *path)
{
  handlerton *hton= plugin_data(plugin, handlerton *);
  if (hton->state == SHOW_OPTION_YES && hton->drop_database)
    hton->drop_database(hton, (char *)path);
  return FALSE;
}


void ha_drop_database(char* path)
{
  plugin_foreach(NULL, dropdb_handlerton, MYSQL_STORAGE_ENGINE_PLUGIN, path);
}


static my_bool closecon_handlerton(THD *thd, plugin_ref plugin,
                                   void *unused)
{
  handlerton *hton= plugin_data(plugin, handlerton *);
  /*
    there's no need to rollback here as all transactions must
    be rolled back already
  */
  if (hton->state == SHOW_OPTION_YES && hton->close_connection &&
      thd_get_ha_data(thd, hton))
    hton->close_connection(hton, thd);
  return FALSE;
}


/**
  @note
    don't bother to rollback here, it's done already
*/
void ha_close_connection(THD* thd)
{
  plugin_foreach(thd, closecon_handlerton, MYSQL_STORAGE_ENGINE_PLUGIN, 0);
}

/* ========================================================================
 ======================= TRANSACTIONS ===================================*/

/**
  Transaction handling in the server
  ==================================

  In each client connection, MySQL maintains two transactional
  states:
  - a statement transaction,
  - a standard, also called normal transaction.

  Historical note
  ---------------
  "Statement transaction" is a non-standard term that comes
  from the times when MySQL supported BerkeleyDB storage engine.

  First of all, it should be said that in BerkeleyDB auto-commit
  mode auto-commits operations that are atomic to the storage
  engine itself, such as a write of a record, and are too
  high-granular to be atomic from the application perspective
  (MySQL). One SQL statement could involve many BerkeleyDB
  auto-committed operations and thus BerkeleyDB auto-commit was of
  little use to MySQL.

  Secondly, instead of SQL standard savepoints, BerkeleyDB
  provided the concept of "nested transactions". In a nutshell,
  transactions could be arbitrarily nested, but when the parent
  transaction was committed or aborted, all its child (nested)
  transactions were handled committed or aborted as well.
  Commit of a nested transaction, in turn, made its changes
  visible, but not durable: it destroyed the nested transaction,
  all its changes would become available to the parent and
  currently active nested transactions of this parent.

  So the mechanism of nested transactions was employed to
  provide "all or nothing" guarantee of SQL statements
  required by the standard.
  A nested transaction would be created at start of each SQL
  statement, and destroyed (committed or aborted) at statement
  end. Such nested transaction was internally referred to as
  a "statement transaction" and gave birth to the term.

  <Historical note ends>

  Since then a statement transaction is started for each statement
  that accesses transactional tables or uses the binary log.  If
  the statement succeeds, the statement transaction is committed.
  If the statement fails, the transaction is rolled back. Commits
  of statement transactions are not durable -- each such
  transaction is nested in the normal transaction, and if the
  normal transaction is rolled back, the effects of all enclosed
  statement transactions are undone as well.  Technically,
  a statement transaction can be viewed as a savepoint which is
  maintained automatically in order to make effects of one
  statement atomic.

  The normal transaction is started by the user and is ended
  usually upon a user request as well. The normal transaction
  encloses transactions of all statements issued between
  its beginning and its end.
  In autocommit mode, the normal transaction is equivalent
  to the statement transaction.

  Since MySQL supports PSEA (pluggable storage engine
  architecture), more than one transactional engine can be
  active at a time. Hence transactions, from the server
  point of view, are always distributed. In particular,
  transactional state is maintained independently for each
  engine. In order to commit a transaction the two phase
  commit protocol is employed.

  Not all statements are executed in context of a transaction.
  Administrative and status information statements do not modify
  engine data, and thus do not start a statement transaction and
  also have no effect on the normal transaction. Examples of such
  statements are SHOW STATUS and RESET SLAVE.

  Similarly DDL statements are not transactional,
  and therefore a transaction is [almost] never started for a DDL
  statement. The difference between a DDL statement and a purely
  administrative statement though is that a DDL statement always
  commits the current transaction before proceeding, if there is
  any.

  At last, SQL statements that work with non-transactional
  engines also have no effect on the transaction state of the
  connection. Even though they are written to the binary log,
  and the binary log is, overall, transactional, the writes
  are done in "write-through" mode, directly to the binlog
  file, followed with a OS cache sync, in other words,
  bypassing the binlog undo log (translog).
  They do not commit the current normal transaction.
  A failure of a statement that uses non-transactional tables
  would cause a rollback of the statement transaction, but
  in case there no non-transactional tables are used,
  no statement transaction is started.

  Data layout
  -----------

  The server stores its transaction-related data in
  thd->transaction. This structure has two members of type
  THD_TRANS. These members correspond to the statement and
  normal transactions respectively:

  - thd->transaction.stmt contains a list of engines
  that are participating in the given statement
  - thd->transaction.all contains a list of engines that
  have participated in any of the statement transactions started
  within the context of the normal transaction.
  Each element of the list contains a pointer to the storage
  engine, engine-specific transactional data, and engine-specific
  transaction flags.

  In autocommit mode thd->transaction.all is empty.
  Instead, data of thd->transaction.stmt is
  used to commit/rollback the normal transaction.

  The list of registered engines has a few important properties:
  - no engine is registered in the list twice
  - engines are present in the list a reverse temporal order --
  new participants are always added to the beginning of the list.

  Transaction life cycle
  ----------------------

  When a new connection is established, thd->transaction
  members are initialized to an empty state.
  If a statement uses any tables, all affected engines
  are registered in the statement engine list. In
  non-autocommit mode, the same engines are registered in
  the normal transaction list.
  At the end of the statement, the server issues a commit
  or a roll back for all engines in the statement list.
  At this point transaction flags of an engine, if any, are
  propagated from the statement list to the list of the normal
  transaction.
  When commit/rollback is finished, the statement list is
  cleared. It will be filled in again by the next statement,
  and emptied again at the next statement's end.

  The normal transaction is committed in a similar way
  (by going over all engines in thd->transaction.all list)
  but at different times:
  - upon COMMIT SQL statement is issued by the user
  - implicitly, by the server, at the beginning of a DDL statement
  or SET AUTOCOMMIT={0|1} statement.

  The normal transaction can be rolled back as well:
  - if the user has requested so, by issuing ROLLBACK SQL
  statement
  - if one of the storage engines requested a rollback
  by setting thd->transaction_rollback_request. This may
  happen in case, e.g., when the transaction in the engine was
  chosen a victim of the internal deadlock resolution algorithm
  and rolled back internally. When such a situation happens, there
  is little the server can do and the only option is to rollback
  transactions in all other participating engines.  In this case
  the rollback is accompanied by an error sent to the user.

  As follows from the use cases above, the normal transaction
  is never committed when there is an outstanding statement
  transaction. In most cases there is no conflict, since
  commits of the normal transaction are issued by a stand-alone
  administrative or DDL statement, thus no outstanding statement
  transaction of the previous statement exists. Besides,
  all statements that manipulate with the normal transaction
  are prohibited in stored functions and triggers, therefore
  no conflicting situation can occur in a sub-statement either.
  The remaining rare cases when the server explicitly has
  to commit the statement transaction prior to committing the normal
  one cover error-handling scenarios (see for example
  SQLCOM_LOCK_TABLES).

  When committing a statement or a normal transaction, the server
  either uses the two-phase commit protocol, or issues a commit
  in each engine independently. The two-phase commit protocol
  is used only if:
  - all participating engines support two-phase commit (provide
    handlerton::prepare PSEA API call) and
  - transactions in at least two engines modify data (i.e. are
  not read-only).

  Note that the two phase commit is used for
  statement transactions, even though they are not durable anyway.
  This is done to ensure logical consistency of data in a multiple-
  engine transaction.
  For example, imagine that some day MySQL supports unique
  constraint checks deferred till the end of statement. In such
  case a commit in one of the engines may yield ER_DUP_KEY,
  and MySQL should be able to gracefully abort statement
  transactions of other participants.

  After the normal transaction has been committed,
  thd->transaction.all list is cleared.

  When a connection is closed, the current normal transaction, if
  any, is rolled back.

  Roles and responsibilities
  --------------------------

  The server has no way to know that an engine participates in
  the statement and a transaction has been started
  in it unless the engine says so. Thus, in order to be
  a part of a transaction, the engine must "register" itself.
  This is done by invoking trans_register_ha() server call.
  Normally the engine registers itself whenever handler::external_lock()
  is called. trans_register_ha() can be invoked many times: if
  an engine is already registered, the call does nothing.
  In case autocommit is not set, the engine must register itself
  twice -- both in the statement list and in the normal transaction
  list.
  In which list to register is a parameter of trans_register_ha().

  Note, that although the registration interface in itself is
  fairly clear, the current usage practice often leads to undesired
  effects. E.g. since a call to trans_register_ha() in most engines
  is embedded into implementation of handler::external_lock(), some
  DDL statements start a transaction (at least from the server
  point of view) even though they are not expected to. E.g.
  CREATE TABLE does not start a transaction, since
  handler::external_lock() is never called during CREATE TABLE. But
  CREATE TABLE ... SELECT does, since handler::external_lock() is
  called for the table that is being selected from. This has no
  practical effects currently, but must be kept in mind
  nevertheless.

  Once an engine is registered, the server will do the rest
  of the work.

  During statement execution, whenever any of data-modifying
  PSEA API methods is used, e.g. handler::write_row() or
  handler::update_row(), the read-write flag is raised in the
  statement transaction for the involved engine.
  Currently All PSEA calls are "traced", and the data can not be
  changed in a way other than issuing a PSEA call. Important:
  unless this invariant is preserved the server will not know that
  a transaction in a given engine is read-write and will not
  involve the two-phase commit protocol!

  At the end of a statement, server call
  ha_autocommit_or_rollback() is invoked. This call in turn
  invokes handlerton::prepare() for every involved engine.
  Prepare is followed by a call to handlerton::commit_one_phase()
  If a one-phase commit will suffice, handlerton::prepare() is not
  invoked and the server only calls handlerton::commit_one_phase().
  At statement commit, the statement-related read-write engine
  flag is propagated to the corresponding flag in the normal
  transaction.  When the commit is complete, the list of registered
  engines is cleared.

  Rollback is handled in a similar fashion.

  Additional notes on DDL and the normal transaction.
  ---------------------------------------------------

  DDLs and operations with non-transactional engines
  do not "register" in thd->transaction lists, and thus do not
  modify the transaction state. Besides, each DDL in
  MySQL is prefixed with an implicit normal transaction commit
  (a call to end_active_trans()), and thus leaves nothing
  to modify.
  However, as it has been pointed out with CREATE TABLE .. SELECT,
  some DDL statements can start a *new* transaction.

  Behaviour of the server in this case is currently badly
  defined.
  DDL statements use a form of "semantic" logging
  to maintain atomicity: if CREATE TABLE .. SELECT failed,
  the newly created table is deleted.
  In addition, some DDL statements issue interim transaction
  commits: e.g. ALTER TABLE issues a commit after data is copied
  from the original table to the internal temporary table. Other
  statements, e.g. CREATE TABLE ... SELECT do not always commit
  after itself.
  And finally there is a group of DDL statements such as
  RENAME/DROP TABLE that doesn't start a new transaction
  and doesn't commit.

  This diversity makes it hard to say what will happen if
  by chance a stored function is invoked during a DDL --
  whether any modifications it makes will be committed or not
  is not clear. Fortunately, SQL grammar of few DDLs allows
  invocation of a stored function.

  A consistent behaviour is perhaps to always commit the normal
  transaction after all DDLs, just like the statement transaction
  is always committed at the end of all statements.
*/

/**
  Register a storage engine for a transaction.

  Every storage engine MUST call this function when it starts
  a transaction or a statement (that is it must be called both for the
  "beginning of transaction" and "beginning of statement").
  Only storage engines registered for the transaction/statement
  will know when to commit/rollback it.

  @note
    trans_register_ha is idempotent - storage engine may register many
    times per transaction.

*/
void trans_register_ha(THD *thd, bool all, handlerton *ht_arg)
{
  THD_TRANS *trans;
  Ha_trx_info *ha_info;
  DBUG_ENTER("trans_register_ha");
  DBUG_PRINT("enter",("%s", all ? "all" : "stmt"));

  if (all)
  {
    trans= &thd->transaction.all;
    thd->server_status|= SERVER_STATUS_IN_TRANS;
  }
  else
    trans= &thd->transaction.stmt;

  ha_info= thd->ha_data[ht_arg->slot].ha_info + static_cast<unsigned>(all);

  if (ha_info->is_started())
    DBUG_VOID_RETURN; /* already registered, return */

  ha_info->register_ha(trans, ht_arg);

  trans->no_2pc|=(ht_arg->prepare==0);
  if (thd->transaction.xid_state.xid.is_null())
    thd->transaction.xid_state.xid.set(thd->query_id);

  DBUG_VOID_RETURN;
}

/**
  @retval
    0   ok
  @retval
    1   error, transaction was rolled back
*/
int ha_prepare(THD *thd)
{
  int error=0, all=1;
  THD_TRANS *trans=all ? &thd->transaction.all : &thd->transaction.stmt;
  Ha_trx_info *ha_info= trans->ha_list;
  DBUG_ENTER("ha_prepare");
#ifdef USING_TRANSACTIONS
  if (ha_info)
  {
    for (; ha_info; ha_info= ha_info->next())
    {
      int err;
      handlerton *ht= ha_info->ht();
      status_var_increment(thd->status_var.ha_prepare_count);
      if (ht->prepare)
      {
        if ((err= ht->prepare(ht, thd, all)))
        {
          my_error(ER_ERROR_DURING_COMMIT, MYF(0), err);
          ha_rollback_trans(thd, all);
          error=1;
          break;
        }
      }
      else
      {
        push_warning_printf(thd, MYSQL_ERROR::WARN_LEVEL_WARN,
                            ER_ILLEGAL_HA, ER(ER_ILLEGAL_HA),
                            ha_resolve_storage_engine_name(ht));
      }
    }
  }
#endif /* USING_TRANSACTIONS */
  DBUG_RETURN(error);
}

/**
  Check if we can skip the two-phase commit.

  A helper function to evaluate if two-phase commit is mandatory.
  As a side effect, propagates the read-only/read-write flags
  of the statement transaction to its enclosing normal transaction.

  @retval TRUE   we must run a two-phase commit. Returned
                 if we have at least two engines with read-write changes.
  @retval FALSE  Don't need two-phase commit. Even if we have two
                 transactional engines, we can run two independent
                 commits if changes in one of the engines are read-only.
*/

static
bool
ha_check_and_coalesce_trx_read_only(THD *thd, Ha_trx_info *ha_list,
                                    bool all)
{
  /* The number of storage engines that have actual changes. */
  unsigned rw_ha_count= 0;
  Ha_trx_info *ha_info;

  for (ha_info= ha_list; ha_info; ha_info= ha_info->next())
  {
    if (ha_info->is_trx_read_write())
      ++rw_ha_count;

    if (! all)
    {
      Ha_trx_info *ha_info_all= &thd->ha_data[ha_info->ht()->slot].ha_info[1];
      DBUG_ASSERT(ha_info != ha_info_all);
      /*
        Merge read-only/read-write information about statement
        transaction to its enclosing normal transaction. Do this
        only if in a real transaction -- that is, if we know
        that ha_info_all is registered in thd->transaction.all.
        Since otherwise we only clutter the normal transaction flags.
      */
      if (ha_info_all->is_started()) /* FALSE if autocommit. */
        ha_info_all->coalesce_trx_with(ha_info);
    }
    else if (rw_ha_count > 1)
    {
      /*
        It is a normal transaction, so we don't need to merge read/write
        information up, and the need for two-phase commit has been
        already established. Break the loop prematurely.
      */
      break;
    }
  }
  return rw_ha_count > 1;
}


/**
  @retval
    0   ok
  @retval
    1   transaction was rolled back
  @retval
    2   error during commit, data may be inconsistent

  @todo
    Since we don't support nested statement transactions in 5.0,
    we can't commit or rollback stmt transactions while we are inside
    stored functions or triggers. So we simply do nothing now.
    TODO: This should be fixed in later ( >= 5.1) releases.
*/
int ha_commit_trans(THD *thd, bool all)
{
  int error= 0, cookie= 0;
  /*
    'all' means that this is either an explicit commit issued by
    user, or an implicit commit issued by a DDL.
  */
  THD_TRANS *trans= all ? &thd->transaction.all : &thd->transaction.stmt;
  bool is_real_trans= all || thd->transaction.all.ha_list == 0;
  Ha_trx_info *ha_info= trans->ha_list;
  my_xid xid= thd->transaction.xid_state.xid.get_my_xid();
  DBUG_ENTER("ha_commit_trans");

  /*
    We must not commit the normal transaction if a statement
    transaction is pending. Otherwise statement transaction
    flags will not get propagated to its normal transaction's
    counterpart.
  */
  DBUG_ASSERT(thd->transaction.stmt.ha_list == NULL ||
              trans == &thd->transaction.stmt);

  if (thd->in_sub_stmt)
  {
    /*
      Since we don't support nested statement transactions in 5.0,
      we can't commit or rollback stmt transactions while we are inside
      stored functions or triggers. So we simply do nothing now.
      TODO: This should be fixed in later ( >= 5.1) releases.
    */
    if (!all)
      DBUG_RETURN(0);
    /*
      We assume that all statements which commit or rollback main transaction
      are prohibited inside of stored functions or triggers. So they should
      bail out with error even before ha_commit_trans() call. To be 100% safe
      let us throw error in non-debug builds.
    */
    DBUG_ASSERT(0);
    my_error(ER_COMMIT_NOT_ALLOWED_IN_SF_OR_TRG, MYF(0));
    DBUG_RETURN(2);
  }
#ifdef USING_TRANSACTIONS
  if (ha_info)
  {
    bool must_2pc;

    if (is_real_trans && wait_if_global_read_lock(thd, 0, 0))
    {
      ha_rollback_trans(thd, all);
      DBUG_RETURN(1);
    }

    if (   is_real_trans
        && opt_readonly
        && ! (thd->security_ctx->master_access & SUPER_ACL)
        && ! thd->slave_thread
       )
    {
      my_error(ER_OPTION_PREVENTS_STATEMENT, MYF(0), "--read-only");
      ha_rollback_trans(thd, all);
      error= 1;
      goto end;
    }

    /*
      Breakpoints for backup testing.
    */
    BACKUP_BREAKPOINT("commit_blocker_step_1");
    DBUG_EXECUTE_IF("crash_commit_before", abort(););

    /* Close all cursors that can not survive COMMIT */
    if (is_real_trans)                          /* not a statement commit */
      thd->stmt_map.close_transient_cursors();

    must_2pc= ha_check_and_coalesce_trx_read_only(thd, ha_info, all);

    if (!trans->no_2pc && must_2pc)
    {
      for (; ha_info && !error; ha_info= ha_info->next())
      {
        int err;
        handlerton *ht= ha_info->ht();
        /*
          Do not call two-phase commit if this particular
          transaction is read-only. This allows for simpler
          implementation in engines that are always read-only.
        */
        if (! ha_info->is_trx_read_write())
          continue;
        /*
          Sic: we know that prepare() is not NULL since otherwise
          trans->no_2pc would have been set.
        */
        if ((err= ht->prepare(ht, thd, all)))
        {
          my_error(ER_ERROR_DURING_COMMIT, MYF(0), err);
          error= 1;
        }
        status_var_increment(thd->status_var.ha_prepare_count);
      }
      DBUG_EXECUTE_IF("crash_commit_after_prepare", abort(););
      if (error || (is_real_trans && xid &&
                    (error= !(cookie= tc_log->log_xid(thd, xid)))))
      {
        ha_rollback_trans(thd, all);
        error= 1;
        goto end;
      }
      DBUG_EXECUTE_IF("crash_commit_after_log", abort(););
    }
    error=ha_commit_one_phase(thd, all) ? (cookie ? 2 : 1) : 0;
    DBUG_EXECUTE_IF("crash_commit_before_unlog", abort(););
    if (cookie)
      tc_log->unlog(cookie, xid);
    DBUG_EXECUTE_IF("crash_commit_after", abort(););
end:
    if (is_real_trans)
      start_waiting_global_read_lock(thd);
  }
#endif /* USING_TRANSACTIONS */
  DBUG_RETURN(error);
}

/**
  @note
  This function does not care about global read lock. A caller should.
*/
int ha_commit_one_phase(THD *thd, bool all)
{
  int error=0;
  THD_TRANS *trans=all ? &thd->transaction.all : &thd->transaction.stmt;
  bool is_real_trans=all || thd->transaction.all.ha_list == 0;
  Ha_trx_info *ha_info= trans->ha_list, *ha_info_next;
  DBUG_ENTER("ha_commit_one_phase");
#ifdef USING_TRANSACTIONS
  if (ha_info)
  {
    for (; ha_info; ha_info= ha_info_next)
    {
      int err;
      handlerton *ht= ha_info->ht();
      if ((err= ht->commit(ht, thd, all)))
      {
        my_error(ER_ERROR_DURING_COMMIT, MYF(0), err);
        error=1;
      }
      status_var_increment(thd->status_var.ha_commit_count);
      ha_info_next= ha_info->next();
      ha_info->reset(); /* keep it conveniently zero-filled */
    }
    trans->ha_list= 0;
    trans->no_2pc=0;
    if (is_real_trans)
      thd->transaction.xid_state.xid.null();
    if (all)
    {
#ifdef HAVE_QUERY_CACHE
      if (thd->transaction.changed_tables)
        query_cache.invalidate(thd->transaction.changed_tables);
#endif
      thd->variables.tx_isolation=thd->session_tx_isolation;
      thd->transaction.cleanup();
    }
  }
#endif /* USING_TRANSACTIONS */
  DBUG_RETURN(error);
}


int ha_rollback_trans(THD *thd, bool all)
{
  int error=0;
  THD_TRANS *trans=all ? &thd->transaction.all : &thd->transaction.stmt;
  Ha_trx_info *ha_info= trans->ha_list, *ha_info_next;
  bool is_real_trans=all || thd->transaction.all.ha_list == 0;
  DBUG_ENTER("ha_rollback_trans");

  /*
    We must not rollback the normal transaction if a statement
    transaction is pending.
  */
  DBUG_ASSERT(thd->transaction.stmt.ha_list == NULL ||
              trans == &thd->transaction.stmt);

  if (thd->in_sub_stmt)
  {
    /*
      If we are inside stored function or trigger we should not commit or
      rollback current statement transaction. See comment in ha_commit_trans()
      call for more information.
    */
    if (!all)
      DBUG_RETURN(0);
    DBUG_ASSERT(0);
    my_error(ER_COMMIT_NOT_ALLOWED_IN_SF_OR_TRG, MYF(0));
    DBUG_RETURN(1);
  }
#ifdef USING_TRANSACTIONS
  if (ha_info)
  {
    /* Close all cursors that can not survive ROLLBACK */
    if (is_real_trans)                          /* not a statement commit */
      thd->stmt_map.close_transient_cursors();

    for (; ha_info; ha_info= ha_info_next)
    {
      int err;
      handlerton *ht= ha_info->ht();
      if ((err= ht->rollback(ht, thd, all)))
      { // cannot happen
        my_error(ER_ERROR_DURING_ROLLBACK, MYF(0), err);
        error=1;
      }
      status_var_increment(thd->status_var.ha_rollback_count);
      ha_info_next= ha_info->next();
      ha_info->reset(); /* keep it conveniently zero-filled */
    }
    trans->ha_list= 0;
    trans->no_2pc=0;
    if (is_real_trans)
      thd->transaction.xid_state.xid.null();
    if (all)
    {
      thd->variables.tx_isolation=thd->session_tx_isolation;
      thd->transaction.cleanup();
    }
  }
#endif /* USING_TRANSACTIONS */
  if (all)
    thd->transaction_rollback_request= FALSE;

  /*
    If a non-transactional table was updated, warn; don't warn if this is a
    slave thread (because when a slave thread executes a ROLLBACK, it has
    been read from the binary log, so it's 100% sure and normal to produce
    error ER_WARNING_NOT_COMPLETE_ROLLBACK. If we sent the warning to the
    slave SQL thread, it would not stop the thread but just be printed in
    the error log; but we don't want users to wonder why they have this
    message in the error log, so we don't send it.
  */
  if (is_real_trans && thd->transaction.all.modified_non_trans_table &&
      !thd->slave_thread && thd->killed != THD::KILL_CONNECTION)
    push_warning(thd, MYSQL_ERROR::WARN_LEVEL_WARN,
                 ER_WARNING_NOT_COMPLETE_ROLLBACK,
                 ER(ER_WARNING_NOT_COMPLETE_ROLLBACK));
  DBUG_RETURN(error);
}

/**
  This is used to commit or rollback a single statement depending on
  the value of error.

  @note
    Note that if the autocommit is on, then the following call inside
    InnoDB will commit or rollback the whole transaction (= the statement). The
    autocommit mechanism built into InnoDB is based on counting locks, but if
    the user has used LOCK TABLES then that mechanism does not know to do the
    commit.
*/
int ha_autocommit_or_rollback(THD *thd, int error)
{
  DBUG_ENTER("ha_autocommit_or_rollback");
#ifdef USING_TRANSACTIONS
  if (thd->transaction.stmt.ha_list)
  {
    if (!error)
    {
      if (ha_commit_trans(thd, 0))
	error=1;
    }
    else 
    {
      (void) ha_rollback_trans(thd, 0);
      if (thd->transaction_rollback_request && !thd->in_sub_stmt)
        (void) ha_rollback(thd);
    }

    thd->variables.tx_isolation=thd->session_tx_isolation;
  }
#endif
  DBUG_RETURN(error);
}


struct xahton_st {
  XID *xid;
  int result;
};

static my_bool xacommit_handlerton(THD *unused1, plugin_ref plugin,
                                   void *arg)
{
  handlerton *hton= plugin_data(plugin, handlerton *);
  if (hton->state == SHOW_OPTION_YES && hton->recover)
  {
    hton->commit_by_xid(hton, ((struct xahton_st *)arg)->xid);
    ((struct xahton_st *)arg)->result= 0;
  }
  return FALSE;
}

static my_bool xarollback_handlerton(THD *unused1, plugin_ref plugin,
                                     void *arg)
{
  handlerton *hton= plugin_data(plugin, handlerton *);
  if (hton->state == SHOW_OPTION_YES && hton->recover)
  {
    hton->rollback_by_xid(hton, ((struct xahton_st *)arg)->xid);
    ((struct xahton_st *)arg)->result= 0;
  }
  return FALSE;
}


int ha_commit_or_rollback_by_xid(XID *xid, bool commit)
{
  struct xahton_st xaop;
  xaop.xid= xid;
  xaop.result= 1;

  plugin_foreach(NULL, commit ? xacommit_handlerton : xarollback_handlerton,
                 MYSQL_STORAGE_ENGINE_PLUGIN, &xaop);

  return xaop.result;
}


#ifndef DBUG_OFF
/**
  @note
    This does not need to be multi-byte safe or anything
*/
static char* xid_to_str(char *buf, XID *xid)
{
  int i;
  char *s=buf;
  *s++='\'';
  for (i=0; i < xid->gtrid_length+xid->bqual_length; i++)
  {
    uchar c=(uchar)xid->data[i];
    /* is_next_dig is set if next character is a number */
    bool is_next_dig= FALSE;
    if (i < XIDDATASIZE)
    {
      char ch= xid->data[i+1];
      is_next_dig= (ch >= '0' && ch <='9');
    }
    if (i == xid->gtrid_length)
    {
      *s++='\'';
      if (xid->bqual_length)
      {
        *s++='.';
        *s++='\'';
      }
    }
    if (c < 32 || c > 126)
    {
      *s++='\\';
      /*
        If next character is a number, write current character with
        3 octal numbers to ensure that the next number is not seen
        as part of the octal number
      */
      if (c > 077 || is_next_dig)
        *s++=_dig_vec_lower[c >> 6];
      if (c > 007 || is_next_dig)
        *s++=_dig_vec_lower[(c >> 3) & 7];
      *s++=_dig_vec_lower[c & 7];
    }
    else
    {
      if (c == '\'' || c == '\\')
        *s++='\\';
      *s++=c;
    }
  }
  *s++='\'';
  *s=0;
  return buf;
}
#endif

/**
  recover() step of xa.

  @note
    there are three modes of operation:
    - automatic recover after a crash
    in this case commit_list != 0, tc_heuristic_recover==0
    all xids from commit_list are committed, others are rolled back
    - manual (heuristic) recover
    in this case commit_list==0, tc_heuristic_recover != 0
    DBA has explicitly specified that all prepared transactions should
    be committed (or rolled back).
    - no recovery (MySQL did not detect a crash)
    in this case commit_list==0, tc_heuristic_recover == 0
    there should be no prepared transactions in this case.
*/
struct xarecover_st
{
  int len, found_foreign_xids, found_my_xids;
  XID *list;
  HASH *commit_list;
  bool dry_run;
};

static my_bool xarecover_handlerton(THD *unused, plugin_ref plugin,
                                    void *arg)
{
  handlerton *hton= plugin_data(plugin, handlerton *);
  struct xarecover_st *info= (struct xarecover_st *) arg;
  int got;

  if (hton->state == SHOW_OPTION_YES && hton->recover)
  {
    while ((got= hton->recover(hton, info->list, info->len)) > 0 )
    {
      sql_print_information("Found %d prepared transaction(s) in %s",
                            got, ha_resolve_storage_engine_name(hton));
      for (int i=0; i < got; i ++)
      {
        my_xid x=info->list[i].get_my_xid();
        if (!x) // not "mine" - that is generated by external TM
        {
#ifndef DBUG_OFF
          char buf[XIDDATASIZE*4+6]; // see xid_to_str
          sql_print_information("ignore xid %s", xid_to_str(buf, info->list+i));
#endif
          xid_cache_insert(info->list+i, XA_PREPARED);
          info->found_foreign_xids++;
          continue;
        }
        if (info->dry_run)
        {
          info->found_my_xids++;
          continue;
        }
        // recovery mode
        if (info->commit_list ?
            hash_search(info->commit_list, (uchar *)&x, sizeof(x)) != 0 :
            tc_heuristic_recover == TC_HEURISTIC_RECOVER_COMMIT)
        {
#ifndef DBUG_OFF
          char buf[XIDDATASIZE*4+6]; // see xid_to_str
          sql_print_information("commit xid %s", xid_to_str(buf, info->list+i));
#endif
          hton->commit_by_xid(hton, info->list+i);
        }
        else
        {
#ifndef DBUG_OFF
          char buf[XIDDATASIZE*4+6]; // see xid_to_str
          sql_print_information("rollback xid %s",
                                xid_to_str(buf, info->list+i));
#endif
          hton->rollback_by_xid(hton, info->list+i);
        }
      }
      if (got < info->len)
        break;
    }
  }
  return FALSE;
}

int ha_recover(HASH *commit_list)
{
  struct xarecover_st info;
  DBUG_ENTER("ha_recover");
  info.found_foreign_xids= info.found_my_xids= 0;
  info.commit_list= commit_list;
  info.dry_run= (info.commit_list==0 && tc_heuristic_recover==0);
  info.list= NULL;

  /* commit_list and tc_heuristic_recover cannot be set both */
  DBUG_ASSERT(info.commit_list==0 || tc_heuristic_recover==0);
  /* if either is set, total_ha_2pc must be set too */
  DBUG_ASSERT(info.dry_run || total_ha_2pc>(ulong)opt_bin_log);

  if (total_ha_2pc <= (ulong)opt_bin_log)
    DBUG_RETURN(0);

  if (info.commit_list)
    sql_print_information("Starting crash recovery...");


#ifndef WILL_BE_DELETED_LATER

  /*
    for now, only InnoDB supports 2pc. It means we can always safely
    rollback all pending transactions, without risking inconsistent data
  */

  DBUG_ASSERT(total_ha_2pc == (ulong) opt_bin_log+1); // only InnoDB and binlog
  tc_heuristic_recover= TC_HEURISTIC_RECOVER_ROLLBACK; // forcing ROLLBACK
  info.dry_run=FALSE;
#endif


  for (info.len= MAX_XID_LIST_SIZE ; 
       info.list==0 && info.len > MIN_XID_LIST_SIZE; info.len/=2)
  {
    info.list=(XID *)my_malloc(info.len*sizeof(XID), MYF(0));
  }
  if (!info.list)
  {
    sql_print_error(ER(ER_OUTOFMEMORY), info.len*sizeof(XID));
    DBUG_RETURN(1);
  }

  plugin_foreach(NULL, xarecover_handlerton, 
                 MYSQL_STORAGE_ENGINE_PLUGIN, &info);

  my_free((uchar*)info.list, MYF(0));
  if (info.found_foreign_xids)
    sql_print_warning("Found %d prepared XA transactions", 
                      info.found_foreign_xids);
  if (info.dry_run && info.found_my_xids)
  {
    sql_print_error("Found %d prepared transactions! It means that mysqld was "
                    "not shut down properly last time and critical recovery "
                    "information (last binlog or %s file) was manually deleted "
                    "after a crash. You have to start mysqld with "
                    "--tc-heuristic-recover switch to commit or rollback "
                    "pending transactions.",
                    info.found_my_xids, opt_tc_log_file);
    DBUG_RETURN(1);
  }
  if (info.commit_list)
    sql_print_information("Crash recovery finished.");
  DBUG_RETURN(0);
}

/**
  return the list of XID's to a client, the same way SHOW commands do.

  @note
    I didn't find in XA specs that an RM cannot return the same XID twice,
    so mysql_xa_recover does not filter XID's to ensure uniqueness.
    It can be easily fixed later, if necessary.
*/
bool mysql_xa_recover(THD *thd)
{
  List<Item> field_list;
  Protocol *protocol= thd->protocol;
  int i=0;
  XID_STATE *xs;
  DBUG_ENTER("mysql_xa_recover");

  field_list.push_back(new Item_int("formatID", 0, MY_INT32_NUM_DECIMAL_DIGITS));
  field_list.push_back(new Item_int("gtrid_length", 0, MY_INT32_NUM_DECIMAL_DIGITS));
  field_list.push_back(new Item_int("bqual_length", 0, MY_INT32_NUM_DECIMAL_DIGITS));
  field_list.push_back(new Item_empty_string("data",XIDDATASIZE));

  if (protocol->send_fields(&field_list,
                            Protocol::SEND_NUM_ROWS | Protocol::SEND_EOF))
    DBUG_RETURN(1);

  pthread_mutex_lock(&LOCK_xid_cache);
  while ((xs= (XID_STATE*)hash_element(&xid_cache, i++)))
  {
    if (xs->xa_state==XA_PREPARED)
    {
      protocol->prepare_for_resend();
      protocol->store_longlong((longlong)xs->xid.formatID, FALSE);
      protocol->store_longlong((longlong)xs->xid.gtrid_length, FALSE);
      protocol->store_longlong((longlong)xs->xid.bqual_length, FALSE);
      protocol->store(xs->xid.data, xs->xid.gtrid_length+xs->xid.bqual_length,
                      &my_charset_bin);
      if (protocol->write())
      {
        pthread_mutex_unlock(&LOCK_xid_cache);
        DBUG_RETURN(1);
      }
    }
  }

  pthread_mutex_unlock(&LOCK_xid_cache);
  my_eof(thd);
  DBUG_RETURN(0);
}

/**
  @details
  This function should be called when MySQL sends rows of a SELECT result set
  or the EOF mark to the client. It releases a possible adaptive hash index
  S-latch held by thd in InnoDB and also releases a possible InnoDB query
  FIFO ticket to enter InnoDB. To save CPU time, InnoDB allows a thd to
  keep them over several calls of the InnoDB handler interface when a join
  is executed. But when we let the control to pass to the client they have
  to be released because if the application program uses mysql_use_result(),
  it may deadlock on the S-latch if the application on another connection
  performs another SQL query. In MySQL-4.1 this is even more important because
  there a connection can have several SELECT queries open at the same time.

  @param thd           the thread handle of the current connection

  @return
    always 0
*/
static my_bool release_temporary_latches(THD *thd, plugin_ref plugin,
                                 void *unused)
{
  handlerton *hton= plugin_data(plugin, handlerton *);

  if (hton->state == SHOW_OPTION_YES && hton->release_temporary_latches)
    hton->release_temporary_latches(hton, thd);

  return FALSE;
}


int ha_release_temporary_latches(THD *thd)
{
  plugin_foreach(thd, release_temporary_latches, MYSQL_STORAGE_ENGINE_PLUGIN, 
                 NULL);

  return 0;
}

int ha_rollback_to_savepoint(THD *thd, SAVEPOINT *sv)
{
  int error=0;
  THD_TRANS *trans= (thd->in_sub_stmt ? &thd->transaction.stmt :
                                        &thd->transaction.all);
  Ha_trx_info *ha_info, *ha_info_next;

  DBUG_ENTER("ha_rollback_to_savepoint");

  trans->no_2pc=0;
  /*
    rolling back to savepoint in all storage engines that were part of the
    transaction when the savepoint was set
  */
  for (ha_info= sv->ha_list; ha_info; ha_info= ha_info->next())
  {
    int err;
    handlerton *ht= ha_info->ht();
    DBUG_ASSERT(ht);
    DBUG_ASSERT(ht->savepoint_set != 0);
    if ((err= ht->savepoint_rollback(ht, thd,
                                     (uchar *)(sv+1)+ht->savepoint_offset)))
    { // cannot happen
      my_error(ER_ERROR_DURING_ROLLBACK, MYF(0), err);
      error=1;
    }
    status_var_increment(thd->status_var.ha_savepoint_rollback_count);
    trans->no_2pc|= ht->prepare == 0;
  }
  /*
    rolling back the transaction in all storage engines that were not part of
    the transaction when the savepoint was set
  */
  for (ha_info= trans->ha_list; ha_info != sv->ha_list;
       ha_info= ha_info_next)
  {
    int err;
    handlerton *ht= ha_info->ht();
    if ((err= ht->rollback(ht, thd, !thd->in_sub_stmt)))
    { // cannot happen
      my_error(ER_ERROR_DURING_ROLLBACK, MYF(0), err);
      error=1;
    }
    status_var_increment(thd->status_var.ha_rollback_count);
    ha_info_next= ha_info->next();
    ha_info->reset(); /* keep it conveniently zero-filled */
  }
  trans->ha_list= sv->ha_list;
  DBUG_RETURN(error);
}

/**
  @note
  according to the sql standard (ISO/IEC 9075-2:2003)
  section "4.33.4 SQL-statements and transaction states",
  SAVEPOINT is *not* transaction-initiating SQL-statement
*/
int ha_savepoint(THD *thd, SAVEPOINT *sv)
{
  int error=0;
  THD_TRANS *trans= (thd->in_sub_stmt ? &thd->transaction.stmt :
                                        &thd->transaction.all);
  Ha_trx_info *ha_info= trans->ha_list;
  DBUG_ENTER("ha_savepoint");
#ifdef USING_TRANSACTIONS
  for (; ha_info; ha_info= ha_info->next())
  {
    int err;
    handlerton *ht= ha_info->ht();
    DBUG_ASSERT(ht);
    if (! ht->savepoint_set)
    {
      my_error(ER_CHECK_NOT_IMPLEMENTED, MYF(0), "SAVEPOINT");
      error=1;
      break;
    }
    if ((err= ht->savepoint_set(ht, thd, (uchar *)(sv+1)+ht->savepoint_offset)))
    { // cannot happen
      my_error(ER_GET_ERRNO, MYF(0), err);
      error=1;
    }
    status_var_increment(thd->status_var.ha_savepoint_count);
  }
  /*
    Remember the list of registered storage engines. All new
    engines are prepended to the beginning of the list.
  */
  sv->ha_list= trans->ha_list;
#endif /* USING_TRANSACTIONS */
  DBUG_RETURN(error);
}

int ha_release_savepoint(THD *thd, SAVEPOINT *sv)
{
  int error=0;
  Ha_trx_info *ha_info= sv->ha_list;
  DBUG_ENTER("ha_release_savepoint");

  for (; ha_info; ha_info= ha_info->next())
  {
    int err;
    handlerton *ht= ha_info->ht();
    /* Savepoint life time is enclosed into transaction life time. */
    DBUG_ASSERT(ht);
    if (!ht->savepoint_release)
      continue;
    if ((err= ht->savepoint_release(ht, thd,
                                    (uchar *)(sv+1) + ht->savepoint_offset)))
    { // cannot happen
      my_error(ER_GET_ERRNO, MYF(0), err);
      error=1;
    }
  }
  DBUG_RETURN(error);
}


static my_bool snapshot_handlerton(THD *thd, plugin_ref plugin,
                                   void *arg)
{
  handlerton *hton= plugin_data(plugin, handlerton *);
  if (hton->state == SHOW_OPTION_YES &&
      hton->start_consistent_snapshot)
  {
    hton->start_consistent_snapshot(hton, thd);
    *((bool *)arg)= false;
  }
  return FALSE;
}

int ha_start_consistent_snapshot(THD *thd)
{
  bool warn= true;

  plugin_foreach(thd, snapshot_handlerton, MYSQL_STORAGE_ENGINE_PLUGIN, &warn);

  /*
    Same idea as when one wants to CREATE TABLE in one engine which does not
    exist:
  */
  if (warn)
    push_warning(thd, MYSQL_ERROR::WARN_LEVEL_WARN, ER_UNKNOWN_ERROR,
                 "This MySQL server does not support any "
                 "consistent-read capable storage engine");
  return 0;
}


static my_bool flush_handlerton(THD *thd, plugin_ref plugin,
                                void *arg)
{
  handlerton *hton= plugin_data(plugin, handlerton *);
  if (hton->state == SHOW_OPTION_YES && hton->flush_logs && 
      hton->flush_logs(hton))
    return TRUE;
  return FALSE;
}


bool ha_flush_logs(handlerton *db_type)
{
  if (db_type == NULL)
  {
    if (plugin_foreach(NULL, flush_handlerton,
                          MYSQL_STORAGE_ENGINE_PLUGIN, 0))
      return TRUE;
  }
  else
  {
    if (db_type->state != SHOW_OPTION_YES ||
        (db_type->flush_logs && db_type->flush_logs(db_type)))
      return TRUE;
  }
  return FALSE;
}

static const char *check_lowercase_names(handler *file, const char *path,
                                         char *tmp_path)
{
  if (lower_case_table_names != 2 || (file->ha_table_flags() & HA_FILE_BASED))
    return path;

  /* Ensure that table handler get path in lower case */
  if (tmp_path != path)
    strmov(tmp_path, path);

  /*
    we only should turn into lowercase database/table part
    so start the process after homedirectory
  */
  my_casedn_str(files_charset_info, tmp_path + mysql_data_home_len);
  return tmp_path;
}


/**
  An interceptor to hijack the text of the error message without
  setting an error in the thread. We need the text to present it
  in the form of a warning to the user.
*/

struct Ha_delete_table_error_handler: public Internal_error_handler
{
public:
  virtual bool handle_error(uint sql_errno,
                            const char *message,
                            MYSQL_ERROR::enum_warning_level level,
                            THD *thd);
  char buff[MYSQL_ERRMSG_SIZE];
};


bool
Ha_delete_table_error_handler::
handle_error(uint sql_errno,
             const char *message,
             MYSQL_ERROR::enum_warning_level level,
             THD *thd)
{
  /* Grab the error message */
  strmake(buff, message, sizeof(buff)-1);
  return TRUE;
}


/**
  This should return ENOENT if the file doesn't exists.
  The .frm file will be deleted only if we return 0 or ENOENT
*/
int ha_delete_table(THD *thd, handlerton *table_type, const char *path,
                    const char *db, const char *alias, bool generate_warning)
{
  handler *file;
  char tmp_path[FN_REFLEN];
  int error;
  TABLE dummy_table;
  TABLE_SHARE dummy_share;
  DBUG_ENTER("ha_delete_table");

  bzero((char*) &dummy_table, sizeof(dummy_table));
  bzero((char*) &dummy_share, sizeof(dummy_share));
  dummy_table.s= &dummy_share;

  /* DB_TYPE_UNKNOWN is used in ALTER TABLE when renaming only .frm files */
  if (table_type == NULL ||
      ! (file=get_new_handler((TABLE_SHARE*)0, thd->mem_root, table_type)))
    DBUG_RETURN(ENOENT);

  path= check_lowercase_names(file, path, tmp_path);
  if ((error= file->ha_delete_table(path)) && generate_warning)
  {
    /*
      Because file->print_error() use my_error() to generate the error message
      we use an internal error handler to intercept it and store the text
      in a temporary buffer. Later the message will be presented to user
      as a warning.
    */
    Ha_delete_table_error_handler ha_delete_table_error_handler;

    /* Fill up strucutures that print_error may need */
    dummy_share.path.str= (char*) path;
    dummy_share.path.length= strlen(path);
    dummy_share.db.str= (char*) db;
    dummy_share.db.length= strlen(db);
    dummy_share.table_name.str= (char*) alias;
    dummy_share.table_name.length= strlen(alias);
    dummy_table.alias= alias;

    file->change_table_ptr(&dummy_table, &dummy_share);

    thd->push_internal_handler(&ha_delete_table_error_handler);
    file->print_error(error, 0);

    thd->pop_internal_handler();

    /*
      XXX: should we convert *all* errors to warnings here?
      What if the error is fatal?
    */
    push_warning(thd, MYSQL_ERROR::WARN_LEVEL_ERROR, error,
                ha_delete_table_error_handler.buff);
  }
  delete file;
  DBUG_RETURN(error);
}

/****************************************************************************
** General handler functions
****************************************************************************/
handler *handler::clone(MEM_ROOT *mem_root)
{
  handler *new_handler= get_new_handler(table->s, mem_root, table->s->db_type());
  /*
    Allocate handler->ref here because otherwise ha_open will allocate it
    on this->table->mem_root and we will not be able to reclaim that memory 
    when the clone handler object is destroyed.
  */
  if (!(new_handler->ref= (uchar*) alloc_root(mem_root, ALIGN_SIZE(ref_length)*2)))
    return NULL;
  if (new_handler && !new_handler->ha_open(table,
                                           table->s->normalized_path.str,
                                           table->db_stat,
                                           HA_OPEN_IGNORE_IF_LOCKED))
    return new_handler;
  return NULL;
}



void handler::ha_statistic_increment(ulong SSV::*offset) const
{
  status_var_increment(table->in_use->status_var.*offset);
}

void **handler::ha_data(THD *thd) const
{
  return thd_ha_data(thd, ht);
}

THD *handler::ha_thd(void) const
{
  DBUG_ASSERT(!table || !table->in_use || table->in_use == current_thd);
  return (table && table->in_use) ? table->in_use : current_thd;
}


/**
   Get tablespace name from handler 
   Returns the tablespace name associated
   with the table or NULL if not defined
*/
const 
char* handler::get_tablespace_name()
{
  return table->s->tablespace;
}

/**
  Open database-handler.

  Try O_RDONLY if cannot open as O_RDWR
  Don't wait for locks if not HA_OPEN_WAIT_IF_LOCKED is set
*/
int handler::ha_open(TABLE *table_arg, const char *name, int mode,
                     int test_if_locked)
{
  int error;
  DBUG_ENTER("handler::ha_open");
  DBUG_PRINT("enter",
             ("name: %s  db_type: %d  db_stat: %d  mode: %d  lock_test: %d",
              name, ht->db_type, table_arg->db_stat, mode,
              test_if_locked));

  table= table_arg;
  DBUG_ASSERT(table->s == table_share);
  DBUG_ASSERT(alloc_root_inited(&table->mem_root));

  if ((error=open(name,mode,test_if_locked)))
  {
    if ((error == EACCES || error == EROFS) && mode == O_RDWR &&
	(table->db_stat & HA_TRY_READ_ONLY))
    {
      table->db_stat|=HA_READ_ONLY;
      error=open(name,O_RDONLY,test_if_locked);
    }
  }
  if (error)
  {
    my_errno= error;                            /* Safeguard */
    DBUG_PRINT("error",("error: %d  errno: %d",error,errno));
  }
  else
  {
    if (table->s->db_options_in_use & HA_OPTION_READ_ONLY_DATA)
      table->db_stat|=HA_READ_ONLY;
    (void) extra(HA_EXTRA_NO_READCHECK);	// Not needed in SQL

    /* ref is already allocated for us if we're called from handler::clone() */
    if (!ref && !(ref= (uchar*) alloc_root(&table->mem_root, 
                                          ALIGN_SIZE(ref_length)*2)))
    {
      close();
      error=HA_ERR_OUT_OF_MEM;
    }
    else
      dup_ref=ref+ALIGN_SIZE(ref_length);
    cached_table_flags= table_flags();
  }
  DBUG_RETURN(error);
}

/**
  one has to use this method when to find
  random position by record as the plain
  position() call doesn't work for some
  handlers for random position
*/

int handler::rnd_pos_by_record(uchar *record)
{
  register int error;
  DBUG_ENTER("handler::rnd_pos_by_record");

  position(record);
  if (inited && (error= ha_index_end()))
    DBUG_RETURN(error);
  if ((error= ha_rnd_init(FALSE)))
    DBUG_RETURN(error);

  DBUG_RETURN(rnd_pos(record, ref));
}

/**
  Read first row (only) from a table.

  This is never called for InnoDB tables, as these table types
  has the HA_STATS_RECORDS_IS_EXACT set.
*/
int handler::read_first_row(uchar * buf, uint primary_key)
{
  register int error;
  DBUG_ENTER("handler::read_first_row");

  ha_statistic_increment(&SSV::ha_read_first_count);

  /*
    If there is very few deleted rows in the table, find the first row by
    scanning the table.
    TODO remove the test for HA_READ_ORDER
  */
  if (stats.deleted < 10 || primary_key >= MAX_KEY ||
      !(index_flags(primary_key, 0, 0) & HA_READ_ORDER))
  {
    (void) ha_rnd_init(1);
    while ((error= rnd_next(buf)) == HA_ERR_RECORD_DELETED) ;
    (void) ha_rnd_end();
  }
  else
  {
    /* Find the first row through the primary key */
    (void) ha_index_init(primary_key, 0);
    error=index_first(buf);
    (void) ha_index_end();
  }
  DBUG_RETURN(error);
}

/**
  Generate the next auto-increment number based on increment and offset.
  computes the lowest number
  - strictly greater than "nr"
  - of the form: auto_increment_offset + N * auto_increment_increment

  In most cases increment= offset= 1, in which case we get:
  @verbatim 1,2,3,4,5,... @endverbatim
    If increment=10 and offset=5 and previous number is 1, we get:
  @verbatim 1,5,15,25,35,... @endverbatim
*/
inline ulonglong
compute_next_insert_id(ulonglong nr,struct system_variables *variables)
{
  if (variables->auto_increment_increment == 1)
    return (nr+1); // optimization of the formula below
  nr= (((nr+ variables->auto_increment_increment -
         variables->auto_increment_offset)) /
       (ulonglong) variables->auto_increment_increment);
  return (nr* (ulonglong) variables->auto_increment_increment +
          variables->auto_increment_offset);
}


void handler::adjust_next_insert_id_after_explicit_value(ulonglong nr)
{
  /*
    If we have set THD::next_insert_id previously and plan to insert an
    explicitely-specified value larger than this, we need to increase
    THD::next_insert_id to be greater than the explicit value.
  */
  if ((next_insert_id > 0) && (nr >= next_insert_id))
    set_next_insert_id(compute_next_insert_id(nr, &table->in_use->variables));
}


/**
  Compute a previous insert id

  Computes the largest number X:
  - smaller than or equal to "nr"
  - of the form: auto_increment_offset + N * auto_increment_increment
    where N>=0.

  @param nr            Number to "round down"
  @param variables     variables struct containing auto_increment_increment and
                       auto_increment_offset

  @return
    The number X if it exists, "nr" otherwise.
*/
inline ulonglong
prev_insert_id(ulonglong nr, struct system_variables *variables)
{
  if (unlikely(nr < variables->auto_increment_offset))
  {
    /*
      There's nothing good we can do here. That is a pathological case, where
      the offset is larger than the column's max possible value, i.e. not even
      the first sequence value may be inserted. User will receive warning.
    */
    DBUG_PRINT("info",("auto_increment: nr: %lu cannot honour "
                       "auto_increment_offset: %lu",
                       (ulong) nr, variables->auto_increment_offset));
    return nr;
  }
  if (variables->auto_increment_increment == 1)
    return nr; // optimization of the formula below
  nr= (((nr - variables->auto_increment_offset)) /
       (ulonglong) variables->auto_increment_increment);
  return (nr * (ulonglong) variables->auto_increment_increment +
          variables->auto_increment_offset);
}


/**
  Update the auto_increment field if necessary.

  Updates columns with type NEXT_NUMBER if:

  - If column value is set to NULL (in which case
    auto_increment_field_not_null is 0)
  - If column is set to 0 and (sql_mode & MODE_NO_AUTO_VALUE_ON_ZERO) is not
    set. In the future we will only set NEXT_NUMBER fields if one sets them
    to NULL (or they are not included in the insert list).

    In those cases, we check if the currently reserved interval still has
    values we have not used. If yes, we pick the smallest one and use it.
    Otherwise:

  - If a list of intervals has been provided to the statement via SET
    INSERT_ID or via an Intvar_log_event (in a replication slave), we pick the
    first unused interval from this list, consider it as reserved.

  - Otherwise we set the column for the first row to the value
    next_insert_id(get_auto_increment(column))) which is usually
    max-used-column-value+1.
    We call get_auto_increment() for the first row in a multi-row
    statement. get_auto_increment() will tell us the interval of values it
    reserved for us.

  - In both cases, for the following rows we use those reserved values without
    calling the handler again (we just progress in the interval, computing
    each new value from the previous one). Until we have exhausted them, then
    we either take the next provided interval or call get_auto_increment()
    again to reserve a new interval.

  - In both cases, the reserved intervals are remembered in
    thd->auto_inc_intervals_in_cur_stmt_for_binlog if statement-based
    binlogging; the last reserved interval is remembered in
    auto_inc_interval_for_cur_row.

    The idea is that generated auto_increment values are predictable and
    independent of the column values in the table.  This is needed to be
    able to replicate into a table that already has rows with a higher
    auto-increment value than the one that is inserted.

    After we have already generated an auto-increment number and the user
    inserts a column with a higher value than the last used one, we will
    start counting from the inserted value.

    This function's "outputs" are: the table's auto_increment field is filled
    with a value, thd->next_insert_id is filled with the value to use for the
    next row, if a value was autogenerated for the current row it is stored in
    thd->insert_id_for_cur_row, if get_auto_increment() was called
    thd->auto_inc_interval_for_cur_row is modified, if that interval is not
    present in thd->auto_inc_intervals_in_cur_stmt_for_binlog it is added to
    this list.

  @todo
    Replace all references to "next number" or NEXT_NUMBER to
    "auto_increment", everywhere (see below: there is
    table->auto_increment_field_not_null, and there also exists
    table->next_number_field, it's not consistent).

  @retval
    0	ok
  @retval
    HA_ERR_AUTOINC_READ_FAILED  get_auto_increment() was called and
    returned ~(ulonglong) 0
  @retval
    HA_ERR_AUTOINC_ERANGE storing value in field caused strict mode
    failure.
*/

#define AUTO_INC_DEFAULT_NB_ROWS 1 // Some prefer 1024 here
#define AUTO_INC_DEFAULT_NB_MAX_BITS 16
#define AUTO_INC_DEFAULT_NB_MAX ((1 << AUTO_INC_DEFAULT_NB_MAX_BITS) - 1)

int handler::update_auto_increment()
{
  ulonglong nr, nb_reserved_values;
  bool append= FALSE;
  THD *thd= table->in_use;
  struct system_variables *variables= &thd->variables;
  DBUG_ENTER("handler::update_auto_increment");

  /*
    next_insert_id is a "cursor" into the reserved interval, it may go greater
    than the interval, but not smaller.
  */
  DBUG_ASSERT(next_insert_id >= auto_inc_interval_for_cur_row.minimum());

  if ((nr= table->next_number_field->val_int()) != 0 ||
      table->auto_increment_field_not_null &&
      thd->variables.sql_mode & MODE_NO_AUTO_VALUE_ON_ZERO)
  {
    /*
      Update next_insert_id if we had already generated a value in this
      statement (case of INSERT VALUES(null),(3763),(null):
      the last NULL needs to insert 3764, not the value of the first NULL plus
      1).
    */
    adjust_next_insert_id_after_explicit_value(nr);
    insert_id_for_cur_row= 0; // didn't generate anything
    DBUG_RETURN(0);
  }

  if ((nr= next_insert_id) >= auto_inc_interval_for_cur_row.maximum())
  {
    /* next_insert_id is beyond what is reserved, so we reserve more. */
    const Discrete_interval *forced=
      thd->auto_inc_intervals_forced.get_next();
    if (forced != NULL)
    {
      nr= forced->minimum();
      nb_reserved_values= forced->values();
    }
    else
    {
      /*
        handler::estimation_rows_to_insert was set by
        handler::ha_start_bulk_insert(); if 0 it means "unknown".
      */
      uint nb_already_reserved_intervals=
        thd->auto_inc_intervals_in_cur_stmt_for_binlog.nb_elements();
      ulonglong nb_desired_values;
      /*
        If an estimation was given to the engine:
        - use it.
        - if we already reserved numbers, it means the estimation was
        not accurate, then we'll reserve 2*AUTO_INC_DEFAULT_NB_ROWS the 2nd
        time, twice that the 3rd time etc.
        If no estimation was given, use those increasing defaults from the
        start, starting from AUTO_INC_DEFAULT_NB_ROWS.
        Don't go beyond a max to not reserve "way too much" (because
        reservation means potentially losing unused values).
      */
      if (nb_already_reserved_intervals == 0 &&
          (estimation_rows_to_insert > 0))
        nb_desired_values= estimation_rows_to_insert;
      else /* go with the increasing defaults */
      {
        /* avoid overflow in formula, with this if() */
        if (nb_already_reserved_intervals <= AUTO_INC_DEFAULT_NB_MAX_BITS)
        {
          nb_desired_values= AUTO_INC_DEFAULT_NB_ROWS * 
            (1 << nb_already_reserved_intervals);
          set_if_smaller(nb_desired_values, AUTO_INC_DEFAULT_NB_MAX);
        }
        else
          nb_desired_values= AUTO_INC_DEFAULT_NB_MAX;
      }
      /* This call ignores all its parameters but nr, currently */
      get_auto_increment(variables->auto_increment_offset,
                         variables->auto_increment_increment,
                         nb_desired_values, &nr,
                         &nb_reserved_values);
      if (nr == ~(ulonglong) 0)
        DBUG_RETURN(HA_ERR_AUTOINC_READ_FAILED);  // Mark failure
      
      /*
        That rounding below should not be needed when all engines actually
        respect offset and increment in get_auto_increment(). But they don't
        so we still do it. Wonder if for the not-first-in-index we should do
        it. Hope that this rounding didn't push us out of the interval; even
        if it did we cannot do anything about it (calling the engine again
        will not help as we inserted no row).
      */
      nr= compute_next_insert_id(nr-1, variables);
    }
    
    if (table->s->next_number_keypart == 0)
    {
      /* We must defer the appending until "nr" has been possibly truncated */
      append= TRUE;
    }
    else
    {
      /*
        For such auto_increment there is no notion of interval, just a
        singleton. The interval is not even stored in
        thd->auto_inc_interval_for_cur_row, so we are sure to call the engine
        for next row.
      */
      DBUG_PRINT("info",("auto_increment: special not-first-in-index"));
    }
  }

  DBUG_PRINT("info",("auto_increment: %lu", (ulong) nr));

  if (unlikely(table->next_number_field->store((longlong) nr, TRUE)))
  {
    /*
      first test if the query was aborted due to strict mode constraints
    */
    if (thd->killed == THD::KILL_BAD_DATA)
      DBUG_RETURN(HA_ERR_AUTOINC_ERANGE);

    /*
      field refused this value (overflow) and truncated it, use the result of
      the truncation (which is going to be inserted); however we try to
      decrease it to honour auto_increment_* variables.
      That will shift the left bound of the reserved interval, we don't
      bother shifting the right bound (anyway any other value from this
      interval will cause a duplicate key).
    */
    nr= prev_insert_id(table->next_number_field->val_int(), variables);
    if (unlikely(table->next_number_field->store((longlong) nr, TRUE)))
      nr= table->next_number_field->val_int();
  }
  if (append)
  {
    auto_inc_interval_for_cur_row.replace(nr, nb_reserved_values,
                                          variables->auto_increment_increment);
    /* Row-based replication does not need to store intervals in binlog */
    if (!thd->current_stmt_binlog_row_based)
        thd->auto_inc_intervals_in_cur_stmt_for_binlog.append(auto_inc_interval_for_cur_row.minimum(),
                                                              auto_inc_interval_for_cur_row.values(),
                                                              variables->auto_increment_increment);
  }

  /*
    Record this autogenerated value. If the caller then
    succeeds to insert this value, it will call
    record_first_successful_insert_id_in_cur_stmt()
    which will set first_successful_insert_id_in_cur_stmt if it's not
    already set.
  */
  insert_id_for_cur_row= nr;
  /*
    Set next insert id to point to next auto-increment value to be able to
    handle multi-row statements.
  */
  set_next_insert_id(compute_next_insert_id(nr, variables));

  DBUG_RETURN(0);
}


/**
  MySQL signal that it changed the column bitmap

  This is for handlers that needs to setup their own column bitmaps.
  Normally the handler should set up their own column bitmaps in
  index_init() or rnd_init() and in any column_bitmaps_signal() call after
  this.

  The handler is allowed to do changes to the bitmap after a index_init or
  rnd_init() call is made as after this, MySQL will not use the bitmap
  for any program logic checking.
*/
void handler::column_bitmaps_signal()
{
  DBUG_ENTER("column_bitmaps_signal");
  DBUG_PRINT("info", ("read_set: 0x%lx  write_set: 0x%lx", (long) table->read_set,
                      (long) table->write_set));
  DBUG_VOID_RETURN;
}


/**
  Reserves an interval of auto_increment values from the handler.

  offset and increment means that we want values to be of the form
  offset + N * increment, where N>=0 is integer.
  If the function sets *first_value to ~(ulonglong)0 it means an error.
  If the function sets *nb_reserved_values to ULONGLONG_MAX it means it has
  reserved to "positive infinite".

  @param offset
  @param increment
  @param nb_desired_values   how many values we want
  @param first_value         (OUT) the first value reserved by the handler
  @param nb_reserved_values  (OUT) how many values the handler reserved
*/
void handler::get_auto_increment(ulonglong offset, ulonglong increment,
                                 ulonglong nb_desired_values,
                                 ulonglong *first_value,
                                 ulonglong *nb_reserved_values)
{
  ulonglong nr;
  int error;

  (void) extra(HA_EXTRA_KEYREAD);
  table->mark_columns_used_by_index_no_reset(table->s->next_number_index,
                                        table->read_set);
  column_bitmaps_signal();
  index_init(table->s->next_number_index, 1);
  if (table->s->next_number_keypart == 0)
  {						// Autoincrement at key-start
    error=index_last(table->record[1]);
    /*
      MySQL implicitely assumes such method does locking (as MySQL decides to
      use nr+increment without checking again with the handler, in
      handler::update_auto_increment()), so reserves to infinite.
    */
    *nb_reserved_values= ULONGLONG_MAX;
  }
  else
  {
    uchar key[MAX_KEY_LENGTH];
    key_copy(key, table->record[0],
             table->key_info + table->s->next_number_index,
             table->s->next_number_key_offset);
    error= index_read_map(table->record[1], key,
                          make_prev_keypart_map(table->s->next_number_keypart),
                          HA_READ_PREFIX_LAST);
    /*
      MySQL needs to call us for next row: assume we are inserting ("a",null)
      here, we return 3, and next this statement will want to insert
      ("b",null): there is no reason why ("b",3+1) would be the good row to
      insert: maybe it already exists, maybe 3+1 is too large...
    */
    *nb_reserved_values= 1;
  }

  if (error)
    nr=1;
  else
    nr= ((ulonglong) table->next_number_field->
         val_int_offset(table->s->rec_buff_length)+1);
  index_end();
  (void) extra(HA_EXTRA_NO_KEYREAD);
  *first_value= nr;
}


void handler::ha_release_auto_increment()
{
  release_auto_increment();
  insert_id_for_cur_row= 0;
  auto_inc_interval_for_cur_row.replace(0, 0, 0);
  if (next_insert_id > 0)
  {
    next_insert_id= 0;
    /*
      this statement used forced auto_increment values if there were some,
      wipe them away for other statements.
    */
    table->in_use->auto_inc_intervals_forced.empty();
  }
}


void handler::print_keydup_error(uint key_nr, const char *msg)
{
  /* Write the duplicated key in the error message */
  char key[MAX_KEY_LENGTH];
  String str(key,sizeof(key),system_charset_info);

  if (key_nr == MAX_KEY)
  {
    /* Key is unknown */
    str.copy("", 0, system_charset_info);
    my_printf_error(ER_DUP_ENTRY, msg, MYF(0), str.c_ptr(), "*UNKNOWN*");
  }
  else
  {
    /* Table is opened and defined at this point */
    key_unpack(&str,table,(uint) key_nr);
    uint max_length=MYSQL_ERRMSG_SIZE-(uint) strlen(msg);
    if (str.length() >= max_length)
    {
      str.length(max_length-4);
      str.append(STRING_WITH_LEN("..."));
    }
    my_printf_error(ER_DUP_ENTRY, msg,
		    MYF(0), str.c_ptr(), table->key_info[key_nr].name);
  }
}


/**
  Print error that we got from handler function.

  @note
    In case of delete table it's only safe to use the following parts of
    the 'table' structure:
    - table->s->path
    - table->alias
*/
void handler::print_error(int error, myf errflag)
{
  DBUG_ENTER("handler::print_error");
  DBUG_PRINT("enter",("error: %d",error));

  int textno=ER_GET_ERRNO;
  switch (error) {
  case EACCES:
    textno=ER_OPEN_AS_READONLY;
    break;
  case EAGAIN:
    textno=ER_FILE_USED;
    break;
  case ENOENT:
    textno=ER_FILE_NOT_FOUND;
    break;
  case HA_ERR_KEY_NOT_FOUND:
  case HA_ERR_NO_ACTIVE_RECORD:
  case HA_ERR_END_OF_FILE:
    textno=ER_KEY_NOT_FOUND;
    break;
  case HA_ERR_WRONG_MRG_TABLE_DEF:
    textno=ER_WRONG_MRG_TABLE;
    break;
  case HA_ERR_FOUND_DUPP_KEY:
  {
    uint key_nr=get_dup_key(error);
    if ((int) key_nr >= 0)
    {
      print_keydup_error(key_nr, ER(ER_DUP_ENTRY_WITH_KEY_NAME));
      DBUG_VOID_RETURN;
    }
    textno=ER_DUP_KEY;
    break;
  }
  case HA_ERR_FOREIGN_DUPLICATE_KEY:
  {
    uint key_nr= get_dup_key(error);
    if ((int) key_nr >= 0)
    {
      uint max_length;
      /* Write the key in the error message */
      char key[MAX_KEY_LENGTH];
      String str(key,sizeof(key),system_charset_info);
      /* Table is opened and defined at this point */
      key_unpack(&str,table,(uint) key_nr);
      max_length= (MYSQL_ERRMSG_SIZE-
                   (uint) strlen(ER(ER_FOREIGN_DUPLICATE_KEY)));
      if (str.length() >= max_length)
      {
        str.length(max_length-4);
        str.append(STRING_WITH_LEN("..."));
      }
      my_error(ER_FOREIGN_DUPLICATE_KEY, MYF(0), table_share->table_name.str,
        str.c_ptr(), key_nr+1);
      DBUG_VOID_RETURN;
    }
    textno= ER_DUP_KEY;
    break;
  }
  case HA_ERR_NULL_IN_SPATIAL:
    my_error(ER_CANT_CREATE_GEOMETRY_OBJECT, MYF(0));
    DBUG_VOID_RETURN;
  case HA_ERR_FOUND_DUPP_UNIQUE:
    textno=ER_DUP_UNIQUE;
    break;
  case HA_ERR_RECORD_CHANGED:
    textno=ER_CHECKREAD;
    break;
  case HA_ERR_CRASHED:
    textno=ER_NOT_KEYFILE;
    break;
  case HA_ERR_WRONG_IN_RECORD:
    textno= ER_CRASHED_ON_USAGE;
    break;
  case HA_ERR_CRASHED_ON_USAGE:
    textno=ER_CRASHED_ON_USAGE;
    break;
  case HA_ERR_NOT_A_TABLE:
    textno= error;
    break;
  case HA_ERR_CRASHED_ON_REPAIR:
    textno=ER_CRASHED_ON_REPAIR;
    break;
  case HA_ERR_OUT_OF_MEM:
    textno=ER_OUT_OF_RESOURCES;
    break;
  case HA_ERR_WRONG_COMMAND:
    textno=ER_ILLEGAL_HA;
    break;
  case HA_ERR_OLD_FILE:
    textno=ER_OLD_KEYFILE;
    break;
  case HA_ERR_UNSUPPORTED:
    textno=ER_UNSUPPORTED_EXTENSION;
    break;
  case HA_ERR_RECORD_FILE_FULL:
  case HA_ERR_INDEX_FILE_FULL:
    textno=ER_RECORD_FILE_FULL;
    break;
  case HA_ERR_LOCK_WAIT_TIMEOUT:
    textno=ER_LOCK_WAIT_TIMEOUT;
    break;
  case HA_ERR_LOCK_TABLE_FULL:
    textno=ER_LOCK_TABLE_FULL;
    break;
  case HA_ERR_LOCK_DEADLOCK:
    textno=ER_LOCK_DEADLOCK;
    break;
  case HA_ERR_READ_ONLY_TRANSACTION:
    textno=ER_READ_ONLY_TRANSACTION;
    break;
  case HA_ERR_CANNOT_ADD_FOREIGN:
    textno=ER_CANNOT_ADD_FOREIGN;
    break;
  case HA_ERR_ROW_IS_REFERENCED:
  {
    String str;
    get_error_message(error, &str);
    my_error(ER_ROW_IS_REFERENCED_2, MYF(0), str.c_ptr_safe());
    DBUG_VOID_RETURN;
  }
  case HA_ERR_NO_REFERENCED_ROW:
  {
    String str;
    get_error_message(error, &str);
    my_error(ER_NO_REFERENCED_ROW_2, MYF(0), str.c_ptr_safe());
    DBUG_VOID_RETURN;
  }
  case HA_ERR_TABLE_DEF_CHANGED:
    textno=ER_TABLE_DEF_CHANGED;
    break;
  case HA_ERR_NO_SUCH_TABLE:
    my_error(ER_NO_SUCH_TABLE, MYF(0), table_share->db.str,
             table_share->table_name.str);
    DBUG_VOID_RETURN;
  case HA_ERR_RBR_LOGGING_FAILED:
    textno= ER_BINLOG_ROW_LOGGING_FAILED;
    break;
  case HA_ERR_DROP_INDEX_FK:
  {
    const char *ptr= "???";
    uint key_nr= get_dup_key(error);
    if ((int) key_nr >= 0)
      ptr= table->key_info[key_nr].name;
    my_error(ER_DROP_INDEX_FK, MYF(0), ptr);
    DBUG_VOID_RETURN;
  }
  case HA_ERR_TABLE_NEEDS_UPGRADE:
    textno=ER_TABLE_NEEDS_UPGRADE;
    break;
  case HA_ERR_TABLE_READONLY:
    textno= ER_OPEN_AS_READONLY;
    break;
  case HA_ERR_AUTOINC_READ_FAILED:
    textno= ER_AUTOINC_READ_FAILED;
    break;
  case HA_ERR_AUTOINC_ERANGE:
    textno= ER_WARN_DATA_OUT_OF_RANGE;
    break;
  case HA_ERR_LOCK_OR_ACTIVE_TRANSACTION:
    my_message(ER_LOCK_OR_ACTIVE_TRANSACTION,
               ER(ER_LOCK_OR_ACTIVE_TRANSACTION), MYF(0));
    DBUG_VOID_RETURN;
    break;
  default:
    {
      /* The error was "unknown" to this function.
	 Ask handler if it has got a message for this error */
      bool temporary= FALSE;
      String str;
      temporary= get_error_message(error, &str);
      if (!str.is_empty())
      {
	const char* engine= table_type();
	if (temporary)
	  my_error(ER_GET_TEMPORARY_ERRMSG, MYF(0), error, str.ptr(), engine);
	else
	  my_error(ER_GET_ERRMSG, MYF(0), error, str.ptr(), engine);
      }
      else
	my_error(ER_GET_ERRNO,errflag,error);
      DBUG_VOID_RETURN;
    }
  }
  my_error(textno, errflag, table_share->table_name.str, error);
  DBUG_VOID_RETURN;
}


/**
  Return an error message specific to this handler.

  @param error  error code previously returned by handler
  @param buf    pointer to String where to add error message

  @return
    Returns true if this is a temporary error
*/
bool handler::get_error_message(int error, String* buf)
{
  return FALSE;
}


int handler::ha_check_for_upgrade(HA_CHECK_OPT *check_opt)
{
  KEY *keyinfo, *keyend;
  KEY_PART_INFO *keypart, *keypartend;

  if (!table->s->mysql_version)
  {
    /* check for blob-in-key error */
    keyinfo= table->key_info;
    keyend= table->key_info + table->s->keys;
    for (; keyinfo < keyend; keyinfo++)
    {
      keypart= keyinfo->key_part;
      keypartend= keypart + keyinfo->key_parts;
      for (; keypart < keypartend; keypart++)
      {
        if (!keypart->fieldnr)
          continue;
        Field *field= table->field[keypart->fieldnr-1];
        if (field->type() == MYSQL_TYPE_BLOB)
        {
          if (check_opt->sql_flags & TT_FOR_UPGRADE)
            check_opt->flags= T_MEDIUM;
          return HA_ADMIN_NEEDS_CHECK;
        }
      }
    }
  }
  return check_for_upgrade(check_opt);
}


int handler::check_old_types()
{
  Field** field;

  if (!table->s->mysql_version)
  {
    /* check for bad DECIMAL field */
    for (field= table->field; (*field); field++)
    {
      if ((*field)->type() == MYSQL_TYPE_NEWDECIMAL)
      {
        return HA_ADMIN_NEEDS_ALTER;
      }
      if ((*field)->type() == MYSQL_TYPE_VAR_STRING)
      {
        return HA_ADMIN_NEEDS_ALTER;
      }
    }
  }
  return 0;
}


static bool update_frm_version(TABLE *table)
{
  char path[FN_REFLEN];
  File file;
  int result= 1;
  DBUG_ENTER("update_frm_version");

  /*
    No need to update frm version in case table was created or checked
    by server with the same version. This also ensures that we do not
    update frm version for temporary tables as this code doesn't support
    temporary tables.
  */
  if (table->s->mysql_version == MYSQL_VERSION_ID)
    DBUG_RETURN(0);

  strxmov(path, table->s->normalized_path.str, reg_ext, NullS);

  if ((file= my_open(path, O_RDWR|O_BINARY, MYF(MY_WME))) >= 0)
  {
    uchar version[4];
    char *key= table->s->table_cache_key.str;
    uint key_length= table->s->table_cache_key.length;
    TABLE *entry;
    HASH_SEARCH_STATE state;

    int4store(version, MYSQL_VERSION_ID);

    if ((result= my_pwrite(file,(uchar*) version,4,51L,MYF_RW)))
      goto err;

    for (entry=(TABLE*) hash_first(&open_cache,(uchar*) key,key_length, &state);
         entry;
         entry= (TABLE*) hash_next(&open_cache,(uchar*) key,key_length, &state))
      entry->s->mysql_version= MYSQL_VERSION_ID;
  }
err:
  if (file >= 0)
    VOID(my_close(file,MYF(MY_WME)));
  DBUG_RETURN(result);
}



/**
  @return
    key if error because of duplicated keys
*/
uint handler::get_dup_key(int error)
{
  DBUG_ENTER("handler::get_dup_key");
  table->file->errkey  = (uint) -1;
  if (error == HA_ERR_FOUND_DUPP_KEY || error == HA_ERR_FOREIGN_DUPLICATE_KEY ||
      error == HA_ERR_FOUND_DUPP_UNIQUE || error == HA_ERR_NULL_IN_SPATIAL ||
      error == HA_ERR_DROP_INDEX_FK)
    info(HA_STATUS_ERRKEY | HA_STATUS_NO_LOCK);
  DBUG_RETURN(table->file->errkey);
}


/**
  Delete all files with extension from bas_ext().

  @param name		Base name of table

  @note
    We assume that the handler may return more extensions than
    was actually used for the file.

  @retval
    0   If we successfully deleted at least one file from base_ext and
    didn't get any other errors than ENOENT
  @retval
    !0  Error
*/
int handler::delete_table(const char *name)
{
  int error= 0;
  int enoent_or_zero= ENOENT;                   // Error if no file was deleted
  char buff[FN_REFLEN];

  for (const char **ext=bas_ext(); *ext ; ext++)
  {
    fn_format(buff, name, "", *ext, MY_UNPACK_FILENAME|MY_APPEND_EXT);
    if (my_delete_with_symlink(buff, MYF(0)))
    {
      if ((error= my_errno) != ENOENT)
	break;
    }
    else
      enoent_or_zero= 0;                        // No error for ENOENT
    error= enoent_or_zero;
  }
  return error;
}


int handler::rename_table(const char * from, const char * to)
{
  int error= 0;
  for (const char **ext= bas_ext(); *ext ; ext++)
  {
    if (rename_file_ext(from, to, *ext))
    {
      if ((error=my_errno) != ENOENT)
	break;
      error= 0;
    }
  }
  return error;
}


void handler::drop_table(const char *name)
{
  close();
  delete_table(name);
}


/**
  Performs checks upon the table.

  @param thd                thread doing CHECK TABLE operation
  @param check_opt          options from the parser

  @retval
    HA_ADMIN_OK               Successful upgrade
  @retval
    HA_ADMIN_NEEDS_UPGRADE    Table has structures requiring upgrade
  @retval
    HA_ADMIN_NEEDS_ALTER      Table has structures requiring ALTER TABLE
  @retval
    HA_ADMIN_NOT_IMPLEMENTED
*/
int handler::ha_check(THD *thd, HA_CHECK_OPT *check_opt)
{
  int error;

  if ((table->s->mysql_version >= MYSQL_VERSION_ID) &&
      (check_opt->sql_flags & TT_FOR_UPGRADE))
    return 0;

  if (table->s->mysql_version < MYSQL_VERSION_ID)
  {
    if ((error= check_old_types()))
      return error;
    error= ha_check_for_upgrade(check_opt);
    if (error && (error != HA_ADMIN_NEEDS_CHECK))
      return error;
    if (!error && (check_opt->sql_flags & TT_FOR_UPGRADE))
      return 0;
  }
  if ((error= check(thd, check_opt)))
    return error;
  return update_frm_version(table);
}

/**
  A helper function to mark a transaction read-write,
  if it is started.
*/

inline
void
handler::mark_trx_read_write()
{
  Ha_trx_info *ha_info= &ha_thd()->ha_data[ht->slot].ha_info[0];
  /*
    When a storage engine method is called, the transaction must
    have been started, unless it's a DDL call, for which the
    storage engine starts the transaction internally, and commits
    it internally, without registering in the ha_list.
    Unfortunately here we can't know know for sure if the engine
    has registered the transaction or not, so we must check.
  */
  if (ha_info->is_started())
  {
    DBUG_ASSERT(has_transactions());
    /*
      table_share can be NULL in ha_delete_table(). See implementation
      of standalone function ha_delete_table() in sql_base.cc.
    */
    if (table_share == NULL || table_share->tmp_table == NO_TMP_TABLE)
      ha_info->set_trx_read_write();
  }
}


/**
  Repair table: public interface.

  @sa handler::repair()
*/

int handler::ha_repair(THD* thd, HA_CHECK_OPT* check_opt)
{
  int result;

  mark_trx_read_write();

  if ((result= repair(thd, check_opt)))
    return result;
  return update_frm_version(table);
}


/**
  Bulk update row: public interface.

  @sa handler::bulk_update_row()
*/

int
handler::ha_bulk_update_row(const uchar *old_data, uchar *new_data,
                            uint *dup_key_found)
{
  mark_trx_read_write();

  return bulk_update_row(old_data, new_data, dup_key_found);
}


/**
  Delete all rows: public interface.

  @sa handler::delete_all_rows()
*/

int
handler::ha_delete_all_rows()
{
  mark_trx_read_write();

  return delete_all_rows();
}


/**
  Reset auto increment: public interface.

  @sa handler::reset_auto_increment()
*/

int
handler::ha_reset_auto_increment(ulonglong value)
{
  mark_trx_read_write();

  return reset_auto_increment(value);
}


/**
  Optimize table: public interface.

  @sa handler::optimize()
*/

int
handler::ha_optimize(THD* thd, HA_CHECK_OPT* check_opt)
{
  mark_trx_read_write();

  return optimize(thd, check_opt);
}


/**
  Analyze table: public interface.

  @sa handler::analyze()
*/

int
handler::ha_analyze(THD* thd, HA_CHECK_OPT* check_opt)
{
  mark_trx_read_write();

  return analyze(thd, check_opt);
}


/**
  Check and repair table: public interface.

  @sa handler::check_and_repair()
*/

bool
handler::ha_check_and_repair(THD *thd)
{
  mark_trx_read_write();

  return check_and_repair(thd);
}


/**
  Disable indexes: public interface.

  @sa handler::disable_indexes()
*/

int
handler::ha_disable_indexes(uint mode)
{
  mark_trx_read_write();

  return disable_indexes(mode);
}


/**
  Enable indexes: public interface.

  @sa handler::enable_indexes()
*/

int
handler::ha_enable_indexes(uint mode)
{
  mark_trx_read_write();

  return enable_indexes(mode);
}


/**
  Discard or import tablespace: public interface.

  @sa handler::discard_or_import_tablespace()
*/

int
handler::ha_discard_or_import_tablespace(my_bool discard)
{
  mark_trx_read_write();

  return discard_or_import_tablespace(discard);
}


/**
  Prepare for alter: public interface.

  Called to prepare an *online* ALTER.

  @sa handler::prepare_for_alter()
*/

void
handler::ha_prepare_for_alter()
{
  mark_trx_read_write();

  prepare_for_alter();
}


/**
  Rename table: public interface.

  @sa handler::rename_table()
*/

int
handler::ha_rename_table(const char *from, const char *to)
{
  mark_trx_read_write();

  return rename_table(from, to);
}


/**
  Delete table: public interface.

  @sa handler::delete_table()
*/

int
handler::ha_delete_table(const char *name)
{
  mark_trx_read_write();

  return delete_table(name);
}


/**
  Drop table in the engine: public interface.

  @sa handler::drop_table()
*/

void
handler::ha_drop_table(const char *name)
{
  mark_trx_read_write();

  return drop_table(name);
}


/**
  Create a table in the engine: public interface.

  @sa handler::create()
*/

int
handler::ha_create(const char *name, TABLE *form, HA_CREATE_INFO *info)
{
  mark_trx_read_write();

  return create(name, form, info);
}


/**
  Create handler files for CREATE TABLE: public interface.

  @sa handler::create_handler_files()
*/

int
handler::ha_create_handler_files(const char *name, const char *old_name,
                        int action_flag, HA_CREATE_INFO *info)
{
  mark_trx_read_write();

  return create_handler_files(name, old_name, action_flag, info);
}


/**
  Change partitions: public interface.

  @sa handler::change_partitions()
*/

int
handler::ha_change_partitions(HA_CREATE_INFO *create_info,
                     const char *path,
                     ulonglong *copied,
                     ulonglong *deleted,
                     const uchar *pack_frm_data,
                     size_t pack_frm_len)
{
  mark_trx_read_write();

  return change_partitions(create_info, path, copied, deleted,
                           pack_frm_data, pack_frm_len);
}


/**
  Drop partitions: public interface.

  @sa handler::drop_partitions()
*/

int
handler::ha_drop_partitions(THD *thd, const char *path)
{
  mark_trx_read_write();

  return drop_partitions(thd, path);
}


/**
  Rename partitions: public interface.

  @sa handler::rename_partitions()
*/

int
handler::ha_rename_partitions(THD *thd, const char *path)
{
  mark_trx_read_write();

  return rename_partitions(thd, path);
}


/**
  Optimize partitions: public interface.

  @sa handler::optimize_partitions()
*/

int
handler::ha_optimize_partitions(THD *thd)
{
  mark_trx_read_write();

  return optimize_partitions(thd);
}


/**
  Analyze partitions: public interface.

  @sa handler::analyze_partitions()
*/

int
handler::ha_analyze_partitions(THD *thd)
{
  mark_trx_read_write();

  return analyze_partitions(thd);
}


/**
  Check partitions: public interface.

  @sa handler::check_partitions()
*/

int
handler::ha_check_partitions(THD *thd)
{
  mark_trx_read_write();

  return check_partitions(thd);
}


/**
  Repair partitions: public interface.

  @sa handler::repair_partitions()
*/

int
handler::ha_repair_partitions(THD *thd)
{
  mark_trx_read_write();

  return repair_partitions(thd);
}


/**
  Tell the storage engine that it is allowed to "disable transaction" in the
  handler. It is a hint that ACID is not required - it is used in NDB for
  ALTER TABLE, for example, when data are copied to temporary table.
  A storage engine may treat this hint any way it likes. NDB for example
  starts to commit every now and then automatically.
  This hint can be safely ignored.
*/
int ha_enable_transaction(THD *thd, bool on)
{
  int error=0;

  DBUG_ENTER("ha_enable_transaction");
  thd->transaction.on= on;
  if (on)
  {
    /*
      Now all storage engines should have transaction handling enabled.
      But some may have it enabled all the time - "disabling" transactions
      is an optimization hint that storage engine is free to ignore.
      So, let's commit an open transaction (if any) now.
    */
    if (!(error= ha_commit_trans(thd, 0)))
      error= end_trans(thd, COMMIT);
  }
  DBUG_RETURN(error);
}

int handler::index_next_same(uchar *buf, const uchar *key, uint keylen)
{
  int error;
  DBUG_ENTER("index_next_same");
  if (!(error=index_next(buf)))
  {
    my_ptrdiff_t ptrdiff= buf - table->record[0];
    uchar *save_record_0;
    KEY *key_info;
    KEY_PART_INFO *key_part;
    KEY_PART_INFO *key_part_end;
    LINT_INIT(save_record_0);
    LINT_INIT(key_info);
    LINT_INIT(key_part);
    LINT_INIT(key_part_end);

    /*
      key_cmp_if_same() compares table->record[0] against 'key'.
      In parts it uses table->record[0] directly, in parts it uses
      field objects with their local pointers into table->record[0].
      If 'buf' is distinct from table->record[0], we need to move
      all record references. This is table->record[0] itself and
      the field pointers of the fields used in this key.
    */
    if (ptrdiff)
    {
      save_record_0= table->record[0];
      table->record[0]= buf;
      key_info= table->key_info + active_index;
      key_part= key_info->key_part;
      key_part_end= key_part + key_info->key_parts;
      for (; key_part < key_part_end; key_part++)
      {
        DBUG_ASSERT(key_part->field);
        key_part->field->move_field_offset(ptrdiff);
      }
    }

    if (key_cmp_if_same(table, key, active_index, keylen))
    {
      table->status=STATUS_NOT_FOUND;
      error=HA_ERR_END_OF_FILE;
    }

    /* Move back if necessary. */
    if (ptrdiff)
    {
      table->record[0]= save_record_0;
      for (key_part= key_info->key_part; key_part < key_part_end; key_part++)
        key_part->field->move_field_offset(-ptrdiff);
    }
  }
  DBUG_RETURN(error);
}


void handler::get_dynamic_partition_info(PARTITION_INFO *stat_info,
                                         uint part_id)
{
  info(HA_STATUS_CONST | HA_STATUS_TIME | HA_STATUS_VARIABLE |
       HA_STATUS_NO_LOCK);
  stat_info->records=              stats.records;
  stat_info->mean_rec_length=      stats.mean_rec_length;
  stat_info->data_file_length=     stats.data_file_length;
  stat_info->max_data_file_length= stats.max_data_file_length;
  stat_info->index_file_length=    stats.index_file_length;
  stat_info->delete_length=        stats.delete_length;
  stat_info->create_time=          stats.create_time;
  stat_info->update_time=          stats.update_time;
  stat_info->check_time=           stats.check_time;
  stat_info->check_sum=            0;
  if (table_flags() & (ulong) HA_HAS_CHECKSUM)
    stat_info->check_sum= checksum();
  return;
}


/****************************************************************************
** Some general functions that isn't in the handler class
****************************************************************************/

/**
  Initiates table-file and calls appropriate database-creator.

  @retval
   0  ok
  @retval
   1  error
*/
int ha_create_table(THD *thd, const char *path,
                    const char *db, const char *table_name,
                    HA_CREATE_INFO *create_info,
		    bool update_create_info)
{
  int error= 1;
  TABLE table;
  char name_buff[FN_REFLEN];
  const char *name;
  TABLE_SHARE share;
  DBUG_ENTER("ha_create_table");
  
  init_tmp_table_share(thd, &share, db, 0, table_name, path);
  if (open_table_def(thd, &share, 0) ||
      open_table_from_share(thd, &share, "", 0, (uint) READ_ALL, 0, &table,
                            OTM_CREATE))
    goto err;

  if (update_create_info)
    update_create_info_from_table(create_info, &table);

  name= check_lowercase_names(table.file, share.path.str, name_buff);

  error= table.file->ha_create(name, &table, create_info);
  VOID(closefrm(&table, 0));
  if (error)
  {
    strxmov(name_buff, db, ".", table_name, NullS);
    my_error(ER_CANT_CREATE_TABLE, MYF(ME_BELL+ME_WAITTANG), name_buff, error);
  }
err:
  free_table_share(&share);
  DBUG_RETURN(error != 0);
}

/**
  Try to discover table from engine.

  @note
    If found, write the frm file to disk.

  @retval
  -1    Table did not exists
  @retval
   0    Table created ok
  @retval
   > 0  Error, table existed but could not be created
*/
int ha_create_table_from_engine(THD* thd, const char *db, const char *name)
{
  int error;
  uchar *frmblob;
  size_t frmlen;
  char path[FN_REFLEN];
  HA_CREATE_INFO create_info;
  TABLE table;
  TABLE_SHARE share;
  DBUG_ENTER("ha_create_table_from_engine");
  DBUG_PRINT("enter", ("name '%s'.'%s'", db, name));

  bzero((uchar*) &create_info,sizeof(create_info));
  if ((error= ha_discover(thd, db, name, &frmblob, &frmlen)))
  {
    /* Table could not be discovered and thus not created */
    DBUG_RETURN(error);
  }

  /*
    Table exists in handler and could be discovered
    frmblob and frmlen are set, write the frm to disk
  */

  build_table_filename(path, FN_REFLEN-1, db, name, "", 0);
  // Save the frm file
  error= writefrm(path, frmblob, frmlen);
  my_free(frmblob, MYF(0));
  if (error)
    DBUG_RETURN(2);

  init_tmp_table_share(thd, &share, db, 0, name, path);
  if (open_table_def(thd, &share, 0))
  {
    DBUG_RETURN(3);
  }
  if (open_table_from_share(thd, &share, "" ,0, 0, 0, &table, OTM_OPEN))
  {
    free_table_share(&share);
    DBUG_RETURN(3);
  }

  update_create_info_from_table(&create_info, &table);
  create_info.table_options|= HA_OPTION_CREATE_FROM_ENGINE;

  check_lowercase_names(table.file, path, path);
  error=table.file->ha_create(path, &table, &create_info);
  VOID(closefrm(&table, 1));

  DBUG_RETURN(error != 0);
}

void st_ha_check_opt::init()
{
  flags= sql_flags= 0;
  sort_buffer_size = current_thd->variables.myisam_sort_buff_size;
}


/*****************************************************************************
  Key cache handling.

  This code is only relevant for ISAM/MyISAM tables

  key_cache->cache may be 0 only in the case where a key cache is not
  initialized or when we where not able to init the key cache in a previous
  call to ha_init_key_cache() (probably out of memory)
*****************************************************************************/

/**
  Init a key cache if it has not been initied before.
*/
int ha_init_key_cache(const char *name, KEY_CACHE *key_cache)
{
  DBUG_ENTER("ha_init_key_cache");

  if (!key_cache->key_cache_inited)
  {
    pthread_mutex_lock(&LOCK_global_system_variables);
    ulong tmp_buff_size= (ulong) key_cache->param_buff_size;
    uint tmp_block_size= (uint) key_cache->param_block_size;
    uint division_limit= key_cache->param_division_limit;
    uint age_threshold=  key_cache->param_age_threshold;
    pthread_mutex_unlock(&LOCK_global_system_variables);
    DBUG_RETURN(!init_key_cache(key_cache,
				tmp_block_size,
				tmp_buff_size,
				division_limit, age_threshold));
  }
  DBUG_RETURN(0);
}


/**
  Resize key cache.
*/
int ha_resize_key_cache(KEY_CACHE *key_cache)
{
  DBUG_ENTER("ha_resize_key_cache");

  if (key_cache->key_cache_inited)
  {
    pthread_mutex_lock(&LOCK_global_system_variables);
    long tmp_buff_size= (long) key_cache->param_buff_size;
    long tmp_block_size= (long) key_cache->param_block_size;
    uint division_limit= key_cache->param_division_limit;
    uint age_threshold=  key_cache->param_age_threshold;
    pthread_mutex_unlock(&LOCK_global_system_variables);
    DBUG_RETURN(!resize_key_cache(key_cache, tmp_block_size,
				  tmp_buff_size,
				  division_limit, age_threshold));
  }
  DBUG_RETURN(0);
}


/**
  Change parameters for key cache (like size)
*/
int ha_change_key_cache_param(KEY_CACHE *key_cache)
{
  if (key_cache->key_cache_inited)
  {
    pthread_mutex_lock(&LOCK_global_system_variables);
    uint division_limit= key_cache->param_division_limit;
    uint age_threshold=  key_cache->param_age_threshold;
    pthread_mutex_unlock(&LOCK_global_system_variables);
    change_key_cache_param(key_cache, division_limit, age_threshold);
  }
  return 0;
}

/**
  Free memory allocated by a key cache.
*/
int ha_end_key_cache(KEY_CACHE *key_cache)
{
  end_key_cache(key_cache, 1);		// Can never fail
  return 0;
}

/**
  Move all tables from one key cache to another one.
*/
int ha_change_key_cache(KEY_CACHE *old_key_cache,
			KEY_CACHE *new_key_cache)
{
  mi_change_key_cache(old_key_cache, new_key_cache);
  return 0;
}


/**
  Try to discover one table from handler(s).

  @retval
    -1   Table did not exists
  @retval
    0   OK. In this case *frmblob and *frmlen are set
  @retval
    >0   error.  frmblob and frmlen may not be set
*/
struct st_discover_args
{
  const char *db;
  const char *name;
  uchar **frmblob; 
  size_t *frmlen;
};

static my_bool discover_handlerton(THD *thd, plugin_ref plugin,
                                   void *arg)
{
  st_discover_args *vargs= (st_discover_args *)arg;
  handlerton *hton= plugin_data(plugin, handlerton *);
  if (hton->state == SHOW_OPTION_YES && hton->discover &&
      (!(hton->discover(hton, thd, vargs->db, vargs->name, 
                        vargs->frmblob, 
                        vargs->frmlen))))
    return TRUE;

  return FALSE;
}

int ha_discover(THD *thd, const char *db, const char *name,
		uchar **frmblob, size_t *frmlen)
{
  int error= -1; // Table does not exist in any handler
  DBUG_ENTER("ha_discover");
  DBUG_PRINT("enter", ("db: %s, name: %s", db, name));
  st_discover_args args= {db, name, frmblob, frmlen};

  if (is_prefix(name,tmp_file_prefix)) /* skip temporary tables */
    DBUG_RETURN(error);

  if (plugin_foreach(thd, discover_handlerton,
                 MYSQL_STORAGE_ENGINE_PLUGIN, &args))
    error= 0;

  if (!error)
    status_var_increment(thd->status_var.ha_discover_count);
  DBUG_RETURN(error);
}


/**
  Call this function in order to give the handler the possiblity
  to ask engine if there are any new tables that should be written to disk
  or any dropped tables that need to be removed from disk
*/
struct st_find_files_args
{
  const char *db;
  const char *path;
  const char *wild;
  bool dir;
  List<LEX_STRING> *files;
};

static my_bool find_files_handlerton(THD *thd, plugin_ref plugin,
                                   void *arg)
{
  st_find_files_args *vargs= (st_find_files_args *)arg;
  handlerton *hton= plugin_data(plugin, handlerton *);


  if (hton->state == SHOW_OPTION_YES && hton->find_files)
      if (hton->find_files(hton, thd, vargs->db, vargs->path, vargs->wild, 
                          vargs->dir, vargs->files))
        return TRUE;

  return FALSE;
}

int
ha_find_files(THD *thd,const char *db,const char *path,
	      const char *wild, bool dir, List<LEX_STRING> *files)
{
  int error= 0;
  DBUG_ENTER("ha_find_files");
  DBUG_PRINT("enter", ("db: '%s'  path: '%s'  wild: '%s'  dir: %d", 
		       db, path, wild ? wild : "NULL", dir));
  st_find_files_args args= {db, path, wild, dir, files};

  plugin_foreach(thd, find_files_handlerton,
                 MYSQL_STORAGE_ENGINE_PLUGIN, &args);
  /* The return value is not currently used */
  DBUG_RETURN(error);
}

/**
  Ask handler if the table exists in engine.
  @retval
    HA_ERR_NO_SUCH_TABLE     Table does not exist
  @retval
    HA_ERR_TABLE_EXIST       Table exists
  @retval
    \#                  Error code
*/
struct st_table_exists_in_engine_args
{
  const char *db;
  const char *name;
  int err;
};

static my_bool table_exists_in_engine_handlerton(THD *thd, plugin_ref plugin,
                                   void *arg)
{
  st_table_exists_in_engine_args *vargs= (st_table_exists_in_engine_args *)arg;
  handlerton *hton= plugin_data(plugin, handlerton *);

  int err= HA_ERR_NO_SUCH_TABLE;

  if (hton->state == SHOW_OPTION_YES && hton->table_exists_in_engine)
    err = hton->table_exists_in_engine(hton, thd, vargs->db, vargs->name);

  vargs->err = err;
  if (vargs->err == HA_ERR_TABLE_EXIST)
    return TRUE;

  return FALSE;
}

int ha_table_exists_in_engine(THD* thd, const char* db, const char* name)
{
  DBUG_ENTER("ha_table_exists_in_engine");
  DBUG_PRINT("enter", ("db: %s, name: %s", db, name));
  st_table_exists_in_engine_args args= {db, name, HA_ERR_NO_SUCH_TABLE};
  plugin_foreach(thd, table_exists_in_engine_handlerton,
                 MYSQL_STORAGE_ENGINE_PLUGIN, &args);
  DBUG_PRINT("exit", ("error: %d", args.err));
  DBUG_RETURN(args.err);
}

#ifdef HAVE_NDB_BINLOG
/*
  TODO: change this into a dynamic struct
  List<handlerton> does not work as
  1. binlog_end is called when MEM_ROOT is gone
  2. cannot work with thd MEM_ROOT as memory should be freed
*/
#define MAX_HTON_LIST_ST 63
struct hton_list_st
{
  handlerton *hton[MAX_HTON_LIST_ST];
  uint sz;
};

struct binlog_func_st
{
  enum_binlog_func fn;
  void *arg;
};

/**
  Listing handlertons first to avoid recursive calls and deadlock
*/
static my_bool binlog_func_list(THD *thd, plugin_ref plugin, void *arg)
{
  hton_list_st *hton_list= (hton_list_st *)arg;
  handlerton *hton= plugin_data(plugin, handlerton *);
  if (hton->state == SHOW_OPTION_YES && hton->binlog_func)
  {
    uint sz= hton_list->sz;
    if (sz == MAX_HTON_LIST_ST-1)
    {
      /* list full */
      return FALSE;
    }
    hton_list->hton[sz]= hton;
    hton_list->sz= sz+1;
  }
  return FALSE;
}

static my_bool binlog_func_foreach(THD *thd, binlog_func_st *bfn)
{
  hton_list_st hton_list;
  uint i, sz;

  hton_list.sz= 0;
  plugin_foreach(thd, binlog_func_list,
                 MYSQL_STORAGE_ENGINE_PLUGIN, &hton_list);

  for (i= 0, sz= hton_list.sz; i < sz ; i++)
    hton_list.hton[i]->binlog_func(hton_list.hton[i], thd, bfn->fn, bfn->arg);
  return FALSE;
}

int ha_reset_logs(THD *thd)
{
  binlog_func_st bfn= {BFN_RESET_LOGS, 0};
  binlog_func_foreach(thd, &bfn);
  return 0;
}

void ha_reset_slave(THD* thd)
{
  binlog_func_st bfn= {BFN_RESET_SLAVE, 0};
  binlog_func_foreach(thd, &bfn);
}

void ha_binlog_wait(THD* thd)
{
  binlog_func_st bfn= {BFN_BINLOG_WAIT, 0};
  binlog_func_foreach(thd, &bfn);
}

int ha_binlog_end(THD* thd)
{
  binlog_func_st bfn= {BFN_BINLOG_END, 0};
  binlog_func_foreach(thd, &bfn);
  return 0;
}

int ha_binlog_index_purge_file(THD *thd, const char *file)
{
  binlog_func_st bfn= {BFN_BINLOG_PURGE_FILE, (void *)file};
  binlog_func_foreach(thd, &bfn);
  return 0;
}

struct binlog_log_query_st
{
  enum_binlog_command binlog_command;
  const char *query;
  uint query_length;
  const char *db;
  const char *table_name;
};

static my_bool binlog_log_query_handlerton2(THD *thd,
                                            handlerton *hton,
                                            void *args)
{
  struct binlog_log_query_st *b= (struct binlog_log_query_st*)args;
  if (hton->state == SHOW_OPTION_YES && hton->binlog_log_query)
    hton->binlog_log_query(hton, thd,
                           b->binlog_command,
                           b->query,
                           b->query_length,
                           b->db,
                           b->table_name);
  return FALSE;
}

static my_bool binlog_log_query_handlerton(THD *thd,
                                           plugin_ref plugin,
                                           void *args)
{
  return binlog_log_query_handlerton2(thd, plugin_data(plugin, handlerton *), args);
}

void ha_binlog_log_query(THD *thd, handlerton *hton,
                         enum_binlog_command binlog_command,
                         const char *query, uint query_length,
                         const char *db, const char *table_name)
{
  struct binlog_log_query_st b;
  b.binlog_command= binlog_command;
  b.query= query;
  b.query_length= query_length;
  b.db= db;
  b.table_name= table_name;
  if (hton == 0)
    plugin_foreach(thd, binlog_log_query_handlerton,
                   MYSQL_STORAGE_ENGINE_PLUGIN, &b);
  else
    binlog_log_query_handlerton2(thd, hton, &b);
}
#endif


/**
  Calculate cost of 'index only' scan for given index and number of records

  @param keynr    Index number
  @param records  Estimated number of records to be retrieved

  @note
    It is assumed that we will read trough the whole key range and that all
    key blocks are half full (normally things are much better). It is also
    assumed that each time we read the next key from the index, the handler
    performs a random seek, thus the cost is proportional to the number of
    blocks read.

  @todo
    Consider joining this function and handler::read_time() into one
    handler::read_time(keynr, records, ranges, bool index_only) function.

  @return
    Estimated cost of 'index only' scan
*/

double handler::index_only_read_time(uint keynr, double records)
{
  double read_time;
  uint keys_per_block= (stats.block_size/2/
			(table->key_info[keynr].key_length + ref_length) + 1);
  read_time=((double) (records + keys_per_block-1) /
             (double) keys_per_block);
  return read_time;
}


/****************************************************************************
 * Default MRR implementation (MRR to non-MRR converter)
 ***************************************************************************/

/**
  Get cost and other information about MRR scan over a known list of ranges

  Calculate estimated cost and other information about an MRR scan for given
  sequence of ranges.

  @param keyno           Index number
  @param seq             Range sequence to be traversed
  @param seq_init_param  First parameter for seq->init()
  @param n_ranges_arg    Number of ranges in the sequence, or 0 if the caller
                         can't efficiently determine it
  @param bufsz    INOUT  IN:  Size of the buffer available for use
                         OUT: Size of the buffer that is expected to be actually
                              used, or 0 if buffer is not needed.
  @param flags    INOUT  A combination of HA_MRR_* flags
  @param cost     OUT    Estimated cost of MRR access

  @note
    This method (or an overriding one in a derived class) must check for
    thd->killed and return HA_POS_ERROR if it is not zero. This is required
    for a user to be able to interrupt the calculation by killing the
    connection/query.

  @retval
    HA_POS_ERROR  Error or the engine is unable to perform the requested
                  scan. Values of OUT parameters are undefined.
  @retval
    other         OK, *cost contains cost of the scan, *bufsz and *flags
                  contain scan parameters.
*/

ha_rows 
handler::multi_range_read_info_const(uint keyno, RANGE_SEQ_IF *seq,
                                     void *seq_init_param, uint n_ranges_arg,
                                     uint *bufsz, uint *flags, COST_VECT *cost)
{
  KEY_MULTI_RANGE range;
  range_seq_t seq_it;
  ha_rows rows, total_rows= 0;
  uint n_ranges=0;
  THD *thd= current_thd;
  
  /* Default MRR implementation doesn't need buffer */
  *bufsz= 0;

  seq_it= seq->init(seq_init_param, n_ranges, *flags);
  while (!seq->next(seq_it, &range))
  {
    if (unlikely(thd->killed != 0))
      return HA_POS_ERROR;
    
    n_ranges++;
    key_range *min_endp, *max_endp;
    if (range.range_flag & GEOM_FLAG)
    {
      /* In this case tmp_min_flag contains the handler-read-function */
      range.start_key.flag= (ha_rkey_function) (range.range_flag ^ GEOM_FLAG);
      min_endp= &range.start_key;
      max_endp= NULL;
    }
    else
    {
      min_endp= range.start_key.length? &range.start_key : NULL;
      max_endp= range.end_key.length? &range.end_key : NULL;
    }
    if ((range.range_flag & UNIQUE_RANGE) && !(range.range_flag & NULL_RANGE))
      rows= 1; /* there can be at most one row */
    else
    {
      if (HA_POS_ERROR == (rows= this->records_in_range(keyno, min_endp, 
                                                        max_endp)))
      {
        /* Can't scan one range => can't do MRR scan at all */
        total_rows= HA_POS_ERROR;
        break;
      }
    }
    total_rows += rows;
  }
  
  if (total_rows != HA_POS_ERROR)
  {
    /* The following calculation is the same as in multi_range_read_info(): */
    *flags |= HA_MRR_USE_DEFAULT_IMPL;
    cost->zero();
    cost->avg_io_cost= 1; /* assume random seeks */
    if ((*flags & HA_MRR_INDEX_ONLY) && total_rows > 2)
      cost->io_count= index_only_read_time(keyno, (uint)total_rows);
    else
      cost->io_count= read_time(keyno, n_ranges, total_rows);
    cost->cpu_cost= (double) total_rows / TIME_FOR_COMPARE + 0.01;
  }
  return total_rows;
}


/**
  Get cost and other information about MRR scan over some sequence of ranges

  Calculate estimated cost and other information about an MRR scan for some
  sequence of ranges.

  The ranges themselves will be known only at execution phase. When this
  function is called we only know number of ranges and a (rough) E(#records)
  within those ranges.

  Currently this function is only called for "n-keypart singlepoint" ranges,
  i.e. each range is "keypart1=someconst1 AND ... AND keypartN=someconstN"

  The flags parameter is a combination of those flags: HA_MRR_SORTED,
  HA_MRR_INDEX_ONLY, HA_MRR_NO_ASSOCIATION, HA_MRR_LIMITS.

  @param keyno           Index number
  @param n_ranges        Estimated number of ranges (i.e. intervals) in the
                         range sequence.
  @param n_rows          Estimated total number of records contained within all
                         of the ranges
  @param bufsz    INOUT  IN:  Size of the buffer available for use
                         OUT: Size of the buffer that will be actually used, or
                              0 if buffer is not needed.
  @param flags    INOUT  A combination of HA_MRR_* flags
  @param cost     OUT    Estimated cost of MRR access

  @retval
    0     OK, *cost contains cost of the scan, *bufsz and *flags contain scan
          parameters.
  @retval
    other Error or can't perform the requested scan
<<<<<<< HEAD
*/

int handler::multi_range_read_info(uint keyno, uint n_ranges, uint n_rows,
                                   uint *bufsz, uint *flags, COST_VECT *cost)
{
  *bufsz= 0; /* Default implementation doesn't need a buffer */

  *flags |= HA_MRR_USE_DEFAULT_IMPL;

  cost->zero();
  cost->avg_io_cost= 1; /* assume random seeks */

  /* Produce the same cost as non-MRR code does */
  if (*flags & HA_MRR_INDEX_ONLY)
    cost->io_count= index_only_read_time(keyno, n_rows);
  else
    cost->io_count= read_time(keyno, n_ranges, n_rows);
  return 0;
}


/**
  Initialize the MRR scan

  Initialize the MRR scan. This function may do heavyweight scan 
  initialization like row prefetching/sorting/etc (NOTE: but better not do
  it here as we may not need it, e.g. if we never satisfy WHERE clause on
  previous tables. For many implementations it would be natural to do such
  initializations in the first multi_read_range_next() call)

  mode is a combination of the following flags: HA_MRR_SORTED,
  HA_MRR_INDEX_ONLY, HA_MRR_NO_ASSOCIATION 

  @param seq             Range sequence to be traversed
  @param seq_init_param  First parameter for seq->init()
  @param n_ranges        Number of ranges in the sequence
  @param mode            Flags, see the description section for the details
  @param buf             INOUT: memory buffer to be used

  @note
    One must have called index_init() before calling this function. Several
    multi_range_read_init() calls may be made in course of one query.

    Until WL#2623 is done (see its text, section 3.2), the following will 
    also hold:
    The caller will guarantee that if "seq->init == mrr_ranges_array_init"
    then seq_init_param is an array of n_ranges KEY_MULTI_RANGE structures.
    This property will only be used by NDB handler until WL#2623 is done.
     
    Buffer memory management is done according to the following scenario:
    The caller allocates the buffer and provides it to the callee by filling
    the members of HANDLER_BUFFER structure.
    The callee consumes all or some fraction of the provided buffer space, and
    sets the HANDLER_BUFFER members accordingly.
    The callee may use the buffer memory until the next multi_range_read_init()
    call is made, all records have been read, or until index_end() call is
    made, whichever comes first.

  @retval 0  OK
  @retval 1  Error
*/

=======
*/

int handler::multi_range_read_info(uint keyno, uint n_ranges, uint n_rows,
                                   uint *bufsz, uint *flags, COST_VECT *cost)
{
  *bufsz= 0; /* Default implementation doesn't need a buffer */

  *flags |= HA_MRR_USE_DEFAULT_IMPL;

  cost->zero();
  cost->avg_io_cost= 1; /* assume random seeks */

  /* Produce the same cost as non-MRR code does */
  if (*flags & HA_MRR_INDEX_ONLY)
    cost->io_count= index_only_read_time(keyno, n_rows);
  else
    cost->io_count= read_time(keyno, n_ranges, n_rows);
  return 0;
}


/**
  Initialize the MRR scan

  Initialize the MRR scan. This function may do heavyweight scan 
  initialization like row prefetching/sorting/etc (NOTE: but better not do
  it here as we may not need it, e.g. if we never satisfy WHERE clause on
  previous tables. For many implementations it would be natural to do such
  initializations in the first multi_read_range_next() call)

  mode is a combination of the following flags: HA_MRR_SORTED,
  HA_MRR_INDEX_ONLY, HA_MRR_NO_ASSOCIATION 

  @param seq             Range sequence to be traversed
  @param seq_init_param  First parameter for seq->init()
  @param n_ranges        Number of ranges in the sequence
  @param mode            Flags, see the description section for the details
  @param buf             INOUT: memory buffer to be used

  @note
    One must have called index_init() before calling this function. Several
    multi_range_read_init() calls may be made in course of one query.

    Until WL#2623 is done (see its text, section 3.2), the following will 
    also hold:
    The caller will guarantee that if "seq->init == mrr_ranges_array_init"
    then seq_init_param is an array of n_ranges KEY_MULTI_RANGE structures.
    This property will only be used by NDB handler until WL#2623 is done.
     
    Buffer memory management is done according to the following scenario:
    The caller allocates the buffer and provides it to the callee by filling
    the members of HANDLER_BUFFER structure.
    The callee consumes all or some fraction of the provided buffer space, and
    sets the HANDLER_BUFFER members accordingly.
    The callee may use the buffer memory until the next multi_range_read_init()
    call is made, all records have been read, or until index_end() call is
    made, whichever comes first.

  @retval 0  OK
  @retval 1  Error
*/

>>>>>>> 0cbdf571
int
handler::multi_range_read_init(RANGE_SEQ_IF *seq_funcs, void *seq_init_param,
                               uint n_ranges, uint mode, HANDLER_BUFFER *buf)
{
  DBUG_ENTER("handler::multi_range_read_init");
  mrr_iter= seq_funcs->init(seq_init_param, n_ranges, mode);
  mrr_funcs= *seq_funcs;
  mrr_is_output_sorted= test(mode & HA_MRR_SORTED);
  mrr_have_range= FALSE;
  DBUG_RETURN(0);
}


/**
  Get next record in MRR scan

  Default MRR implementation: read the next record

  @param range_info  OUT  Undefined if HA_MRR_NO_ASSOCIATION flag is in effect
                          Otherwise, the opaque value associated with the range
                          that contains the returned record.

  @retval 0      OK
  @retval other  Error code
*/

int handler::multi_range_read_next(char **range_info)
{
  int result;
  int range_res;
  DBUG_ENTER("handler::multi_range_read_next");
  LINT_INIT(result);

  if (!mrr_have_range)
  {
    mrr_have_range= TRUE;
    goto start;
  }

  do
  {
    /* Save a call if there can be only one row in range. */
    if (mrr_cur_range.range_flag != (UNIQUE_RANGE | EQ_RANGE))
    {
<<<<<<< HEAD
      result= read_range_next();
=======
#if 0      
      if (mrr_restore_scan)
      {
        result= mrr_restore_scan_res;
        if (!result)
          result= (compare_key(end_range) <= 0 ? 0 : HA_ERR_END_OF_FILE);
        else
        {
          if (result == HA_ERR_KEY_NOT_FOUND)
            result= HA_ERR_END_OF_FILE;
        }
        mrr_restore_scan= FALSE;
        if (!result)
        {
          /*
            Continue as if we're scanning a generic (i.e. not necessarily
            equality) range. The point is that if we're in the middle of
            equality range, we can't continue scanning it as equality range.
            The call sequence is:
              file->index_read( ... , HA_READ_KEY_EXACT);
              file->index_next_same(...)
              ...
              file->index_read(..., HA_READ_AFTER_KEY) // restore the scan
            That is, the "restore the scan" call has interrupted the
            equality range and we can't use index_next_same() anymore.
          */
          eq_range= FALSE; 
        }
      }
      else
#endif      
        result= read_range_next();

>>>>>>> 0cbdf571
      /* On success or non-EOF errors jump to the end. */
      if (result != HA_ERR_END_OF_FILE)
        break;
    }
    else
    {
      if (was_semi_consistent_read())
        goto scan_it_again;
      /*
        We need to set this for the last range only, but checking this
        condition is more expensive than just setting the result code.
      */
      result= HA_ERR_END_OF_FILE;
    }

start:
    /* Try the next range(s) until one matches a record. */
    while (!(range_res= mrr_funcs.next(mrr_iter, &mrr_cur_range)))
    {
scan_it_again:
      result= read_range_first(mrr_cur_range.start_key.keypart_map ?
                                 &mrr_cur_range.start_key : 0,
                               mrr_cur_range.end_key.keypart_map ?
                                 &mrr_cur_range.end_key : 0,
                               test(mrr_cur_range.range_flag & EQ_RANGE),
                               mrr_is_output_sorted);
      if (result != HA_ERR_END_OF_FILE)
        break;
    }
  }
  while ((result == HA_ERR_END_OF_FILE) && !range_res);

  *range_info= mrr_cur_range.ptr;
  DBUG_PRINT("exit",("handler::multi_range_read_next result %d", result));
  DBUG_RETURN(result);
}


/* **************************************************************************
 * DS-MRR implementation 
 ***************************************************************************/

/**
  DS-MRR: Initialize and start MRR scan

  Initialize and start the MRR scan. Depending on the mode parameter, this
  may use default or DS-MRR implementation.

  @param h               Table handler to be used
  @param key             Index to be used
  @param seq_funcs       Interval sequence enumeration functions
  @param seq_init_param  Interval sequence enumeration parameter
  @param n_ranges        Number of ranges in the sequence.
  @param mode            HA_MRR_* modes to use
  @param buf             INOUT Buffer to use

  @retval 0     Ok, Scan started.
  @retval other Error
*/

int DsMrr_impl::dsmrr_init(handler *h, KEY *key,
                           RANGE_SEQ_IF *seq_funcs, void *seq_init_param,
                           uint n_ranges, uint mode, HANDLER_BUFFER *buf)
{
<<<<<<< HEAD
  uint elem_size;
  uint keyno;
  Item *pushed_cond= NULL;
  handler *new_h2;
  DBUG_ENTER("DsMrr_impl::dsmrr_init");
  keyno= h->active_index;
  DBUG_ASSERT(h2 == NULL);
=======
  int res;
  uint elem_size;
  DBUG_ENTER("DsMrr_impl::dsmrr_init");
>>>>>>> 0cbdf571
  if (mode & HA_MRR_USE_DEFAULT_IMPL || mode & HA_MRR_SORTED)
  {
    use_default_impl= TRUE;
    DBUG_RETURN(h->handler::multi_range_read_init(seq_funcs, seq_init_param,
                                                  n_ranges, mode, buf));
  }
<<<<<<< HEAD
  rowids_buf= buf->buffer;
  //psergey-todo: don't add key_length as it is not needed anymore
=======
  use_default_impl= FALSE;
  
  rowids_buf= buf->buffer;
  last_idx_tuple= rowids_buf;
>>>>>>> 0cbdf571
  rowids_buf += key->key_length + h->ref_length;

  is_mrr_assoc= !test(mode & HA_MRR_NO_ASSOCIATION);
  rowids_buf_end= buf->buffer_end;
  
  elem_size= h->ref_length + (int)is_mrr_assoc * sizeof(void*);
  rowids_buf_last= rowids_buf + 
                      ((rowids_buf_end - rowids_buf)/ elem_size)*
                      elem_size;
  rowids_buf_end= rowids_buf_last;
<<<<<<< HEAD

  /* Create a separate handler object to do rndpos() calls. */
  THD *thd= current_thd;
  if (!(new_h2= h->clone(thd->mem_root)) || 
      new_h2->ha_external_lock(thd, F_RDLCK))
  {
    delete new_h2;
    DBUG_RETURN(1);
  }

  if (keyno == h->pushed_idx_cond_keyno)
    pushed_cond= h->pushed_idx_cond;
  if (h->ha_index_end())
  {
    new_h2= h2;
    goto error;
  }

  h2= new_h2;
  table->prepare_for_position();
  new_h2->extra(HA_EXTRA_KEYREAD);

  if (h2->ha_index_init(keyno, FALSE) || 
      h2->handler::multi_range_read_init(seq_funcs, seq_init_param, n_ranges,
                                         mode, buf))
    goto error;
  use_default_impl= FALSE;
  
  if (pushed_cond)
    h2->idx_cond_push(keyno, pushed_cond);
  if (dsmrr_fill_buffer(new_h2))
=======
  res= h->handler::multi_range_read_init(seq_funcs, seq_init_param, n_ranges,
                                         mode, buf);
  DBUG_ASSERT(!res);

  mrr_key= key;
  mrr_keyno= h->active_index;
  //h->mrr_restore_scan= FALSE;
  /* h->mrr_restore_scan_res needs no initialization */
  
  /* Create a separate handler object to do rndpos() calls. */
  THD *thd= current_thd;
  if (!(h2= h->clone(thd->mem_root)) || h2->ha_external_lock(thd, F_RDLCK))
  {
    delete h2;
    DBUG_RETURN(1);
  }

  my_bitmap_map *bmp_buf;
  if (!(bmp_buf= (my_bitmap_map*)thd->alloc(h->table->s->column_bitmap_size)))
    goto error;

  bitmap_init(&row_access_bitmap, bmp_buf, h->table->s->fields, FALSE);
  bitmap_copy(&row_access_bitmap, h->table->read_set);
  save_read_set= h->table->read_set;
  save_write_set= h->table->write_set;
  
  if (h->index_end() || h->extra(HA_EXTRA_KEYREAD))
    goto error;
 
  h->table->key_read= TRUE;
  h->table->prepare_for_position();
  h->table->mark_columns_used_by_index_no_reset(mrr_keyno, h->table->read_set);
  if (h->index_init(mrr_keyno, FALSE) || dsmrr_fill_buffer(h))
>>>>>>> 0cbdf571
    goto error;

  /*
    If the above call has scanned through all intervals in *seq, then
    adjust *buf to indicate that the remaining buffer space will not be used.
  */
  if (dsmrr_eof) 
    buf->end_of_used_area= rowids_buf_last;

<<<<<<< HEAD
  if (h->ha_rnd_init(FALSE))
    goto error;
  
  DBUG_RETURN(0);
error:
  h2->ha_index_or_rnd_end();
  h2->ha_external_lock(thd, F_UNLCK);
  h2->close();
  delete h2;
=======
  h->table->column_bitmaps_set_no_signal(&row_access_bitmap, 
                                         &row_access_bitmap);
  if (h2->rnd_init(FALSE))
    goto error;

  DBUG_RETURN(0);
error:
  h2->ha_external_lock(thd, F_UNLCK);
  h2->close();
  delete h2;
  h->table->column_bitmaps_set_no_signal(save_read_set, save_write_set);
>>>>>>> 0cbdf571
  DBUG_RETURN(1);
}


void DsMrr_impl::dsmrr_close()
{
  DBUG_ENTER("DsMrr_impl::dsmrr_close");
  if (h2)
  {
    h2->ha_external_lock(current_thd, F_UNLCK);
    h2->close();
    delete h2;
    h2= NULL;
  }
<<<<<<< HEAD
  use_default_impl= TRUE;
=======
  h->table->column_bitmaps_set(save_read_set, save_write_set);
>>>>>>> 0cbdf571
  DBUG_VOID_RETURN;
}


static int rowid_cmp(void *h, uchar *a, uchar *b)
{
  return ((handler*)h)->cmp_ref(a, b);
}


/**
  DS-MRR: Fill the buffer with rowids and sort it by rowid

  {This is an internal function of DiskSweep MRR implementation}
  Scan the MRR ranges and collect ROWIDs (or {ROWID, range_id} pairs) into 
  buffer. When the buffer is full or scan is completed, sort the buffer by 
  rowid and return.
  
  The function assumes that rowids buffer is empty when it is invoked. 
  
  @param h  Table handler

  @retval 0      OK, the next portion of rowids is in the buffer,
                 properly ordered
  @retval other  Error
*/

<<<<<<< HEAD
int DsMrr_impl::dsmrr_fill_buffer(handler *unused)
=======
int DsMrr_impl::dsmrr_fill_buffer(handler *h)
>>>>>>> 0cbdf571
{
  char *range_info;
  int res;
  DBUG_ENTER("DsMrr_impl::dsmrr_fill_buffer");

  rowids_buf_cur= rowids_buf;
  while ((rowids_buf_cur < rowids_buf_end) && 
<<<<<<< HEAD
         !(res= h2->handler::multi_range_read_next(&range_info)))
  {
    /* Put rowid, or {rowid, range_id} pair into the buffer */
    h2->position(table->record[0]);
    memcpy(rowids_buf_cur, h2->ref, h2->ref_length);
=======
         !(res= h->handler::multi_range_read_next(&range_info)))
  {
    /* Put rowid, or {rowid, range_id} pair into the buffer */
    h->position(h->table->record[0]);
    memcpy(rowids_buf_cur, h->ref, h->ref_length);
>>>>>>> 0cbdf571
    rowids_buf_cur += h->ref_length;

    if (is_mrr_assoc)
    {
      memcpy(rowids_buf_cur, &range_info, sizeof(void*));
      rowids_buf_cur += sizeof(void*);
    }
  }

  if (res && res != HA_ERR_END_OF_FILE)
    DBUG_RETURN(res); 
  dsmrr_eof= test(res == HA_ERR_END_OF_FILE);

  /* Sort the buffer contents by rowid */
  uint elem_size= h->ref_length + (int)is_mrr_assoc * sizeof(void*);
  uint n_rowids= (rowids_buf_cur - rowids_buf) / elem_size;
  
  my_qsort2(rowids_buf, n_rowids, elem_size, (qsort2_cmp)rowid_cmp,
            (void*)h);
  rowids_buf_last= rowids_buf_cur;
  rowids_buf_cur=  rowids_buf;
  DBUG_RETURN(0);
}


/**
  DS-MRR implementation: multi_range_read_next() function
*/

int DsMrr_impl::dsmrr_next(handler *h, char **range_info)
{
  int res;
  
  if (use_default_impl)
    return h->handler::multi_range_read_next(range_info);
    
  if (rowids_buf_cur == rowids_buf_last)
  {
<<<<<<< HEAD
=======
    h->table->column_bitmaps_set_no_signal(save_read_set, save_write_set);
>>>>>>> 0cbdf571
    if (dsmrr_eof)
    {
      res= HA_ERR_END_OF_FILE;
      goto end;
    }
<<<<<<< HEAD
    res= dsmrr_fill_buffer(h);
=======

    res= dsmrr_fill_buffer(h);
    h->table->column_bitmaps_set_no_signal(&row_access_bitmap,
                                           &row_access_bitmap);
>>>>>>> 0cbdf571
    if (res)
      goto end;
  }
  
  /* Return EOF if there are no rowids in the buffer after re-fill attempt */
  if (rowids_buf_cur == rowids_buf_last)
  {
    res= HA_ERR_END_OF_FILE;
    goto end;
  }

<<<<<<< HEAD
  res= h->rnd_pos(table->record[0], rowids_buf_cur);
=======
  res= h2->rnd_pos(h->table->record[0], rowids_buf_cur);
>>>>>>> 0cbdf571
  rowids_buf_cur += h->ref_length;
  if (is_mrr_assoc)
  {
    memcpy(range_info, rowids_buf_cur, sizeof(void*));
    rowids_buf_cur += sizeof(void*);
  }

end:
  if (res)
    dsmrr_close();
  return res;
}


/**
  DS-MRR implementation: multi_range_read_info() function
*/
int DsMrr_impl::dsmrr_info(uint keyno, uint n_ranges, uint rows, uint *bufsz,
                           uint *flags, COST_VECT *cost)
{  
  int res;
  uint def_flags= *flags;
  uint def_bufsz= *bufsz;

  /* Get cost/flags/mem_usage of default MRR implementation */
  res= h->handler::multi_range_read_info(keyno, n_ranges, rows, &def_bufsz,
                                         &def_flags, cost);
  DBUG_ASSERT(!res);

  if ((*flags & HA_MRR_USE_DEFAULT_IMPL) || 
      choose_mrr_impl(keyno, rows, &def_flags, &def_bufsz, cost))
  {
    /* Default implementation is choosen */
    DBUG_PRINT("info", ("Default MRR implementation choosen"));
    *flags= def_flags;
    *bufsz= def_bufsz;
  }
  else
  {
    DBUG_PRINT("info", ("DS-MRR implementation choosen"));
  }
  return 0;
}


/**
  DS-MRR Implementation: multi_range_read_info_const() function
*/

ha_rows DsMrr_impl::dsmrr_info_const(uint keyno, RANGE_SEQ_IF *seq,
                                 void *seq_init_param, uint n_ranges, 
                                 uint *bufsz, uint *flags, COST_VECT *cost)
{
  ha_rows rows;
  uint def_flags= *flags;
  uint def_bufsz= *bufsz;
  /* Get cost/flags/mem_usage of default MRR implementation */
  rows= h->handler::multi_range_read_info_const(keyno, seq, seq_init_param,
                                                n_ranges, &def_bufsz, 
                                                &def_flags, cost);
  if (rows == HA_POS_ERROR)
  {
    /* Default implementation can't perform MRR scan => we can't either */
    return rows;
  }

  /*
    If HA_MRR_USE_DEFAULT_IMPL has been passed to us, that is an order to
    use the default MRR implementation (we need it for UPDATE/DELETE).
    Otherwise, make a choice based on cost and @@optimizer_use_mrr.
  */
  if ((*flags & HA_MRR_USE_DEFAULT_IMPL) ||
      choose_mrr_impl(keyno, rows, flags, bufsz, cost))
  {
    DBUG_PRINT("info", ("Default MRR implementation choosen"));
    *flags= def_flags;
    *bufsz= def_bufsz;
  }
  else
  {
    *flags &= ~HA_MRR_USE_DEFAULT_IMPL;
    DBUG_PRINT("info", ("DS-MRR implementation choosen"));
  }
  return rows;
}


/**
  Check if key has partially-covered columns

  We can't use DS-MRR to perform range scans when the ranges are over
  partially-covered keys, because we'll not have full key part values
  (we'll have their prefixes from the index) and will not be able to check
  if we've reached the end the range.

  @param keyno  Key to check

  @todo
    Allow use of DS-MRR in cases where the index has partially-covered
    components but they are not used for scanning.

  @retval TRUE   Yes
  @retval FALSE  No
*/

bool DsMrr_impl::key_uses_partial_cols(uint keyno)
{
<<<<<<< HEAD
  KEY_PART_INFO *kp= table->key_info[keyno].key_part;
  KEY_PART_INFO *kp_end= kp + table->key_info[keyno].key_parts;
=======
  KEY_PART_INFO *kp= h->table->key_info[keyno].key_part;
  KEY_PART_INFO *kp_end= kp + h->table->key_info[keyno].key_parts;
>>>>>>> 0cbdf571
  for (; kp != kp_end; kp++)
  {
    if (!kp->field->part_of_key.is_set(keyno))
      return TRUE;
  }
  return FALSE;
}


/**
  DS-MRR Internals: Choose between Default MRR implementation and DS-MRR

  Make the choice between using Default MRR implementation and DS-MRR.
  This function contains common functionality factored out of dsmrr_info()
  and dsmrr_info_const(). The function assumes that the default MRR
  implementation's applicability requirements are satisfied.

  @param keyno       Index number
  @param rows        E(full rows to be retrieved)
  @param flags  IN   MRR flags provided by the MRR user
                OUT  If DS-MRR is choosen, flags of DS-MRR implementation
                     else the value is not modified
  @param bufsz  IN   If DS-MRR is choosen, buffer use of DS-MRR implementation
                     else the value is not modified
  @param cost   IN   Cost of default MRR implementation
                OUT  If DS-MRR is choosen, cost of DS-MRR scan
                     else the value is not modified

  @retval TRUE   Default MRR implementation should be used
  @retval FALSE  DS-MRR implementation should be used
*/

bool DsMrr_impl::choose_mrr_impl(uint keyno, ha_rows rows, uint *flags,
                                 uint *bufsz, COST_VECT *cost)
{
  COST_VECT dsmrr_cost;
  bool res;
  THD *thd= current_thd;
  if ((thd->variables.optimizer_use_mrr == 2) || 
      (*flags & HA_MRR_INDEX_ONLY) || (*flags & HA_MRR_SORTED) ||
<<<<<<< HEAD
      (keyno == table->s->primary_key && 
=======
      (keyno == h->table_share->primary_key && 
>>>>>>> 0cbdf571
       h->primary_key_is_clustered()) || 
       key_uses_partial_cols(keyno))
  {
    /* Use the default implementation */
    *flags |= HA_MRR_USE_DEFAULT_IMPL;
    return TRUE;
  }
  
<<<<<<< HEAD
  uint add_len= table->key_info[keyno].key_length + h->ref_length; 
=======
  uint add_len= h->table->key_info[keyno].key_length + h->ref_length; 
>>>>>>> 0cbdf571
  *bufsz -= add_len;
  if (get_disk_sweep_mrr_cost(keyno, rows, *flags, bufsz, &dsmrr_cost))
    return TRUE;
  *bufsz += add_len;
  
  bool force_dsmrr;
  /* 
    If @@optimizer_use_mrr==force, then set cost of DS-MRR to be minimum of
    DS-MRR and Default implementations cost. This allows one to force use of
    DS-MRR whenever it is applicable without affecting other cost-based
    choices.
  */
  if ((force_dsmrr= (thd->variables.optimizer_use_mrr == 1)) &&
      dsmrr_cost.total_cost() > cost->total_cost())
    dsmrr_cost= *cost;

  if (force_dsmrr || dsmrr_cost.total_cost() <= cost->total_cost())
  {
    *flags &= ~HA_MRR_USE_DEFAULT_IMPL;  /* Use the DS-MRR implementation */
    *flags &= ~HA_MRR_SORTED;          /* We will return unordered output */
    *cost= dsmrr_cost;
    res= FALSE;
  }
  else
  {
    /* Use the default MRR implementation */
    res= TRUE;
  }
  return res;
}


static void get_sort_and_sweep_cost(TABLE *table, ha_rows nrows, COST_VECT *cost);


/**
  Get cost of DS-MRR scan

  @param keynr              Index to be used
  @param rows               E(Number of rows to be scanned)
  @param flags              Scan parameters (HA_MRR_* flags)
  @param buffer_size INOUT  Buffer size
  @param cost        OUT    The cost

  @retval FALSE  OK
  @retval TRUE   Error, DS-MRR cannot be used (the buffer is too small
                 for even 1 rowid)
*/

bool DsMrr_impl::get_disk_sweep_mrr_cost(uint keynr, ha_rows rows, uint flags,
                                         uint *buffer_size, COST_VECT *cost)
{
  ulong max_buff_entries, elem_size;
  ha_rows rows_in_full_step, rows_in_last_step;
  uint n_full_steps;
  double index_read_cost;

  elem_size= h->ref_length + sizeof(void*) * (!test(flags & HA_MRR_NO_ASSOCIATION));
  max_buff_entries = *buffer_size / elem_size;

  if (!max_buff_entries)
    return TRUE; /* Buffer has not enough space for even 1 rowid */

  /* Number of iterations we'll make with full buffer */
  n_full_steps= (uint)floor(rows2double(rows) / max_buff_entries);
  
  /* 
    Get numbers of rows we'll be processing in 
     - non-last sweep, with full buffer 
     - last iteration, with non-full buffer
  */
  rows_in_full_step= max_buff_entries;
  rows_in_last_step= rows % max_buff_entries;
  
  /* Adjust buffer size if we expect to use only part of the buffer */
  if (n_full_steps)
  {
<<<<<<< HEAD
    get_sort_and_sweep_cost(table, rows, cost);
=======
    get_sort_and_sweep_cost(h->table, rows, cost);
>>>>>>> 0cbdf571
    cost->multiply(n_full_steps);
  }
  else
  {
    cost->zero();
    *buffer_size= max(*buffer_size, 
                      (size_t)(1.2*rows_in_last_step) * elem_size + 
<<<<<<< HEAD
                      h->ref_length + table->key_info[keynr].key_length);
  }
  
  COST_VECT last_step_cost;
  get_sort_and_sweep_cost(table, rows_in_last_step, &last_step_cost);
=======
                      h->ref_length + h->table->key_info[keynr].key_length);
  }
  
  COST_VECT last_step_cost;
  get_sort_and_sweep_cost(h->table, rows_in_last_step, &last_step_cost);
>>>>>>> 0cbdf571
  cost->add(&last_step_cost);
 
  if (n_full_steps != 0)
    cost->mem_cost= *buffer_size;
  else
    cost->mem_cost= (double)rows_in_last_step * elem_size;
  
  /* Total cost of all index accesses */
  index_read_cost= h->index_only_read_time(keynr, (double)rows);
  cost->add_io(index_read_cost, 1 /* Random seeks */);
  return FALSE;
}


/* 
  Get cost of one sort-and-sweep step

  SYNOPSIS
    get_sort_and_sweep_cost()
      table       Table being accessed
      nrows       Number of rows to be sorted and retrieved
      cost   OUT  The cost

  DESCRIPTION
    Get cost of these operations:
     - sort an array of #nrows ROWIDs using qsort
     - read #nrows records from table in a sweep.
*/

static 
void get_sort_and_sweep_cost(TABLE *table, ha_rows nrows, COST_VECT *cost)
{
  if (nrows)
  {
    get_sweep_read_cost(table, nrows, FALSE, cost);
    /* Add cost of qsort call: n * log2(n) * cost(rowid_comparison) */
    double cmp_op= rows2double(nrows) * (1.0 / TIME_FOR_COMPARE_ROWID);
    if (cmp_op < 3)
      cmp_op= 3;
    cost->cpu_cost += cmp_op * log2(cmp_op);
  }
  else
    cost->zero();
}


/**
  Get cost of reading nrows table records in a "disk sweep"

  A disk sweep read is a sequence of handler->rnd_pos(rowid) calls that made
  for an ordered sequence of rowids.

  We assume hard disk IO. The read is performed as follows:

   1. The disk head is moved to the needed cylinder
   2. The controller waits for the plate to rotate
   3. The data is transferred

  Time to do #3 is insignificant compared to #2+#1.

  Time to move the disk head is proportional to head travel distance.

  Time to wait for the plate to rotate depends on whether the disk head
  was moved or not. 

  If disk head wasn't moved, the wait time is proportional to distance
  between the previous block and the block we're reading.

  If the head was moved, we don't know how much we'll need to wait for the
  plate to rotate. We assume the wait time to be a variate with a mean of
  0.5 of full rotation time.

  Our cost units are "random disk seeks". The cost of random disk seek is
  actually not a constant, it depends one range of cylinders we're going
  to access. We make it constant by introducing a fuzzy concept of "typical 
  datafile length" (it's fuzzy as it's hard to tell whether it should
  include index file, temp.tables etc). Then random seek cost is:

    1 = half_rotation_cost + move_cost * 1/3 * typical_data_file_length

  We define half_rotation_cost as DISK_SEEK_BASE_COST=0.9.

  @param table             Table to be accessed
  @param nrows             Number of rows to retrieve
  @param interrupted       TRUE <=> Assume that the disk sweep will be
                           interrupted by other disk IO. FALSE - otherwise.
  @param cost         OUT  The cost.
*/

void get_sweep_read_cost(TABLE *table, ha_rows nrows, bool interrupted, 
                         COST_VECT *cost)
{
  DBUG_ENTER("get_sweep_read_cost");

  cost->zero();
  if (table->file->primary_key_is_clustered())
  {
    cost->io_count= table->file->read_time(table->s->primary_key,
                                           (uint) nrows, nrows);
  }
  else
  {
    double n_blocks=
      ceil(ulonglong2double(table->file->stats.data_file_length) / IO_SIZE);
    double busy_blocks=
      n_blocks * (1.0 - pow(1.0 - 1.0/n_blocks, rows2double(nrows)));
    if (busy_blocks < 1.0)
      busy_blocks= 1.0;

    DBUG_PRINT("info",("sweep: nblocks=%g, busy_blocks=%g", n_blocks,
                       busy_blocks));
    cost->io_count= busy_blocks;

    if (!interrupted)
    {
      /* Assume reading is done in one 'sweep' */
      cost->avg_io_cost= (DISK_SEEK_BASE_COST +
                          DISK_SEEK_PROP_COST*n_blocks/busy_blocks);
    }
  }
  DBUG_PRINT("info",("returning cost=%g", cost->total_cost()));
  DBUG_VOID_RETURN;
}


/* **************************************************************************
 * DS-MRR implementation ends
 ***************************************************************************/

/**
  Read first row between two ranges.

  @param start_key		Start key. Is 0 if no min range
  @param end_key		End key.  Is 0 if no max range
  @param eq_range_arg	        Set to 1 if start_key == end_key
  @param sorted		Set to 1 if result should be sorted per key

  @note
    Record is read into table->record[0]

  @retval
    0			Found row
  @retval
    HA_ERR_END_OF_FILE	No rows in range
  @retval
    \#			Error code
*/
int handler::read_range_first(const key_range *start_key,
			      const key_range *end_key,
			      bool eq_range_arg,
                              bool sorted /* ignored */)
{
  int result;
  DBUG_ENTER("handler::read_range_first");

  eq_range= eq_range_arg;
  end_range= 0;
  if (end_key)
  {
    end_range= &save_end_range;
    save_end_range= *end_key;
    key_compare_result_on_equal= ((end_key->flag == HA_READ_BEFORE_KEY) ? 1 :
				  (end_key->flag == HA_READ_AFTER_KEY) ? -1 : 0);
  }
  range_key_part= table->key_info[active_index].key_part;

  if (!start_key)			// Read first record
    result= index_first(table->record[0]);
  else
    result= index_read_map(table->record[0],
                           start_key->key,
                           start_key->keypart_map,
                           start_key->flag);
  if (result)
    DBUG_RETURN((result == HA_ERR_KEY_NOT_FOUND) 
		? HA_ERR_END_OF_FILE
		: result);

  DBUG_RETURN (compare_key(end_range) <= 0 ? 0 : HA_ERR_END_OF_FILE);
}


/**
  Read next row between two endpoints.

  @note
    Record is read into table->record[0]

  @retval
    0			Found row
  @retval
    HA_ERR_END_OF_FILE	No rows in range
  @retval
    \#			Error code
*/
int handler::read_range_next()
{
  int result;
  DBUG_ENTER("handler::read_range_next");

  if (eq_range)
  {
    /* We trust that index_next_same always gives a row in range */
    DBUG_RETURN(index_next_same(table->record[0],
                                end_range->key,
                                end_range->length));
  }
  result= index_next(table->record[0]);
  if (result)
    DBUG_RETURN(result);
  DBUG_RETURN(compare_key(end_range) <= 0 ? 0 : HA_ERR_END_OF_FILE);
}


/**
  Compare if found key (in row) is over max-value.

  @param range		range to compare to row. May be 0 for no range

  @seealso
    key.cc::key_cmp()

  @return
    The return value is SIGN(key_in_row - range_key):

    - 0   : Key is equal to range or 'range' == 0 (no range)
    - -1  : Key is less than range
    - 1   : Key is larger than range
*/
int handler::compare_key(key_range *range)
{
  int cmp;
  if (!range || in_range_check_pushed_down)
    return 0;					// No max range
  cmp= key_cmp(range_key_part, range->key, range->length);
  if (!cmp)
    cmp= key_compare_result_on_equal;
  return cmp;
}


/*
  Same as compare_key() but doesn't check have in_range_check_pushed_down.
  This is used by index condition pushdown implementation.
*/

int handler::compare_key2(key_range *range)
{
  int cmp;
  if (!range)
    return 0;					// no max range
  cmp= key_cmp(range_key_part, range->key, range->length);
  if (!cmp)
    cmp= key_compare_result_on_equal;
  return cmp;
}

int handler::index_read_idx_map(uchar * buf, uint index, const uchar * key,
                                key_part_map keypart_map,
                                enum ha_rkey_function find_flag)
{
  int error, error1;
  error= index_init(index, 0);
  if (!error)
  {
    error= index_read_map(buf, key, keypart_map, find_flag);
    error1= index_end();
  }
  return error ?  error : error1;
}


/**
  Returns a list of all known extensions.

    No mutexes, worst case race is a minor surplus memory allocation
    We have to recreate the extension map if mysqld is restarted (for example
    within libmysqld)

  @retval
    pointer		pointer to TYPELIB structure
*/
static my_bool exts_handlerton(THD *unused, plugin_ref plugin,
                               void *arg)
{
  List<char> *found_exts= (List<char> *) arg;
  handlerton *hton= plugin_data(plugin, handlerton *);
  handler *file;
  if (hton->state == SHOW_OPTION_YES && hton->create &&
      (file= hton->create(hton, (TABLE_SHARE*) 0, current_thd->mem_root)))
  {
    List_iterator_fast<char> it(*found_exts);
    const char **ext, *old_ext;

    for (ext= file->bas_ext(); *ext; ext++)
    {
      while ((old_ext= it++))
      {
        if (!strcmp(old_ext, *ext))
	  break;
      }
      if (!old_ext)
        found_exts->push_back((char *) *ext);

      it.rewind();
    }
    delete file;
  }
  return FALSE;
}

TYPELIB *ha_known_exts(void)
{
  if (!known_extensions.type_names || mysys_usage_id != known_extensions_id)
  {
    List<char> found_exts;
    const char **ext, *old_ext;

    known_extensions_id= mysys_usage_id;
    found_exts.push_back((char*) TRG_EXT);
    found_exts.push_back((char*) TRN_EXT);

    plugin_foreach(NULL, exts_handlerton,
                   MYSQL_STORAGE_ENGINE_PLUGIN, &found_exts);

    ext= (const char **) my_once_alloc(sizeof(char *)*
                                       (found_exts.elements+1),
                                       MYF(MY_WME | MY_FAE));

    DBUG_ASSERT(ext != 0);
    known_extensions.count= found_exts.elements;
    known_extensions.type_names= ext;

    List_iterator_fast<char> it(found_exts);
    while ((old_ext= it++))
      *ext++= old_ext;
    *ext= 0;
  }
  return &known_extensions;
}


static bool stat_print(THD *thd, const char *type, uint type_len,
                       const char *file, uint file_len,
                       const char *status, uint status_len)
{
  Protocol *protocol= thd->protocol;
  protocol->prepare_for_resend();
  protocol->store(type, type_len, system_charset_info);
  protocol->store(file, file_len, system_charset_info);
  protocol->store(status, status_len, system_charset_info);
  if (protocol->write())
    return TRUE;
  return FALSE;
}


static my_bool showstat_handlerton(THD *thd, plugin_ref plugin,
                                   void *arg)
{
  enum ha_stat_type stat= *(enum ha_stat_type *) arg;
  handlerton *hton= plugin_data(plugin, handlerton *);
  if (hton->state == SHOW_OPTION_YES && hton->show_status &&
      hton->show_status(hton, thd, stat_print, stat))
    return TRUE;
  return FALSE;
}

bool ha_show_status(THD *thd, handlerton *db_type, enum ha_stat_type stat)
{
  List<Item> field_list;
  Protocol *protocol= thd->protocol;
  bool result;

  field_list.push_back(new Item_empty_string("Type",10));
  field_list.push_back(new Item_empty_string("Name",FN_REFLEN));
  field_list.push_back(new Item_empty_string("Status",10));

  if (protocol->send_fields(&field_list,
                            Protocol::SEND_NUM_ROWS | Protocol::SEND_EOF))
    return TRUE;

  if (db_type == NULL)
  {
    result= plugin_foreach(thd, showstat_handlerton,
                           MYSQL_STORAGE_ENGINE_PLUGIN, &stat);
  }
  else
  {
    if (db_type->state != SHOW_OPTION_YES)
    {
      const LEX_STRING *name=&hton2plugin[db_type->slot]->name;
      result= stat_print(thd, name->str, name->length,
                         "", 0, "DISABLED", 8) ? 1 : 0;
    }
    else
      result= db_type->show_status &&
              db_type->show_status(db_type, thd, stat_print, stat) ? 1 : 0;
  }

  if (!result)
    my_eof(thd);
  return result;
}


/**
  The Sun compiler cannot instantiate the template below if this is
  declared static, but it works by putting it into an anonymous
  namespace.
*/
namespace {

/**
  Check if the conditions for row-based binlogging is correct for the table.

  A row in the given table should be replicated if:
  - Row-based replication is enabled in the current thread
  - The binlog is enabled
  - It is not a temporary table
  - The binary log is open
  - The database the table resides in shall be binlogged (binlog_*_db rules)
  - table is not mysql.event
*/
  bool check_table_binlog_row_based(THD *thd, TABLE *table)
  {
    if (table->s->cached_row_logging_check == -1)
    {
      int const check(table->s->tmp_table == NO_TMP_TABLE &&
                      binlog_filter->db_ok(table->s->db.str));
      table->s->cached_row_logging_check= check;
    }

    DBUG_ASSERT(table->s->cached_row_logging_check == 0 ||
                table->s->cached_row_logging_check == 1);

    return (thd->current_stmt_binlog_row_based &&
            table->s->cached_row_logging_check &&
            (thd->options & OPTION_BIN_LOG) &&
            mysql_bin_log.is_open());
  }
}

/**
   Write table maps for all (manually or automatically) locked tables
   to the binary log.

   This function will generate and write table maps for all tables
   that are locked by the thread 'thd'.  Either manually locked
   (stored in THD::locked_tables) and automatically locked (stored
   in THD::lock) are considered.

   @param thd     Pointer to THD structure

   @retval 0   All OK
   @retval 1   Failed to write all table maps

   @sa
       THD::lock
       THD::locked_tables
*/
namespace
{
  int write_locked_table_maps(THD *thd)
  {
    DBUG_ENTER("write_locked_table_maps");
    DBUG_PRINT("enter", ("thd: 0x%lx  thd->lock: 0x%lx  thd->locked_tables: 0x%lx  "
                         "thd->extra_lock: 0x%lx",
                         (long) thd, (long) thd->lock,
                         (long) thd->locked_tables, (long) thd->extra_lock));

    if (thd->get_binlog_table_maps() == 0)
    {
      MYSQL_LOCK *locks[3];
      locks[0]= thd->extra_lock;
      locks[1]= thd->lock;
      locks[2]= thd->locked_tables;
      for (uint i= 0 ; i < sizeof(locks)/sizeof(*locks) ; ++i )
      {
        MYSQL_LOCK const *const lock= locks[i];
        if (lock == NULL)
          continue;

        TABLE **const end_ptr= lock->table + lock->table_count;
        for (TABLE **table_ptr= lock->table ; 
             table_ptr != end_ptr ;
             ++table_ptr)
        {
          TABLE *const table= *table_ptr;
          DBUG_PRINT("info", ("Checking table %s", table->s->table_name.str));
          if (table->current_lock == F_WRLCK &&
              check_table_binlog_row_based(thd, table))
          {
            int const has_trans= table->file->has_transactions();
            int const error= thd->binlog_write_table_map(table, has_trans);
            /*
              If an error occurs, it is the responsibility of the caller to
              roll back the transaction.
            */
            if (unlikely(error))
              DBUG_RETURN(1);
          }
        }
      }
    }
    DBUG_RETURN(0);
  }

  template<class RowsEventT> int
  binlog_log_row(TABLE* table,
                 const uchar *before_record,
                 const uchar *after_record)
  {
    if (table->no_replicate)
      return 0;
    bool error= 0;
    THD *const thd= table->in_use;

    if (check_table_binlog_row_based(thd, table))
    {
      DBUG_DUMP("read_set 10", (uchar*) table->read_set->bitmap, (table->s->fields + 7) / 8);
      /*
        If there are no table maps written to the binary log, this is
        the first row handled in this statement. In that case, we need
        to write table maps for all locked tables to the binary log.
      */
      if (likely(!(error= write_locked_table_maps(thd))))
      {
        bool const has_trans= table->file->has_transactions();
        error=
          RowsEventT::binlog_row_logging_function(thd, table, has_trans,
                                                  before_record, after_record);
      }
    }
    return error ? HA_ERR_RBR_LOGGING_FAILED : 0;
  }

  /*
    Instantiate the versions we need for the above template function,
    because we have -fno-implicit-template as compiling option.
  */

  template int
  binlog_log_row<Write_rows_log_event>(TABLE *, const uchar *, const uchar *);

  template int
  binlog_log_row<Delete_rows_log_event>(TABLE *, const uchar *, const uchar *);

  template int
  binlog_log_row<Update_rows_log_event>(TABLE *, const uchar *, const uchar *);
}


int handler::ha_external_lock(THD *thd, int lock_type)
{
  DBUG_ENTER("handler::ha_external_lock");
  /*
    Whether this is lock or unlock, this should be true, and is to verify that
    if get_auto_increment() was called (thus may have reserved intervals or
    taken a table lock), ha_release_auto_increment() was too.
  */
  DBUG_ASSERT(next_insert_id == 0);

  /*
    We cache the table flags if the locking succeeded. Otherwise, we
    keep them as they were when they were fetched in ha_open().
  */
  MYSQL_EXTERNAL_LOCK(lock_type);

  int error= external_lock(thd, lock_type);
  if (error == 0)
    cached_table_flags= table_flags();
  DBUG_RETURN(error);
}


/**
  Check handler usage and reset state of file to after 'open'
*/
int handler::ha_reset()
{
  DBUG_ENTER("ha_reset");
  /* Check that we have called all proper deallocation functions */
  DBUG_ASSERT((uchar*) table->def_read_set.bitmap +
              table->s->column_bitmap_size ==
              (uchar*) table->def_write_set.bitmap);
  DBUG_ASSERT(bitmap_is_set_all(&table->s->all_set));
  DBUG_ASSERT(table->key_read == 0);
  /* ensure that ha_index_end / ha_rnd_end has been called */
  DBUG_ASSERT(inited == NONE);
  /* Free cache used by filesort */
  free_io_cache(table);
  /* reset the bitmaps to point to defaults */
  table->default_column_bitmaps();
  DBUG_RETURN(reset());
}


int handler::ha_write_row(uchar *buf)
{
  int error;
  DBUG_ENTER("handler::ha_write_row");
  MYSQL_INSERT_ROW_START();

  mark_trx_read_write();

  if (unlikely(error= write_row(buf)))
    DBUG_RETURN(error);
  if (unlikely(error= binlog_log_row<Write_rows_log_event>(table, 0, buf)))
    DBUG_RETURN(error); /* purecov: inspected */
  MYSQL_INSERT_ROW_END();
  DBUG_RETURN(0);
}


int handler::ha_update_row(const uchar *old_data, uchar *new_data)
{
  int error;

  /*
    Some storage engines require that the new record is in record[0]
    (and the old record is in record[1]).
   */
  DBUG_ASSERT(new_data == table->record[0]);

  mark_trx_read_write();

  if (unlikely(error= update_row(old_data, new_data)))
    return error;
  if (unlikely(error= binlog_log_row<Update_rows_log_event>(table, old_data, new_data)))
    return error;
  return 0;
}

int handler::ha_delete_row(const uchar *buf)
{
  int error;

  mark_trx_read_write();

  if (unlikely(error= delete_row(buf)))
    return error;
  if (unlikely(error= binlog_log_row<Delete_rows_log_event>(table, buf, 0)))
    return error;
  return 0;
}



/**
  @details
  use_hidden_primary_key() is called in case of an update/delete when
  (table_flags() and HA_PRIMARY_KEY_REQUIRED_FOR_DELETE) is defined
  but we don't have a primary key
*/
void handler::use_hidden_primary_key()
{
  /* fallback to use all columns in the table to identify row */
  table->use_all_columns();
}


/**
  Dummy function which accept information about log files which is not need
  by handlers
*/
void signal_log_not_needed(struct handlerton, char *log_file)
{
  DBUG_ENTER("signal_log_not_needed");
  DBUG_PRINT("enter", ("logfile '%s'", log_file));
  DBUG_VOID_RETURN;
}

#ifdef TRANS_LOG_MGM_EXAMPLE_CODE
/*
  Example of transaction log management functions based on assumption that logs
  placed into a directory
*/
#include <my_dir.h>
#include <my_sys.h>
int example_of_iterator_using_for_logs_cleanup(handlerton *hton)
{
  void *buffer;
  int res= 1;
  struct handler_iterator iterator;
  struct handler_log_file_data data;

  if (!hton->create_iterator)
    return 1; /* iterator creator is not supported */

  if ((*hton->create_iterator)(hton, HA_TRANSACTLOG_ITERATOR, &iterator) !=
      HA_ITERATOR_OK)
  {
    /* error during creation of log iterator or iterator is not supported */
    return 1;
  }
  while((*iterator.next)(&iterator, (void*)&data) == 0)
  {
    printf("%s\n", data.filename.str);
    if (data.status == HA_LOG_STATUS_FREE &&
        my_delete(data.filename.str, MYF(MY_WME)))
      goto err;
  }
  res= 0;
err:
  (*iterator.destroy)(&iterator);
  return res;
}


/*
  Here we should get info from handler where it save logs but here is
  just example, so we use constant.
  IMHO FN_ROOTDIR ("/") is safe enough for example, because nobody has
  rights on it except root and it consist of directories only at lest for
  *nix (sorry, can't find windows-safe solution here, but it is only example).
*/
#define fl_dir FN_ROOTDIR


/**
  Dummy function to return log status should be replaced by function which
  really detect the log status and check that the file is a log of this
  handler.
*/
enum log_status fl_get_log_status(char *log)
{
  MY_STAT stat_buff;
  if (my_stat(log, &stat_buff, MYF(0)))
    return HA_LOG_STATUS_INUSE;
  return HA_LOG_STATUS_NOSUCHLOG;
}


struct fl_buff
{
  LEX_STRING *names;
  enum log_status *statuses;
  uint32 entries;
  uint32 current;
};


int fl_log_iterator_next(struct handler_iterator *iterator,
                          void *iterator_object)
{
  struct fl_buff *buff= (struct fl_buff *)iterator->buffer;
  struct handler_log_file_data *data=
    (struct handler_log_file_data *) iterator_object;
  if (buff->current >= buff->entries)
    return 1;
  data->filename= buff->names[buff->current];
  data->status= buff->statuses[buff->current];
  buff->current++;
  return 0;
}


void fl_log_iterator_destroy(struct handler_iterator *iterator)
{
  my_free((uchar*)iterator->buffer, MYF(MY_ALLOW_ZERO_PTR));
}


/**
  returns buffer, to be assigned in handler_iterator struct
*/
enum handler_create_iterator_result
fl_log_iterator_buffer_init(struct handler_iterator *iterator)
{
  MY_DIR *dirp;
  struct fl_buff *buff;
  char *name_ptr;
  uchar *ptr;
  FILEINFO *file;
  uint32 i;

  /* to be able to make my_free without crash in case of error */
  iterator->buffer= 0;

  if (!(dirp = my_dir(fl_dir, MYF(0))))
  {
    return HA_ITERATOR_ERROR;
  }
  if ((ptr= (uchar*)my_malloc(ALIGN_SIZE(sizeof(fl_buff)) +
                             ((ALIGN_SIZE(sizeof(LEX_STRING)) +
                               sizeof(enum log_status) +
                               + FN_REFLEN) *
                              (uint) dirp->number_off_files),
                             MYF(0))) == 0)
  {
    return HA_ITERATOR_ERROR;
  }
  buff= (struct fl_buff *)ptr;
  buff->entries= buff->current= 0;
  ptr= ptr + (ALIGN_SIZE(sizeof(fl_buff)));
  buff->names= (LEX_STRING*) (ptr);
  ptr= ptr + ((ALIGN_SIZE(sizeof(LEX_STRING)) *
               (uint) dirp->number_off_files));
  buff->statuses= (enum log_status *)(ptr);
  name_ptr= (char *)(ptr + (sizeof(enum log_status) *
                            (uint) dirp->number_off_files));
  for (i=0 ; i < (uint) dirp->number_off_files  ; i++)
  {
    enum log_status st;
    file= dirp->dir_entry + i;
    if ((file->name[0] == '.' &&
         ((file->name[1] == '.' && file->name[2] == '\0') ||
            file->name[1] == '\0')))
      continue;
    if ((st= fl_get_log_status(file->name)) == HA_LOG_STATUS_NOSUCHLOG)
      continue;
    name_ptr= strxnmov(buff->names[buff->entries].str= name_ptr,
                       FN_REFLEN, fl_dir, file->name, NullS);
    buff->names[buff->entries].length= (name_ptr -
                                        buff->names[buff->entries].str) - 1;
    buff->statuses[buff->entries]= st;
    buff->entries++;
  }

  iterator->buffer= buff;
  iterator->next= &fl_log_iterator_next;
  iterator->destroy= &fl_log_iterator_destroy;
  return HA_ITERATOR_OK;
}


/* An example of a iterator creator */
enum handler_create_iterator_result
fl_create_iterator(enum handler_iterator_type type,
                   struct handler_iterator *iterator)
{
  switch(type) {
  case HA_TRANSACTLOG_ITERATOR:
    return fl_log_iterator_buffer_init(iterator);
  default:
    return HA_ITERATOR_UNSUPPORTED;
  }
}
#endif /*TRANS_LOG_MGM_EXAMPLE_CODE*/<|MERGE_RESOLUTION|>--- conflicted
+++ resolved
@@ -4116,7 +4116,6 @@
           parameters.
   @retval
     other Error or can't perform the requested scan
-<<<<<<< HEAD
 */
 
 int handler::multi_range_read_info(uint keyno, uint n_ranges, uint n_rows,
@@ -4179,70 +4178,6 @@
   @retval 1  Error
 */
 
-=======
-*/
-
-int handler::multi_range_read_info(uint keyno, uint n_ranges, uint n_rows,
-                                   uint *bufsz, uint *flags, COST_VECT *cost)
-{
-  *bufsz= 0; /* Default implementation doesn't need a buffer */
-
-  *flags |= HA_MRR_USE_DEFAULT_IMPL;
-
-  cost->zero();
-  cost->avg_io_cost= 1; /* assume random seeks */
-
-  /* Produce the same cost as non-MRR code does */
-  if (*flags & HA_MRR_INDEX_ONLY)
-    cost->io_count= index_only_read_time(keyno, n_rows);
-  else
-    cost->io_count= read_time(keyno, n_ranges, n_rows);
-  return 0;
-}
-
-
-/**
-  Initialize the MRR scan
-
-  Initialize the MRR scan. This function may do heavyweight scan 
-  initialization like row prefetching/sorting/etc (NOTE: but better not do
-  it here as we may not need it, e.g. if we never satisfy WHERE clause on
-  previous tables. For many implementations it would be natural to do such
-  initializations in the first multi_read_range_next() call)
-
-  mode is a combination of the following flags: HA_MRR_SORTED,
-  HA_MRR_INDEX_ONLY, HA_MRR_NO_ASSOCIATION 
-
-  @param seq             Range sequence to be traversed
-  @param seq_init_param  First parameter for seq->init()
-  @param n_ranges        Number of ranges in the sequence
-  @param mode            Flags, see the description section for the details
-  @param buf             INOUT: memory buffer to be used
-
-  @note
-    One must have called index_init() before calling this function. Several
-    multi_range_read_init() calls may be made in course of one query.
-
-    Until WL#2623 is done (see its text, section 3.2), the following will 
-    also hold:
-    The caller will guarantee that if "seq->init == mrr_ranges_array_init"
-    then seq_init_param is an array of n_ranges KEY_MULTI_RANGE structures.
-    This property will only be used by NDB handler until WL#2623 is done.
-     
-    Buffer memory management is done according to the following scenario:
-    The caller allocates the buffer and provides it to the callee by filling
-    the members of HANDLER_BUFFER structure.
-    The callee consumes all or some fraction of the provided buffer space, and
-    sets the HANDLER_BUFFER members accordingly.
-    The callee may use the buffer memory until the next multi_range_read_init()
-    call is made, all records have been read, or until index_end() call is
-    made, whichever comes first.
-
-  @retval 0  OK
-  @retval 1  Error
-*/
-
->>>>>>> 0cbdf571
 int
 handler::multi_range_read_init(RANGE_SEQ_IF *seq_funcs, void *seq_init_param,
                                uint n_ranges, uint mode, HANDLER_BUFFER *buf)
@@ -4287,43 +4222,7 @@
     /* Save a call if there can be only one row in range. */
     if (mrr_cur_range.range_flag != (UNIQUE_RANGE | EQ_RANGE))
     {
-<<<<<<< HEAD
       result= read_range_next();
-=======
-#if 0      
-      if (mrr_restore_scan)
-      {
-        result= mrr_restore_scan_res;
-        if (!result)
-          result= (compare_key(end_range) <= 0 ? 0 : HA_ERR_END_OF_FILE);
-        else
-        {
-          if (result == HA_ERR_KEY_NOT_FOUND)
-            result= HA_ERR_END_OF_FILE;
-        }
-        mrr_restore_scan= FALSE;
-        if (!result)
-        {
-          /*
-            Continue as if we're scanning a generic (i.e. not necessarily
-            equality) range. The point is that if we're in the middle of
-            equality range, we can't continue scanning it as equality range.
-            The call sequence is:
-              file->index_read( ... , HA_READ_KEY_EXACT);
-              file->index_next_same(...)
-              ...
-              file->index_read(..., HA_READ_AFTER_KEY) // restore the scan
-            That is, the "restore the scan" call has interrupted the
-            equality range and we can't use index_next_same() anymore.
-          */
-          eq_range= FALSE; 
-        }
-      }
-      else
-#endif      
-        result= read_range_next();
-
->>>>>>> 0cbdf571
       /* On success or non-EOF errors jump to the end. */
       if (result != HA_ERR_END_OF_FILE)
         break;
@@ -4388,7 +4287,6 @@
                            RANGE_SEQ_IF *seq_funcs, void *seq_init_param,
                            uint n_ranges, uint mode, HANDLER_BUFFER *buf)
 {
-<<<<<<< HEAD
   uint elem_size;
   uint keyno;
   Item *pushed_cond= NULL;
@@ -4396,26 +4294,14 @@
   DBUG_ENTER("DsMrr_impl::dsmrr_init");
   keyno= h->active_index;
   DBUG_ASSERT(h2 == NULL);
-=======
-  int res;
-  uint elem_size;
-  DBUG_ENTER("DsMrr_impl::dsmrr_init");
->>>>>>> 0cbdf571
   if (mode & HA_MRR_USE_DEFAULT_IMPL || mode & HA_MRR_SORTED)
   {
     use_default_impl= TRUE;
     DBUG_RETURN(h->handler::multi_range_read_init(seq_funcs, seq_init_param,
                                                   n_ranges, mode, buf));
   }
-<<<<<<< HEAD
   rowids_buf= buf->buffer;
   //psergey-todo: don't add key_length as it is not needed anymore
-=======
-  use_default_impl= FALSE;
-  
-  rowids_buf= buf->buffer;
-  last_idx_tuple= rowids_buf;
->>>>>>> 0cbdf571
   rowids_buf += key->key_length + h->ref_length;
 
   is_mrr_assoc= !test(mode & HA_MRR_NO_ASSOCIATION);
@@ -4426,7 +4312,6 @@
                       ((rowids_buf_end - rowids_buf)/ elem_size)*
                       elem_size;
   rowids_buf_end= rowids_buf_last;
-<<<<<<< HEAD
 
   /* Create a separate handler object to do rndpos() calls. */
   THD *thd= current_thd;
@@ -4458,41 +4343,6 @@
   if (pushed_cond)
     h2->idx_cond_push(keyno, pushed_cond);
   if (dsmrr_fill_buffer(new_h2))
-=======
-  res= h->handler::multi_range_read_init(seq_funcs, seq_init_param, n_ranges,
-                                         mode, buf);
-  DBUG_ASSERT(!res);
-
-  mrr_key= key;
-  mrr_keyno= h->active_index;
-  //h->mrr_restore_scan= FALSE;
-  /* h->mrr_restore_scan_res needs no initialization */
-  
-  /* Create a separate handler object to do rndpos() calls. */
-  THD *thd= current_thd;
-  if (!(h2= h->clone(thd->mem_root)) || h2->ha_external_lock(thd, F_RDLCK))
-  {
-    delete h2;
-    DBUG_RETURN(1);
-  }
-
-  my_bitmap_map *bmp_buf;
-  if (!(bmp_buf= (my_bitmap_map*)thd->alloc(h->table->s->column_bitmap_size)))
-    goto error;
-
-  bitmap_init(&row_access_bitmap, bmp_buf, h->table->s->fields, FALSE);
-  bitmap_copy(&row_access_bitmap, h->table->read_set);
-  save_read_set= h->table->read_set;
-  save_write_set= h->table->write_set;
-  
-  if (h->index_end() || h->extra(HA_EXTRA_KEYREAD))
-    goto error;
- 
-  h->table->key_read= TRUE;
-  h->table->prepare_for_position();
-  h->table->mark_columns_used_by_index_no_reset(mrr_keyno, h->table->read_set);
-  if (h->index_init(mrr_keyno, FALSE) || dsmrr_fill_buffer(h))
->>>>>>> 0cbdf571
     goto error;
 
   /*
@@ -4502,7 +4352,6 @@
   if (dsmrr_eof) 
     buf->end_of_used_area= rowids_buf_last;
 
-<<<<<<< HEAD
   if (h->ha_rnd_init(FALSE))
     goto error;
   
@@ -4512,19 +4361,6 @@
   h2->ha_external_lock(thd, F_UNLCK);
   h2->close();
   delete h2;
-=======
-  h->table->column_bitmaps_set_no_signal(&row_access_bitmap, 
-                                         &row_access_bitmap);
-  if (h2->rnd_init(FALSE))
-    goto error;
-
-  DBUG_RETURN(0);
-error:
-  h2->ha_external_lock(thd, F_UNLCK);
-  h2->close();
-  delete h2;
-  h->table->column_bitmaps_set_no_signal(save_read_set, save_write_set);
->>>>>>> 0cbdf571
   DBUG_RETURN(1);
 }
 
@@ -4539,11 +4375,7 @@
     delete h2;
     h2= NULL;
   }
-<<<<<<< HEAD
   use_default_impl= TRUE;
-=======
-  h->table->column_bitmaps_set(save_read_set, save_write_set);
->>>>>>> 0cbdf571
   DBUG_VOID_RETURN;
 }
 
@@ -4571,11 +4403,7 @@
   @retval other  Error
 */
 
-<<<<<<< HEAD
 int DsMrr_impl::dsmrr_fill_buffer(handler *unused)
-=======
-int DsMrr_impl::dsmrr_fill_buffer(handler *h)
->>>>>>> 0cbdf571
 {
   char *range_info;
   int res;
@@ -4583,19 +4411,11 @@
 
   rowids_buf_cur= rowids_buf;
   while ((rowids_buf_cur < rowids_buf_end) && 
-<<<<<<< HEAD
          !(res= h2->handler::multi_range_read_next(&range_info)))
   {
     /* Put rowid, or {rowid, range_id} pair into the buffer */
     h2->position(table->record[0]);
     memcpy(rowids_buf_cur, h2->ref, h2->ref_length);
-=======
-         !(res= h->handler::multi_range_read_next(&range_info)))
-  {
-    /* Put rowid, or {rowid, range_id} pair into the buffer */
-    h->position(h->table->record[0]);
-    memcpy(rowids_buf_cur, h->ref, h->ref_length);
->>>>>>> 0cbdf571
     rowids_buf_cur += h->ref_length;
 
     if (is_mrr_assoc)
@@ -4634,23 +4454,12 @@
     
   if (rowids_buf_cur == rowids_buf_last)
   {
-<<<<<<< HEAD
-=======
-    h->table->column_bitmaps_set_no_signal(save_read_set, save_write_set);
->>>>>>> 0cbdf571
     if (dsmrr_eof)
     {
       res= HA_ERR_END_OF_FILE;
       goto end;
     }
-<<<<<<< HEAD
     res= dsmrr_fill_buffer(h);
-=======
-
-    res= dsmrr_fill_buffer(h);
-    h->table->column_bitmaps_set_no_signal(&row_access_bitmap,
-                                           &row_access_bitmap);
->>>>>>> 0cbdf571
     if (res)
       goto end;
   }
@@ -4662,11 +4471,7 @@
     goto end;
   }
 
-<<<<<<< HEAD
   res= h->rnd_pos(table->record[0], rowids_buf_cur);
-=======
-  res= h2->rnd_pos(h->table->record[0], rowids_buf_cur);
->>>>>>> 0cbdf571
   rowids_buf_cur += h->ref_length;
   if (is_mrr_assoc)
   {
@@ -4774,13 +4579,8 @@
 
 bool DsMrr_impl::key_uses_partial_cols(uint keyno)
 {
-<<<<<<< HEAD
   KEY_PART_INFO *kp= table->key_info[keyno].key_part;
   KEY_PART_INFO *kp_end= kp + table->key_info[keyno].key_parts;
-=======
-  KEY_PART_INFO *kp= h->table->key_info[keyno].key_part;
-  KEY_PART_INFO *kp_end= kp + h->table->key_info[keyno].key_parts;
->>>>>>> 0cbdf571
   for (; kp != kp_end; kp++)
   {
     if (!kp->field->part_of_key.is_set(keyno))
@@ -4821,11 +4621,7 @@
   THD *thd= current_thd;
   if ((thd->variables.optimizer_use_mrr == 2) || 
       (*flags & HA_MRR_INDEX_ONLY) || (*flags & HA_MRR_SORTED) ||
-<<<<<<< HEAD
       (keyno == table->s->primary_key && 
-=======
-      (keyno == h->table_share->primary_key && 
->>>>>>> 0cbdf571
        h->primary_key_is_clustered()) || 
        key_uses_partial_cols(keyno))
   {
@@ -4834,11 +4630,7 @@
     return TRUE;
   }
   
-<<<<<<< HEAD
   uint add_len= table->key_info[keyno].key_length + h->ref_length; 
-=======
-  uint add_len= h->table->key_info[keyno].key_length + h->ref_length; 
->>>>>>> 0cbdf571
   *bufsz -= add_len;
   if (get_disk_sweep_mrr_cost(keyno, rows, *flags, bufsz, &dsmrr_cost))
     return TRUE;
@@ -4916,11 +4708,7 @@
   /* Adjust buffer size if we expect to use only part of the buffer */
   if (n_full_steps)
   {
-<<<<<<< HEAD
     get_sort_and_sweep_cost(table, rows, cost);
-=======
-    get_sort_and_sweep_cost(h->table, rows, cost);
->>>>>>> 0cbdf571
     cost->multiply(n_full_steps);
   }
   else
@@ -4928,19 +4716,11 @@
     cost->zero();
     *buffer_size= max(*buffer_size, 
                       (size_t)(1.2*rows_in_last_step) * elem_size + 
-<<<<<<< HEAD
                       h->ref_length + table->key_info[keynr].key_length);
   }
   
   COST_VECT last_step_cost;
   get_sort_and_sweep_cost(table, rows_in_last_step, &last_step_cost);
-=======
-                      h->ref_length + h->table->key_info[keynr].key_length);
-  }
-  
-  COST_VECT last_step_cost;
-  get_sort_and_sweep_cost(h->table, rows_in_last_step, &last_step_cost);
->>>>>>> 0cbdf571
   cost->add(&last_step_cost);
  
   if (n_full_steps != 0)
