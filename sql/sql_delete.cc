--- conflicted
+++ resolved
@@ -987,10 +987,7 @@
   bool error;
   uint path_length;
   MDL_LOCK_DATA *mdl_lock_data= 0;
-<<<<<<< HEAD
-=======
   Ha_global_schema_lock_guard global_schema_lock_guard(thd);
->>>>>>> c64c492d
   DBUG_ENTER("mysql_truncate");
 
   bzero((char*) &create_info,sizeof(create_info));
@@ -1044,11 +1041,8 @@
                                       HTON_CAN_RECREATE))
       goto trunc_by_del;
 
-<<<<<<< HEAD
-=======
     if (table_type == DB_TYPE_NDBCLUSTER)
       global_schema_lock_guard.lock();
->>>>>>> c64c492d
     /*
       FIXME: Actually code of TRUNCATE breaks meta-data locking protocol since
              tries to get table enging and therefore accesses table in some way
