--- conflicted
+++ resolved
@@ -147,11 +147,7 @@
       error_handler_hook=fatal_error_handler_hook;
     if (MyFlags & (MY_FAE+MY_WME))
     {
-<<<<<<< HEAD
-      char buff[256];
-=======
       char buff[MYSYS_ERRMSG_SIZE];
->>>>>>> ece65abb
       my_errno=errno;
       my_snprintf(buff, sizeof(buff), "Out of memory at line %d, '%s'",
                   lineno, filename);
