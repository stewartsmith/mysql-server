-- disable_warnings
DROP TABLE IF EXISTS t1,t2,t3;
-- enable_warnings
#
# BUG#31277 - myisamchk --unpack corrupts a table
#
CREATE TABLE t1(c1 DOUBLE, c2 DOUBLE, c3 DOUBLE, c4 DOUBLE, c5 DOUBLE,
  c6 DOUBLE, c7 DOUBLE, c8 DOUBLE, c9 DOUBLE, a INT PRIMARY KEY);
INSERT INTO t1 VALUES
(-3.31168791059336e-06,-3.19054655887874e-06,-1.06528081684847e-05,-1.227278240089e-06,-1.66718069164799e-06,-2.59038972510885e-06,-2.83145227805303e-06,-4.09678491270648e-07,-2.22610091291797e-06,6),
(0.0030743000272545,2.53222044316438e-05,2.78674650061845e-05,1.95914465544536e-05,1.7347572525984e-05,1.87513810069614e-05,1.69882826885005e-05,2.44449336987598e-05,1.89914629921774e-05,9),
(2.85229319423495e-05,3.05970988282259e-05,3.77161100113133e-05,2.3055238978766e-05,2.08241267364615e-05,2.28009504270553e-05,2.12070165658947e-05,2.84350091565409e-05,2.3366822910704e-05,3),
(0,0,0,0,0,0,0,0,0,12),
(3.24544577570754e-05,3.44619021870993e-05,4.37561613201124e-05,2.57556808726748e-05,2.3195354640561e-05,2.58532400758869e-05,2.34934241667179e-05,3.1621640063232e-05,2.58229982746189e-05,19),
(2.53222044316438e-05,0.00445071933455582,2.97447268116016e-05,2.12379514059868e-05,1.86777776502663e-05,2.0170058676712e-05,1.8946030385445e-05,2.66040037173511e-05,2.09161899668946e-05,20),
(3.03462382611645e-05,3.26517930083994e-05,3.5242025468662e-05,2.53219745106391e-05,2.24384532945004e-05,2.4052346047657e-05,2.23865572957053e-05,3.1634313969082e-05,2.48285463481801e-05,21),
(1.95914465544536e-05,2.12379514059868e-05,2.27808649037128e-05,0.000341724375366877,1.4512761275113e-05,1.56475828693953e-05,1.44372366441415e-05,2.07952121981765e-05,1.61488256935919e-05,28),
(1.7347572525984e-05,1.86777776502663e-05,2.04116907052727e-05,1.4512761275113e-05,0.000432162526082388,1.38116514014465e-05,1.2712914948904e-05,1.82503165178506e-05,1.43043075345922e-05,30),
(1.68339762136661e-05,1.77836497166611e-05,2.36328309295222e-05,1.30183423732016e-05,1.18674654241553e-05,1.32467273128652e-05,1.24581739117775e-05,1.55624190959406e-05,1.33010638508213e-05,31),
(1.89643062824415e-05,2.06997140070717e-05,2.29045490159364e-05,1.57918175731019e-05,1.39864987449492e-05,1.50580274578455e-05,1.45908734129609e-05,1.95329296993327e-05,1.5814709481221e-05,32),
(1.69882826885005e-05,1.8946030385445e-05,2.00820439721439e-05,1.44372366441415e-05,1.2712914948904e-05,1.35209686474184e-05,0.00261563314789896,1.78285095864627e-05,1.46699314500019e-05,34),
(2.0278186540684e-05,2.18923409729654e-05,2.39981539939738e-05,1.71774589459438e-05,1.54654355357383e-05,1.62731485707636e-05,1.49253140625051e-05,2.18229800160297e-05,1.71923561673718e-05,35),
(2.44449336987598e-05,2.66040037173511e-05,2.84860148925308e-05,2.07952121981765e-05,1.82503165178506e-05,1.97667730441441e-05,1.78285095864627e-05,0.00166478601822712,2.0299952103232e-05,36),
(1.89914629921774e-05,2.09161899668946e-05,2.26026841007872e-05,1.61488256935919e-05,1.43043075345922e-05,1.52609063290127e-05,1.46699314500019e-05,2.0299952103232e-05,0.00306670170971682,39),
(0,0,0,0,0,0,0,0,0,41),
(0,0,0,0,0,0,0,0,0,17),
(0,0,0,0,0,0,0,0,0,18),
(2.51880677333017e-05,2.63051795435778e-05,2.79874748974906e-05,2.02888886670845e-05,1.8178636318197e-05,1.91308527003585e-05,1.83260023644133e-05,2.4422300558171e-05,1.96411467520551e-05,44),
(2.22402118719591e-05,2.37546284320705e-05,2.58463051055541e-05,1.83391609130854e-05,1.6300720519646e-05,1.74559091886791e-05,1.63733785575587e-05,2.26616253279828e-05,1.79541237435621e-05,45),
(3.01092775359837e-05,3.23865212934412e-05,4.09444584045994e-05,0,2.15470966302776e-05,2.39082636344032e-05,2.28296706429177e-05,2.9007671511595e-05,2.44201138973326e-05,46);
FLUSH TABLES;
let $MYSQLD_DATADIR= `select @@datadir`;
--exec $MYISAMPACK -s $MYSQLD_DATADIR/test/t1
--exec $MYISAMCHK -srq $MYSQLD_DATADIR/test/t1
--exec $MYISAMCHK -s --unpack $MYSQLD_DATADIR/test/t1
CHECK TABLE t1 EXTENDED;
DROP TABLE t1;

#
<<<<<<< HEAD
# Bug#40949 Debug version of MySQL server crashes when run OPTIMIZE on compressed table.
# expanded with testcase for
# BUG#41574 - REPAIR TABLE: crashes for compressed tables
#
--disable_warnings
drop table if exists t1;
--enable_warnings
let $MYSQLD_DATADIR= `select @@datadir`;
create table t1(f1 int, f2 char(255));
insert into t1 values(1, 'foo'), (2, 'bar');
insert into t1 select * from t1;
insert into t1 select * from t1;
insert into t1 select * from t1;
insert into t1 select * from t1;
insert into t1 select * from t1;
insert into t1 select * from t1;
insert into t1 select * from t1;
insert into t1 select * from t1;
insert into t1 select * from t1;
insert into t1 select * from t1;
insert into t1 select * from t1;
insert into t1 select * from t1;
flush tables;
--exec $MYISAMPACK $MYSQLD_DATADIR/test/t1
optimize table t1;
repair table t1;
drop table t1;
=======
# Bug#36573 myisampack --join does not create destination table .frm file
#
#############################################################################
# Testcase myisampack.1: Positive test for myisampack --join
# To test myisampack --join operation creates .frm file
# If it creates .frm file, we will be able to access from mysql
# server
#############################################################################
--echo # ===== myisampack.1 =====
CREATE TABLE t1(a INT);
INSERT INTO t1 VALUES(20);

let $i=9;
--disable_query_log
while ($i)
{
 INSERT INTO t1 SELECT  ROUND(a * RAND() * 10) from t1;
 dec $i;
}
--enable_query_log

CREATE TABLE t2(a INT);
INSERT INTO t2 VALUES(40);

let $i=9;
--disable_query_log
while ($i)
{
 INSERT INTO t2 SELECT  ROUND(a * RAND() * 10) from t2;
 dec $i;
}
--enable_query_log

--exec $MYISAMPACK --join=$MYSQLTEST_VARDIR/master-data/test/t3 $MYSQLTEST_VARDIR/master-data/test/t1 $MYSQLTEST_VARDIR/master-data/test/t2 2>&1

--echo #If the myisampack --join operation is successful, we have table t3(.frm)
--echo #so we should be able to query about the table from server.
SELECT COUNT(a) FROM t3;

#############################################################################
# Testcase myisampack.2: 2nd Positive test for myisampack --join
# Test myisampack join operation  with an existing destination frm file.
# It should finish the join operation successfully
#############################################################################
--echo # ===== myisampack.2 =====
--remove_file $MYSQLTEST_VARDIR/master-data/test/t3.MYI
--remove_file $MYSQLTEST_VARDIR/master-data/test/t3.MYD
--exec $MYISAMPACK --join=$MYSQLTEST_VARDIR/master-data/test/t3 $MYSQLTEST_VARDIR/master-data/test/t1 $MYSQLTEST_VARDIR/master-data/test/t2 2>&1
--echo #Tests the myisampack join operation with an existing destination .frm file, 
--echo #the command should return correct exit status(0) and
--echo #we should be able to query the table.

SELECT COUNT(a) FROM t3;

#############################################################################
# Testcase myisampack.3: 3rd Positive test for myisampack --join
# Test myisampack join operation  without frm file for first table and second
# table. It should finish the join operation successfully
#############################################################################
--echo # ===== myisampack.3 =====
--copy_file $MYSQLTEST_VARDIR/master-data/test/t1.frm  $MYSQLTEST_VARDIR/tmp/bug36573.t1.frm
--copy_file $MYSQLTEST_VARDIR/master-data/test/t2.frm  $MYSQLTEST_VARDIR/tmp/bug36573.t2.frm
--remove_file $MYSQLTEST_VARDIR/master-data/test/t1.frm
--remove_file $MYSQLTEST_VARDIR/master-data/test/t2.frm

DROP TABLE t3;
--exec $MYISAMPACK --join=$MYSQLTEST_VARDIR/master-data/test/t3 $MYSQLTEST_VARDIR/master-data/test/t1 $MYSQLTEST_VARDIR/master-data/test/t2 2>&1
--echo #Tests the myisampack join operation without frm file for the first and second table
--echo #No frm file is generated in this and we shouldn't  be able to access the newly 
--echo #created table

--error ER_NO_SUCH_TABLE
SELECT COUNT(a) FROM t3;

--copy_file $MYSQLTEST_VARDIR/tmp/bug36573.t1.frm  $MYSQLTEST_VARDIR/master-data/test/t1.frm
--copy_file $MYSQLTEST_VARDIR/tmp/bug36573.t2.frm  $MYSQLTEST_VARDIR/master-data/test/t2.frm
--copy_file $MYSQLTEST_VARDIR/tmp/bug36573.t1.frm  $MYSQLTEST_VARDIR/master-data/test/t3.frm
--remove_file $MYSQLTEST_VARDIR/tmp/bug36573.t1.frm
--remove_file $MYSQLTEST_VARDIR/tmp/bug36573.t2.frm

#############################################################################
# Testcase myisampack.4: Negative test for myisampack --join
# Test myisampack join operation  with an existing .MYI,.MDI,.frm files
# the test should fail
#############################################################################
--echo # ===== myisampack.4 =====
--echo #Tests the myisampack join operation with an existing destination .frm,.MYI,.MDI 
--echo #the command should fail with exit status 2
#
# Note: Use of regular expressions in this file is for output printed in result file
#       The main purpose of this regular expression is to supress the filenames for
#       error messages produced so that we can create a generic result file
#
#1.    /.*myisampack(\.exe)?: Can't create\/write to file .*\(/myisampack: Can't create\/write to file (/
#      Replace everything before "myisampack" or "myisampack.exe" and followed by
#      ": Can't create\/write to file " until the first open paranthesis , with
#      "myisampack:  Can't create\/write to file ("
#
#2.    /Aborted: .*is/Aborted: file is/
#      Replace everything after starting with "Aborted: " until ending with "is" with
#      "Aborted: file is/
#
--replace_regex /.*myisampack(\.exe)?: Can't create\/write to file .*\(/myisampack: Can't create\/write to file (/ /Aborted: .*is/Aborted: file is/
--error 2
--exec $MYISAMPACK --join=$MYSQLTEST_VARDIR/master-data/test/t3 $MYSQLTEST_VARDIR/master-data/test/t1 $MYSQLTEST_VARDIR/master-data/test/t2 2>&1

DROP TABLE t1,t2,t3;
>>>>>>> 3d420430
<|MERGE_RESOLUTION|>--- conflicted
+++ resolved
@@ -37,7 +37,6 @@
 DROP TABLE t1;
 
 #
-<<<<<<< HEAD
 # Bug#40949 Debug version of MySQL server crashes when run OPTIMIZE on compressed table.
 # expanded with testcase for
 # BUG#41574 - REPAIR TABLE: crashes for compressed tables
@@ -65,7 +64,7 @@
 optimize table t1;
 repair table t1;
 drop table t1;
-=======
+#
 # Bug#36573 myisampack --join does not create destination table .frm file
 #
 #############################################################################
@@ -99,7 +98,7 @@
 }
 --enable_query_log
 
---exec $MYISAMPACK --join=$MYSQLTEST_VARDIR/master-data/test/t3 $MYSQLTEST_VARDIR/master-data/test/t1 $MYSQLTEST_VARDIR/master-data/test/t2 2>&1
+--exec $MYISAMPACK --join=$MYSQLD_DATADIR/test/t3 $MYSQLD_DATADIR/test/t1 $MYSQLD_DATADIR/test/t2 2>&1
 
 --echo #If the myisampack --join operation is successful, we have table t3(.frm)
 --echo #so we should be able to query about the table from server.
@@ -111,9 +110,9 @@
 # It should finish the join operation successfully
 #############################################################################
 --echo # ===== myisampack.2 =====
---remove_file $MYSQLTEST_VARDIR/master-data/test/t3.MYI
---remove_file $MYSQLTEST_VARDIR/master-data/test/t3.MYD
---exec $MYISAMPACK --join=$MYSQLTEST_VARDIR/master-data/test/t3 $MYSQLTEST_VARDIR/master-data/test/t1 $MYSQLTEST_VARDIR/master-data/test/t2 2>&1
+--remove_file $MYSQLD_DATADIR/test/t3.MYI
+--remove_file $MYSQLD_DATADIR/test/t3.MYD
+--exec $MYISAMPACK --join=$MYSQLD_DATADIR/test/t3 $MYSQLD_DATADIR/test/t1 $MYSQLD_DATADIR/test/t2 2>&1
 --echo #Tests the myisampack join operation with an existing destination .frm file, 
 --echo #the command should return correct exit status(0) and
 --echo #we should be able to query the table.
@@ -126,13 +125,13 @@
 # table. It should finish the join operation successfully
 #############################################################################
 --echo # ===== myisampack.3 =====
---copy_file $MYSQLTEST_VARDIR/master-data/test/t1.frm  $MYSQLTEST_VARDIR/tmp/bug36573.t1.frm
---copy_file $MYSQLTEST_VARDIR/master-data/test/t2.frm  $MYSQLTEST_VARDIR/tmp/bug36573.t2.frm
---remove_file $MYSQLTEST_VARDIR/master-data/test/t1.frm
---remove_file $MYSQLTEST_VARDIR/master-data/test/t2.frm
+--copy_file $MYSQLD_DATADIR/test/t1.frm  $MYSQLTEST_VARDIR/tmp/bug36573.t1.frm
+--copy_file $MYSQLD_DATADIR/test/t2.frm  $MYSQLTEST_VARDIR/tmp/bug36573.t2.frm
+--remove_file $MYSQLD_DATADIR/test/t1.frm
+--remove_file $MYSQLD_DATADIR/test/t2.frm
 
 DROP TABLE t3;
---exec $MYISAMPACK --join=$MYSQLTEST_VARDIR/master-data/test/t3 $MYSQLTEST_VARDIR/master-data/test/t1 $MYSQLTEST_VARDIR/master-data/test/t2 2>&1
+--exec $MYISAMPACK --join=$MYSQLD_DATADIR/test/t3 $MYSQLD_DATADIR/test/t1 $MYSQLD_DATADIR/test/t2 2>&1
 --echo #Tests the myisampack join operation without frm file for the first and second table
 --echo #No frm file is generated in this and we shouldn't  be able to access the newly 
 --echo #created table
@@ -140,9 +139,9 @@
 --error ER_NO_SUCH_TABLE
 SELECT COUNT(a) FROM t3;
 
---copy_file $MYSQLTEST_VARDIR/tmp/bug36573.t1.frm  $MYSQLTEST_VARDIR/master-data/test/t1.frm
---copy_file $MYSQLTEST_VARDIR/tmp/bug36573.t2.frm  $MYSQLTEST_VARDIR/master-data/test/t2.frm
---copy_file $MYSQLTEST_VARDIR/tmp/bug36573.t1.frm  $MYSQLTEST_VARDIR/master-data/test/t3.frm
+--copy_file $MYSQLTEST_VARDIR/tmp/bug36573.t1.frm  $MYSQLD_DATADIR/test/t1.frm
+--copy_file $MYSQLTEST_VARDIR/tmp/bug36573.t2.frm  $MYSQLD_DATADIR/test/t2.frm
+--copy_file $MYSQLTEST_VARDIR/tmp/bug36573.t1.frm  $MYSQLD_DATADIR/test/t3.frm
 --remove_file $MYSQLTEST_VARDIR/tmp/bug36573.t1.frm
 --remove_file $MYSQLTEST_VARDIR/tmp/bug36573.t2.frm
 
@@ -170,7 +169,6 @@
 #
 --replace_regex /.*myisampack(\.exe)?: Can't create\/write to file .*\(/myisampack: Can't create\/write to file (/ /Aborted: .*is/Aborted: file is/
 --error 2
---exec $MYISAMPACK --join=$MYSQLTEST_VARDIR/master-data/test/t3 $MYSQLTEST_VARDIR/master-data/test/t1 $MYSQLTEST_VARDIR/master-data/test/t2 2>&1
+--exec $MYISAMPACK --join=$MYSQLD_DATADIR/test/t3 $MYSQLD_DATADIR/test/t1 $MYSQLD_DATADIR/test/t2 2>&1
 
-DROP TABLE t1,t2,t3;
->>>>>>> 3d420430
+DROP TABLE t1,t2,t3;