--- conflicted
+++ resolved
@@ -56,8 +56,6 @@
   theInterpretIndicator = 1;
 
   theTotalCurrAI_Len = AttrInfo::SectionSizeInfoLength;
-<<<<<<< HEAD
-=======
 }
 
 bool
@@ -69,7 +67,6 @@
   return !(((m_type == PrimaryKeyAccess) ||
             (m_type == UniqueIndexAccess)) &&
            (m_attribute_record == NULL));
->>>>>>> f67a8e95
 }
 
 int
@@ -82,12 +79,7 @@
   }
 
   if ((theInterpretIndicator == 1)) {
-<<<<<<< HEAD
-    if ((tNdbColumnImpl == NULL) ||
-        (theStatus == UseNdbRecord)) 
-=======
     if (tNdbColumnImpl == NULL)
->>>>>>> f67a8e95
       goto inc_check_error1;
     if ((tNdbColumnImpl->getInterpretableType() != true) ||
         (tNdbColumnImpl->m_pk != false) ||
@@ -114,14 +106,6 @@
   return -1;
   
  inc_check_error1:
-<<<<<<< HEAD
-  if (theStatus == UseNdbRecord) {
-    /* Wrong API.  Use NdbInterpretedCode for NdbRecord operations */
-    setErrorCodeAbort(4537);
-    return -1;
-  }
-=======
->>>>>>> f67a8e95
   setErrorCodeAbort(4004);
   return -1;
   
@@ -152,12 +136,7 @@
   }
 
   if ((theInterpretIndicator == 1)) {
-<<<<<<< HEAD
-    if ((tNdbColumnImpl == NULL) ||
-        (theStatus == UseNdbRecord)) 
-=======
     if (tNdbColumnImpl == NULL)
->>>>>>> f67a8e95
       goto write_attr_check_error1;
     if ((tNdbColumnImpl->getInterpretableType() == false) ||
         (tNdbColumnImpl->m_pk))
@@ -180,14 +159,6 @@
   return -1;
 
 write_attr_check_error1:
-<<<<<<< HEAD
-  if (theStatus == UseNdbRecord) {
-    /* Wrong API.  Use NdbInterpretedCode for NdbRecord operations */
-    setErrorCodeAbort(4537);
-    return -1;
-  }
-=======
->>>>>>> f67a8e95
   setErrorCodeAbort(4004);
   return -1;
 
@@ -214,8 +185,7 @@
   }
 
   if ((theInterpretIndicator == 1)) {
-    if ((tNdbColumnImpl == NULL) ||
-        (theStatus == UseNdbRecord))
+    if (tNdbColumnImpl == NULL)
       goto read_attr_check_error1;
     if (tNdbColumnImpl->getInterpretableType() == false)
       goto read_attr_check_error2;
@@ -240,11 +210,6 @@
   return -1;
   
  read_attr_check_error1:
-  if (theStatus == UseNdbRecord) {
-    /* Wrong API.  Use NdbInterpretedCode for NdbRecord operations */
-    setErrorCodeAbort(4537);
-    return -1;
-  }
   setErrorCodeAbort(4004);
   return -1;
   
@@ -268,15 +233,7 @@
 
   if ((theInterpretIndicator == 1)) {
     if (theStatus == ExecInterpretedValue) {
-<<<<<<< HEAD
-       return 0; // Simply continue with interpretation
-    } else if (theStatus == UseNdbRecord) {
-      /* Wrong API.  Use NdbInterpretedCode for NdbRecord operations */
-      setErrorCodeAbort(4537);
-      return -1;
-=======
       return 0; // Simply continue with interpretation
->>>>>>> f67a8e95
     } else if (theStatus == GetValue) {
       theInitialReadSize = theTotalCurrAI_Len - AttrInfo::SectionSizeInfoLength;
       theStatus = ExecInterpretedValue;
@@ -306,15 +263,7 @@
 
   if ((theInterpretIndicator == 1)) {
     if (theStatus == ExecInterpretedValue) {
-<<<<<<< HEAD
-       return 0; // Simply continue with interpretation
-    } else if (theStatus == UseNdbRecord) {
-      /* Wrong API.  Use NdbInterpretedCode for NdbRecord operations */
-      setErrorCodeAbort(4537);
-      return -1;
-=======
       return 0; // Simply continue with interpretation
->>>>>>> f67a8e95
     } else if (theStatus == GetValue) {
       theInitialReadSize = theTotalCurrAI_Len - AttrInfo::SectionSizeInfoLength;
       theStatus = ExecInterpretedValue;
@@ -346,15 +295,7 @@
 
   if ((theInterpretIndicator == 1)) {
     if (theStatus == ExecInterpretedValue) {
-<<<<<<< HEAD
-       return 0; // Simply continue with interpretation
-    } else if (theStatus == UseNdbRecord) {
-      /* Wrong API.  Use NdbInterpretedCode for NdbRecord operations */
-      setErrorCodeAbort(4537);
-      return -1;
-=======
       return 0; // Simply continue with interpretation
->>>>>>> f67a8e95
     } else if (theStatus == SubroutineExec) {
        return 0; // Simply continue with interpretation
     } else {
