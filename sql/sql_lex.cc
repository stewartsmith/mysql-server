/* Copyright 2000-2008 MySQL AB, 2008 Sun Microsystems, Inc.

   This program is free software; you can redistribute it and/or modify
   it under the terms of the GNU General Public License as published by
   the Free Software Foundation; version 2 of the License.

   This program is distributed in the hope that it will be useful,
   but WITHOUT ANY WARRANTY; without even the implied warranty of
   MERCHANTABILITY or FITNESS FOR A PARTICULAR PURPOSE.  See the
   GNU General Public License for more details.

   You should have received a copy of the GNU General Public License
   along with this program; if not, write to the Free Software
   Foundation, Inc., 59 Temple Place, Suite 330, Boston, MA  02111-1307  USA */


/* A lexical scanner on a temporary buffer with a yacc interface */

#define MYSQL_LEX 1
#include "mysql_priv.h"
#include "item_create.h"
#include <m_ctype.h>
#include <hash.h>
#include "sp.h"
#include "sp_head.h"

static int lex_one_token(void *arg, void *yythd);

/*
  We are using pointer to this variable for distinguishing between assignment
  to NEW row field (when parsing trigger definition) and structured variable.
*/

sys_var *trg_new_row_fake_var= (sys_var*) 0x01;

/**
  LEX_STRING constant for null-string to be used in parser and other places.
*/
const LEX_STRING null_lex_str= {NULL, 0};
const LEX_STRING empty_lex_str= { (char*) "", 0 };

/* Longest standard keyword name */

#define TOCK_NAME_LENGTH 24

/*
  The following data is based on the latin1 character set, and is only
  used when comparing keywords
*/

static uchar to_upper_lex[]=
{
    0,  1,  2,  3,  4,  5,  6,  7,  8,  9, 10, 11, 12, 13, 14, 15,
   16, 17, 18, 19, 20, 21, 22, 23, 24, 25, 26, 27, 28, 29, 30, 31,
   32, 33, 34, 35, 36, 37, 38, 39, 40, 41, 42, 43, 44, 45, 46, 47,
   48, 49, 50, 51, 52, 53, 54, 55, 56, 57, 58, 59, 60, 61, 62, 63,
   64, 65, 66, 67, 68, 69, 70, 71, 72, 73, 74, 75, 76, 77, 78, 79,
   80, 81, 82, 83, 84, 85, 86, 87, 88, 89, 90, 91, 92, 93, 94, 95,
   96, 65, 66, 67, 68, 69, 70, 71, 72, 73, 74, 75, 76, 77, 78, 79,
   80, 81, 82, 83, 84, 85, 86, 87, 88, 89, 90,123,124,125,126,127,
  128,129,130,131,132,133,134,135,136,137,138,139,140,141,142,143,
  144,145,146,147,148,149,150,151,152,153,154,155,156,157,158,159,
  160,161,162,163,164,165,166,167,168,169,170,171,172,173,174,175,
  176,177,178,179,180,181,182,183,184,185,186,187,188,189,190,191,
  192,193,194,195,196,197,198,199,200,201,202,203,204,205,206,207,
  208,209,210,211,212,213,214,215,216,217,218,219,220,221,222,223,
  192,193,194,195,196,197,198,199,200,201,202,203,204,205,206,207,
  208,209,210,211,212,213,214,247,216,217,218,219,220,221,222,255
};

/* 
  Names of the index hints (for error messages). Keep in sync with 
  index_hint_type 
*/

const char * index_hint_type_name[] =
{
  "IGNORE INDEX", 
  "USE INDEX", 
  "FORCE INDEX"
};

inline int lex_casecmp(const char *s, const char *t, uint len)
{
  while (len-- != 0 &&
	 to_upper_lex[(uchar) *s++] == to_upper_lex[(uchar) *t++]) ;
  return (int) len+1;
}

#include <lex_hash.h>


void lex_init(void)
{
  uint i;
  DBUG_ENTER("lex_init");
  for (i=0 ; i < array_elements(symbols) ; i++)
    symbols[i].length=(uchar) strlen(symbols[i].name);
  for (i=0 ; i < array_elements(sql_functions) ; i++)
    sql_functions[i].length=(uchar) strlen(sql_functions[i].name);

  DBUG_VOID_RETURN;
}


void lex_free(void)
{					// Call this when daemon ends
  DBUG_ENTER("lex_free");
  DBUG_VOID_RETURN;
}


void
st_parsing_options::reset()
{
  allows_variable= TRUE;
  allows_select_into= TRUE;
  allows_select_procedure= TRUE;
  allows_derived= TRUE;
}

Lex_input_stream::Lex_input_stream(THD *thd,
                                   const char* buffer,
                                   unsigned int length)
: m_thd(thd),
  yylineno(1),
  yytoklen(0),
  yylval(NULL),
  lookahead_token(-1),
  lookahead_yylval(NULL),
  m_ptr(buffer),
  m_tok_start(NULL),
  m_tok_end(NULL),
  m_end_of_query(buffer + length),
  m_tok_start_prev(NULL),
  m_buf(buffer),
  m_buf_length(length),
  m_echo(TRUE),
  m_cpp_tok_start(NULL),
  m_cpp_tok_start_prev(NULL),
  m_cpp_tok_end(NULL),
  m_body_utf8(NULL),
  m_cpp_utf8_processed_ptr(NULL),
  next_state(MY_LEX_START),
  found_semicolon(NULL),
  ignore_space(test(thd->variables.sql_mode & MODE_IGNORE_SPACE)),
  stmt_prepare_mode(FALSE),
  multi_statements(TRUE),
  in_comment(NO_COMMENT),
  m_underscore_cs(NULL)
{
  m_cpp_buf= (char*) thd->alloc(length + 1);
  m_cpp_ptr= m_cpp_buf;
}

Lex_input_stream::~Lex_input_stream()
{}

/**
  The operation is called from the parser in order to
  1) designate the intention to have utf8 body;
  1) Indicate to the lexer that we will need a utf8 representation of this
     statement;
  2) Determine the beginning of the body.

  @param thd        Thread context.
  @param begin_ptr  Pointer to the start of the body in the pre-processed
                    buffer.
*/

void Lex_input_stream::body_utf8_start(THD *thd, const char *begin_ptr)
{
  DBUG_ASSERT(begin_ptr);
  DBUG_ASSERT(m_cpp_buf <= begin_ptr && begin_ptr <= m_cpp_buf + m_buf_length);

  uint body_utf8_length=
    (m_buf_length / thd->variables.character_set_client->mbminlen) *
    my_charset_utf8_bin.mbmaxlen;

  m_body_utf8= (char *) thd->alloc(body_utf8_length + 1);
  m_body_utf8_ptr= m_body_utf8;
  *m_body_utf8_ptr= 0;

  m_cpp_utf8_processed_ptr= begin_ptr;
}

/**
  @brief The operation appends unprocessed part of pre-processed buffer till
  the given pointer (ptr) and sets m_cpp_utf8_processed_ptr to end_ptr.

  The idea is that some tokens in the pre-processed buffer (like character
  set introducers) should be skipped.

  Example:
    CPP buffer: SELECT 'str1', _latin1 'str2';
    m_cpp_utf8_processed_ptr -- points at the "SELECT ...";
    In order to skip "_latin1", the following call should be made:
      body_utf8_append(<pointer to "_latin1 ...">, <pointer to " 'str2'...">)

  @param ptr      Pointer in the pre-processed buffer, which specifies the
                  end of the chunk, which should be appended to the utf8
                  body.
  @param end_ptr  Pointer in the pre-processed buffer, to which
                  m_cpp_utf8_processed_ptr will be set in the end of the
                  operation.
*/

void Lex_input_stream::body_utf8_append(const char *ptr,
                                        const char *end_ptr)
{
  DBUG_ASSERT(m_cpp_buf <= ptr && ptr <= m_cpp_buf + m_buf_length);
  DBUG_ASSERT(m_cpp_buf <= end_ptr && end_ptr <= m_cpp_buf + m_buf_length);

  if (!m_body_utf8)
    return;

  if (m_cpp_utf8_processed_ptr >= ptr)
    return;

  int bytes_to_copy= ptr - m_cpp_utf8_processed_ptr;

  memcpy(m_body_utf8_ptr, m_cpp_utf8_processed_ptr, bytes_to_copy);
  m_body_utf8_ptr += bytes_to_copy;
  *m_body_utf8_ptr= 0;

  m_cpp_utf8_processed_ptr= end_ptr;
}

/**
  The operation appends unprocessed part of the pre-processed buffer till
  the given pointer (ptr) and sets m_cpp_utf8_processed_ptr to ptr.

  @param ptr  Pointer in the pre-processed buffer, which specifies the end
              of the chunk, which should be appended to the utf8 body.
*/

void Lex_input_stream::body_utf8_append(const char *ptr)
{
  body_utf8_append(ptr, ptr);
}

/**
  The operation converts the specified text literal to the utf8 and appends
  the result to the utf8-body.

  @param thd      Thread context.
  @param txt      Text literal.
  @param txt_cs   Character set of the text literal.
  @param end_ptr  Pointer in the pre-processed buffer, to which
                  m_cpp_utf8_processed_ptr will be set in the end of the
                  operation.
*/

void Lex_input_stream::body_utf8_append_literal(THD *thd,
                                                const LEX_STRING *txt,
                                                CHARSET_INFO *txt_cs,
                                                const char *end_ptr)
{
  if (!m_cpp_utf8_processed_ptr)
    return;

  LEX_STRING utf_txt;

  if (!my_charset_same(txt_cs, &my_charset_utf8_general_ci))
  {
    thd->convert_string(&utf_txt,
                        &my_charset_utf8_general_ci,
                        txt->str, txt->length,
                        txt_cs);
  }
  else
  {
    utf_txt.str= txt->str;
    utf_txt.length= txt->length;
  }

  /* NOTE: utf_txt.length is in bytes, not in symbols. */

  memcpy(m_body_utf8_ptr, utf_txt.str, utf_txt.length);
  m_body_utf8_ptr += utf_txt.length;
  *m_body_utf8_ptr= 0;

  m_cpp_utf8_processed_ptr= end_ptr;
}


/*
  This is called before every query that is to be parsed.
  Because of this, it's critical to not do too much things here.
  (We already do too much here)
*/

void lex_start(THD *thd)
{
  LEX *lex= thd->lex;
  DBUG_ENTER("lex_start");

  lex->thd= lex->unit.thd= thd;

  lex->context_stack.empty();
  lex->unit.init_query();
  lex->unit.init_select();
  /* 'parent_lex' is used in init_query() so it must be before it. */
  lex->select_lex.parent_lex= lex;
  lex->select_lex.init_query();
  lex->value_list.empty();
  lex->update_list.empty();
  lex->set_var_list.empty();
  lex->param_list.empty();
  lex->view_list.empty();
  lex->prepared_stmt_params.empty();
  lex->auxiliary_table_list.empty();
  lex->unit.next= lex->unit.master=
    lex->unit.link_next= lex->unit.return_to= 0;
  lex->unit.prev= lex->unit.link_prev= 0;
  lex->unit.slave= lex->unit.global_parameters= lex->current_select=
    lex->all_selects_list= &lex->select_lex;
  lex->select_lex.master= &lex->unit;
  lex->select_lex.prev= &lex->unit.slave;
  lex->select_lex.link_next= lex->select_lex.slave= lex->select_lex.next= 0;
  lex->select_lex.link_prev= (st_select_lex_node**)&(lex->all_selects_list);
  lex->select_lex.options= 0;
  lex->select_lex.sql_cache= SELECT_LEX::SQL_CACHE_UNSPECIFIED;
  lex->select_lex.init_order();
  lex->select_lex.group_list.empty();
  lex->describe= 0;
  lex->subqueries= FALSE;
  lex->view_prepare_mode= FALSE;
  lex->derived_tables= 0;
  lex->lock_option= TL_READ;
  lex->safe_to_cache_query= 1;
  lex->leaf_tables_insert= 0;
  lex->parsing_options.reset();
  lex->empty_field_list_on_rset= 0;
  lex->select_lex.select_number= 1;
  lex->length=0;
  lex->part_info= 0;
  lex->select_lex.in_sum_expr=0;
  lex->select_lex.ftfunc_list_alloc.empty();
  lex->select_lex.ftfunc_list= &lex->select_lex.ftfunc_list_alloc;
  lex->select_lex.group_list.empty();
  lex->select_lex.order_list.empty();
  lex->sql_command= SQLCOM_END;
  lex->duplicates= DUP_ERROR;
  lex->ignore= 0;
  lex->spname= NULL;
  lex->sphead= NULL;
  lex->spcont= NULL;
  lex->proc_list.first= 0;
  lex->escape_used= FALSE;
  lex->query_tables= 0;
  lex->reset_query_tables_list(FALSE);
  lex->expr_allows_subselect= TRUE;
  lex->use_only_table_context= FALSE;

  lex->name.str= 0;
  lex->name.length= 0;
  lex->event_parse_data= NULL;
  lex->profile_options= PROFILE_NONE;
  lex->nest_level=0 ;
  lex->allow_sum_func= 0;
  lex->in_sum_func= NULL;
  lex->protect_against_global_read_lock= FALSE;
  /*
    ok, there must be a better solution for this, long-term
    I tried "bzero" in the sql_yacc.yy code, but that for
    some reason made the values zero, even if they were set
  */
  lex->server_options.server_name= 0;
  lex->server_options.server_name_length= 0;
  lex->server_options.host= 0;
  lex->server_options.db= 0;
  lex->server_options.username= 0;
  lex->server_options.password= 0;
  lex->server_options.scheme= 0;
  lex->server_options.socket= 0;
  lex->server_options.owner= 0;
  lex->server_options.port= -1;

  lex->is_lex_started= TRUE;
  DBUG_VOID_RETURN;
}

void lex_end(LEX *lex)
{
  DBUG_ENTER("lex_end");
  DBUG_PRINT("enter", ("lex: %p", lex));

  /* release used plugins */
  plugin_unlock_list(0, (plugin_ref*)lex->plugins.buffer, 
                     lex->plugins.elements);
  reset_dynamic(&lex->plugins);

  DBUG_VOID_RETURN;
}

Yacc_state::~Yacc_state()
{
  if (yacc_yyss)
  {
    my_free(yacc_yyss, MYF(0));
    my_free(yacc_yyvs, MYF(0));
  }
}

static int find_keyword(Lex_input_stream *lip, uint len, bool function)
{
  const char *tok= lip->get_tok_start();

  SYMBOL *symbol= get_hash_symbol(tok, len, function);
  if (symbol)
  {
    lip->yylval->symbol.symbol=symbol;
    lip->yylval->symbol.str= (char*) tok;
    lip->yylval->symbol.length=len;

    if ((symbol->tok == NOT_SYM) &&
        (lip->m_thd->variables.sql_mode & MODE_HIGH_NOT_PRECEDENCE))
      return NOT2_SYM;
    if ((symbol->tok == OR_OR_SYM) &&
	!(lip->m_thd->variables.sql_mode & MODE_PIPES_AS_CONCAT))
      return OR2_SYM;

    return symbol->tok;
  }
  return 0;
}

/*
  Check if name is a keyword

  SYNOPSIS
    is_keyword()
    name      checked name (must not be empty)
    len       length of checked name

  RETURN VALUES
    0         name is a keyword
    1         name isn't a keyword
*/

bool is_keyword(const char *name, uint len)
{
  DBUG_ASSERT(len != 0);
  return get_hash_symbol(name,len,0)!=0;
}

bool is_lex_native_function(const LEX_STRING *name)
{
  DBUG_ASSERT(name != NULL);
  return (get_hash_symbol(name->str, name->length, 1) != 0);
}

/* make a copy of token before ptr and set yytoklen */

static LEX_STRING get_token(Lex_input_stream *lip, uint skip, uint length)
{
  LEX_STRING tmp;
  lip->yyUnget();                       // ptr points now after last token char
  tmp.length=lip->yytoklen=length;
  tmp.str= lip->m_thd->strmake(lip->get_tok_start() + skip, tmp.length);

  lip->m_cpp_text_start= lip->get_cpp_tok_start() + skip;
  lip->m_cpp_text_end= lip->m_cpp_text_start + tmp.length;

  return tmp;
}

/* 
 todo: 
   There are no dangerous charsets in mysql for function 
   get_quoted_token yet. But it should be fixed in the 
   future to operate multichar strings (like ucs2)
*/

static LEX_STRING get_quoted_token(Lex_input_stream *lip,
                                   uint skip,
                                   uint length, char quote)
{
  LEX_STRING tmp;
  const char *from, *end;
  char *to;
  lip->yyUnget();                       // ptr points now after last token char
  tmp.length= lip->yytoklen=length;
  tmp.str=(char*) lip->m_thd->alloc(tmp.length+1);
  from= lip->get_tok_start() + skip;
  to= tmp.str;
  end= to+length;

  lip->m_cpp_text_start= lip->get_cpp_tok_start() + skip;
  lip->m_cpp_text_end= lip->m_cpp_text_start + length;

  for ( ; to != end; )
  {
    if ((*to++= *from++) == quote)
    {
      from++;					// Skip double quotes
      lip->m_cpp_text_start++;
    }
  }
  *to= 0;					// End null for safety
  return tmp;
}


/*
  Return an unescaped text literal without quotes
  Fix sometimes to do only one scan of the string
*/

static char *get_text(Lex_input_stream *lip, int pre_skip, int post_skip)
{
  reg1 uchar c,sep;
  uint found_escape=0;
  CHARSET_INFO *cs= lip->m_thd->charset();

  lip->tok_bitmap= 0;
  sep= lip->yyGetLast();                        // String should end with this
  while (! lip->eof())
  {
    c= lip->yyGet();
    lip->tok_bitmap|= c;
#ifdef USE_MB
    {
      int l;
      if (use_mb(cs) &&
          (l = my_ismbchar(cs,
                           lip->get_ptr() -1,
                           lip->get_end_of_query()))) {
        lip->skip_binary(l-1);
        continue;
      }
    }
#endif
    if (c == '\\' &&
        !(lip->m_thd->variables.sql_mode & MODE_NO_BACKSLASH_ESCAPES))
    {					// Escaped character
      found_escape=1;
      if (lip->eof())
	return 0;
      lip->yySkip();
    }
    else if (c == sep)
    {
      if (c == lip->yyGet())            // Check if two separators in a row
      {
        found_escape=1;                 // duplicate. Remember for delete
	continue;
      }
      else
        lip->yyUnget();

      /* Found end. Unescape and return string */
      const char *str, *end;
      char *start;

      str= lip->get_tok_start();
      end= lip->get_ptr();
      /* Extract the text from the token */
      str += pre_skip;
      end -= post_skip;
      DBUG_ASSERT(end >= str);

      if (!(start= (char*) lip->m_thd->alloc((uint) (end-str)+1)))
	return (char*) "";		// Sql_alloc has set error flag

      lip->m_cpp_text_start= lip->get_cpp_tok_start() + pre_skip;
      lip->m_cpp_text_end= lip->get_cpp_ptr() - post_skip;

      if (!found_escape)
      {
	lip->yytoklen=(uint) (end-str);
	memcpy(start,str,lip->yytoklen);
	start[lip->yytoklen]=0;
      }
      else
      {
        char *to;

	for (to=start ; str != end ; str++)
	{
#ifdef USE_MB
	  int l;
	  if (use_mb(cs) &&
              (l = my_ismbchar(cs, str, end))) {
	      while (l--)
		  *to++ = *str++;
	      str--;
	      continue;
	  }
#endif
	  if (!(lip->m_thd->variables.sql_mode & MODE_NO_BACKSLASH_ESCAPES) &&
              *str == '\\' && str+1 != end)
	  {
	    switch(*++str) {
	    case 'n':
	      *to++='\n';
	      break;
	    case 't':
	      *to++= '\t';
	      break;
	    case 'r':
	      *to++ = '\r';
	      break;
	    case 'b':
	      *to++ = '\b';
	      break;
	    case '0':
	      *to++= 0;			// Ascii null
	      break;
	    case 'Z':			// ^Z must be escaped on Win32
	      *to++='\032';
	      break;
	    case '_':
	    case '%':
	      *to++= '\\';		// remember prefix for wildcard
	      /* Fall through */
	    default:
              *to++= *str;
	      break;
	    }
	  }
	  else if (*str == sep)
	    *to++= *str++;		// Two ' or "
	  else
	    *to++ = *str;
	}
	*to=0;
	lip->yytoklen=(uint) (to-start);
      }
      return start;
    }
  }
  return 0;					// unexpected end of query
}


/*
** Calc type of integer; long integer, longlong integer or real.
** Returns smallest type that match the string.
** When using unsigned long long values the result is converted to a real
** because else they will be unexpected sign changes because all calculation
** is done with longlong or double.
*/

static const char *long_str="2147483647";
static const uint long_len=10;
static const char *signed_long_str="-2147483648";
static const char *longlong_str="9223372036854775807";
static const uint longlong_len=19;
static const char *signed_longlong_str="-9223372036854775808";
static const uint signed_longlong_len=19;
static const char *unsigned_longlong_str="18446744073709551615";
static const uint unsigned_longlong_len=20;

static inline uint int_token(const char *str,uint length)
{
  if (length < long_len)			// quick normal case
    return NUM;
  bool neg=0;

  if (*str == '+')				// Remove sign and pre-zeros
  {
    str++; length--;
  }
  else if (*str == '-')
  {
    str++; length--;
    neg=1;
  }
  while (*str == '0' && length)
  {
    str++; length --;
  }
  if (length < long_len)
    return NUM;

  uint smaller,bigger;
  const char *cmp;
  if (neg)
  {
    if (length == long_len)
    {
      cmp= signed_long_str+1;
      smaller=NUM;				// If <= signed_long_str
      bigger=LONG_NUM;				// If >= signed_long_str
    }
    else if (length < signed_longlong_len)
      return LONG_NUM;
    else if (length > signed_longlong_len)
      return DECIMAL_NUM;
    else
    {
      cmp=signed_longlong_str+1;
      smaller=LONG_NUM;				// If <= signed_longlong_str
      bigger=DECIMAL_NUM;
    }
  }
  else
  {
    if (length == long_len)
    {
      cmp= long_str;
      smaller=NUM;
      bigger=LONG_NUM;
    }
    else if (length < longlong_len)
      return LONG_NUM;
    else if (length > longlong_len)
    {
      if (length > unsigned_longlong_len)
        return DECIMAL_NUM;
      cmp=unsigned_longlong_str;
      smaller=ULONGLONG_NUM;
      bigger=DECIMAL_NUM;
    }
    else
    {
      cmp=longlong_str;
      smaller=LONG_NUM;
      bigger= ULONGLONG_NUM;
    }
  }
  while (*cmp && *cmp++ == *str++) ;
  return ((uchar) str[-1] <= (uchar) cmp[-1]) ? smaller : bigger;
}


<<<<<<< HEAD
=======
/**
  Given a stream that is advanced to the first contained character in 
  an open comment, consume the comment.  Optionally, if we are allowed, 
  recurse so that we understand comments within this current comment.

  At this level, we do not support version-condition comments.  We might 
  have been called with having just passed one in the stream, though.  In 
  that case, we probably want to tolerate mundane comments inside.  Thus,
  the case for recursion.

  @retval  Whether EOF reached before comment is closed.
*/
bool consume_comment(Lex_input_stream *lip, int remaining_recursions_permitted)
{
  reg1 uchar c;
  while (! lip->eof())
  {
    c= lip->yyGet();

    if (remaining_recursions_permitted > 0)
    {
      if ((c == '/') && (lip->yyPeek() == '*'))
      {
        lip->yySkip(); /* Eat asterisk */
        consume_comment(lip, remaining_recursions_permitted-1);
        continue;
      }
    }

    if (c == '*')
    {
      if (lip->yyPeek() == '/')
      {
        lip->yySkip(); /* Eat slash */
        return FALSE;
      }
    }

    if (c == '\n')
      lip->yylineno++;
  }

  return TRUE;
}


>>>>>>> 538fdd3d
/*
  MYSQLlex remember the following states from the following MYSQLlex()

  - MY_LEX_EOQ			Found end of query
  - MY_LEX_OPERATOR_OR_IDENT	Last state was an ident, text or number
				(which can't be followed by a signed number)
*/

int MYSQLlex(void *arg, void *yythd)
{
  THD *thd= (THD *)yythd;
  Lex_input_stream *lip= & thd->m_parser_state->m_lip;
  YYSTYPE *yylval=(YYSTYPE*) arg;
  int token;

  if (lip->lookahead_token >= 0)
  {
    /*
      The next token was already parsed in advance,
      return it.
    */
    token= lip->lookahead_token;
    lip->lookahead_token= -1;
    *yylval= *(lip->lookahead_yylval);
    lip->lookahead_yylval= NULL;
    return token;
  }

  token= lex_one_token(arg, yythd);

  switch(token) {
  case WITH:
    /*
      Parsing 'WITH' 'ROLLUP' or 'WITH' 'CUBE' requires 2 look ups,
      which makes the grammar LALR(2).
      Replace by a single 'WITH_ROLLUP' or 'WITH_CUBE' token,
      to transform the grammar into a LALR(1) grammar,
      which sql_yacc.yy can process.
    */
    token= lex_one_token(arg, yythd);
    switch(token) {
    case CUBE_SYM:
      return WITH_CUBE_SYM;
    case ROLLUP_SYM:
      return WITH_ROLLUP_SYM;
    default:
      /*
        Save the token following 'WITH'
      */
      lip->lookahead_yylval= lip->yylval;
      lip->yylval= NULL;
      lip->lookahead_token= token;
      return WITH;
    }
    break;
  default:
    break;
  }

  return token;
}

int lex_one_token(void *arg, void *yythd)
{
  reg1	uchar c;
  bool comment_closed;
  int	tokval, result_state;
  uint length;
  enum my_lex_states state;
  THD *thd= (THD *)yythd;
  Lex_input_stream *lip= & thd->m_parser_state->m_lip;
  LEX *lex= thd->lex;
  YYSTYPE *yylval=(YYSTYPE*) arg;
  CHARSET_INFO *cs= thd->charset();
  uchar *state_map= cs->state_map;
  uchar *ident_map= cs->ident_map;

  lip->yylval=yylval;			// The global state

  lip->start_token();
  state=lip->next_state;
  lip->next_state=MY_LEX_OPERATOR_OR_IDENT;
  LINT_INIT(c);
  for (;;)
  {
    switch (state) {
    case MY_LEX_OPERATOR_OR_IDENT:	// Next is operator or keyword
    case MY_LEX_START:			// Start of token
      // Skip starting whitespace
      while(state_map[c= lip->yyPeek()] == MY_LEX_SKIP)
      {
	if (c == '\n')
	  lip->yylineno++;

        lip->yySkip();
      }

      /* Start of real token */
      lip->restart_token();
      c= lip->yyGet();
      state= (enum my_lex_states) state_map[c];
      break;
    case MY_LEX_ESCAPE:
      if (lip->yyGet() == 'N')
      {					// Allow \N as shortcut for NULL
	yylval->lex_str.str=(char*) "\\N";
	yylval->lex_str.length=2;
	return NULL_SYM;
      }
    case MY_LEX_CHAR:			// Unknown or single char token
    case MY_LEX_SKIP:			// This should not happen
      if (c == '-' && lip->yyPeek() == '-' &&
          (my_isspace(cs,lip->yyPeekn(1)) ||
           my_iscntrl(cs,lip->yyPeekn(1))))
      {
        state=MY_LEX_COMMENT;
        break;
      }

      if (c != ')')
	lip->next_state= MY_LEX_START;	// Allow signed numbers

      if (c == ',')
      {
        /*
          Warning:
          This is a work around, to make the "remember_name" rule in
          sql/sql_yacc.yy work properly.
          The problem is that, when parsing "select expr1, expr2",
          the code generated by bison executes the *pre* action
          remember_name (see select_item) *before* actually parsing the
          first token of expr2.
        */
        lip->restart_token();
      }
      else
      {
        /*
          Check for a placeholder: it should not precede a possible identifier
          because of binlogging: when a placeholder is replaced with
          its value in a query for the binlog, the query must stay
          grammatically correct.
        */
        if (c == '?' && lip->stmt_prepare_mode && !ident_map[lip->yyPeek()])
        return(PARAM_MARKER);
      }

      return((int) c);

    case MY_LEX_IDENT_OR_NCHAR:
      if (lip->yyPeek() != '\'')
      {
	state= MY_LEX_IDENT;
	break;
      }
      /* Found N'string' */
      lip->yySkip();                         // Skip '
      if (!(yylval->lex_str.str = get_text(lip, 2, 1)))
      {
	state= MY_LEX_CHAR;             // Read char by char
	break;
      }
      yylval->lex_str.length= lip->yytoklen;
      lex->text_string_is_7bit= (lip->tok_bitmap & 0x80) ? 0 : 1;
      return(NCHAR_STRING);

    case MY_LEX_IDENT_OR_HEX:
      if (lip->yyPeek() == '\'')
      {					// Found x'hex-number'
	state= MY_LEX_HEX_NUMBER;
	break;
      }
    case MY_LEX_IDENT_OR_BIN:
      if (lip->yyPeek() == '\'')
      {                                 // Found b'bin-number'
        state= MY_LEX_BIN_NUMBER;
        break;
      }
    case MY_LEX_IDENT:
      const char *start;
#if defined(USE_MB) && defined(USE_MB_IDENT)
      if (use_mb(cs))
      {
	result_state= IDENT_QUOTED;
        if (my_mbcharlen(cs, lip->yyGetLast()) > 1)
        {
          int l = my_ismbchar(cs,
                              lip->get_ptr() -1,
                              lip->get_end_of_query());
          if (l == 0) {
            state = MY_LEX_CHAR;
            continue;
          }
          lip->skip_binary(l - 1);
        }
        while (ident_map[c=lip->yyGet()])
        {
          if (my_mbcharlen(cs, c) > 1)
          {
            int l;
            if ((l = my_ismbchar(cs,
                                 lip->get_ptr() -1,
                                 lip->get_end_of_query())) == 0)
              break;
            lip->skip_binary(l-1);
          }
        }
      }
      else
#endif
      {
        for (result_state= c; ident_map[c= lip->yyGet()]; result_state|= c);
        /* If there were non-ASCII characters, mark that we must convert */
        result_state= result_state & 0x80 ? IDENT_QUOTED : IDENT;
      }
      length= lip->yyLength();
      start= lip->get_ptr();
      if (lip->ignore_space)
      {
        /*
          If we find a space then this can't be an identifier. We notice this
          below by checking start != lex->ptr.
        */
        for (; state_map[c] == MY_LEX_SKIP ; c= lip->yyGet());
      }
      if (start == lip->get_ptr() && c == '.' && ident_map[lip->yyPeek()])
	lip->next_state=MY_LEX_IDENT_SEP;
      else
      {					// '(' must follow directly if function
        lip->yyUnget();
	if ((tokval = find_keyword(lip, length, c == '(')))
	{
	  lip->next_state= MY_LEX_START;	// Allow signed numbers
	  return(tokval);		// Was keyword
	}
        lip->yySkip();                  // next state does a unget
      }
      yylval->lex_str=get_token(lip, 0, length);

      /*
         Note: "SELECT _bla AS 'alias'"
         _bla should be considered as a IDENT if charset haven't been found.
         So we don't use MYF(MY_WME) with get_charset_by_csname to avoid
         producing an error.
      */

      if (yylval->lex_str.str[0] == '_')
      {
        CHARSET_INFO *cs= get_charset_by_csname(yylval->lex_str.str + 1,
                                                MY_CS_PRIMARY, MYF(0));
        if (cs)
        {
          yylval->charset= cs;
          lip->m_underscore_cs= cs;

          lip->body_utf8_append(lip->m_cpp_text_start,
                                lip->get_cpp_tok_start() + length);
          return(UNDERSCORE_CHARSET);
        }
      }

      lip->body_utf8_append(lip->m_cpp_text_start);

      lip->body_utf8_append_literal(thd, &yylval->lex_str, cs,
                                    lip->m_cpp_text_end);

      return(result_state);			// IDENT or IDENT_QUOTED

    case MY_LEX_IDENT_SEP:		// Found ident and now '.'
      yylval->lex_str.str= (char*) lip->get_ptr();
      yylval->lex_str.length= 1;
      c= lip->yyGet();                  // should be '.'
      lip->next_state= MY_LEX_IDENT_START;// Next is an ident (not a keyword)
      if (!ident_map[lip->yyPeek()])            // Probably ` or "
	lip->next_state= MY_LEX_START;
      return((int) c);

    case MY_LEX_NUMBER_IDENT:		// number or ident which num-start
      if (lip->yyGetLast() == '0')
      {
        c= lip->yyGet();
        if (c == 'x')
        {
          while (my_isxdigit(cs,(c = lip->yyGet()))) ;
          if ((lip->yyLength() >= 3) && !ident_map[c])
          {
            /* skip '0x' */
            yylval->lex_str=get_token(lip, 2, lip->yyLength()-2);
            return (HEX_NUM);
          }
          lip->yyUnget();
          state= MY_LEX_IDENT_START;
          break;
        }
        else if (c == 'b')
        {
          while ((c= lip->yyGet()) == '0' || c == '1');
          if ((lip->yyLength() >= 3) && !ident_map[c])
          {
            /* Skip '0b' */
            yylval->lex_str= get_token(lip, 2, lip->yyLength()-2);
            return (BIN_NUM);
          }
          lip->yyUnget();
          state= MY_LEX_IDENT_START;
          break;
        }
        lip->yyUnget();
      }

      while (my_isdigit(cs, (c = lip->yyGet()))) ;
      if (!ident_map[c])
      {					// Can't be identifier
	state=MY_LEX_INT_OR_REAL;
	break;
      }
      if (c == 'e' || c == 'E')
      {
	// The following test is written this way to allow numbers of type 1e1
        if (my_isdigit(cs,lip->yyPeek()) ||
            (c=(lip->yyGet())) == '+' || c == '-')
	{				// Allow 1E+10
          if (my_isdigit(cs,lip->yyPeek()))     // Number must have digit after sign
	  {
            lip->yySkip();
            while (my_isdigit(cs,lip->yyGet())) ;
            yylval->lex_str=get_token(lip, 0, lip->yyLength());
	    return(FLOAT_NUM);
	  }
	}
        lip->yyUnget();
      }
      // fall through
    case MY_LEX_IDENT_START:			// We come here after '.'
      result_state= IDENT;
#if defined(USE_MB) && defined(USE_MB_IDENT)
      if (use_mb(cs))
      {
	result_state= IDENT_QUOTED;
        while (ident_map[c=lip->yyGet()])
        {
          if (my_mbcharlen(cs, c) > 1)
          {
            int l;
            if ((l = my_ismbchar(cs,
                                 lip->get_ptr() -1,
                                 lip->get_end_of_query())) == 0)
              break;
            lip->skip_binary(l-1);
          }
        }
      }
      else
#endif
      {
        for (result_state=0; ident_map[c= lip->yyGet()]; result_state|= c);
        /* If there were non-ASCII characters, mark that we must convert */
        result_state= result_state & 0x80 ? IDENT_QUOTED : IDENT;
      }
      if (c == '.' && ident_map[lip->yyPeek()])
	lip->next_state=MY_LEX_IDENT_SEP;// Next is '.'

      yylval->lex_str= get_token(lip, 0, lip->yyLength());

      lip->body_utf8_append(lip->m_cpp_text_start);

      lip->body_utf8_append_literal(thd, &yylval->lex_str, cs,
                                    lip->m_cpp_text_end);

      return(result_state);

    case MY_LEX_USER_VARIABLE_DELIMITER:	// Found quote char
    {
      uint double_quotes= 0;
      char quote_char= c;                       // Used char
      while ((c=lip->yyGet()))
      {
	int var_length;
	if ((var_length= my_mbcharlen(cs, c)) == 1)
	{
	  if (c == quote_char)
	  {
            if (lip->yyPeek() != quote_char)
	      break;
            c=lip->yyGet();
	    double_quotes++;
	    continue;
	  }
	}
#ifdef USE_MB
	else if (var_length < 1)
	  break;				// Error
        lip->skip_binary(var_length-1);
#endif
      }
      if (double_quotes)
	yylval->lex_str=get_quoted_token(lip, 1,
                                         lip->yyLength() - double_quotes -1,
					 quote_char);
      else
        yylval->lex_str=get_token(lip, 1, lip->yyLength() -1);
      if (c == quote_char)
        lip->yySkip();                  // Skip end `
      lip->next_state= MY_LEX_START;

      lip->body_utf8_append(lip->m_cpp_text_start);

      lip->body_utf8_append_literal(thd, &yylval->lex_str, cs,
                                    lip->m_cpp_text_end);

      return(IDENT_QUOTED);
    }
    case MY_LEX_INT_OR_REAL:		// Complete int or incomplete real
      if (c != '.')
      {					// Found complete integer number.
        yylval->lex_str=get_token(lip, 0, lip->yyLength());
	return int_token(yylval->lex_str.str,yylval->lex_str.length);
      }
      // fall through
    case MY_LEX_REAL:			// Incomplete real number
      while (my_isdigit(cs,c = lip->yyGet())) ;

      if (c == 'e' || c == 'E')
      {
        c = lip->yyGet();
	if (c == '-' || c == '+')
          c = lip->yyGet();                     // Skip sign
	if (!my_isdigit(cs,c))
	{				// No digit after sign
	  state= MY_LEX_CHAR;
	  break;
	}
        while (my_isdigit(cs,lip->yyGet())) ;
        yylval->lex_str=get_token(lip, 0, lip->yyLength());
	return(FLOAT_NUM);
      }
      yylval->lex_str=get_token(lip, 0, lip->yyLength());
      return(DECIMAL_NUM);

    case MY_LEX_HEX_NUMBER:		// Found x'hexstring'
      lip->yySkip();                    // Accept opening '
      while (my_isxdigit(cs, (c= lip->yyGet()))) ;
      if (c != '\'')
        return(ABORT_SYM);              // Illegal hex constant
      lip->yySkip();                    // Accept closing '
      length= lip->yyLength();          // Length of hexnum+3
      if ((length % 2) == 0)
        return(ABORT_SYM);              // odd number of hex digits
      yylval->lex_str=get_token(lip,
                                2,          // skip x'
                                length-3);  // don't count x' and last '
      return (HEX_NUM);

    case MY_LEX_BIN_NUMBER:           // Found b'bin-string'
      lip->yySkip();                  // Accept opening '
      while ((c= lip->yyGet()) == '0' || c == '1');
      if (c != '\'')
        return(ABORT_SYM);            // Illegal hex constant
      lip->yySkip();                  // Accept closing '
      length= lip->yyLength();        // Length of bin-num + 3
      yylval->lex_str= get_token(lip,
                                 2,         // skip b'
                                 length-3); // don't count b' and last '
      return (BIN_NUM);

    case MY_LEX_CMP_OP:			// Incomplete comparison operator
      if (state_map[lip->yyPeek()] == MY_LEX_CMP_OP ||
          state_map[lip->yyPeek()] == MY_LEX_LONG_CMP_OP)
        lip->yySkip();
      if ((tokval = find_keyword(lip, lip->yyLength() + 1, 0)))
      {
	lip->next_state= MY_LEX_START;	// Allow signed numbers
	return(tokval);
      }
      state = MY_LEX_CHAR;		// Something fishy found
      break;

    case MY_LEX_LONG_CMP_OP:		// Incomplete comparison operator
      if (state_map[lip->yyPeek()] == MY_LEX_CMP_OP ||
          state_map[lip->yyPeek()] == MY_LEX_LONG_CMP_OP)
      {
        lip->yySkip();
        if (state_map[lip->yyPeek()] == MY_LEX_CMP_OP)
          lip->yySkip();
      }
      if ((tokval = find_keyword(lip, lip->yyLength() + 1, 0)))
      {
	lip->next_state= MY_LEX_START;	// Found long op
	return(tokval);
      }
      state = MY_LEX_CHAR;		// Something fishy found
      break;

    case MY_LEX_BOOL:
      if (c != lip->yyPeek())
      {
	state=MY_LEX_CHAR;
	break;
      }
      lip->yySkip();
      tokval = find_keyword(lip,2,0);	// Is a bool operator
      lip->next_state= MY_LEX_START;	// Allow signed numbers
      return(tokval);

    case MY_LEX_STRING_OR_DELIMITER:
      if (thd->variables.sql_mode & MODE_ANSI_QUOTES)
      {
	state= MY_LEX_USER_VARIABLE_DELIMITER;
	break;
      }
      /* " used for strings */
    case MY_LEX_STRING:			// Incomplete text string
      if (!(yylval->lex_str.str = get_text(lip, 1, 1)))
      {
	state= MY_LEX_CHAR;		// Read char by char
	break;
      }
      yylval->lex_str.length=lip->yytoklen;

      lip->body_utf8_append(lip->m_cpp_text_start);

      lip->body_utf8_append_literal(thd, &yylval->lex_str,
        lip->m_underscore_cs ? lip->m_underscore_cs : cs,
        lip->m_cpp_text_end);

      lip->m_underscore_cs= NULL;

      lex->text_string_is_7bit= (lip->tok_bitmap & 0x80) ? 0 : 1;
      return(TEXT_STRING);

    case MY_LEX_COMMENT:			//  Comment
      lex->select_lex.options|= OPTION_FOUND_COMMENT;
      while ((c = lip->yyGet()) != '\n' && c) ;
      lip->yyUnget();                   // Safety against eof
      state = MY_LEX_START;		// Try again
      break;
    case MY_LEX_LONG_COMMENT:		/* Long C comment? */
      if (lip->yyPeek() != '*')
      {
	state=MY_LEX_CHAR;		// Probable division
	break;
      }
      lex->select_lex.options|= OPTION_FOUND_COMMENT;
      /* Reject '/' '*', since we might need to turn off the echo */
      lip->yyUnget();

      lip->save_in_comment_state();

      if (lip->yyPeekn(2) == '!')
      {
        lip->in_comment= DISCARD_COMMENT;
        /* Accept '/' '*' '!', but do not keep this marker. */
        lip->set_echo(FALSE);
        lip->yySkip();
        lip->yySkip();
        lip->yySkip();

        /*
          The special comment format is very strict:
          '/' '*' '!', followed by exactly
          1 digit (major), 2 digits (minor), then 2 digits (dot).
          32302 -> 3.23.02
          50032 -> 5.0.32
          50114 -> 5.1.14
        */
        char version_str[6];
        version_str[0]= lip->yyPeekn(0);
        version_str[1]= lip->yyPeekn(1);
        version_str[2]= lip->yyPeekn(2);
        version_str[3]= lip->yyPeekn(3);
        version_str[4]= lip->yyPeekn(4);
        version_str[5]= 0;
        if (  my_isdigit(cs, version_str[0])
           && my_isdigit(cs, version_str[1])
           && my_isdigit(cs, version_str[2])
           && my_isdigit(cs, version_str[3])
           && my_isdigit(cs, version_str[4])
           )
        {
          ulong version;
          version=strtol(version_str, NULL, 10);

          /* Accept 'M' 'm' 'm' 'd' 'd' */
          lip->yySkipn(5);

          if (version <= MYSQL_VERSION_ID)
          {
            /* Expand the content of the special comment as real code */
            lip->set_echo(TRUE);
            state=MY_LEX_START;
            break;  /* Do not treat contents as a comment.  */
          }
          else
          {
            comment_closed= ! consume_comment(lip, 1);
            /* version allowed to have one level of comment inside. */
          }
        }
        else
        {
          /* Not a version comment. */
          state=MY_LEX_START;
          lip->set_echo(TRUE);
          break;
        }
      }
      else
      {
        lip->in_comment= PRESERVE_COMMENT;
        lip->yySkip();                  // Accept /
        lip->yySkip();                  // Accept *
        comment_closed= ! consume_comment(lip, 0);
        /* regular comments can have zero comments inside. */
      }
      /*
        Discard:
        - regular '/' '*' comments,
        - special comments '/' '*' '!' for a future version,
        by scanning until we find a closing '*' '/' marker.

        Nesting regular comments isn't allowed.  The first 
        '*' '/' returns the parser to the previous state.

        /#!VERSI oned containing /# regular #/ is allowed #/

		Inside one versioned comment, another versioned comment
		is treated as a regular discardable comment.  It gets
		no special parsing.
      */

      /* Unbalanced comments with a missing '*' '/' are a syntax error */
      if (! comment_closed)
        return (ABORT_SYM);
      state = MY_LEX_START;             // Try again
      lip->restore_in_comment_state();
      break;
    case MY_LEX_END_LONG_COMMENT:
      if ((lip->in_comment != NO_COMMENT) && lip->yyPeek() == '/')
      {
        /* Reject '*' '/' */
        lip->yyUnget();
        /* Accept '*' '/', with the proper echo */
        lip->set_echo(lip->in_comment == PRESERVE_COMMENT);
        lip->yySkipn(2);
        /* And start recording the tokens again */
        lip->set_echo(TRUE);
        lip->in_comment=NO_COMMENT;
        state=MY_LEX_START;
      }
      else
	state=MY_LEX_CHAR;		// Return '*'
      break;
    case MY_LEX_SET_VAR:		// Check if ':='
      if (lip->yyPeek() != '=')
      {
	state=MY_LEX_CHAR;		// Return ':'
	break;
      }
      lip->yySkip();
      return (SET_VAR);
    case MY_LEX_SEMICOLON:			// optional line terminator
      state= MY_LEX_CHAR;		// Return ';'
      break;
    case MY_LEX_EOL:
      if (lip->eof())
      {
        lip->yyUnget();                 // Reject the last '\0'
        lip->set_echo(FALSE);
        lip->yySkip();
        lip->set_echo(TRUE);
        /* Unbalanced comments with a missing '*' '/' are a syntax error */
        if (lip->in_comment != NO_COMMENT)
          return (ABORT_SYM);
        lip->next_state=MY_LEX_END;     // Mark for next loop
        return(END_OF_INPUT);
      }
      state=MY_LEX_CHAR;
      break;
    case MY_LEX_END:
      lip->next_state=MY_LEX_END;
      return(0);			// We found end of input last time

      /* Actually real shouldn't start with . but allow them anyhow */
    case MY_LEX_REAL_OR_POINT:
      if (my_isdigit(cs,lip->yyPeek()))
	state = MY_LEX_REAL;		// Real
      else
      {
	state= MY_LEX_IDENT_SEP;	// return '.'
        lip->yyUnget();                 // Put back '.'
      }
      break;
    case MY_LEX_USER_END:		// end '@' of user@hostname
      switch (state_map[lip->yyPeek()]) {
      case MY_LEX_STRING:
      case MY_LEX_USER_VARIABLE_DELIMITER:
      case MY_LEX_STRING_OR_DELIMITER:
	break;
      case MY_LEX_USER_END:
	lip->next_state=MY_LEX_SYSTEM_VAR;
	break;
      default:
	lip->next_state=MY_LEX_HOSTNAME;
	break;
      }
      yylval->lex_str.str=(char*) lip->get_ptr();
      yylval->lex_str.length=1;
      return((int) '@');
    case MY_LEX_HOSTNAME:		// end '@' of user@hostname
      for (c=lip->yyGet() ;
	   my_isalnum(cs,c) || c == '.' || c == '_' ||  c == '$';
           c= lip->yyGet()) ;
      yylval->lex_str=get_token(lip, 0, lip->yyLength());
      return(LEX_HOSTNAME);
    case MY_LEX_SYSTEM_VAR:
      yylval->lex_str.str=(char*) lip->get_ptr();
      yylval->lex_str.length=1;
      lip->yySkip();                                    // Skip '@'
      lip->next_state= (state_map[lip->yyPeek()] ==
			MY_LEX_USER_VARIABLE_DELIMITER ?
			MY_LEX_OPERATOR_OR_IDENT :
			MY_LEX_IDENT_OR_KEYWORD);
      return((int) '@');
    case MY_LEX_IDENT_OR_KEYWORD:
      /*
	We come here when we have found two '@' in a row.
	We should now be able to handle:
	[(global | local | session) .]variable_name
      */

      for (result_state= 0; ident_map[c= lip->yyGet()]; result_state|= c);
      /* If there were non-ASCII characters, mark that we must convert */
      result_state= result_state & 0x80 ? IDENT_QUOTED : IDENT;

      if (c == '.')
	lip->next_state=MY_LEX_IDENT_SEP;
      length= lip->yyLength();
      if (length == 0)
        return(ABORT_SYM);              // Names must be nonempty.
      if ((tokval= find_keyword(lip, length,0)))
      {
        lip->yyUnget();                         // Put back 'c'
	return(tokval);				// Was keyword
      }
      yylval->lex_str=get_token(lip, 0, length);

      lip->body_utf8_append(lip->m_cpp_text_start);

      lip->body_utf8_append_literal(thd, &yylval->lex_str, cs,
                                    lip->m_cpp_text_end);

      return(result_state);
    }
  }
}


/**
  Construct a copy of this object to be used for mysql_alter_table
  and mysql_create_table.

  Historically, these two functions modify their Alter_info
  arguments. This behaviour breaks re-execution of prepared
  statements and stored procedures and is compensated by always
  supplying a copy of Alter_info to these functions.

  @return You need to use check the error in THD for out
  of memory condition after calling this function.
*/

Alter_info::Alter_info(const Alter_info &rhs, MEM_ROOT *mem_root)
  :drop_list(rhs.drop_list, mem_root),
  alter_list(rhs.alter_list, mem_root),
  key_list(rhs.key_list, mem_root),
  create_list(rhs.create_list, mem_root),
  flags(rhs.flags),
  keys_onoff(rhs.keys_onoff),
  tablespace_op(rhs.tablespace_op),
  partition_names(rhs.partition_names, mem_root),
  no_parts(rhs.no_parts),
  build_method(rhs.build_method),
  datetime_field(rhs.datetime_field),
  error_if_not_empty(rhs.error_if_not_empty)
{
  /*
    Make deep copies of used objects.
    This is not a fully deep copy - clone() implementations
    of Alter_drop, Alter_column, Key, foreign_key, Key_part_spec
    do not copy string constants. At the same length the only
    reason we make a copy currently is that ALTER/CREATE TABLE
    code changes input Alter_info definitions, but string
    constants never change.
  */
  list_copy_and_replace_each_value(drop_list, mem_root);
  list_copy_and_replace_each_value(alter_list, mem_root);
  list_copy_and_replace_each_value(key_list, mem_root);
  list_copy_and_replace_each_value(create_list, mem_root);
  /* partition_names are not deeply copied currently */
}


void trim_whitespace(CHARSET_INFO *cs, LEX_STRING *str)
{
  /*
    TODO:
    This code assumes that there are no multi-bytes characters
    that can be considered white-space.
  */

  while ((str->length > 0) && (my_isspace(cs, str->str[0])))
  {
    str->length --;
    str->str ++;
  }

  /*
    FIXME:
    Also, parsing backward is not safe with multi bytes characters
  */
  while ((str->length > 0) && (my_isspace(cs, str->str[str->length-1])))
  {
    str->length --;
  }
}


/*
  st_select_lex structures initialisations
*/

void st_select_lex_node::init_query()
{
  options= 0;
  sql_cache= SQL_CACHE_UNSPECIFIED;
  linkage= UNSPECIFIED_TYPE;
  no_error= no_table_names_allowed= 0;
  uncacheable= 0;
}

void st_select_lex_node::init_select()
{
}

void st_select_lex_unit::init_query()
{
  st_select_lex_node::init_query();
  linkage= GLOBAL_OPTIONS_TYPE;
  global_parameters= first_select();
  select_limit_cnt= HA_POS_ERROR;
  offset_limit_cnt= 0;
  union_distinct= 0;
  prepared= optimized= executed= 0;
  item= 0;
  union_result= 0;
  table= 0;
  fake_select_lex= 0;
  cleaned= 0;
  item_list.empty();
  describe= 0;
  found_rows_for_union= 0;
}

void st_select_lex::init_query()
{
  st_select_lex_node::init_query();
  table_list.empty();
  top_join_list.empty();
  join_list= &top_join_list;
  embedding= leaf_tables= 0;
  item_list.empty();
  join= 0;
  having= prep_having= where= prep_where= 0;
  olap= UNSPECIFIED_OLAP_TYPE;
  having_fix_field= 0;
  context.select_lex= this;
  context.init();
  /*
    Add the name resolution context of the current (sub)query to the
    stack of contexts for the whole query.
    TODO:
    push_context may return an error if there is no memory for a new
    element in the stack, however this method has no return value,
    thus push_context should be moved to a place where query
    initialization is checked for failure.
  */
  parent_lex->push_context(&context);
  cond_count= between_count= with_wild= 0;
  max_equal_elems= 0;
  conds_processed_with_permanent_arena= 0;
  ref_pointer_array= 0;
  select_n_where_fields= 0;
  select_n_having_items= 0;
  subquery_in_having= explicit_limit= 0;
  is_item_list_lookup= 0;
  first_execution= 1;
  first_natural_join_processing= 1;
  first_cond_optimization= 1;
  parsing_place= NO_MATTER;
  exclude_from_table_unique_test= no_wrap_view_item= FALSE;
  nest_level= 0;
  link_next= 0;
  lock_option= TL_READ_DEFAULT;
}

void st_select_lex::init_select()
{
  st_select_lex_node::init_select();
  sj_nests.empty();
  group_list.empty();
  type= db= 0;
  having= 0;
  table_join_options= 0;
  in_sum_expr= with_wild= 0;
  options= 0;
  sql_cache= SQL_CACHE_UNSPECIFIED;
  braces= 0;
  interval_list.empty();
  ftfunc_list_alloc.empty();
  inner_sum_func_list= 0;
  ftfunc_list= &ftfunc_list_alloc;
  linkage= UNSPECIFIED_TYPE;
  order_list.elements= 0;
  order_list.first= 0;
  order_list.next= (uchar**) &order_list.first;
  /* Set limit and offset to default values */
  select_limit= 0;      /* denotes the default limit = HA_POS_ERROR */
  offset_limit= 0;      /* denotes the default offset = 0 */
  with_sum_func= 0;
  cur_pos_in_select_list= UNDEF_POS;
  non_agg_fields.empty();
  cond_value= having_value= Item::COND_UNDEF;
  inner_refs_list.empty();
  full_group_by_flag= 0;
}

/*
  st_select_lex structures linking
*/

/* include on level down */
void st_select_lex_node::include_down(st_select_lex_node *upper)
{
  if ((next= upper->slave))
    next->prev= &next;
  prev= &upper->slave;
  upper->slave= this;
  master= upper;
  slave= 0;
}

/*
  include on level down (but do not link)

  SYNOPSYS
    st_select_lex_node::include_standalone()
    upper - reference on node underr which this node should be included
    ref - references on reference on this node
*/
void st_select_lex_node::include_standalone(st_select_lex_node *upper,
					    st_select_lex_node **ref)
{
  next= 0;
  prev= ref;
  master= upper;
  slave= 0;
}

/* include neighbour (on same level) */
void st_select_lex_node::include_neighbour(st_select_lex_node *before)
{
  if ((next= before->next))
    next->prev= &next;
  prev= &before->next;
  before->next= this;
  master= before->master;
  slave= 0;
}

/* including in global SELECT_LEX list */
void st_select_lex_node::include_global(st_select_lex_node **plink)
{
  if ((link_next= *plink))
    link_next->link_prev= &link_next;
  link_prev= plink;
  *plink= this;
}

//excluding from global list (internal function)
void st_select_lex_node::fast_exclude()
{
  if (link_prev)
  {
    if ((*link_prev= link_next))
      link_next->link_prev= link_prev;
  }
  // Remove slave structure
  for (; slave; slave= slave->next)
    slave->fast_exclude();
  
}

/*
  excluding select_lex structure (except first (first select can't be
  deleted, because it is most upper select))
*/
void st_select_lex_node::exclude()
{
  //exclude from global list
  fast_exclude();
  //exclude from other structures
  if ((*prev= next))
    next->prev= prev;
  /* 
     We do not need following statements, because prev pointer of first 
     list element point to master->slave
     if (master->slave == this)
       master->slave= next;
  */
}


/*
  Exclude level of current unit from tree of SELECTs

  SYNOPSYS
    st_select_lex_unit::exclude_level()

  NOTE: units which belong to current will be brought up on level of
  currernt unit 
*/
void st_select_lex_unit::exclude_level()
{
  SELECT_LEX_UNIT *units= 0, **units_last= &units;
  for (SELECT_LEX *sl= first_select(); sl; sl= sl->next_select())
  {
    // unlink current level from global SELECTs list
    if (sl->link_prev && (*sl->link_prev= sl->link_next))
      sl->link_next->link_prev= sl->link_prev;

    // bring up underlay levels
    SELECT_LEX_UNIT **last= 0;
    for (SELECT_LEX_UNIT *u= sl->first_inner_unit(); u; u= u->next_unit())
    {
      u->master= master;
      last= (SELECT_LEX_UNIT**)&(u->next);
    }
    if (last)
    {
      (*units_last)= sl->first_inner_unit();
      units_last= last;
    }
  }
  if (units)
  {
    // include brought up levels in place of current
    (*prev)= units;
    (*units_last)= (SELECT_LEX_UNIT*)next;
    if (next)
      next->prev= (SELECT_LEX_NODE**)units_last;
    units->prev= prev;
  }
  else
  {
    // exclude currect unit from list of nodes
    (*prev)= next;
    if (next)
      next->prev= prev;
  }
}


/*
  Exclude subtree of current unit from tree of SELECTs

  SYNOPSYS
    st_select_lex_unit::exclude_tree()
*/
void st_select_lex_unit::exclude_tree()
{
  for (SELECT_LEX *sl= first_select(); sl; sl= sl->next_select())
  {
    // unlink current level from global SELECTs list
    if (sl->link_prev && (*sl->link_prev= sl->link_next))
      sl->link_next->link_prev= sl->link_prev;

    // unlink underlay levels
    for (SELECT_LEX_UNIT *u= sl->first_inner_unit(); u; u= u->next_unit())
    {
      u->exclude_level();
    }
  }
  // exclude currect unit from list of nodes
  (*prev)= next;
  if (next)
    next->prev= prev;
}


/*
  st_select_lex_node::mark_as_dependent mark all st_select_lex struct from 
  this to 'last' as dependent

  SYNOPSIS
    last - pointer to last st_select_lex struct, before wich all 
           st_select_lex have to be marked as dependent

  NOTE
    'last' should be reachable from this st_select_lex_node
*/

void st_select_lex::mark_as_dependent(st_select_lex *last)
{
  /*
    Mark all selects from resolved to 1 before select where was
    found table as depended (of select where was found table)
  */
  for (SELECT_LEX *s= this;
       s && s != last;
       s= s->outer_select())
  {
    if (!(s->uncacheable & UNCACHEABLE_DEPENDENT))
    {
      // Select is dependent of outer select
      s->uncacheable= (s->uncacheable & ~UNCACHEABLE_UNITED) |
                       UNCACHEABLE_DEPENDENT;
      SELECT_LEX_UNIT *munit= s->master_unit();
      munit->uncacheable= (munit->uncacheable & ~UNCACHEABLE_UNITED) |
                       UNCACHEABLE_DEPENDENT;
      for (SELECT_LEX *sl= munit->first_select(); sl ; sl= sl->next_select())
      {
        if (sl != s &&
            !(sl->uncacheable & (UNCACHEABLE_DEPENDENT | UNCACHEABLE_UNITED)))
          sl->uncacheable|= UNCACHEABLE_UNITED;
      }
    }
    Item_subselect *subquery_predicate= s->master_unit()->item;
    if (subquery_predicate)
      subquery_predicate->is_correlated= TRUE;
  }
}

bool st_select_lex_node::set_braces(bool value)      { return 1; }
bool st_select_lex_node::inc_in_sum_expr()           { return 1; }
uint st_select_lex_node::get_in_sum_expr()           { return 0; }
TABLE_LIST* st_select_lex_node::get_table_list()     { return 0; }
List<Item>* st_select_lex_node::get_item_list()      { return 0; }
TABLE_LIST *st_select_lex_node::add_table_to_list (THD *thd, Table_ident *table,
						  LEX_STRING *alias,
						  ulong table_join_options,
						  thr_lock_type flags,
						  List<Index_hint> *hints,
                                                  LEX_STRING *option)
{
  return 0;
}
ulong st_select_lex_node::get_table_join_options()
{
  return 0;
}

/*
  prohibit using LIMIT clause
*/
bool st_select_lex::test_limit()
{
  if (select_limit != 0)
  {
    my_error(ER_NOT_SUPPORTED_YET, MYF(0),
             "LIMIT & IN/ALL/ANY/SOME subquery");
    return(1);
  }
  return(0);
}


st_select_lex_unit* st_select_lex_unit::master_unit()
{
    return this;
}


st_select_lex* st_select_lex_unit::outer_select()
{
  return (st_select_lex*) master;
}


bool st_select_lex::add_order_to_list(THD *thd, Item *item, bool asc)
{
  return add_to_list(thd, order_list, item, asc);
}


bool st_select_lex::add_item_to_list(THD *thd, Item *item)
{
  DBUG_ENTER("st_select_lex::add_item_to_list");
  DBUG_PRINT("info", ("Item: %p", item));
  DBUG_RETURN(item_list.push_back(item));
}


bool st_select_lex::add_group_to_list(THD *thd, Item *item, bool asc)
{
  return add_to_list(thd, group_list, item, asc);
}


bool st_select_lex::add_ftfunc_to_list(Item_func_match *func)
{
  return !func || ftfunc_list->push_back(func); // end of memory?
}


st_select_lex_unit* st_select_lex::master_unit()
{
  return (st_select_lex_unit*) master;
}


st_select_lex* st_select_lex::outer_select()
{
  return (st_select_lex*) master->get_master();
}


bool st_select_lex::set_braces(bool value)
{
  braces= value;
  return 0; 
}


bool st_select_lex::inc_in_sum_expr()
{
  in_sum_expr++;
  return 0;
}


uint st_select_lex::get_in_sum_expr()
{
  return in_sum_expr;
}


TABLE_LIST* st_select_lex::get_table_list()
{
  return (TABLE_LIST*) table_list.first;
}

List<Item>* st_select_lex::get_item_list()
{
  return &item_list;
}

ulong st_select_lex::get_table_join_options()
{
  return table_join_options;
}


bool st_select_lex::setup_ref_array(THD *thd, uint order_group_num)
{
  if (ref_pointer_array)
    return 0;

  /*
    We have to create array in prepared statement memory if it is
    prepared statement
  */
  Query_arena *arena= thd->stmt_arena;
  return (ref_pointer_array=
          (Item **)arena->alloc(sizeof(Item*) * (n_child_sum_items +
                                                 item_list.elements +
                                                 select_n_having_items +
                                                 select_n_where_fields +
                                                 order_group_num)*5)) == 0;
}


void st_select_lex_unit::print(String *str, enum_query_type query_type)
{
  bool union_all= !union_distinct;
  for (SELECT_LEX *sl= first_select(); sl; sl= sl->next_select())
  {
    if (sl != first_select())
    {
      str->append(STRING_WITH_LEN(" union "));
      if (union_all)
	str->append(STRING_WITH_LEN("all "));
      else if (union_distinct == sl)
        union_all= TRUE;
    }
    if (sl->braces)
      str->append('(');
    sl->print(thd, str, query_type);
    if (sl->braces)
      str->append(')');
  }
  if (fake_select_lex == global_parameters)
  {
    if (fake_select_lex->order_list.elements)
    {
      str->append(STRING_WITH_LEN(" order by "));
      fake_select_lex->print_order(
        str,
        (ORDER *) fake_select_lex->order_list.first,
        query_type);
    }
    fake_select_lex->print_limit(thd, str, query_type);
  }
}


void st_select_lex::print_order(String *str,
                                ORDER *order,
                                enum_query_type query_type)
{
  for (; order; order= order->next)
  {
    if (order->counter_used)
    {
      char buffer[20];
      uint length= my_snprintf(buffer, 20, "%d", order->counter);
      str->append(buffer, length);
    }
    else
      (*order->item)->print(str, query_type);
    if (!order->asc)
      str->append(STRING_WITH_LEN(" desc"));
    if (order->next)
      str->append(',');
  }
}
 

void st_select_lex::print_limit(THD *thd,
                                String *str,
                                enum_query_type query_type)
{
  SELECT_LEX_UNIT *unit= master_unit();
  Item_subselect *item= unit->item;

  if (item && unit->global_parameters == this)
  {
    Item_subselect::subs_type subs_type= item->substype();
    if (subs_type == Item_subselect::EXISTS_SUBS ||
        subs_type == Item_subselect::IN_SUBS ||
        subs_type == Item_subselect::ALL_SUBS)
    {
      DBUG_ASSERT(!item->fixed ||
                  /*
                    If not using materialization both:
                    select_limit == 1, and there should be no offset_limit.
                  */
                  (((subs_type == Item_subselect::IN_SUBS) &&
                    ((Item_in_subselect*)item)->exec_method ==
                    Item_in_subselect::MATERIALIZATION) ?
                   TRUE :
                   (select_limit->val_int() == LL(1)) &&
                   offset_limit == 0));
      return;
    }
  }
  if (explicit_limit)
  {
    str->append(STRING_WITH_LEN(" limit "));
    if (offset_limit)
    {
      offset_limit->print(str, query_type);
      str->append(',');
    }
    select_limit->print(str, query_type);
  }
}

/**
  @brief Restore the LEX and THD in case of a parse error.

  This is a clean up call that is invoked by the Bison generated
  parser before returning an error from MYSQLparse. If your
  semantic actions manipulate with the global thread state (which
  is a very bad practice and should not normally be employed) and
  need a clean-up in case of error, and you can not use %destructor
  rule in the grammar file itself, this function should be used
  to implement the clean up.
*/

void LEX::cleanup_lex_after_parse_error(THD *thd)
{
  /*
    Delete sphead for the side effect of restoring of the original
    LEX state, thd->lex, thd->mem_root and thd->free_list if they
    were replaced when parsing stored procedure statements.  We
    will never use sphead object after a parse error, so it's okay
    to delete it only for the sake of the side effect.
    TODO: make this functionality explicit in sp_head class.
    Sic: we must nullify the member of the main lex, not the
    current one that will be thrown away
  */
  if (thd->lex->sphead)
  {
    delete thd->lex->sphead;
    thd->lex->sphead= NULL;
  }
}

/*
  Initialize (or reset) Query_tables_list object.

  SYNOPSIS
    reset_query_tables_list()
      init  TRUE  - we should perform full initialization of object with
                    allocating needed memory
            FALSE - object is already initialized so we should only reset
                    its state so it can be used for parsing/processing
                    of new statement

  DESCRIPTION
    This method initializes Query_tables_list so it can be used as part
    of LEX object for parsing/processing of statement. One can also use
    this method to reset state of already initialized Query_tables_list
    so it can be used for processing of new statement.
*/

void Query_tables_list::reset_query_tables_list(bool init)
{
  if (!init && query_tables)
  {
    TABLE_LIST *table= query_tables;
    for (;;)
    {
      delete table->view;
      if (query_tables_last == &table->next_global ||
          !(table= table->next_global))
        break;
    }
  }
  query_tables= 0;
  query_tables_last= &query_tables;
  query_tables_own_last= 0;
  if (init)
  {
    /*
      We delay real initialization of hash (and therefore related
      memory allocation) until first insertion into this hash.
    */
    my_hash_clear(&sroutines);
  }
  else if (sroutines.records)
  {
    /* Non-zero sroutines.records means that hash was initialized. */
    my_hash_reset(&sroutines);
  }
  sroutines_list.empty();
  sroutines_list_own_last= sroutines_list.next;
  sroutines_list_own_elements= 0;
  binlog_stmt_flags= 0;
}


/*
  Destroy Query_tables_list object with freeing all resources used by it.

  SYNOPSIS
    destroy_query_tables_list()
*/

void Query_tables_list::destroy_query_tables_list()
{
  my_hash_free(&sroutines);
}


/*
  Initialize LEX object.

  SYNOPSIS
    LEX::LEX()

  NOTE
    LEX object initialized with this constructor can be used as part of
    THD object for which one can safely call open_tables(), lock_tables()
    and close_thread_tables() functions. But it is not yet ready for
    statement parsing. On should use lex_start() function to prepare LEX
    for this.
*/

LEX::LEX()
  :result(0),
   sql_command(SQLCOM_END), option_type(OPT_DEFAULT), is_lex_started(0)
{

  my_init_dynamic_array2(&plugins, sizeof(plugin_ref),
                         plugins_static_buffer,
                         INITIAL_LEX_PLUGIN_LIST_SIZE, 
                         INITIAL_LEX_PLUGIN_LIST_SIZE);
  reset_query_tables_list(TRUE);
}


/*
  Check whether the merging algorithm can be used on this VIEW

  SYNOPSIS
    LEX::can_be_merged()

  DESCRIPTION
    We can apply merge algorithm if it is single SELECT view  with
    subqueries only in WHERE clause (we do not count SELECTs of underlying
    views, and second level subqueries) and we have not grpouping, ordering,
    HAVING clause, aggregate functions, DISTINCT clause, LIMIT clause and
    several underlying tables.

  RETURN
    FALSE - only temporary table algorithm can be used
    TRUE  - merge algorithm can be used
*/

bool LEX::can_be_merged()
{
  // TODO: do not forget implement case when select_lex.table_list.elements==0

  /* find non VIEW subqueries/unions */
  bool selects_allow_merge= select_lex.next_select() == 0;
  if (selects_allow_merge)
  {
    for (SELECT_LEX_UNIT *tmp_unit= select_lex.first_inner_unit();
         tmp_unit;
         tmp_unit= tmp_unit->next_unit())
    {
      if (tmp_unit->first_select()->parent_lex == this &&
          (tmp_unit->item == 0 ||
           (tmp_unit->item->place() != IN_WHERE &&
            tmp_unit->item->place() != IN_ON)))
      {
        selects_allow_merge= 0;
        break;
      }
    }
  }

  return (selects_allow_merge &&
	  select_lex.group_list.elements == 0 &&
	  select_lex.having == 0 &&
          select_lex.with_sum_func == 0 &&
	  select_lex.table_list.elements >= 1 &&
	  !(select_lex.options & SELECT_DISTINCT) &&
          select_lex.select_limit == 0);
}


/*
  check if command can use VIEW with MERGE algorithm (for top VIEWs)

  SYNOPSIS
    LEX::can_use_merged()

  DESCRIPTION
    Only listed here commands can use merge algorithm in top level
    SELECT_LEX (for subqueries will be used merge algorithm if
    LEX::can_not_use_merged() is not TRUE).

  RETURN
    FALSE - command can't use merged VIEWs
    TRUE  - VIEWs with MERGE algorithms can be used
*/

bool LEX::can_use_merged()
{
  switch (sql_command)
  {
  case SQLCOM_SELECT:
  case SQLCOM_CREATE_TABLE:
  case SQLCOM_UPDATE:
  case SQLCOM_UPDATE_MULTI:
  case SQLCOM_DELETE:
  case SQLCOM_DELETE_MULTI:
  case SQLCOM_INSERT:
  case SQLCOM_INSERT_SELECT:
  case SQLCOM_REPLACE:
  case SQLCOM_REPLACE_SELECT:
  case SQLCOM_LOAD:
    return TRUE;
  default:
    return FALSE;
  }
}

/*
  Check if command can't use merged views in any part of command

  SYNOPSIS
    LEX::can_not_use_merged()

  DESCRIPTION
    Temporary table algorithm will be used on all SELECT levels for queries
    listed here (see also LEX::can_use_merged()).

  RETURN
    FALSE - command can't use merged VIEWs
    TRUE  - VIEWs with MERGE algorithms can be used
*/

bool LEX::can_not_use_merged()
{
  switch (sql_command)
  {
  case SQLCOM_CREATE_VIEW:
  case SQLCOM_SHOW_CREATE:
  /*
    SQLCOM_SHOW_FIELDS is necessary to make 
    information schema tables working correctly with views.
    see get_schema_tables_result function
  */
  case SQLCOM_SHOW_FIELDS:
    return TRUE;
  default:
    return FALSE;
  }
}

/*
  Detect that we need only table structure of derived table/view

  SYNOPSIS
    only_view_structure()

  RETURN
    TRUE yes, we need only structure
    FALSE no, we need data
*/

bool LEX::only_view_structure()
{
  switch (sql_command) {
  case SQLCOM_SHOW_CREATE:
  case SQLCOM_SHOW_TABLES:
  case SQLCOM_SHOW_FIELDS:
  case SQLCOM_REVOKE_ALL:
  case SQLCOM_REVOKE:
  case SQLCOM_GRANT:
  case SQLCOM_CREATE_VIEW:
    return TRUE;
  default:
    return FALSE;
  }
}


/*
  Should Items_ident be printed correctly

  SYNOPSIS
    need_correct_ident()

  RETURN
    TRUE yes, we need only structure
    FALSE no, we need data
*/


bool LEX::need_correct_ident()
{
  switch(sql_command)
  {
  case SQLCOM_SHOW_CREATE:
  case SQLCOM_SHOW_TABLES:
  case SQLCOM_CREATE_VIEW:
    return TRUE;
  default:
    return FALSE;
  }
}

/*
  Get effective type of CHECK OPTION for given view

  SYNOPSIS
    get_effective_with_check()
    view    given view

  NOTE
    It have not sense to set CHECK OPTION for SELECT satement or subqueries,
    so we do not.

  RETURN
    VIEW_CHECK_NONE      no need CHECK OPTION
    VIEW_CHECK_LOCAL     CHECK OPTION LOCAL
    VIEW_CHECK_CASCADED  CHECK OPTION CASCADED
*/

uint8 LEX::get_effective_with_check(TABLE_LIST *view)
{
  if (view->select_lex->master_unit() == &unit &&
      which_check_option_applicable())
    return (uint8)view->with_check;
  return VIEW_CHECK_NONE;
}


/**
  This method should be called only during parsing.
  It is aware of compound statements (stored routine bodies)
  and will initialize the destination with the default
  database of the stored routine, rather than the default
  database of the connection it is parsed in.
  E.g. if one has no current database selected, or current database 
  set to 'bar' and then issues:

  CREATE PROCEDURE foo.p1() BEGIN SELECT * FROM t1 END//

  t1 is meant to refer to foo.t1, not to bar.t1.

  This method is needed to support this rule.

  @return TRUE in case of error (parsing should be aborted, FALSE in
  case of success
*/

bool
LEX::copy_db_to(char **p_db, size_t *p_db_length) const
{
  if (sphead)
  {
    DBUG_ASSERT(sphead->m_db.str && sphead->m_db.length);
    /*
      It is safe to assign the string by-pointer, both sphead and
      its statements reside in the same memory root.
    */
    *p_db= sphead->m_db.str;
    if (p_db_length)
      *p_db_length= sphead->m_db.length;
    return FALSE;
  }
  return thd->copy_db_to(p_db, p_db_length);
}

/*
  initialize limit counters

  SYNOPSIS
    st_select_lex_unit::set_limit()
    values	- SELECT_LEX with initial values for counters
*/

void st_select_lex_unit::set_limit(st_select_lex *sl)
{
  ha_rows select_limit_val;
  ulonglong val;

  DBUG_ASSERT(! thd->stmt_arena->is_stmt_prepare());
  val= sl->select_limit ? sl->select_limit->val_uint() : HA_POS_ERROR;
  select_limit_val= (ha_rows)val;
#ifndef BIG_TABLES
  /*
    Check for overflow : ha_rows can be smaller then ulonglong if
    BIG_TABLES is off.
    */
  if (val != (ulonglong)select_limit_val)
    select_limit_val= HA_POS_ERROR;
#endif
  val= sl->offset_limit ? sl->offset_limit->val_uint() : ULL(0);
  offset_limit_cnt= (ha_rows)val;
#ifndef BIG_TABLES
  /* Check for truncation. */
  if (val != (ulonglong)offset_limit_cnt)
    offset_limit_cnt= HA_POS_ERROR;
#endif
  select_limit_cnt= select_limit_val + offset_limit_cnt;
  if (select_limit_cnt < select_limit_val)
    select_limit_cnt= HA_POS_ERROR;		// no limit
}


/**
  @brief Set the initial purpose of this TABLE_LIST object in the list of used
    tables.

  We need to track this information on table-by-table basis, since when this
  table becomes an element of the pre-locked list, it's impossible to identify
  which SQL sub-statement it has been originally used in.

  E.g.:

  User request:                 SELECT * FROM t1 WHERE f1();
  FUNCTION f1():                DELETE FROM t2; RETURN 1;
  BEFORE DELETE trigger on t2:  INSERT INTO t3 VALUES (old.a);

  For this user request, the pre-locked list will contain t1, t2, t3
  table elements, each needed for different DML.

  The trigger event map is updated to reflect INSERT, UPDATE, DELETE,
  REPLACE, LOAD DATA, CREATE TABLE .. SELECT, CREATE TABLE ..
  REPLACE SELECT statements, and additionally ON DUPLICATE KEY UPDATE
  clause.
*/

void LEX::set_trg_event_type_for_tables()
{
  uint8 new_trg_event_map= 0;

  /*
    Some auxiliary operations
    (e.g. GRANT processing) create TABLE_LIST instances outside
    the parser. Additionally, some commands (e.g. OPTIMIZE) change
    the lock type for a table only after parsing is done. Luckily,
    these do not fire triggers and do not need to pre-load them.
    For these TABLE_LISTs set_trg_event_type is never called, and
    trg_event_map is always empty. That means that the pre-locking
    algorithm will ignore triggers defined on these tables, if
    any, and the execution will either fail with an assert in
    sql_trigger.cc or with an error that a used table was not
    pre-locked, in case of a production build.

    TODO: this usage pattern creates unnecessary module dependencies
    and should be rewritten to go through the parser.
    Table list instances created outside the parser in most cases
    refer to mysql.* system tables. It is not allowed to have
    a trigger on a system table, but keeping track of
    initialization provides extra safety in case this limitation
    is circumvented.
  */

  switch (sql_command) {
  case SQLCOM_LOCK_TABLES:
  /*
    On a LOCK TABLE, all triggers must be pre-loaded for this TABLE_LIST
    when opening an associated TABLE.
  */
    new_trg_event_map= static_cast<uint8>
                        (1 << static_cast<int>(TRG_EVENT_INSERT)) |
                      static_cast<uint8>
                        (1 << static_cast<int>(TRG_EVENT_UPDATE)) |
                      static_cast<uint8>
                        (1 << static_cast<int>(TRG_EVENT_DELETE));
    break;
  /*
    Basic INSERT. If there is an additional ON DUPLIATE KEY UPDATE
    clause, it will be handled later in this method.
  */
  case SQLCOM_INSERT:                           /* fall through */
  case SQLCOM_INSERT_SELECT:
  /*
    LOAD DATA ... INFILE is expected to fire BEFORE/AFTER INSERT
    triggers.
    If the statement also has REPLACE clause, it will be
    handled later in this method.
  */
  case SQLCOM_LOAD:                             /* fall through */
  /*
    REPLACE is semantically equivalent to INSERT. In case
    of a primary or unique key conflict, it deletes the old
    record and inserts a new one. So we also may need to
    fire ON DELETE triggers. This functionality is handled
    later in this method.
  */
  case SQLCOM_REPLACE:                          /* fall through */
  case SQLCOM_REPLACE_SELECT:
  /*
    CREATE TABLE ... SELECT defaults to INSERT if the table or
    view already exists. REPLACE option of CREATE TABLE ...
    REPLACE SELECT is handled later in this method.
  */
  case SQLCOM_CREATE_TABLE:
    new_trg_event_map|= static_cast<uint8>
                          (1 << static_cast<int>(TRG_EVENT_INSERT));
    break;
  /* Basic update and multi-update */
  case SQLCOM_UPDATE:                           /* fall through */
  case SQLCOM_UPDATE_MULTI:
    new_trg_event_map|= static_cast<uint8>
                          (1 << static_cast<int>(TRG_EVENT_UPDATE));
    break;
  /* Basic delete and multi-delete */
  case SQLCOM_DELETE:                           /* fall through */
  case SQLCOM_DELETE_MULTI:
    new_trg_event_map|= static_cast<uint8>
                          (1 << static_cast<int>(TRG_EVENT_DELETE));
    break;
  default:
    break;
  }

  switch (duplicates) {
  case DUP_UPDATE:
    new_trg_event_map|= static_cast<uint8>
                          (1 << static_cast<int>(TRG_EVENT_UPDATE));
    break;
  case DUP_REPLACE:
    new_trg_event_map|= static_cast<uint8>
                          (1 << static_cast<int>(TRG_EVENT_DELETE));
    break;
  case DUP_ERROR:
  default:
    break;
  }


  /*
    Do not iterate over sub-selects, only the tables in the outermost
    SELECT_LEX can be modified, if any.
  */
  TABLE_LIST *tables= select_lex.get_table_list();

  while (tables)
  {
    /*
      This is a fast check to filter out statements that do
      not change data, or tables  on the right side, in case of
      INSERT .. SELECT, CREATE TABLE .. SELECT and so on.
      Here we also filter out OPTIMIZE statement and non-updateable
      views, for which lock_type is TL_UNLOCK or TL_READ after
      parsing.
    */
    if (static_cast<int>(tables->lock_type) >=
        static_cast<int>(TL_WRITE_ALLOW_WRITE))
      tables->trg_event_map= new_trg_event_map;
    tables= tables->next_local;
  }
}


/*
  Unlink the first table from the global table list and the first table from
  outer select (lex->select_lex) local list

  SYNOPSIS
    unlink_first_table()
    link_to_local	Set to 1 if caller should link this table to local list

  NOTES
    We assume that first tables in both lists is the same table or the local
    list is empty.

  RETURN
    0	If 'query_tables' == 0
    unlinked table
      In this case link_to_local is set.

*/
TABLE_LIST *LEX::unlink_first_table(bool *link_to_local)
{
  TABLE_LIST *first;
  if ((first= query_tables))
  {
    /*
      Exclude from global table list
    */
    if ((query_tables= query_tables->next_global))
      query_tables->prev_global= &query_tables;
    else
      query_tables_last= &query_tables;
    first->next_global= 0;

    /*
      and from local list if it is not empty
    */
    if ((*link_to_local= test(select_lex.table_list.first)))
    {
      select_lex.context.table_list= 
        select_lex.context.first_name_resolution_table= first->next_local;
      select_lex.table_list.first= (uchar*) (first->next_local);
      select_lex.table_list.elements--;	//safety
      first->next_local= 0;
      /*
        Ensure that the global list has the same first table as the local
        list.
      */
      first_lists_tables_same();
    }
  }
  return first;
}


/*
  Bring first local table of first most outer select to first place in global
  table list

  SYNOPSYS
     LEX::first_lists_tables_same()

  NOTES
    In many cases (for example, usual INSERT/DELETE/...) the first table of
    main SELECT_LEX have special meaning => check that it is the first table
    in global list and re-link to be first in the global list if it is
    necessary.  We need such re-linking only for queries with sub-queries in
    the select list, as only in this case tables of sub-queries will go to
    the global list first.
*/

void LEX::first_lists_tables_same()
{
  TABLE_LIST *first_table= (TABLE_LIST*) select_lex.table_list.first;
  if (query_tables != first_table && first_table != 0)
  {
    TABLE_LIST *next;
    if (query_tables_last == &first_table->next_global)
      query_tables_last= first_table->prev_global;

    if ((next= *first_table->prev_global= first_table->next_global))
      next->prev_global= first_table->prev_global;
    /* include in new place */
    first_table->next_global= query_tables;
    /*
       We are sure that query_tables is not 0, because first_table was not
       first table in the global list => we can use
       query_tables->prev_global without check of query_tables
    */
    query_tables->prev_global= &first_table->next_global;
    first_table->prev_global= &query_tables;
    query_tables= first_table;
  }
}


/*
  Link table back that was unlinked with unlink_first_table()

  SYNOPSIS
    link_first_table_back()
    link_to_local	do we need link this table to local

  RETURN
    global list
*/

void LEX::link_first_table_back(TABLE_LIST *first,
				   bool link_to_local)
{
  if (first)
  {
    if ((first->next_global= query_tables))
      query_tables->prev_global= &first->next_global;
    else
      query_tables_last= &first->next_global;
    query_tables= first;

    if (link_to_local)
    {
      first->next_local= (TABLE_LIST*) select_lex.table_list.first;
      select_lex.context.table_list= first;
      select_lex.table_list.first= (uchar*) first;
      select_lex.table_list.elements++;	//safety
    }
  }
}



/*
  cleanup lex for case when we open table by table for processing

  SYNOPSIS
    LEX::cleanup_after_one_table_open()

  NOTE
    This method is mostly responsible for cleaning up of selects lists and
    derived tables state. To rollback changes in Query_tables_list one has
    to call Query_tables_list::reset_query_tables_list(FALSE).
*/

void LEX::cleanup_after_one_table_open()
{
  /*
    thd->lex->derived_tables & additional units may be set if we open
    a view. It is necessary to clear thd->lex->derived_tables flag
    to prevent processing of derived tables during next open_and_lock_tables
    if next table is a real table and cleanup & remove underlying units
    NOTE: all units will be connected to thd->lex->select_lex, because we
    have not UNION on most upper level.
    */
  if (all_selects_list != &select_lex)
  {
    derived_tables= 0;
    /* cleunup underlying units (units of VIEW) */
    for (SELECT_LEX_UNIT *un= select_lex.first_inner_unit();
         un;
         un= un->next_unit())
      un->cleanup();
    /* reduce all selects list to default state */
    all_selects_list= &select_lex;
    /* remove underlying units (units of VIEW) subtree */
    select_lex.cut_subtree();
  }
}


/*
  Save current state of Query_tables_list for this LEX, and prepare it
  for processing of new statemnt.

  SYNOPSIS
    reset_n_backup_query_tables_list()
      backup  Pointer to Query_tables_list instance to be used for backup
*/

void LEX::reset_n_backup_query_tables_list(Query_tables_list *backup)
{
  backup->set_query_tables_list(this);
  /*
    We have to perform full initialization here since otherwise we
    will damage backed up state.
  */
  this->reset_query_tables_list(TRUE);
}


/*
  Restore state of Query_tables_list for this LEX from backup.

  SYNOPSIS
    restore_backup_query_tables_list()
      backup  Pointer to Query_tables_list instance used for backup
*/

void LEX::restore_backup_query_tables_list(Query_tables_list *backup)
{
  this->destroy_query_tables_list();
  this->set_query_tables_list(backup);
}


/*
  Checks for usage of routines and/or tables in a parsed statement

  SYNOPSIS
    LEX:table_or_sp_used()

  RETURN
    FALSE  No routines and tables used
    TRUE   Either or both routines and tables are used.
*/

bool LEX::table_or_sp_used()
{
  DBUG_ENTER("table_or_sp_used");

  if (sroutines.records || query_tables)
    DBUG_RETURN(TRUE);

  DBUG_RETURN(FALSE);
}


/*
  Do end-of-prepare fixup for list of tables and their merge-VIEWed tables

  SYNOPSIS
    fix_prepare_info_in_table_list()
      thd  Thread handle
      tbl  List of tables to process

  DESCRIPTION
    Perform end-end-of prepare fixup for list of tables, if any of the tables
    is a merge-algorithm VIEW, recursively fix up its underlying tables as
    well.

*/

static void fix_prepare_info_in_table_list(THD *thd, TABLE_LIST *tbl)
{
  for (; tbl; tbl= tbl->next_local)
  {
    if (tbl->on_expr)
    {
      tbl->prep_on_expr= tbl->on_expr;
      tbl->on_expr= tbl->on_expr->copy_andor_structure(thd);
    }
    fix_prepare_info_in_table_list(thd, tbl->merge_underlying_list);
  }
}


/*
  Save WHERE/HAVING/ON clauses and replace them with disposable copies

  SYNOPSIS
    st_select_lex::fix_prepare_information
      thd          thread handler
      conds        in/out pointer to WHERE condition to be met at execution
      having_conds in/out pointer to HAVING condition to be met at execution
  
  DESCRIPTION
    The passed WHERE and HAVING are to be saved for the future executions.
    This function saves it, and returns a copy which can be thrashed during
    this execution of the statement. By saving/thrashing here we mean only
    AND/OR trees.
    The function also calls fix_prepare_info_in_table_list that saves all
    ON expressions.    
*/

void st_select_lex::fix_prepare_information(THD *thd, Item **conds, 
                                            Item **having_conds)
{
  if (!thd->stmt_arena->is_conventional() && first_execution)
  {
    first_execution= 0;
    if (*conds)
    {
      prep_where= *conds;
      *conds= where= prep_where->copy_andor_structure(thd);
    }
    if (*having_conds)
    {
      prep_having= *having_conds;
      *having_conds= having= prep_having->copy_andor_structure(thd);
    }
    fix_prepare_info_in_table_list(thd, (TABLE_LIST *)table_list.first);
  }
}


/*
  There are st_select_lex::add_table_to_list &
  st_select_lex::set_lock_for_tables are in sql_parse.cc

  st_select_lex::print is in sql_select.cc

  st_select_lex_unit::prepare, st_select_lex_unit::exec,
  st_select_lex_unit::cleanup, st_select_lex_unit::reinit_exec_mechanism,
  st_select_lex_unit::change_result
  are in sql_union.cc
*/

/*
  Sets the kind of hints to be added by the calls to add_index_hint().

  SYNOPSIS
    set_index_hint_type()
      type_arg     The kind of hints to be added from now on.
      clause       The clause to use for hints to be added from now on.

  DESCRIPTION
    Used in filling up the tagged hints list.
    This list is filled by first setting the kind of the hint as a 
    context variable and then adding hints of the current kind.
    Then the context variable index_hint_type can be reset to the
    next hint type.
*/
void st_select_lex::set_index_hint_type(enum index_hint_type type_arg,
                                        index_clause_map clause)
{ 
  current_index_hint_type= type_arg;
  current_index_hint_clause= clause;
}


/*
  Makes an array to store index usage hints (ADD/FORCE/IGNORE INDEX).

  SYNOPSIS
    alloc_index_hints()
      thd         current thread.
*/

void st_select_lex::alloc_index_hints (THD *thd)
{ 
  index_hints= new (thd->mem_root) List<Index_hint>(); 
}



/*
  adds an element to the array storing index usage hints 
  (ADD/FORCE/IGNORE INDEX).

  SYNOPSIS
    add_index_hint()
      thd         current thread.
      str         name of the index.
      length      number of characters in str.

  RETURN VALUE
    0 on success, non-zero otherwise
*/
bool st_select_lex::add_index_hint (THD *thd, char *str, uint length)
{
  return index_hints->push_front (new (thd->mem_root) 
                                 Index_hint(current_index_hint_type,
                                            current_index_hint_clause,
                                            str, length));
}

/**
  A routine used by the parser to decide whether we are specifying a full
  partitioning or if only partitions to add or to split.

  @note  This needs to be outside of WITH_PARTITION_STORAGE_ENGINE since it
  is used from the sql parser that doesn't have any ifdef's

  @retval  TRUE    Yes, it is part of a management partition command
  @retval  FALSE          No, not a management partition command
*/

bool LEX::is_partition_management() const
{
  return (sql_command == SQLCOM_ALTER_TABLE &&
          (alter_info.flags == ALTER_ADD_PARTITION ||
           alter_info.flags == ALTER_REORGANIZE_PARTITION));
}

int LEX::add_db_to_list(LEX_STRING *name)
{
  DBUG_ASSERT(name);
    
  LEX_STRING *copy= (LEX_STRING*) sql_memdup(name, sizeof(LEX_STRING));
  if (copy == NULL)
    return ER_OUT_OF_RESOURCES;
    
  if (db_list.push_back(copy))
    return ER_OUT_OF_RESOURCES;

  return 0;
}<|MERGE_RESOLUTION|>--- conflicted
+++ resolved
@@ -726,8 +726,6 @@
 }
 
 
-<<<<<<< HEAD
-=======
 /**
   Given a stream that is advanced to the first contained character in 
   an open comment, consume the comment.  Optionally, if we are allowed, 
@@ -774,7 +772,6 @@
 }
 
 
->>>>>>> 538fdd3d
 /*
   MYSQLlex remember the following states from the following MYSQLlex()
 
