--- conflicted
+++ resolved
@@ -1358,7 +1358,24 @@
 --echo # drop the created tables
 DROP TABLE t1, t2, t3;
 
-<<<<<<< HEAD
+#
+# Bug #41305 server crashes when inserting duplicate row into a merge table
+#
+--echo # insert duplicate value in child table while merge table doesn't have key
+create table t1 (
+        col1 int(10),
+        primary key (col1)
+) ENGINE=MyISAM DEFAULT CHARSET=latin1;
+
+CREATE TABLE m1 (
+  col1 int(10) NOT NULL
+) ENGINE=MRG_MyISAM DEFAULT CHARSET=latin1 INSERT_METHOD=LAST UNION=(t1);
+
+insert into m1 (col1) values (1);
+--error ER_DUP_ENTRY
+insert into m1 (col1) values (1);
+
+drop table m1, t1;
 --echo End of 5.1 tests
 
 --echo #
@@ -1716,25 +1733,4 @@
 --disable_query_log
 eval set global storage_engine=$default;
 --enable_result_log
---enable_query_log
-=======
-#
-# Bug #41305 server crashes when inserting duplicate row into a merge table
-#
---echo # insert duplicate value in child table while merge table doesn't have key
-create table t1 (
-        col1 int(10),
-        primary key (col1)
-) ENGINE=MyISAM DEFAULT CHARSET=latin1;
-
-CREATE TABLE m1 (
-  col1 int(10) NOT NULL
-) ENGINE=MRG_MyISAM DEFAULT CHARSET=latin1 INSERT_METHOD=LAST UNION=(t1);
-
-insert into m1 (col1) values (1);
---error ER_DUP_ENTRY
-insert into m1 (col1) values (1);
-
-drop table m1, t1;
---echo End of 5.1 tests
->>>>>>> 4976ec08
+--enable_query_log