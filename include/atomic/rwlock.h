--- conflicted
+++ resolved
@@ -14,10 +14,7 @@
    Foundation, Inc., 59 Temple Place, Suite 330, Boston, MA  02111-1307  USA */
 
 typedef struct {pthread_mutex_t rw;} my_atomic_rwlock_t;
-<<<<<<< HEAD
-=======
 #define MY_ATOMIC_MODE_RWLOCKS 1
->>>>>>> 770a4e2b
 
 #ifdef MY_ATOMIC_MODE_DUMMY
 /*
