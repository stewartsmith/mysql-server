--- conflicted
+++ resolved
@@ -162,23 +162,17 @@
 	
 #ifndef _WIN32
 	signal (SIGXFSZ, SIG_IGN);
-<<<<<<< HEAD
-
-//#ifndef STORAGE_ENGINE
-	if (flock (fileId, (readOnly) ? LOCK_SH : LOCK_EX))
-=======
 #ifndef __NETWARE__
 	struct flock lock;
 	lock.l_type= readOnly ? F_RDLCK : F_WRLCK;
 	lock.l_whence= SEEK_SET;
 	lock.l_start= lock.l_len= 0;
 	if (fcntl(fileId, F_SETLK, &lock) < 0)
->>>>>>> d5a23256
 		{
 		::close (fileId);
 		throw SQLEXCEPTION (FILE_ACCESS_ERROR, "file \"%s\" in use by another process", name);
 		}
-//#endif
+#endif
 #endif
 
 	//Log::debug("IO::openFile %s (%d) fd: %d\n", (const char*) fileName, readOnly, fileId);
