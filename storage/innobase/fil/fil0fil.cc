/*****************************************************************************

Copyright (c) 1995, 2014, Oracle and/or its affiliates. All Rights Reserved.

This program is free software; you can redistribute it and/or modify it under
the terms of the GNU General Public License as published by the Free Software
Foundation; version 2 of the License.

This program is distributed in the hope that it will be useful, but WITHOUT
ANY WARRANTY; without even the implied warranty of MERCHANTABILITY or FITNESS
FOR A PARTICULAR PURPOSE. See the GNU General Public License for more details.

You should have received a copy of the GNU General Public License along with
this program; if not, write to the Free Software Foundation, Inc.,
51 Franklin Street, Suite 500, Boston, MA 02110-1335 USA

*****************************************************************************/

/**************************************************//**
@file fil/fil0fil.cc
The tablespace memory cache

Created 10/25/1995 Heikki Tuuri
*******************************************************/

#include "ha_prototypes.h"

#include "fil0fil.h"
#include "mem0mem.h"
#include "hash0hash.h"
#include "os0file.h"
#include "mach0data.h"
#include "buf0buf.h"
#include "buf0flu.h"
#include "log0recv.h"
#include "fsp0fsp.h"
#include "srv0srv.h"
#include "srv0start.h"
#include "mtr0log.h"
#include "dict0dict.h"
#include "page0page.h"
#include "page0zip.h"
#include "trx0sys.h"
#include "btr0btr.h"
#include "dict0boot.h"
#include "row0mysql.h"
#include "row0trunc.h"
#ifndef UNIV_HOTBACKUP
# include "buf0lru.h"
# include "ibuf0ibuf.h"
# include "sync0sync.h"
# include "os0event.h"
#else /* !UNIV_HOTBACKUP */
# include "srv0srv.h"
#endif /* !UNIV_HOTBACKUP */
#include "fsp0file.h"
#include "fsp0sysspace.h"

/*
		IMPLEMENTATION OF THE TABLESPACE MEMORY CACHE
		=============================================

The tablespace cache is responsible for providing fast read/write access to
tablespaces and logs of the database. File creation and deletion is done
in other modules which know more of the logic of the operation, however.

A tablespace consists of a chain of files. The size of the files does not
have to be divisible by the database block size, because we may just leave
the last incomplete block unused. When a new file is appended to the
tablespace, the maximum size of the file is also specified. At the moment,
we think that it is best to extend the file to its maximum size already at
the creation of the file, because then we can avoid dynamically extending
the file when more space is needed for the tablespace.

A block's position in the tablespace is specified with a 32-bit unsigned
integer. The files in the chain are thought to be catenated, and the block
corresponding to an address n is the nth block in the catenated file (where
the first block is named the 0th block, and the incomplete block fragments
at the end of files are not taken into account). A tablespace can be extended
by appending a new file at the end of the chain.

Our tablespace concept is similar to the one of Oracle.

To acquire more speed in disk transfers, a technique called disk striping is
sometimes used. This means that logical block addresses are divided in a
round-robin fashion across several disks. Windows NT supports disk striping,
so there we do not need to support it in the database. Disk striping is
implemented in hardware in RAID disks. We conclude that it is not necessary
to implement it in the database. Oracle 7 does not support disk striping,
either.

Another trick used at some database sites is replacing tablespace files by
raw disks, that is, the whole physical disk drive, or a partition of it, is
opened as a single file, and it is accessed through byte offsets calculated
from the start of the disk or the partition. This is recommended in some
books on database tuning to achieve more speed in i/o. Using raw disk
certainly prevents the OS from fragmenting disk space, but it is not clear
if it really adds speed. We measured on the Pentium 100 MHz + NT + NTFS file
system + EIDE Conner disk only a negligible difference in speed when reading
from a file, versus reading from a raw disk.

To have fast access to a tablespace or a log file, we put the data structures
to a hash table. Each tablespace and log file is given an unique 32-bit
identifier.

Some operating systems do not support many open files at the same time,
though NT seems to tolerate at least 900 open files. Therefore, we put the
open files in an LRU-list. If we need to open another file, we may close the
file at the end of the LRU-list. When an i/o-operation is pending on a file,
the file cannot be closed. We take the file nodes with pending i/o-operations
out of the LRU-list and keep a count of pending operations. When an operation
completes, we decrement the count and return the file node to the LRU-list if
the count drops to zero. */

/** When mysqld is run, the default directory "." is the mysqld datadir,
but in the MySQL Embedded Server Library and ibbackup it is not the default
directory, and we must set the base file path explicitly */
const char*	fil_path_to_mysql_datadir	= ".";

/** Common InnoDB file extentions */
const char* dot_ext[] = { "", ".ibd", ".isl", ".cfg" };

/** The number of fsyncs done to the log */
ulint	fil_n_log_flushes			= 0;

/** Number of pending redo log flushes */
ulint	fil_n_pending_log_flushes		= 0;
/** Number of pending tablespace flushes */
ulint	fil_n_pending_tablespace_flushes	= 0;

/** Number of files currently open */
ulint	fil_n_file_opened			= 0;

/** The null file address */
fil_addr_t	fil_addr_null = {FIL_NULL, 0};

/** File node of a tablespace or the log data space */
struct fil_node_t {
	fil_space_t*	space;	/*!< backpointer to the space where this node
				belongs */
	char*		name;	/*!< path to the file */
	bool		is_open;/*!< true if file is open */
	os_file_t	handle;	/*!< OS handle to the file, if file open */
	os_event_t	sync_event;/*!< Condition event to group and
				serialize calls to fsync */
	bool		is_raw_disk;/*!< true if the 'file' is actually a raw
				device or a raw disk partition */
	ulint		size;	/*!< size of the file in database pages, 0 if
				not known yet; the possible last incomplete
				megabyte may be ignored if space == 0 */
	ulint		n_pending;
				/*!< count of pending i/o's on this file;
				closing of the file is not allowed if
				this is > 0 */
	ulint		n_pending_flushes;
				/*!< count of pending flushes on this file;
				closing of the file is not allowed if
				this is > 0 */
	bool		being_extended;
				/*!< true if the node is currently
				being extended. */
	int64_t		modification_counter;/*!< when we write to the file we
				increment this by one */
	int64_t		flush_counter;/*!< up to what
				modification_counter value we have
				flushed the modifications to disk */
	UT_LIST_NODE_T(fil_node_t) chain;
				/*!< link field for the file chain */
	UT_LIST_NODE_T(fil_node_t) LRU;
				/*!< link field for the LRU list */
	ulint		magic_n;/*!< FIL_NODE_MAGIC_N */
};

/** Value of fil_node_t::magic_n */
#define	FIL_NODE_MAGIC_N	89389

/** Tablespace or log data space: let us call them by a common name space */
struct fil_space_t {
	char*		name;	/*!< space name = the path to the first file in
				it */
	ulint		id;	/*!< space id */
	int64_t		tablespace_version;
				/*!< in DISCARD/IMPORT this timestamp
				is used to check if we should ignore
				an insert buffer merge request for a
				page because it actually was for the
				previous incarnation of the space */
	lsn_t		max_lsn;
				/*!< LSN of the most recent fil_names_dirty().
				Reset to 0 by fil_names_clear().
				Protected by log_sys->mutex and
				sometimes by fil_system->mutex:

				Updates from nonzero to nonzero
				are only protected by log_sys->mutex.

				Updates between 0 and nonzero are
				protected by log_sys->mutex and
				fil_system->mutex.

				If and only if this is nonzero, the
				tablespace will be in named_spaces,
				which is protected by fil_system->mutex. */
	bool		stop_ios;/*!< true if we want to rename the
				.ibd file of tablespace and want to
				stop temporarily posting of new i/o
				requests on the file */
	bool		stop_new_ops;
				/*!< we set this true when we start
				deleting a single-table tablespace.
				When this is set following new ops
				are not allowed:
				* read IO request
				* ibuf merge
				* file flush
				Note that we can still possibly have
				new write operations because we don't
				check this flag when doing flush
				batches. */
	bool		is_being_truncated;
				/*!< this is set to true when we prepare to
				truncate a single-table tablespace and its
				.ibd file */
	fil_type_t	purpose;/*!< purpose */
	UT_LIST_BASE_NODE_T(fil_node_t) chain;
				/*!< base node for the file chain */
	ulint		size;	/*!< space size in pages; 0 if a single-table
				tablespace whose size we do not know yet;
				last incomplete megabytes in data files may be
				ignored if space == 0 */
	ulint		flags;	/*!< tablespace flags; see
				fsp_flags_is_valid(),
				page_size_t(ulint) (constructor) */
	ulint		n_reserved_extents;
				/*!< number of reserved free extents for
				ongoing operations like B-tree page split */
	ulint		n_pending_flushes; /*!< this is positive when flushing
				the tablespace to disk; dropping of the
				tablespace is forbidden if this is positive */
	ulint		n_pending_ops;/*!< this is positive when we
				have pending operations against this
				tablespace. The pending operations can
				be ibuf merges or lock validation code
				trying to read a block.
				Dropping of the tablespace is forbidden
				if this is positive */
	hash_node_t	hash;	/*!< hash chain node */
	hash_node_t	name_hash;/*!< hash chain the name_hash table */
#ifndef UNIV_HOTBACKUP
	rw_lock_t	latch;	/*!< latch protecting the file space storage
				allocation */
#endif /* !UNIV_HOTBACKUP */
	UT_LIST_NODE_T(fil_space_t) unflushed_spaces;
				/*!< list of spaces with at least one unflushed
				file we have written to */
	UT_LIST_NODE_T(fil_space_t) named_spaces;
				/*!< list of spaces for which MLOG_FILE_NAME
				records have been issued */
	bool		is_in_unflushed_spaces;
				/*!< true if this space is currently in
				unflushed_spaces */
	UT_LIST_NODE_T(fil_space_t) space_list;
				/*!< list of all spaces */
	ulint		magic_n;/*!< FIL_SPACE_MAGIC_N */
};

/** Value of fil_space_t::magic_n */
#define	FIL_SPACE_MAGIC_N	89472

/** The tablespace memory cache; also the totality of logs (the log
data space) is stored here; below we talk about tablespaces, but also
the ib_logfiles form a 'space' and it is handled here */
struct fil_system_t {
#ifndef UNIV_HOTBACKUP
	ib_mutex_t	mutex;		/*!< The mutex protecting the cache */
#endif /* !UNIV_HOTBACKUP */
	hash_table_t*	spaces;		/*!< The hash table of spaces in the
					system; they are hashed on the space
					id */
	hash_table_t*	name_hash;	/*!< hash table based on the space
					name */
	UT_LIST_BASE_NODE_T(fil_node_t) LRU;
					/*!< base node for the LRU list of the
					most recently used open files with no
					pending i/o's; if we start an i/o on
					the file, we first remove it from this
					list, and return it to the start of
					the list when the i/o ends;
					log files and the system tablespace are
					not put to this list: they are opened
					after the startup, and kept open until
					shutdown */
	UT_LIST_BASE_NODE_T(fil_space_t) unflushed_spaces;
					/*!< base node for the list of those
					tablespaces whose files contain
					unflushed writes; those spaces have
					at least one file node where
					modification_counter > flush_counter */
	ulint		n_open;		/*!< number of files currently open */
	ulint		max_n_open;	/*!< n_open is not allowed to exceed
					this */
	int64_t		modification_counter;/*!< when we write to a file we
					increment this by one */
	ulint		max_assigned_id;/*!< maximum space id in the existing
					tables, or assigned during the time
					mysqld has been up; at an InnoDB
					startup we scan the data dictionary
					and set here the maximum of the
					space id's of the tables there */
	int64_t		tablespace_version;
					/*!< a counter which is incremented for
					every space object memory creation;
					every space mem object gets a
					'timestamp' from this; in DISCARD/
					IMPORT this is used to check if we
					should ignore an insert buffer merge
					request */
	UT_LIST_BASE_NODE_T(fil_space_t) space_list;
					/*!< list of all file spaces */
	UT_LIST_BASE_NODE_T(fil_space_t) named_spaces;
					/*!< list of all file spaces
					for which a MLOG_FILE_NAME
					record has been written since
					the latest redo log checkpoint */
	bool		space_id_reuse_warned;
					/* !< true if fil_space_create()
					has issued a warning about
					potential space_id reuse */
};

/** The tablespace memory cache. This variable is NULL before the module is
initialized. */
static fil_system_t*	fil_system	= NULL;

#ifdef UNIV_HOTBACKUP
static ulint	srv_data_read;
static ulint	srv_data_written;
#endif /* UNIV_HOTBACKUP */

/** Determine if (i) is a user tablespace id or not. */
# define fil_is_user_tablespace_id(i)		\
	(((i) > srv_undo_tablespaces_open)	\
	 && ((i) != srv_tmp_space.space_id()))

/** Determine if user has explicitly disabled fsync(). */
#ifndef _WIN32
# define fil_buffering_disabled(s)	\
	((s)->purpose == FIL_TYPE_TABLESPACE	\
	 && srv_unix_file_flush_method	\
	 == SRV_UNIX_O_DIRECT_NO_FSYNC)
#else /* _WIN32 */
# define fil_buffering_disabled(s)	(0)
#endif /* __WIN32 */

#ifdef UNIV_DEBUG
/** Try fil_validate() every this many times */
# define FIL_VALIDATE_SKIP	17

/******************************************************************//**
Checks the consistency of the tablespace cache some of the time.
@return true if ok or the check was skipped */
static
bool
fil_validate_skip(void)
/*===================*/
{
	/** The fil_validate() call skip counter. Use a signed type
	because of the race condition below. */
	static int fil_validate_count = FIL_VALIDATE_SKIP;

	/* There is a race condition below, but it does not matter,
	because this call is only for heuristic purposes. We want to
	reduce the call frequency of the costly fil_validate() check
	in debug builds. */
	if (--fil_validate_count > 0) {
		return(true);
	}

	fil_validate_count = FIL_VALIDATE_SKIP;
	return(fil_validate());
}
#endif /* UNIV_DEBUG */

/********************************************************************//**
Determines if a file node belongs to the least-recently-used list.
@return true if the file belongs to fil_system->LRU mutex. */
UNIV_INLINE
bool
fil_space_belongs_in_lru(
/*=====================*/
	const fil_space_t*	space)	/*!< in: file space */
{
	switch (space->purpose) {
	case FIL_TYPE_LOG:
		return(false);
	case FIL_TYPE_TABLESPACE:
	case FIL_TYPE_TEMPORARY:
		return(fil_is_user_tablespace_id(space->id));
	}

	ut_ad(0);
	return(false);
}

/********************************************************************//**
NOTE: you must call fil_mutex_enter_and_prepare_for_io() first!

Prepares a file node for i/o. Opens the file if it is closed. Updates the
pending i/o's field in the node and the system appropriately. Takes the node
off the LRU list if it is in the LRU list. The caller must hold the fil_sys
mutex.
@return false if the file can't be opened, otherwise true */
static
bool
fil_node_prepare_for_io(
/*====================*/
	fil_node_t*	node,	/*!< in: file node */
	fil_system_t*	system,	/*!< in: tablespace memory cache */
	fil_space_t*	space);	/*!< in: space */
/********************************************************************//**
Updates the data structures when an i/o operation finishes. Updates the
pending i/o's field in the node appropriately. */
static
void
fil_node_complete_io(
/*=================*/
	fil_node_t*	node,	/*!< in: file node */
	fil_system_t*	system,	/*!< in: tablespace memory cache */
	ulint		type);	/*!< in: OS_FILE_WRITE or OS_FILE_READ; marks
				the node as modified if
				type == OS_FILE_WRITE */

/** Reads data from a space to a buffer. Remember that the possible incomplete
blocks at the end of file are ignored: they are not taken into account when
calculating the byte offset within a space.
@param[in]	page_id		page id
@param[in]	page_size	page size
@param[in]	byte_offset	remainder of offset in bytes; in aio this
must be divisible by the OS block size
@param[in]	len		how many bytes to read; this must not cross a
file boundary; in aio this must be a block size multiple
@param[in,out]	buf		buffer where to store data read; in aio this
must be appropriately aligned
@return DB_SUCCESS, or DB_TABLESPACE_DELETED if we are trying to do
i/o on a tablespace which does not exist */
UNIV_INLINE
dberr_t
fil_read(
	const page_id_t&	page_id,
	const page_size_t&	page_size,
	ulint			byte_offset,
	ulint			len,
	void*			buf)
{
	return(fil_io(OS_FILE_READ, true, page_id, page_size,
		      byte_offset, len, buf, NULL));
}

/** Writes data to a space from a buffer. Remember that the possible incomplete
blocks at the end of file are ignored: they are not taken into account when
calculating the byte offset within a space.
@param[in]	page_id		page id
@param[in]	page_size	page size
@param[in]	byte_offset	remainder of offset in bytes; in aio this
must be divisible by the OS block size
@param[in]	len		how many bytes to write; this must not cross
a file boundary; in aio this must be a block size multiple
@param[in]	buf		buffer from which to write; in aio this must
be appropriately aligned
@return DB_SUCCESS, or DB_TABLESPACE_DELETED if we are trying to do
i/o on a tablespace which does not exist */
UNIV_INLINE
dberr_t
fil_write(
	const page_id_t&	page_id,
	const page_size_t&	page_size,
	ulint			byte_offset,
	ulint			len,
	void*			buf)
{
	ut_ad(!srv_read_only_mode);

	return(fil_io(OS_FILE_WRITE, true, page_id, page_size,
		      byte_offset, len, buf, NULL));
}

/*******************************************************************//**
Returns the table space by a given id, NULL if not found. */
UNIV_INLINE
fil_space_t*
fil_space_get_by_id(
/*================*/
	ulint	id)	/*!< in: space id */
{
	fil_space_t*	space;

	ut_ad(mutex_own(&fil_system->mutex));

	HASH_SEARCH(hash, fil_system->spaces, id,
		    fil_space_t*, space,
		    ut_ad(space->magic_n == FIL_SPACE_MAGIC_N),
		    space->id == id);

	return(space);
}

/*******************************************************************//**
Returns the table space by a given name, NULL if not found. */
UNIV_INLINE
fil_space_t*
fil_space_get_by_name(
/*==================*/
	const char*	name)	/*!< in: space name */
{
	fil_space_t*	space;
	ulint		fold;

	ut_ad(mutex_own(&fil_system->mutex));

	fold = ut_fold_string(name);

	HASH_SEARCH(name_hash, fil_system->name_hash, fold,
		    fil_space_t*, space,
		    ut_ad(space->magic_n == FIL_SPACE_MAGIC_N),
		    !strcmp(name, space->name));

	return(space);
}

#ifndef UNIV_HOTBACKUP
/*******************************************************************//**
Returns the version number of a tablespace, -1 if not found.
@return version number, -1 if the tablespace does not exist in the
memory cache */

int64_t
fil_space_get_version(
/*==================*/
	ulint	id)	/*!< in: space id */
{
	fil_space_t*	space;
	int64_t		version = -1;

	ut_ad(fil_system);

	mutex_enter(&fil_system->mutex);

	space = fil_space_get_by_id(id);

	if (space != NULL) {
		version = space->tablespace_version;
	}

	mutex_exit(&fil_system->mutex);

	return(version);
}

/** Returns the latch of a file space.
@param[in]	id	space id
@param[out]	flags	tablespace flags
@return latch protecting storage allocation */
rw_lock_t*
fil_space_get_latch(
	ulint	id,
	ulint*	flags)
{
	fil_space_t*	space;

	ut_ad(fil_system);

	mutex_enter(&fil_system->mutex);

	space = fil_space_get_by_id(id);

	ut_a(space);

	if (flags) {
		*flags = space->flags;
	}

	mutex_exit(&fil_system->mutex);

	return(&(space->latch));
}

/** Gets the type of a file space.
@param[in]	id	tablespace identifier
@return file type */

fil_type_t
fil_space_get_type(
	ulint	id)
{
	fil_space_t*	space;

	ut_ad(fil_system);

	mutex_enter(&fil_system->mutex);

	space = fil_space_get_by_id(id);

	ut_a(space);

	mutex_exit(&fil_system->mutex);

	return(space->purpose);
}

/** @brief Note that a tablespace has been imported.
It is initially marked as FIL_TYPE_IMPORT so that no logging is
done during the import process when the space ID is stamped to each page.
Now we change it to FIL_SPACE_TABLESPACE to start redo and undo logging.
NOTE: temporary tablespaces are never imported.
@param[in] id tablespace identifier */

void
fil_space_set_imported(
	ulint		id)
{
	fil_space_t*	space;

	ut_ad(fil_system);

	mutex_enter(&fil_system->mutex);

	space = fil_space_get_by_id(id);

	ut_a(space);
	ut_ad(space->purpose == FIL_TYPE_IMPORT);
	space->purpose = FIL_TYPE_TABLESPACE;

	mutex_exit(&fil_system->mutex);
}
#endif /* !UNIV_HOTBACKUP */

/**********************************************************************//**
Checks if all the file nodes in a space are flushed. The caller must hold
the fil_system mutex.
@return true if all are flushed */
static
bool
fil_space_is_flushed(
/*=================*/
	fil_space_t*	space)	/*!< in: space */
{
	fil_node_t*	node;

	ut_ad(mutex_own(&fil_system->mutex));

	node = UT_LIST_GET_FIRST(space->chain);

	while (node) {
		if (node->modification_counter > node->flush_counter) {

			ut_ad(!fil_buffering_disabled(space));
			return(false);
		}

		node = UT_LIST_GET_NEXT(chain, node);
	}

	return(true);
}

#if !defined(NO_FALLOCATE) && defined(UNIV_LINUX)

#include <sys/ioctl.h>
/** FusionIO atomic write control info */
#define DFS_IOCTL_ATOMIC_WRITE_SET	_IOW(0x95, 2, uint)

/**
Try and enable FusionIO atomic writes.
@param[in] file		OS file handle
@return true if successful */

bool
fil_fusionio_enable_atomic_write(os_file_t file)
{
	if (srv_unix_file_flush_method == SRV_UNIX_O_DIRECT) {

		uint	atomic = 1;

		ut_a(file != -1);

		if (ioctl(file, DFS_IOCTL_ATOMIC_WRITE_SET, &atomic) != -1) {

			return(true);
		}
	}

	return(false);
}
#endif /* !NO_FALLOCATE && UNIV_LINUX */

/** Append a file to the chain of files of a space.
@param[in]	name	file name of a file that is not open
@param[in]	size	file size in entire database blocks
@param[in,out]	space	tablespace from fil_space_create()
@param[in]	is_raw	whether this is a raw device or partition
@return pointer to the file name, or NULL on error */

char*
fil_node_create(
	const char*	name,
	ulint		size,
	fil_space_t*	space,
	bool		is_raw)
{
	fil_node_t*	node;

	ut_ad(name != NULL);
	ut_ad(fil_system != NULL);

	if (space == NULL) {
		return(NULL);
	}

	node = static_cast<fil_node_t*>(ut_zalloc(sizeof(fil_node_t)));

	node->name = mem_strdup(name);

	ut_a(!is_raw || srv_start_raw_disk_in_use);

	node->sync_event = os_event_create("fsync_event");
	node->is_raw_disk = is_raw;
	node->size = size;
	node->magic_n = FIL_NODE_MAGIC_N;

	space->size += size;

	node->space = space;

	UT_LIST_ADD_LAST(space->chain, node);

	return(node->name);
}

/********************************************************************//**
Opens a file of a node of a tablespace. The caller must own the fil_system
mutex.
@return false if the file can't be opened, otherwise true */
static
bool
fil_node_open_file(
/*===============*/
	fil_node_t*	node,	/*!< in: file node */
	fil_system_t*	system,	/*!< in: tablespace memory cache */
	fil_space_t*	space)	/*!< in: space */
{
	os_offset_t	size_bytes;
	bool		success;
	byte*		buf2;
	byte*		page;
	ulint		space_id;
	ulint		flags;
	ulint		min_size;
	bool		read_only_mode;

	ut_ad(mutex_own(&(system->mutex)));
	ut_a(node->n_pending == 0);
	ut_a(!node->is_open);

	read_only_mode = fsp_is_system_temporary(space->id)
			 ? false : srv_read_only_mode;

	if (node->size == 0) {
		/* It must be a single-table tablespace and we do not know the
		size of the file yet. First we open the file in the normal
		mode, no async I/O here, for simplicity. Then do some checks,
		and close the file again.
		NOTE that we could not use the simple file read function
		os_file_read() in Windows to read from a file opened for
		async I/O! */

		node->handle = os_file_create_simple_no_error_handling(
			innodb_data_file_key, node->name, OS_FILE_OPEN,
			OS_FILE_READ_ONLY, read_only_mode, &success);
		if (!success) {
			/* The following call prints an error message */
			os_file_get_last_error(true);

			ib_logf(IB_LOG_LEVEL_WARN, "Cannot open '%s'."
				" Have you deleted .ibd files under a"
				" running mysqld server?",
				node->name);

			return(false);
		}

		size_bytes = os_file_get_size(node->handle);
		ut_a(size_bytes != (os_offset_t) -1);
#ifdef UNIV_HOTBACKUP
		if (space->id == 0) {
			node->size = (ulint) (size_bytes / UNIV_PAGE_SIZE);
			os_file_close(node->handle);
			goto add_size;
		}
#endif /* UNIV_HOTBACKUP */
		ut_a(space->purpose != FIL_TYPE_LOG);
		ut_a(fil_is_user_tablespace_id(space->id));

		/* Read the first page of the tablespace */

		buf2 = static_cast<byte*>(ut_malloc(2 * UNIV_PAGE_SIZE));
		/* Align the memory for file i/o if we might have O_DIRECT
		set */
		page = static_cast<byte*>(ut_align(buf2, UNIV_PAGE_SIZE));

		success = os_file_read(node->handle, page, 0, UNIV_PAGE_SIZE);
		space_id = fsp_header_get_space_id(page);
		flags = fsp_header_get_flags(page);

		::ut_free(buf2);

		/* Close the file now that we have read the space id from it */

		os_file_close(node->handle);

		const page_size_t	page_size(flags);

		min_size = FIL_IBD_FILE_INITIAL_SIZE * page_size.physical();

		if (size_bytes < min_size) {
			ib_logf(IB_LOG_LEVEL_ERROR,
				"The size of single-table tablespace file %s,"
				" is only " UINT64PF ", should be at least %lu!",
				node->name, size_bytes, min_size);

			ut_error;
		}

		if (UNIV_UNLIKELY(space_id != space->id)) {
			ib_logf(IB_LOG_LEVEL_FATAL,
				"Tablespace id is %lu in the data"
				" dictionary but in file %s it is %lu!",
				space->id, node->name, space_id);
		}

		if (UNIV_UNLIKELY(space_id == ULINT_UNDEFINED
				  || space_id == 0)) {
			ib_logf(IB_LOG_LEVEL_FATAL,
				"Tablespace id %lu in file %s is not sensible",
				(ulong) space_id, node->name);
		}

		const page_size_t	space_page_size(space->flags);

		if (!page_size.equals_to(space_page_size)) {
			ib_logf(IB_LOG_LEVEL_FATAL,
				"Tablespace file %s has page size "
				"(physical=" ULINTPF ", logical=" ULINTPF ") "
				"(flags=0x%lx) but the data "
				"dictionary expects page size "
				"(physical=" ULINTPF ", logical=" ULINTPF ") "
				"(flags=0x%lx)!",
				node->name,
				page_size.physical(),
				page_size.logical(),
				flags,
				space_page_size.physical(),
				space_page_size.logical(),
				space->flags);
		}

		if (UNIV_UNLIKELY(space->flags != flags)) {
			ib_logf(IB_LOG_LEVEL_FATAL,
				"Table flags are 0x%lx in the"
				" data dictionary but the flags in file"
				" %s are 0x%lx!",
				space->flags, node->name, flags);
		}

		if (size_bytes >= 1024 * 1024) {
			/* Truncate the size to whole megabytes. */
			size_bytes = ut_2pow_round(size_bytes, 1024 * 1024);
		}

		node->size = (ulint) (size_bytes / page_size.physical());

#ifdef UNIV_HOTBACKUP
add_size:
#endif /* UNIV_HOTBACKUP */
		space->size += node->size;
	}

	/* printf("Opening file %s\n", node->name); */

	/* Open the file for reading and writing, in Windows normally in the
	unbuffered async I/O mode, though global variables may make
	os_file_create() to fall back to the normal file I/O mode. */

	if (space->purpose == FIL_TYPE_LOG) {
		node->handle = os_file_create(
			innodb_log_file_key, node->name, OS_FILE_OPEN,
			OS_FILE_AIO, OS_LOG_FILE, read_only_mode, &success);
	} else if (node->is_raw_disk) {
		node->handle = os_file_create(
			innodb_data_file_key, node->name, OS_FILE_OPEN_RAW,
			OS_FILE_AIO, OS_DATA_FILE, read_only_mode, &success);
	} else {
		node->handle = os_file_create(
			innodb_data_file_key, node->name, OS_FILE_OPEN,
			OS_FILE_AIO, OS_DATA_FILE, read_only_mode, &success);
	}

	ut_a(success);

	node->is_open = true;

	system->n_open++;
	fil_n_file_opened++;

	if (fil_space_belongs_in_lru(space)) {

		/* Put the node to the LRU list */
		UT_LIST_ADD_FIRST(system->LRU, node);
	}

	return(true);
}

/**********************************************************************//**
Closes a file. */
static
void
fil_node_close_file(
/*================*/
	fil_node_t*	node,	/*!< in: file node */
	fil_system_t*	system)	/*!< in: tablespace memory cache */
{
	bool	ret;

	ut_ad(node && system);
	ut_ad(mutex_own(&(system->mutex)));
	ut_a(node->is_open);
	ut_a(node->n_pending == 0);
	ut_a(node->n_pending_flushes == 0);
	ut_a(!node->being_extended);
#ifndef UNIV_HOTBACKUP
	ut_a(node->modification_counter == node->flush_counter
	     || node->space->purpose == FIL_TYPE_TEMPORARY
	     || srv_fast_shutdown == 2);
#endif /* !UNIV_HOTBACKUP */

	ret = os_file_close(node->handle);
	ut_a(ret);

	/* printf("Closing file %s\n", node->name); */

	node->is_open = false;
	ut_a(system->n_open > 0);
	system->n_open--;
	fil_n_file_opened--;

	if (fil_space_belongs_in_lru(node->space)) {

		ut_a(UT_LIST_GET_LEN(system->LRU) > 0);

		/* The node is in the LRU list, remove it */
		UT_LIST_REMOVE(system->LRU, node);
	}
}

/********************************************************************//**
Tries to close a file in the LRU list. The caller must hold the fil_sys
mutex.
@return true if success, false if should retry later; since i/o's
generally complete in < 100 ms, and as InnoDB writes at most 128 pages
from the buffer pool in a batch, and then immediately flushes the
files, there is a good chance that the next time we find a suitable
node from the LRU list */
static
bool
fil_try_to_close_file_in_LRU(
/*=========================*/
	bool	print_info)	/*!< in: if true, prints information why it
				cannot close a file */
{
	fil_node_t*	node;

	ut_ad(mutex_own(&fil_system->mutex));

	if (print_info) {
		ib_logf(IB_LOG_LEVEL_INFO,
			"fil_sys open file LRU len %lu",
			(ulong) UT_LIST_GET_LEN(fil_system->LRU));
	}

	for (node = UT_LIST_GET_LAST(fil_system->LRU);
	     node != NULL;
	     node = UT_LIST_GET_PREV(LRU, node)) {

		if (node->modification_counter == node->flush_counter
		    && node->n_pending_flushes == 0
		    && !node->being_extended) {

			fil_node_close_file(node, fil_system);

			return(true);
		}

		if (!print_info) {
			continue;
		}

		if (node->n_pending_flushes > 0) {
			ib_logf(IB_LOG_LEVEL_INFO,
				"Cannot close file %s, because"
				" n_pending_flushes %lu",
				node->name,
				(ulong) node->n_pending_flushes);
		}

		if (node->modification_counter != node->flush_counter) {
			ib_logf(IB_LOG_LEVEL_INFO,
				"Cannot close file %s, because"
				" mod_count %ld != fl_count %ld",
				node->name,
				(long) node->modification_counter,
				(long) node->flush_counter);

		}

		if (node->being_extended) {
			ib_logf(IB_LOG_LEVEL_INFO,
				"Cannot close file %s, because it is being"
				" extended", node->name);
		}
	}

	return(false);
}

/*******************************************************************//**
Reserves the fil_system mutex and tries to make sure we can open at least one
file while holding it. This should be called before calling
fil_node_prepare_for_io(), because that function may need to open a file. */
static
void
fil_mutex_enter_and_prepare_for_io(
/*===============================*/
	ulint	space_id)	/*!< in: space id */
{
	fil_space_t*	space;
	bool		success;
	bool		print_info	= false;
	ulint		count		= 0;
	ulint		count2		= 0;

retry:
	mutex_enter(&fil_system->mutex);

	if (space_id == 0 || space_id >= SRV_LOG_SPACE_FIRST_ID) {
		/* We keep log files and system tablespace files always open;
		this is important in preventing deadlocks in this module, as
		a page read completion often performs another read from the
		insert buffer. The insert buffer is in tablespace 0, and we
		cannot end up waiting in this function. */

		return;
	}

	space = fil_space_get_by_id(space_id);

	if (space != NULL && space->stop_ios) {
		/* We are going to do a rename file and want to stop new i/o's
		for a while */

		if (count2 > 20000) {
			ib_logf(IB_LOG_LEVEL_WARN,
				"Tablespace %s has i/o ops stopped for a long"
				" time %lu", space->name, (ulong) count2);
		}

		mutex_exit(&fil_system->mutex);

#ifndef UNIV_HOTBACKUP

		/* Wake the i/o-handler threads to make sure pending
		i/o's are performed */
		os_aio_simulated_wake_handler_threads();

		/* The sleep here is just to give IO helper threads a
		bit of time to do some work. It is not required that
		all IO related to the tablespace being renamed must
		be flushed here as we do fil_flush() in
		fil_rename_tablespace() as well. */
		os_thread_sleep(20000);

#endif /* UNIV_HOTBACKUP */

		/* Flush tablespaces so that we can close modified
		files in the LRU list */
		fil_flush_file_spaces(FIL_TYPE_TABLESPACE);

		os_thread_sleep(20000);

		count2++;

		goto retry;
	}

	if (fil_system->n_open < fil_system->max_n_open) {

		return;
	}

	/* If the file is already open, no need to do anything; if the space
	does not exist, we handle the situation in the function which called
	this function */

	if (space == NULL || UT_LIST_GET_FIRST(space->chain)->is_open) {

		return;
	}

	if (count > 1) {
		print_info = true;
	}

	/* Too many files are open, try to close some */
close_more:
	success = fil_try_to_close_file_in_LRU(print_info);

	if (success && fil_system->n_open >= fil_system->max_n_open) {

		goto close_more;
	}

	if (fil_system->n_open < fil_system->max_n_open) {
		/* Ok */

		return;
	}

	if (count >= 2) {
		ib_logf(IB_LOG_LEVEL_WARN,
			"Too many (%lu) files stay open while the maximum"
			" allowed value would be %lu. You may need to raise"
			" the value of innodb_open_files in my.cnf.",
			(ulong) fil_system->n_open,
			(ulong) fil_system->max_n_open);

		return;
	}

	mutex_exit(&fil_system->mutex);

#ifndef UNIV_HOTBACKUP
	/* Wake the i/o-handler threads to make sure pending i/o's are
	performed */
	os_aio_simulated_wake_handler_threads();

	os_thread_sleep(20000);
#endif
	/* Flush tablespaces so that we can close modified files in the LRU
	list */

	fil_flush_file_spaces(FIL_TYPE_TABLESPACE);

	count++;

	goto retry;
}

/*******************************************************************//**
Frees a file node object from a tablespace memory cache. */
static
void
fil_node_free(
/*==========*/
	fil_node_t*	node,	/*!< in, own: file node */
	fil_system_t*	system,	/*!< in: tablespace memory cache */
	fil_space_t*	space)	/*!< in: space where the file node is chained */
{
	ut_ad(node && system && space);
	ut_ad(mutex_own(&(system->mutex)));
	ut_a(node->magic_n == FIL_NODE_MAGIC_N);
	ut_a(node->n_pending == 0);
	ut_a(!node->being_extended);

	if (node->is_open) {
		/* We fool the assertion in fil_node_close_file() to think
		there are no unflushed modifications in the file */

		node->modification_counter = node->flush_counter;
		os_event_set(node->sync_event);

		if (fil_buffering_disabled(space)) {

			ut_ad(!space->is_in_unflushed_spaces);
			ut_ad(fil_space_is_flushed(space));

		} else if (space->is_in_unflushed_spaces
			   && fil_space_is_flushed(space)) {

			space->is_in_unflushed_spaces = false;

			UT_LIST_REMOVE(system->unflushed_spaces, space);
		}

		fil_node_close_file(node, system);
	}

	space->size -= node->size;

	UT_LIST_REMOVE(space->chain, node);

	os_event_destroy(node->sync_event);
	::ut_free(node->name);
	::ut_free(node);
}

/** Frees a space object from the tablespace memory cache.
Closes the files in the chain but does not delete them.
There must not be any pending i/o's or flushes on the files.
@param[in]	id		tablespace identifier
@param[in]	x_latched	whether the caller holds X-mode space->latch
@return true if success */
static
bool
fil_space_free_low(
	ulint		id,
	bool		x_latched)
{
	ut_ad(mutex_own(&fil_system->mutex));

	fil_space_t*	space = fil_space_get_by_id(id);

	if (space == NULL) {
		ib_logf(IB_LOG_LEVEL_ERROR,
			"Trying to remove tablespace " ULINTPF
			" from the cache but it is not there.",
			id);

		return(false);
	}

	HASH_DELETE(fil_space_t, hash, fil_system->spaces, id, space);

	fil_space_t*	fnamespace = fil_space_get_by_name(space->name);

	ut_a(space == fnamespace);

	HASH_DELETE(fil_space_t, name_hash, fil_system->name_hash,
		    ut_fold_string(space->name), space);

	if (space->is_in_unflushed_spaces) {

		ut_ad(!fil_buffering_disabled(space));
		space->is_in_unflushed_spaces = false;

		UT_LIST_REMOVE(fil_system->unflushed_spaces, space);
	}

	/* Could fil_names_dirty() access a tablespace that is being
	freed or has been freed here? As noted in fil_names_write(),
	the answer is no: space->n_pending_flushes > 0 will prevent
	fil_check_pending_operations() from completing. */
	if (space->max_lsn != 0) {
		UT_LIST_REMOVE(fil_system->named_spaces, space);
	}

	UT_LIST_REMOVE(fil_system->space_list, space);

	ut_a(space->magic_n == FIL_SPACE_MAGIC_N);
	ut_a(space->n_pending_flushes == 0);

	for (fil_node_t* fil_node = UT_LIST_GET_FIRST(space->chain);
	     fil_node != NULL;
	     fil_node = UT_LIST_GET_FIRST(space->chain)) {

		fil_node_free(fil_node, fil_system, space);
	}

	ut_a(UT_LIST_GET_LEN(space->chain) == 0);

	if (x_latched) {
		rw_lock_x_unlock(&space->latch);
	}

	rw_lock_free(&space->latch);

	ut_free(space->name);
	ut_free(space);

	return(true);
}

/** Frees a space object from the tablespace memory cache.
Closes the files in the chain but does not delete them.
There must not be any pending i/o's or flushes on the files.
@param[in]	id		tablespace identifier
@param[in]	x_latched	whether the caller holds X-mode space->latch
@return true if success */

bool
fil_space_free(
	ulint		id,
	bool		x_latched)
{
	mutex_enter(&fil_system->mutex);
	const bool freed = fil_space_free_low(id, x_latched);
	mutex_exit(&fil_system->mutex);
	return(freed);
}

/** Create a space memory object and put it to the fil_system hash table.
Error messages are issued to the server log.
@param[in]	name	tablespace name
@param[in]	id	tablespace identifier
@param[in]	flags	tablespace flags
@param[in]	purpose	tablespace purpose
@return pointer to created tablespace, to be filled in with fil_node_create()
@retval NULL on failure (such as when the same tablespace exists) */

fil_space_t*
fil_space_create(
	const char*	name,
	ulint		id,
	ulint		flags,
	fil_type_t	purpose)
{
	fil_space_t*	space;

	ut_ad(fil_system);
	ut_ad(fsp_flags_is_valid(flags));

	DBUG_EXECUTE_IF("fil_space_create_failure", return(NULL););

	mutex_enter(&fil_system->mutex);

	/* Look for a matching tablespace. */
	space = fil_space_get_by_name(name);

	if (space != NULL) {
		mutex_exit(&fil_system->mutex);
		ib_logf(IB_LOG_LEVEL_WARN,
			"Tablespace '%s' exists in the cache"
			" with id " ULINTPF " != " ULINTPF,
			name, space->id, id);
		return(NULL);
	}

	space = fil_space_get_by_id(id);

	if (space != NULL) {
		ib_logf(IB_LOG_LEVEL_ERROR,
			"Trying to add tablespace '%s' with id " ULINTPF
			" to the tablespace memory cache, but tablespace '%s'"
			" already exists in the cache!",
			name, id, space->name);

		mutex_exit(&fil_system->mutex);
		return(NULL);
	}

	space = static_cast<fil_space_t*>(ut_zalloc(sizeof(*space)));

	space->id = id;
	space->name = mem_strdup(name);

	UT_LIST_INIT(space->chain, &fil_node_t::chain);

	fil_system->tablespace_version++;
	space->tablespace_version = fil_system->tablespace_version;

	if ((purpose == FIL_TYPE_TABLESPACE || purpose == FIL_TYPE_TEMPORARY)
	    && !recv_recovery_on
	    && id > fil_system->max_assigned_id) {

		if (!fil_system->space_id_reuse_warned) {
			fil_system->space_id_reuse_warned = true;

			ib_logf(IB_LOG_LEVEL_WARN,
				"Allocated tablespace %lu, old maximum was %lu",
				(ulong) id,
				(ulong) fil_system->max_assigned_id);
		}

		fil_system->max_assigned_id = id;
	}

	space->purpose = purpose;
	space->flags = flags;

	space->magic_n = FIL_SPACE_MAGIC_N;

	rw_lock_create(fil_space_latch_key, &space->latch, SYNC_FSP);

	HASH_INSERT(fil_space_t, hash, fil_system->spaces, id, space);

	HASH_INSERT(fil_space_t, name_hash, fil_system->name_hash,
		    ut_fold_string(name), space);

	UT_LIST_ADD_LAST(fil_system->space_list, space);

	if (id < SRV_LOG_SPACE_FIRST_ID && id > fil_system->max_assigned_id) {

		fil_system->max_assigned_id = id;
	}

	mutex_exit(&fil_system->mutex);

	return(space);
}

/*******************************************************************//**
Assigns a new space id for a new single-table tablespace. This works simply by
incrementing the global counter. If 4 billion id's is not enough, we may need
to recycle id's.
@return true if assigned, false if not */

bool
fil_assign_new_space_id(
/*====================*/
	ulint*	space_id)	/*!< in/out: space id */
{
	ulint	id;
	bool	success;

	mutex_enter(&fil_system->mutex);

	id = *space_id;

	if (id < fil_system->max_assigned_id) {
		id = fil_system->max_assigned_id;
	}

	id++;

	if (id > (SRV_LOG_SPACE_FIRST_ID / 2) && (id % 1000000UL == 0)) {
		ib_logf(IB_LOG_LEVEL_WARN,
			"You are running out of new single-table tablespace"
			" id's. Current counter is %lu and it must not exceed"
			" %lu! To reset the counter to zero you have to dump"
			" all your tables and recreate the whole InnoDB"
			" installation.",
			(ulong) id,
			(ulong) SRV_LOG_SPACE_FIRST_ID);
	}

	success = (id < SRV_LOG_SPACE_FIRST_ID);

	if (success) {
		*space_id = fil_system->max_assigned_id = id;
	} else {
		ib_logf(IB_LOG_LEVEL_WARN,
			"You have run out of single-table tablespace id's!"
			" Current counter is %lu. To reset the counter to zero"
			" you have to dump all your tables and"
			" recreate the whole InnoDB installation.",
			(ulong) id);
		*space_id = ULINT_UNDEFINED;
	}

	mutex_exit(&fil_system->mutex);

	return(success);
}

/*******************************************************************//**
Returns a pointer to the fil_space_t that is in the memory cache
associated with a space id. The caller must lock fil_system->mutex.
@return file_space_t pointer, NULL if space not found */
UNIV_INLINE
fil_space_t*
fil_space_get_space(
/*================*/
	ulint	id)	/*!< in: space id */
{
	fil_space_t*	space;
	fil_node_t*	node;

	ut_ad(fil_system);

	space = fil_space_get_by_id(id);
	if (space == NULL || space->size != 0) {
		return(space);
	}

	switch (space->purpose) {
	case FIL_TYPE_LOG:
		break;
	case FIL_TYPE_TEMPORARY:
	case FIL_TYPE_TABLESPACE:
		ut_a(id != 0);

		mutex_exit(&fil_system->mutex);

		/* It is possible that the space gets evicted at this point
		before the fil_mutex_enter_and_prepare_for_io() acquires
		the fil_system->mutex. Check for this after completing the
		call to fil_mutex_enter_and_prepare_for_io(). */
		fil_mutex_enter_and_prepare_for_io(id);

		/* We are still holding the fil_system->mutex. Check if
		the space is still in memory cache. */
		space = fil_space_get_by_id(id);
		if (space == NULL) {
			return(NULL);
		}

		/* The following code must change when InnoDB supports
		multiple datafiles per tablespace. */
		ut_a(1 == UT_LIST_GET_LEN(space->chain));

		node = UT_LIST_GET_FIRST(space->chain);

		/* It must be a single-table tablespace and we have not opened
		the file yet; the following calls will open it and update the
		size fields */

		if (!fil_node_prepare_for_io(node, fil_system, space)) {
			/* The single-table tablespace can't be opened,
			because the ibd file is missing. */
			return(NULL);
		}
		fil_node_complete_io(node, fil_system, OS_FILE_READ);
	}

	return(space);
}

/*******************************************************************//**
Returns the path from the first fil_node_t found for the space ID sent.
The caller is responsible for freeing the memory allocated here for the
value returned.
@return own: A copy of fil_node_t::path, NULL if space ID is zero
or not found. */

char*
fil_space_get_first_path(
/*=====================*/
	ulint		id)	/*!< in: space id */
{
	fil_space_t*	space;
	fil_node_t*	node;
	char*		path;

	ut_ad(fil_system);
	ut_a(id);

	fil_mutex_enter_and_prepare_for_io(id);

	space = fil_space_get_space(id);

	if (space == NULL) {
		mutex_exit(&fil_system->mutex);

		return(NULL);
	}

	ut_ad(mutex_own(&fil_system->mutex));

	node = UT_LIST_GET_FIRST(space->chain);

	path = mem_strdup(node->name);

	mutex_exit(&fil_system->mutex);

	return(path);
}

/*******************************************************************//**
Returns the size of the space in pages. The tablespace must be cached in the
memory cache.
@return space size, 0 if space not found */

ulint
fil_space_get_size(
/*===============*/
	ulint	id)	/*!< in: space id */
{
	fil_space_t*	space;
	ulint		size;

	ut_ad(fil_system);
	mutex_enter(&fil_system->mutex);

	space = fil_space_get_space(id);

	size = space ? space->size : 0;

	mutex_exit(&fil_system->mutex);

	return(size);
}

/*******************************************************************//**
Returns the flags of the space. The tablespace must be cached
in the memory cache.
@return flags, ULINT_UNDEFINED if space not found */

ulint
fil_space_get_flags(
/*================*/
	ulint	id)	/*!< in: space id */
{
	fil_space_t*	space;
	ulint		flags;

	ut_ad(fil_system);

	if (!id) {
		return(0);
	}

	mutex_enter(&fil_system->mutex);

	space = fil_space_get_space(id);

	if (space == NULL) {
		mutex_exit(&fil_system->mutex);

		return(ULINT_UNDEFINED);
	}

	flags = space->flags;

	mutex_exit(&fil_system->mutex);

	return(flags);
}

/** Check if table is mark for truncate.
@param[in]	id	space id
@return true if tablespace is marked for truncate. */

bool
fil_space_is_being_truncated(
	ulint id)
{
	bool	mark_for_truncate;
	mutex_enter(&fil_system->mutex);
	mark_for_truncate = fil_space_get_by_id(id)->is_being_truncated;
	mutex_exit(&fil_system->mutex);
	return(mark_for_truncate);
}

/** Returns the page size of the space and whether it is compressed or not.
The tablespace must be cached in the memory cache.
@param[in]	id	space id
@param[out]	found	true if tablespace was found
@return page size */
const page_size_t
fil_space_get_page_size(
	ulint	id,
	bool*	found)
{
	const ulint	flags = fil_space_get_flags(id);

	if (flags == ULINT_UNDEFINED) {
		*found = false;
		return(page_size_t(0, 0, false));
	}

	*found = true;

	if (id == 0) {
		/* fil_space_get_flags() always returns flags=0 for space=0 */
		ut_ad(flags == 0);
		return(univ_page_size);
	}

	return(page_size_t(flags));
}

/*******************************************************************//**
Checks if the pair space, page_no refers to an existing page in a tablespace
file space. The tablespace must be cached in the memory cache.
@return true if the address is meaningful */

bool
fil_check_adress_in_tablespace(
/*===========================*/
	ulint	id,	/*!< in: space id */
	ulint	page_no)/*!< in: page number */
{
	return(fil_space_get_size(id) > page_no);
}

/****************************************************************//**
Initializes the tablespace memory cache. */

void
fil_init(
/*=====*/
	ulint	hash_size,	/*!< in: hash table size */
	ulint	max_n_open)	/*!< in: max number of open files */
{
	ut_a(fil_system == NULL);

	ut_a(hash_size > 0);
	ut_a(max_n_open > 0);

	fil_system = static_cast<fil_system_t*>(
		ut_zalloc(sizeof(*fil_system)));

	mutex_create("fil_system", &fil_system->mutex);

	fil_system->spaces = hash_create(hash_size);
	fil_system->name_hash = hash_create(hash_size);

	UT_LIST_INIT(fil_system->LRU, &fil_node_t::LRU);
	UT_LIST_INIT(fil_system->space_list, &fil_space_t::space_list);
	UT_LIST_INIT(fil_system->unflushed_spaces,
		     &fil_space_t::unflushed_spaces);
	UT_LIST_INIT(fil_system->named_spaces, &fil_space_t::named_spaces);

	fil_system->max_n_open = max_n_open;
}

/*******************************************************************//**
Opens all log files and system tablespace data files. They stay open until the
database server shutdown. This should be called at a server startup after the
space objects for the log and the system tablespace have been created. The
purpose of this operation is to make sure we never run out of file descriptors
if we need to read from the insert buffer or to write to the log. */

void
fil_open_log_and_system_tablespace_files(void)
/*==========================================*/
{
	fil_space_t*	space;

	mutex_enter(&fil_system->mutex);

	for (space = UT_LIST_GET_FIRST(fil_system->space_list);
	     space != NULL;
	     space = UT_LIST_GET_NEXT(space_list, space)) {

		fil_node_t*	node;

		if (fil_space_belongs_in_lru(space)) {

			continue;
		}

		for (node = UT_LIST_GET_FIRST(space->chain);
		     node != NULL;
		     node = UT_LIST_GET_NEXT(chain, node)) {

			if (!node->is_open) {
				if (!fil_node_open_file(node, fil_system,
							space)) {
					/* This func is called during server's
					startup. If some file of log or system
					tablespace is missing, the server
					can't start successfully. So we should
					assert for it. */
					ut_a(0);
				}
			}

			if (fil_system->max_n_open < 10 + fil_system->n_open) {

				ib_logf(IB_LOG_LEVEL_WARN,
					"You must raise the value of"
					" innodb_open_files in my.cnf!"
					" Remember that InnoDB keeps all"
					" log files and all system"
					" tablespace files open"
					" for the whole time mysqld is"
					" running, and needs to open also"
					" some .ibd files if the"
					" file-per-table storage model is used."
					" Current open files %lu, max allowed"
					" open files %lu.",
					(ulong) fil_system->n_open,
					(ulong) fil_system->max_n_open);
			}
		}
	}

	mutex_exit(&fil_system->mutex);
}

/*******************************************************************//**
Closes all open files. There must not be any pending i/o's or not flushed
modifications in the files. */

void
fil_close_all_files(void)
/*=====================*/
{
	fil_space_t*	space;

	mutex_enter(&fil_system->mutex);

	space = UT_LIST_GET_FIRST(fil_system->space_list);

	while (space != NULL) {
		fil_node_t*	node;
		fil_space_t*	prev_space = space;

		for (node = UT_LIST_GET_FIRST(space->chain);
		     node != NULL;
		     node = UT_LIST_GET_NEXT(chain, node)) {

			if (node->is_open) {
				fil_node_close_file(node, fil_system);
			}
		}

		space = UT_LIST_GET_NEXT(space_list, space);

		fil_space_free_low(prev_space->id, false);
	}

	mutex_exit(&fil_system->mutex);
}

/*******************************************************************//**
Closes the redo log files. There must not be any pending i/o's or not
flushed modifications in the files. */

void
fil_close_log_files(
/*================*/
	bool	free)	/*!< in: whether to free the memory object */
{
	fil_space_t*	space;

	mutex_enter(&fil_system->mutex);

	space = UT_LIST_GET_FIRST(fil_system->space_list);

	while (space != NULL) {
		fil_node_t*	node;
		fil_space_t*	prev_space = space;

		if (space->purpose != FIL_TYPE_LOG) {
			space = UT_LIST_GET_NEXT(space_list, space);
			continue;
		}

		for (node = UT_LIST_GET_FIRST(space->chain);
		     node != NULL;
		     node = UT_LIST_GET_NEXT(chain, node)) {

			if (node->is_open) {
				fil_node_close_file(node, fil_system);
			}
		}

		space = UT_LIST_GET_NEXT(space_list, space);

		if (free) {
			fil_space_free_low(prev_space->id, false);
		}
	}

	mutex_exit(&fil_system->mutex);
}

/*******************************************************************//**
Sets the max tablespace id counter if the given number is bigger than the
previous value. */

void
fil_set_max_space_id_if_bigger(
/*===========================*/
	ulint	max_id)	/*!< in: maximum known id */
{
	if (max_id >= SRV_LOG_SPACE_FIRST_ID) {
		ib_logf(IB_LOG_LEVEL_FATAL,
			"Max tablespace id is too high, %lu",
			(ulong) max_id);
	}

	mutex_enter(&fil_system->mutex);

	if (fil_system->max_assigned_id < max_id) {

		fil_system->max_assigned_id = max_id;
	}

	mutex_exit(&fil_system->mutex);
}

/****************************************************************//**
Writes the flushed lsn and the latest archived log number to the page header
of the first page of a data file of the system tablespace (space 0),
which is uncompressed. */
static __attribute__((warn_unused_result))
dberr_t
fil_write_lsn_and_arch_no_to_file(
/*==============================*/
	ulint	space,		/*!< in: space to write to */
	ulint	sum_of_sizes,	/*!< in: combined size of previous files
				in space, in database pages */
	lsn_t	lsn,		/*!< in: lsn to write */
	ulint	arch_log_no __attribute__((unused)))
				/*!< in: archived log number to write */
{
	byte*	buf1;
	byte*	buf;
	dberr_t	err;

	buf1 = static_cast<byte*>(ut_malloc(2 * UNIV_PAGE_SIZE));
	buf = static_cast<byte*>(ut_align(buf1, UNIV_PAGE_SIZE));

	const page_id_t	page_id(space, sum_of_sizes);

	err = fil_read(page_id, univ_page_size, 0, univ_page_size.physical(),
		       buf);

	if (err == DB_SUCCESS) {
		mach_write_to_8(buf + FIL_PAGE_FILE_FLUSH_LSN, lsn);

		err = fil_write(page_id, univ_page_size, 0,
				univ_page_size.physical(), buf);
	}

	::ut_free(buf1);

	return(err);
}

/****************************************************************//**
Writes the flushed lsn and the latest archived log number to the page
header of the first page of each data file in the system tablespace.
@return DB_SUCCESS or error number */

dberr_t
fil_write_flushed_lsn_to_data_files(
/*================================*/
	lsn_t	lsn,		/*!< in: lsn to write */
	ulint	arch_log_no)	/*!< in: latest archived log file number */
{
	mutex_enter(&fil_system->mutex);

	for (fil_space_t* space = UT_LIST_GET_FIRST(fil_system->space_list);
	     space != NULL;
	     space = UT_LIST_GET_NEXT(space_list, space)) {

		/* We only write the lsn to all existing data files which have
		been open during the lifetime of the mysqld process; they are
		represented by the space objects in the tablespace memory
		cache. Note that all data files in the system tablespace 0
		and the UNDO log tablespaces (if separate) are always open. */

		if (space->purpose == FIL_TYPE_TABLESPACE
		    && !fil_is_user_tablespace_id(space->id)) {
			ulint	sum_of_sizes = 0;

			for (fil_node_t* node = UT_LIST_GET_FIRST(space->chain);
			     node != NULL;
			     node = UT_LIST_GET_NEXT(chain, node)) {

				dberr_t		err;

				mutex_exit(&fil_system->mutex);

				err = fil_write_lsn_and_arch_no_to_file(
					space->id, sum_of_sizes, lsn,
					arch_log_no);

				if (err != DB_SUCCESS) {

					return(err);
				}

				mutex_enter(&fil_system->mutex);

				sum_of_sizes += node->size;
			}
		}
	}

	mutex_exit(&fil_system->mutex);

	return(DB_SUCCESS);
}

/*================ SINGLE-TABLE TABLESPACES ==========================*/

#ifndef UNIV_HOTBACKUP
/*******************************************************************//**
Increments the count of pending operation, if space is not being deleted
or truncated.
@return	true if being deleted/truncated, and operations should be skipped */

bool
fil_inc_pending_ops(
/*================*/
	ulint	id)	/*!< in: space id */
{
	fil_space_t*	space;
	bool skip_inc_pending_ops = true;

	mutex_enter(&fil_system->mutex);

	space = fil_space_get_by_id(id);

	if (space == NULL) {
		ib_logf(IB_LOG_LEVEL_ERROR,
			"Trying to do an operation on a dropped tablespace."
			" Space ID: " ULINTPF, id);
	} else {

		skip_inc_pending_ops = (space->stop_new_ops
					|| space->is_being_truncated);
		if (!skip_inc_pending_ops) {
			space->n_pending_ops++;
		}
	}

	mutex_exit(&fil_system->mutex);

	return(skip_inc_pending_ops);
}

/*******************************************************************//**
Decrements the count of pending operations. */

void
fil_decr_pending_ops(
/*=================*/
	ulint	id)	/*!< in: space id */
{
	fil_space_t*	space;

	mutex_enter(&fil_system->mutex);

	space = fil_space_get_by_id(id);

	if (space == NULL) {
		ib_logf(IB_LOG_LEVEL_ERROR,
			"Decrementing pending operation"
			" of a dropped tablespace %lu",
			(ulong) id);
	}

	if (space != NULL) {
		space->n_pending_ops--;
	}

	mutex_exit(&fil_system->mutex);
}
#endif /* !UNIV_HOTBACKUP */

/********************************************************//**
Creates the database directory for a table if it does not exist yet. */

void
fil_create_directory_for_tablename(
/*===============================*/
	const char*	name)	/*!< in: name in the standard
				'databasename/tablename' format */
{
	const char*	namend;
	char*		path;
	ulint		len;

	len = ::strlen(fil_path_to_mysql_datadir);
	namend = strchr(name, '/');
	ut_a(namend);
	path = static_cast<char*>(ut_malloc(len + (namend - name) + 2));

	memcpy(path, fil_path_to_mysql_datadir, len);
	path[len] = '/';
	memcpy(path + len + 1, name, namend - name);
	path[len + (namend - name) + 1] = 0;

	os_normalize_path_for_win(path);

	bool	success = os_file_create_directory(path, false);
	ut_a(success);

	::ut_free(path);
}

#ifndef UNIV_HOTBACKUP
/** Write a log record about an operation on a tablespace file.
@param[in]	type		MLOG_FILE_NAME or MLOG_FILE_DELETE
or MLOG_FILE_RENAME2
@param[in]	space_id	tablespace identifier
@param[in]	first_page_no	first page number in the file
@param[in]	path		file path
@param[in]	new_path	if type is MLOG_FILE_RENAME2, the new name
@param[in,out]	mtr		mini-transaction */
static
void
fil_op_write_log(
	mlog_id_t	type,
	ulint		space_id,
	ulint		first_page_no,
	const char*	path,
	const char*	new_path,
	mtr_t*		mtr)
{
	byte*		log_ptr;
	ulint		len;

	/* TODO: support user-created multi-file tablespaces */
	ut_ad(first_page_no == 0);
	/* fil_name_parse() requires this */
	ut_ad(strchr(path, OS_PATH_SEPARATOR) != NULL);
	ut_ad(strstr(path, DOT_IBD) != NULL);
	ut_ad(strstr(path, DOT_IBD)[4] == 0);

	log_ptr = mlog_open(mtr, 11 + 2 + 1);

	if (log_ptr == NULL) {
		/* Logging in mtr is switched off during crash recovery:
		in that case mlog_open returns NULL */
		return;
	}

	log_ptr = mlog_write_initial_log_record_low(
		type, space_id, first_page_no, log_ptr, mtr);

	/* Let us store the strings as null-terminated for easier readability
	and handling */

	len = strlen(path) + 1;

	mach_write_to_2(log_ptr, len);
	log_ptr += 2;
	mlog_close(mtr, log_ptr);

	mlog_catenate_string(
		mtr, reinterpret_cast<const byte*>(path), len);

	switch (type) {
	case MLOG_FILE_RENAME2:
		ut_ad(strchr(new_path, OS_PATH_SEPARATOR) != NULL);
		len = strlen(new_path) + 1;
		log_ptr = mlog_open(mtr, 2 + len);
		ut_a(log_ptr);
		mach_write_to_2(log_ptr, len);
		log_ptr += 2;
		mlog_close(mtr, log_ptr);

		mlog_catenate_string(
			mtr, reinterpret_cast<const byte*>(new_path), len);
		break;
	case MLOG_FILE_NAME:
	case MLOG_FILE_DELETE:
		break;
	default:
		ut_ad(0);
	}
}

/** Write MLOG_FILE_NAME for a file.
@param[in]	space_id	tablespace id
@param[in]	first_page_no	first page number in the file
@param[in]	name		tablespace file name
@param[in,out]	mtr		mini-transaction */
static
void
fil_name_write(
	ulint		space_id,
	ulint		first_page_no,
	const char*	name,
	mtr_t*		mtr)
{
	fil_op_write_log(
		MLOG_FILE_NAME, space_id, first_page_no, name, NULL, mtr);
}

/** Write MLOG_FILE_NAME for a file.
@param[in]	space		tablespace
@param[in]	first_page_no	first page number in the file
@param[in]	file		tablespace file
@param[in,out]	mtr		mini-transaction */
static
void
fil_name_write(
	const fil_space_t*	space,
	ulint			first_page_no,
	const fil_node_t*	file,
	mtr_t*			mtr)
{
	fil_name_write(space->id, first_page_no, file->name, mtr);
}
#endif

/********************************************************//**
Recreates table indexes by applying
TRUNCATE log record during recovery.
@return DB_SUCCESS or error code */

dberr_t
fil_recreate_table(
/*===============*/
	ulint		space_id,	/*!< in: space id */
	ulint		format_flags,	/*!< in: page format */
	ulint		flags,		/*!< in: tablespace flags */
	const char*	name,		/*!< in: table name */
	truncate_t&	truncate)	/*!< in: The information of
					TRUNCATE log record */
{
	dberr_t			err = DB_SUCCESS;
	bool			found;
	const page_size_t	page_size(fil_space_get_page_size(space_id,
								  &found));

	if (!found) {
		ib_logf(IB_LOG_LEVEL_INFO,
			"Missing .ibd file for table '%s' with tablespace %lu",
			name, space_id);
		return(DB_ERROR);
	}

	ut_ad(!truncate_t::s_fix_up_active);
	truncate_t::s_fix_up_active = true;

	/* Step-1: Scan for active indexes from REDO logs and drop
	all the indexes using low level function that take root_page_no
	and space-id. */
	truncate.drop_indexes(space_id);

	/* Step-2: Scan for active indexes and re-create them. */
	err = truncate.create_indexes(
		name, space_id, page_size, flags, format_flags);
	if (err != DB_SUCCESS) {
		ib_logf(IB_LOG_LEVEL_INFO,
			"Failed to create indexes for the table '%s' with"
			" tablespace %lu while fixing up truncate action",
			name, space_id);
		return(err);
	}

	truncate_t::s_fix_up_active = false;

	return(err);
}

/********************************************************//**
Recreates the tablespace and table indexes by applying
TRUNCATE log record during recovery.
@return DB_SUCCESS or error code */

dberr_t
fil_recreate_tablespace(
/*====================*/
	ulint		space_id,	/*!< in: space id */
	ulint		format_flags,	/*!< in: page format */
	ulint		flags,		/*!< in: tablespace flags */
	const char*	name,		/*!< in: table name */
	truncate_t&	truncate,	/*!< in: The information of
					TRUNCATE log record */
	lsn_t		recv_lsn)	/*!< in: the end LSN of
						the log record */
{
	dberr_t		err = DB_SUCCESS;
	mtr_t		mtr;

	ut_ad(!truncate_t::s_fix_up_active);
	truncate_t::s_fix_up_active = true;

	/* Step-1: Invalidate buffer pool pages belonging to the tablespace
	to re-create. */
	buf_LRU_flush_or_remove_pages(space_id, BUF_REMOVE_ALL_NO_WRITE, 0);

	/* Remove all insert buffer entries for the tablespace */
	ibuf_delete_for_discarded_space(space_id);

	/* Step-2: truncate tablespace (reset the size back to original or
	default size) of tablespace. */
	err = truncate.truncate(
		space_id, truncate.get_dir_path(), name, flags, true);

	if (err != DB_SUCCESS) {

		ib_logf(IB_LOG_LEVEL_INFO,
			"Cannot access .ibd file for table '%s' with"
			" tablespace %lu while truncating", name, space_id);
		return(DB_ERROR);
	}

	bool			found;
	const page_size_t&	page_size =
		fil_space_get_page_size(space_id, &found);

	if (!found) {
		ib_logf(IB_LOG_LEVEL_INFO,
			"Missing .ibd file for table '%s' with tablespace %lu",
			name, space_id);
		return(DB_ERROR);
	}

	/* Step-3: Initialize Header. */
	if (page_size.is_compressed()) {
		byte*	buf;
		page_t*	page;

		buf = static_cast<byte*>(ut_zalloc(3 * UNIV_PAGE_SIZE));

		/* Align the memory for file i/o */
		page = static_cast<byte*>(ut_align(buf, UNIV_PAGE_SIZE));

		flags = fsp_flags_set_page_size(flags, UNIV_PAGE_SIZE);

		fsp_header_init_fields(page, space_id, flags);

		mach_write_to_4(
			page + FIL_PAGE_ARCH_LOG_NO_OR_SPACE_ID, space_id);

		page_zip_des_t  page_zip;
		page_zip_set_size(&page_zip, page_size.physical());
		page_zip.data = page + UNIV_PAGE_SIZE;

#ifdef UNIV_DEBUG
		page_zip.m_start =
#endif /* UNIV_DEBUG */
		page_zip.m_end = page_zip.m_nonempty = page_zip.n_blobs = 0;
		buf_flush_init_for_writing(
			page, &page_zip, 0, fsp_is_checksum_disabled(space_id));

		err = fil_write(page_id_t(space_id, 0), page_size, 0,
				page_size.physical(), page_zip.data);

		::ut_free(buf);

		if (err != DB_SUCCESS) {
			ib_logf(IB_LOG_LEVEL_INFO,
				"Failed to clean header of the table '%s' with"
				" tablespace %lu", name, space_id);
			return(err);
		}
	}

	mtr_start(&mtr);
	/* Don't log the operation while fixing up table truncate operation
	as crash at this level can still be sustained with recovery restarting
	from last checkpoint. */
	mtr_set_log_mode(&mtr, MTR_LOG_NO_REDO);

	/* Initialize the first extent descriptor page and
	the second bitmap page for the new tablespace. */
	fsp_header_init(space_id, FIL_IBD_FILE_INITIAL_SIZE, &mtr);
	mtr_commit(&mtr);

	/* Step-4: Re-Create Indexes to newly re-created tablespace.
	This operation will restore tablespace back to what it was
	when it was created during CREATE TABLE. */
	err = truncate.create_indexes(
		name, space_id, page_size, flags, format_flags);
	if (err != DB_SUCCESS) {
		return(err);
	}

	/* Step-5: Write new created pages into ibd file handle and
	flush it to disk for the tablespace, in case i/o-handler thread
	deletes the bitmap page from buffer. */
	mtr_start(&mtr);

	mtr_set_log_mode(&mtr, MTR_LOG_NO_REDO);

	mutex_enter(&fil_system->mutex);

	fil_space_t*	space = fil_space_get_by_id(space_id);

	mutex_exit(&fil_system->mutex);

	fil_node_t*	node = UT_LIST_GET_FIRST(space->chain);

	for (ulint page_no = 0; page_no < node->size; ++page_no) {

		const page_id_t	cur_page_id(space_id, page_no);

		buf_block_t*	block = buf_page_get(cur_page_id, page_size,
						     RW_X_LATCH, &mtr);

		byte*	page = buf_block_get_frame(block);

		if (!fsp_flags_is_compressed(flags)) {

			ut_ad(!page_size.is_compressed());

			buf_flush_init_for_writing(
				page, NULL, recv_lsn,
				fsp_is_checksum_disabled(space_id));

			err = fil_write(cur_page_id, page_size, 0,
					page_size.physical(), page);
		} else {
			ut_ad(page_size.is_compressed());

			/* We don't want to rewrite empty pages. */

			if (fil_page_get_type(page) != 0) {
				page_zip_des_t*  page_zip =
					buf_block_get_page_zip(block);

				buf_flush_init_for_writing(
					page, page_zip, recv_lsn,
					fsp_is_checksum_disabled(space_id));

				err = fil_write(cur_page_id, page_size, 0,
						page_size.physical(),
						page_zip->data);
			} else {
#ifdef UNIV_DEBUG
				const byte*	data = block->page.zip.data;

				/* Make sure that the page is really empty */
				for (ulint i = 0;
				     i < page_size.physical();
				     ++i) {

					ut_a(data[i] == 0);
				}
#endif /* UNIV_DEBUG */
			}
		}

		if (err != DB_SUCCESS) {
			ib_logf(IB_LOG_LEVEL_INFO,
				"Cannot write page %lu into a .ibd file for"
				" table '%s' with tablespace %lu",
				page_no, name, space_id);
		}
	}

	mtr_commit(&mtr);

	truncate_t::s_fix_up_active = false;

	return(err);
}

/** Parse the body of a log record written about a file operation.

If desired, also replays the delete or rename operation if the .ibd file
exists and the space id in it matches.

Note that ibbackup --apply-log sets fil_path_to_mysql_datadir to point to the
datadir that we should use in replaying the file operations.

InnoDB recovery does not replay MLOG_FILE_DELETE; MySQL Enterprise Backup does.

@param[in]	type		redo log entry type
@param[in]	ptr		redo log record body
@param[in]	end_ptr		end of buffer
@param[in]	space_id	tablespace identifier
@param[in]	replay		whether to apply the record
@return end of log record, or NULL if the record was not completely
contained between ptr and end_ptr */

byte*
fil_op_log_parse_or_replay(
	mlog_id_t	type,
	byte*		ptr,
	const byte*	end_ptr,
	ulint		space_id,
	bool		replay)
{
	const char*	name;
	ulint		name_len;
#ifdef UNIV_HOTBACKUP
	ulint		tablespace_flags = 0;
#endif /* UNIV_HOTBACKUP */
	ulint		new_name_len;
	const char*	new_name = NULL;

	/* Step-1: Parse the log records. */

	/* Step-1a: Parse flags and name of table.
	Other fields (type, space-id, page-no) are parsed before
	invocation of this function */
	if (end_ptr < ptr + 2) {
		return(NULL);
	}

	name_len = mach_read_from_2(ptr);
	ptr += 2;
	if (end_ptr < ptr + name_len) {
		return(NULL);
	}

	name = (const char*) ptr;
	ptr += name_len;
	ut_ad(::strlen(name) == name_len - 1);
	ut_ad(!is_predefined_tablespace(space_id));

	/* In normal MySQL crash recovery we only replay
	MLOG_FILE_RENAME2 operations. When applying the InnoDB redo log
	to a hot backup in MySQL Enterprise Backup, we will replay all
	file operations if recv_replay_file_ops holds. */

	/* Let us try to perform the file operation, if sensible. Note that
	ibbackup has at this stage already read in all space id info to the
	fil0fil.cc data structures.

	NOTE that our algorithm is not guaranteed to work correctly if there
	were renames of tables during the backup. See ibbackup code for more
	on the problem. */

	switch (type) {
		fil_space_t*	space;
	case MLOG_FILE_RENAME2:
		if (end_ptr < ptr + 2) {
			return(NULL);
		}

		new_name_len = mach_read_from_2(ptr);
		ptr += 2;

		if (end_ptr < ptr + new_name_len) {
			return(NULL);
		}

		new_name = (const char*) ptr;
		ptr += new_name_len;
		ut_ad(::strlen(new_name) == new_name_len - 1);

		if (!replay) {
			return(ptr);
		}
#ifdef UNIV_HOTBACKUP
		if (!recv_replay_file_ops) {
			return(ptr);
		}
#endif /* UNIV_HOTBACKUP */
		/* In order to replay the rename, the following must hold:
		* The new name is not already used.
		* A tablespace is open in memory with the old name.
		* The space ID for that tablepace matches this log entry.
		This will prevent unintended renames during recovery. */
		mutex_enter(&fil_system->mutex);
		space = fil_space_get_by_id(space_id);
		mutex_exit(&fil_system->mutex);

		if (space != NULL && space->id == space_id
		    && !strcmp(name, UT_LIST_GET_FIRST(space->chain)->name)) {
			/* Create the database directory for the new name, if
			it does not exist yet */

			const char*	namend	= strrchr(
				new_name, OS_PATH_SEPARATOR);
			ut_a(namend);
			char*		dir	= static_cast<char*>(
				ut_malloc(namend - new_name + 1));

			memcpy(dir, new_name, namend - new_name);
			dir[namend - new_name] = 0;
			bool		success	= os_file_create_directory(
				dir, false);
			ut_a(success);
			ulint		dirlen	= 0;

			if (const char* dirend = strrchr(dir,
							 OS_PATH_SEPARATOR)) {
				dirlen = dirend - dir + 1;
			}

			ut_free(dir);

			char*		new_table = mem_strdupl(
				new_name + dirlen,
				strlen(new_name + dirlen)
				- 4 /* remove ".ibd" */);

			ut_ad(new_table[namend - new_name - dirlen]
			      == OS_PATH_SEPARATOR);
#if OS_PATH_SEPARATOR != '/'
			new_table[namend - new_name - dirlen] = '/';
#endif

			/* New path must not exist. */
			bool		exists;
			os_file_type_t	ftype;

			if (!os_file_status(new_name, &exists, &ftype)
			    || exists) {
				ib_logf(IB_LOG_LEVEL_ERROR,
					"Cannot replay rename '%s' to '%s'"
					" for space ID " ULINTPF
					" because the target file exists."
					" Remove either file and try again.",
					name, new_name, space_id);
				exit(1);
			}

			if (!fil_rename_tablespace(
				    space_id, name, new_table, new_name)) {
				ut_error;
			}

			ut_free(new_table);
		}

		return(ptr);

	case MLOG_FILE_DELETE:
#ifdef UNIV_HOTBACKUP
		if (replay && recv_replay_file_ops
		    && fil_tablespace_exists_in_mem(space_id)) {
			dberr_t	err = fil_delete_tablespace(
				space_id, BUF_REMOVE_FLUSH_NO_WRITE);
			ut_a(err == DB_SUCCESS);
		}
#endif /* UNIV_HOTBACKUP */
		break;

	default:
		ut_error;
	}

	return(ptr);
}

/** File operations for tablespace */
enum fil_operation_t {
	FIL_OPERATION_DELETE,	/*!< delete a single-table tablespace */
	FIL_OPERATION_CLOSE,	/*!< close a single-table tablespace */
	FIL_OPERATION_TRUNCATE	/*!< truncate a single-table tablespace */
};

/*******************************************************************//**
Check for change buffer merges.
@return 0 if no merges else count + 1. */
static
ulint
fil_ibuf_check_pending_ops(
/*=======================*/
	fil_space_t*	space,	/*!< in/out: Tablespace to check */
	ulint		count)	/*!< in: number of attempts so far */
{
	ut_ad(mutex_own(&fil_system->mutex));

	if (space != 0 && space->n_pending_ops != 0) {

		if (count > 5000) {
			ib_logf(IB_LOG_LEVEL_WARN,
				"Trying to close/delete/truncate tablespace"
				" '%s' but there are %lu pending change"
				" buffer merges on it.",
				space->name,
				(ulong) space->n_pending_ops);
		}

		return(count + 1);
	}

	return(0);
}

/*******************************************************************//**
Check for pending IO.
@return 0 if no pending else count + 1. */
static
ulint
fil_check_pending_io(
/*=================*/
	fil_operation_t	operation,	/*!< in: File operation */
	fil_space_t*	space,		/*!< in/out: Tablespace to check */
	fil_node_t**	node,		/*!< out: Node in space list */
	ulint		count)		/*!< in: number of attempts so far */
{
	ut_ad(mutex_own(&fil_system->mutex));
	ut_a(space->n_pending_ops == 0);

	switch (operation) {
	case FIL_OPERATION_DELETE:
	case FIL_OPERATION_CLOSE:
		break;
	case FIL_OPERATION_TRUNCATE:
		space->is_being_truncated = true;
		break;
	}

	/* The following code must change when InnoDB supports
	multiple datafiles per tablespace. */
	ut_a(UT_LIST_GET_LEN(space->chain) == 1);

	*node = UT_LIST_GET_FIRST(space->chain);

	if (space->n_pending_flushes > 0 || (*node)->n_pending > 0) {

		ut_a(!(*node)->being_extended);

		if (count > 1000) {
			ib_logf(IB_LOG_LEVEL_WARN,
				"Trying to delete/close/truncate tablespace"
				" '%s' but there are %lu flushes"
				" and %lu pending i/o's on it.",
				space->name,
				(ulong) space->n_pending_flushes,
				(ulong) (*node)->n_pending);
		}

		return(count + 1);
	}

	return(0);
}

/*******************************************************************//**
Check pending operations on a tablespace.
@return DB_SUCCESS or error failure. */
static
dberr_t
fil_check_pending_operations(
/*=========================*/
	ulint		id,		/*!< in: space id */
	fil_operation_t	operation,	/*!< in: File operation */
	fil_space_t**	space,		/*!< out: tablespace instance
					in memory */
	char**		path)		/*!< out/own: tablespace path */
{
	ulint		count = 0;

	ut_a(!is_system_tablespace(id));
	ut_ad(space);

	*space = 0;

	mutex_enter(&fil_system->mutex);
	fil_space_t* sp = fil_space_get_by_id(id);
	if (sp) {
		sp->stop_new_ops = true;
	}
	mutex_exit(&fil_system->mutex);

	/* Check for pending change buffer merges. */

	do {
		mutex_enter(&fil_system->mutex);

		sp = fil_space_get_by_id(id);

		count = fil_ibuf_check_pending_ops(sp, count);

		mutex_exit(&fil_system->mutex);

		if (count > 0) {
			os_thread_sleep(20000);
		}

	} while (count > 0);

	/* Check for pending IO. */

	*path = 0;

	do {
		mutex_enter(&fil_system->mutex);

		sp = fil_space_get_by_id(id);

		if (sp == NULL) {
			mutex_exit(&fil_system->mutex);
			return(DB_TABLESPACE_NOT_FOUND);
		}

		fil_node_t*	node;

		count = fil_check_pending_io(operation, sp, &node, count);

		if (count == 0) {
			*path = mem_strdup(node->name);
		}

		mutex_exit(&fil_system->mutex);

		if (count > 0) {
			os_thread_sleep(20000);
		}

	} while (count > 0);

	ut_ad(sp);

	*space = sp;
	return(DB_SUCCESS);
}

/*******************************************************************//**
Closes a single-table tablespace. The tablespace must be cached in the
memory cache. Free all pages used by the tablespace.
@return DB_SUCCESS or error */

dberr_t
fil_close_tablespace(
/*=================*/
	trx_t*		trx,	/*!< in/out: Transaction covering the close */
	ulint		id)	/*!< in: space id */
{
	char*		path = 0;
	fil_space_t*	space = 0;
	dberr_t		err;

	ut_a(!is_system_tablespace(id));

	err = fil_check_pending_operations(id, FIL_OPERATION_CLOSE,
					   &space, &path);

	if (err != DB_SUCCESS) {
		return(err);
	}

	ut_a(space);
	ut_a(path != 0);

	rw_lock_x_lock(&space->latch);

#ifndef UNIV_HOTBACKUP
	/* Invalidate in the buffer pool all pages belonging to the
	tablespace. Since we have set space->stop_new_ops = true, readahead
	or ibuf merge can no longer read more pages of this tablespace to the
	buffer pool. Thus we can clean the tablespace out of the buffer pool
	completely and permanently. The flag stop_new_ops also prevents
	fil_flush() from being applied to this tablespace. */

	buf_LRU_flush_or_remove_pages(id, BUF_REMOVE_FLUSH_WRITE, trx);
#endif /* UNIV_HOTBACKUP */

	/* If the free is successful, the X lock will be released before
	the space memory data structure is freed. */

	if (!fil_space_free(id, true)) {
		rw_lock_x_unlock(&space->latch);
		err = DB_TABLESPACE_NOT_FOUND;
	} else {
		err = DB_SUCCESS;
	}

	/* If it is a delete then also delete any generated files, otherwise
	when we drop the database the remove directory will fail. */

	char*	cfg_name = fil_make_filepath(path, NULL, CFG, false);
	if (cfg_name != NULL) {
		os_file_delete_if_exists(innodb_data_file_key, cfg_name, NULL);
		::ut_free(cfg_name);
	}

	::ut_free(path);

	return(err);
}

/*******************************************************************//**
Deletes a single-table tablespace. The tablespace must be cached in the
memory cache.
@return DB_SUCCESS or error */

dberr_t
fil_delete_tablespace(
/*==================*/
	ulint		id,		/*!< in: space id */
	buf_remove_t	buf_remove)	/*!< in: specify the action to take
					on the tables pages in the buffer
					pool */
{
	char*		path = 0;
	fil_space_t*	space = 0;

	ut_a(!is_system_tablespace(id));

	dberr_t err = fil_check_pending_operations(
		id, FIL_OPERATION_DELETE, &space, &path);

	if (err != DB_SUCCESS) {

		ib_logf(IB_LOG_LEVEL_ERROR,
			"Cannot delete tablespace %lu because it is not"
			" found in the tablespace memory cache.",
			(ulong) id);

		return(err);
	}

	ut_a(space);
	ut_a(path != 0);

	/* Important: We rely on the data dictionary mutex to ensure
	that a race is not possible here. It should serialize the tablespace
	drop/free. We acquire an X latch only to avoid a race condition
	when accessing the tablespace instance via:

	  fsp_get_available_space_in_free_extents().

	There our main motivation is to reduce the contention on the
	dictionary mutex. */

	rw_lock_x_lock(&space->latch);

#ifndef UNIV_HOTBACKUP
	/* IMPORTANT: Because we have set space::stop_new_ops there
	can't be any new ibuf merges, reads or flushes. We are here
	because node::n_pending was zero above. However, it is still
	possible to have pending read and write requests:

	A read request can happen because the reader thread has
	gone through the ::stop_new_ops check in buf_page_init_for_read()
	before the flag was set and has not yet incremented ::n_pending
	when we checked it above.

	A write request can be issued any time because we don't check
	the ::stop_new_ops flag when queueing a block for write.

	We deal with pending write requests in the following function
	where we'd minimally evict all dirty pages belonging to this
	space from the flush_list. Not that if a block is IO-fixed
	we'll wait for IO to complete.

	To deal with potential read requests by checking the
	::stop_new_ops flag in fil_io() */

	buf_LRU_flush_or_remove_pages(id, buf_remove, 0);

#endif /* !UNIV_HOTBACKUP */

	/* If it is a delete then also delete any generated files, otherwise
	when we drop the database the remove directory will fail. */
	{
#ifdef UNIV_HOTBACKUP
		/* When replaying the operation in MySQL Enterprise
		Backup, we do not try to write any log record. */
#else /* UNIV_HOTBACKUP */
		/* Before deleting the file, write a log record about
		it, so that InnoDB crash recovery will expect the file
		to be gone. */
		mtr_t		mtr;

		mtr_start(&mtr);
		fil_op_write_log(MLOG_FILE_DELETE, id, 0, path, NULL, &mtr);
		mtr_commit(&mtr);
		/* Even if we got killed shortly after deleting the
		tablespace file, the record must have already been
		written to the redo log. */
		log_write_up_to(mtr.commit_lsn(), true);
#endif /* UNIV_HOTBACKUP */

		char*	cfg_name = fil_make_filepath(path, NULL, CFG, false);
		if (cfg_name != NULL) {
			os_file_delete_if_exists(innodb_data_file_key, cfg_name, NULL);
			::ut_free(cfg_name);
		}
	}

	/* Delete the link file pointing to the ibd file we are deleting. */
	if (FSP_FLAGS_HAS_DATA_DIR(space->flags)) {
		RemoteDatafile::delete_link_file(space->name);
	}

	mutex_enter(&fil_system->mutex);

	/* Double check the sanity of pending ops after reacquiring
	the fil_system::mutex. */
	if (fil_space_get_by_id(id)) {
		ut_a(space->n_pending_ops == 0);
		ut_a(UT_LIST_GET_LEN(space->chain) == 1);
		fil_node_t* node = UT_LIST_GET_FIRST(space->chain);
		ut_a(node->n_pending == 0);
	}

	if (!fil_space_free_low(id, true)) {
		err = DB_TABLESPACE_NOT_FOUND;
	}

	mutex_exit(&fil_system->mutex);

	if (err != DB_SUCCESS) {
		rw_lock_x_unlock(&space->latch);
	} else if (!os_file_delete(innodb_data_file_key, path)
		   && !os_file_delete_if_exists(
			innodb_data_file_key, path, NULL)) {

		/* Note: This is because we have removed the
		tablespace instance from the cache. */

		err = DB_IO_ERROR;
	}

	::ut_free(path);

	return(err);
}

/** Check if an index tree is freed by checking a descriptor bit of
index root page.
@param[in]	space_id	space id
@param[in]	root_page_no	root page no of an index tree
@param[in]	page_size	page size
@return true if the index tree is freed */
bool
fil_index_tree_is_freed(
	ulint			space_id,
	ulint			root_page_no,
	const page_size_t&	page_size)
{
	rw_lock_t*	latch;
	mtr_t		mtr;
	xdes_t*		descr;

	latch = fil_space_get_latch(space_id, NULL);

	mtr_start(&mtr);
	mtr_x_lock(latch, &mtr);

	descr = xdes_get_descriptor(space_id, root_page_no, page_size, &mtr);

	if (descr == NULL
	    || (descr != NULL
		&& xdes_get_bit(descr, XDES_FREE_BIT,
			root_page_no % FSP_EXTENT_SIZE)) == TRUE) {

		mtr_commit(&mtr);
		/* The tree has already been freed */
		return(true);
	}
	mtr_commit(&mtr);

	return(false);
}

/*******************************************************************//**
Prepare for truncating a single-table tablespace.
1) Check pending operations on a tablespace;
2) Remove all insert buffer entries for the tablespace;
@return DB_SUCCESS or error */

dberr_t
fil_prepare_for_truncate(
/*=====================*/
	ulint	id)		/*!< in: space id */
{
	char*		path = 0;
	fil_space_t*	space = 0;

	ut_a(!is_system_tablespace(id));

	dberr_t	err = fil_check_pending_operations(
		id, FIL_OPERATION_TRUNCATE, &space, &path);

	::ut_free(path);

	if (err == DB_TABLESPACE_NOT_FOUND) {
		ib_logf(IB_LOG_LEVEL_ERROR,
			"Cannot truncate tablespace %lu because it is"
			" not found in the tablespace memory cache.",
			(ulong) id);
	}

	return(err);
}

/**********************************************************************//**
Reinitialize the original tablespace header with the same space id
for single tablespace */

void
fil_reinit_space_header(
/*====================*/
	ulint		id,	/*!< in: space id */
	ulint		size)	/*!< in: size in blocks */
{
	ut_a(!is_system_tablespace(id));

	/* Invalidate in the buffer pool all pages belonging
	to the tablespace */
	buf_LRU_flush_or_remove_pages(id, BUF_REMOVE_ALL_NO_WRITE, 0);

	/* Remove all insert buffer entries for the tablespace */
	ibuf_delete_for_discarded_space(id);

	mutex_enter(&fil_system->mutex);

	fil_space_t*	space = fil_space_get_by_id(id);

	/* The following code must change when InnoDB supports
	multiple datafiles per tablespace. */
	ut_a(UT_LIST_GET_LEN(space->chain) == 1);

	fil_node_t*	node = UT_LIST_GET_FIRST(space->chain);

	space->size = node->size = size;

	mutex_exit(&fil_system->mutex);

	mtr_t	mtr;

	mtr_start(&mtr);
	mtr.set_named_space(id);

	fsp_header_init(id, size, &mtr);

	mtr_commit(&mtr);
}

/*******************************************************************//**
Returns true if a single-table tablespace is being deleted.
@return true if being deleted */

bool
fil_tablespace_is_being_deleted(
/*============================*/
	ulint		id)	/*!< in: space id */
{
	fil_space_t*	space;
	bool		is_being_deleted;

	mutex_enter(&fil_system->mutex);

	space = fil_space_get_by_id(id);

	ut_a(space != NULL);

	is_being_deleted = (space->stop_new_ops && !space->is_being_truncated);

	mutex_exit(&fil_system->mutex);

	return(is_being_deleted);
}

#ifndef UNIV_HOTBACKUP
/*******************************************************************//**
Discards a single-table tablespace. The tablespace must be cached in the
memory cache. Discarding is like deleting a tablespace, but

 1. We do not drop the table from the data dictionary;

 2. We remove all insert buffer entries for the tablespace immediately;
    in DROP TABLE they are only removed gradually in the background;

 3. Free all the pages in use by the tablespace.
@return DB_SUCCESS or error */

dberr_t
fil_discard_tablespace(
/*===================*/
	ulint	id)	/*!< in: space id */
{
	dberr_t	err;

	switch (err = fil_delete_tablespace(id, BUF_REMOVE_ALL_NO_WRITE)) {
	case DB_SUCCESS:
		break;

	case DB_IO_ERROR:
		ib_logf(IB_LOG_LEVEL_WARN,
			"While deleting tablespace %lu in DISCARD TABLESPACE."
			" File rename/delete failed: %s",
			(ulong) id, ut_strerr(err));
		break;

	case DB_TABLESPACE_NOT_FOUND:
		ib_logf(IB_LOG_LEVEL_WARN,
			"Cannot delete tablespace %lu in DISCARD"
			" TABLESPACE. %s",
			(ulong) id, ut_strerr(err));
		break;

	default:
		ut_error;
	}

	/* Remove all insert buffer entries for the tablespace */

	ibuf_delete_for_discarded_space(id);

	return(err);
}
#endif /* !UNIV_HOTBACKUP */

/*******************************************************************//**
Renames the memory cache structures of a single-table tablespace.
@return true if success */
static
bool
fil_rename_tablespace_in_mem(
/*=========================*/
	fil_space_t*	space,	/*!< in: tablespace memory object */
	fil_node_t*	node,	/*!< in: file node of that tablespace */
	const char*	new_name,	/*!< in: new name */
	const char*	new_path)	/*!< in: new file path */
{
	fil_space_t*	space2;
	const char*	old_name	= space->name;

	ut_ad(mutex_own(&fil_system->mutex));

	space2 = fil_space_get_by_name(old_name);
	if (space != space2) {
		ib_logf(IB_LOG_LEVEL_ERROR,
			"Cannot find %s in tablespace memory cache",
			old_name);

		return(false);
	}

	space2 = fil_space_get_by_name(new_name);
	if (space2 != NULL) {
		ib_logf(IB_LOG_LEVEL_ERROR,
			"%s is already in tablespace memory cache",
			new_name);

		return(false);
	}

	HASH_DELETE(fil_space_t, name_hash, fil_system->name_hash,
		    ut_fold_string(space->name), space);
	::ut_free(space->name);
	::ut_free(node->name);

	space->name = mem_strdup(new_name);
	node->name = mem_strdup(new_path);

	HASH_INSERT(fil_space_t, name_hash, fil_system->name_hash,
		    ut_fold_string(space->name), space);
	return(true);
}

/*******************************************************************//**
Allocates and builds a file name from a path, a table or tablespace name
and a suffix. The string must be freed by caller with ut_free().
@param[in] path NULL or the direcory path or the full path and filename.
@param[in] name NULL if path is full, or Table/Tablespace name
@param[in] suffix NULL or the file extention to use.
@param[in] trim_name true if the last name on the path should be trimmed.
@return own: file name */

char*
fil_make_filepath(
	const char*	path,
	const char*	name,
	ib_extention	ext,
	bool		trim_name)
{
	/* The path may contain the basename of the file, if so we do not
	need the name.  If the path is NULL, we can use the default path,
	but there needs to be a name. */
	ut_ad(path != NULL || name != NULL);

	/* If we are going to strip a name off the path, there better be a
	path and a new name to put back on. */
	ut_ad(!trim_name || (path != NULL && name != NULL));

	ulint	len		= 0;	/* current length */
	ulint	path_len	= (path ? ::strlen(path)
				  : ::strlen(fil_path_to_mysql_datadir));
	ulint	name_len	= (name ? ::strlen(name) : 0);
	const char* suffix	= dot_ext[ext];
	ulint	suffix_len	= ::strlen(suffix);
	ulint	full_len	= path_len + 1 + name_len + suffix_len + 1;

	char*	full_name = static_cast<char*>(ut_malloc(full_len));
	if (full_name == NULL) {
		return NULL;
	}

	::memcpy(full_name, (path ? path : fil_path_to_mysql_datadir),
		 path_len);
	len = path_len;
	full_name[len] = '\0';

	os_normalize_path_for_win(full_name);

	if (trim_name) {
		/* Find the offset of the last DIR separator and set it to
		null in order to strip off the old basename from this path. */
		char* last_dir_sep = strrchr(full_name, OS_PATH_SEPARATOR);
		if (last_dir_sep) {
			last_dir_sep[0] = '\0';
			len = ::strlen(full_name);
		}
	}

	if (name != NULL) {
		if (len && full_name[len - 1] != OS_PATH_SEPARATOR) {
			/* Add a DIR separator */
			full_name[len] = OS_PATH_SEPARATOR;
			full_name[len + 1] = '\0';
			len++;
		}

		::memcpy(&full_name[len], name, name_len);
		len += name_len;
		full_name[len] = '\0';

		/* The name might be like "dbname/tablename".
		So we have to do this again. */
		os_normalize_path_for_win(full_name);
	}

	/* Make sure that the specified suffix is at the end of the filepath
	string provided. This assumes that the suffix starts with '.'.
	If the first char of the suffix is found in the filepath at the same
	length as the suffix from the end, then we will assume that there is
	a previous suffix that needs to be replaced. */
	if (suffix != NULL) {
		ut_ad(len < full_len);  /* Need room for the trailing null byte. */

		if ((len > suffix_len)
		   && (full_name[len - suffix_len] == suffix[0])) {
			/* Another suffix exists, make it the one requested. */
			memcpy(&full_name[len - suffix_len], suffix, suffix_len);

		} else {
			/* No previous suffix, add it. */
			ut_ad(len + suffix_len < full_len);
			memcpy(&full_name[len], suffix, suffix_len);
			full_name[len + suffix_len] = '\0';
		}
	}

	return(full_name);
}

/** Rename a single-table tablespace.
The tablespace must exist in the memory cache.
@param[in]	id		tablespace identifier
@param[in]	old_path	old file name
@param[in]	new_name	new table name in the
databasename/tablename format
@param[in]	new_path_in	new file name,
or NULL if it is located in the normal data directory
@return true if success */

bool
fil_rename_tablespace(
	ulint		id,
	const char*	old_path,
	const char*	new_name,
	const char*	new_path_in)
{
	bool		sleep		= false;
	bool		flush		= false;
	fil_space_t*	space;
	fil_node_t*	node;
	ulint		count		= 0;
	char*		old_name	= NULL;
	const char*	new_path	= new_path_in;
	ut_a(id != 0);

	if (new_path == NULL) {
		new_path = fil_make_filepath(NULL, new_name, IBD, false);
	}

	ut_ad(strchr(new_name, '/') != NULL);
	ut_ad(strchr(new_path, OS_PATH_SEPARATOR) != NULL);
retry:
	count++;

	if (!(count % 1000)) {
		ib_logf(IB_LOG_LEVEL_WARN,
			"Problems renaming %s to %s, " ULINTPF " iterations",
			old_path, new_path, count);
	}

	mutex_enter(&fil_system->mutex);

	space = fil_space_get_by_id(id);

	bool success = false;

	DBUG_EXECUTE_IF("fil_rename_tablespace_failure_1", space = NULL; );

	if (space == NULL) {
		ib_logf(IB_LOG_LEVEL_ERROR,
			"Cannot find space id " ULINTPF " in the tablespace"
			" memory cache, though the file '%s' in a"
			" rename operation should have that id.",
			id, old_path);
		goto func_exit;
	}

	if (count > 25000) {
		space->stop_ios = false;
		goto func_exit;
	}

	/* We temporarily close the .ibd file because we do not trust that
	operating systems can rename an open file. For the closing we have to
	wait until there are no pending i/o's or flushes on the file. */

	space->stop_ios = true;

	/* The following code must change when InnoDB supports
	multiple datafiles per tablespace. */
	ut_a(UT_LIST_GET_LEN(space->chain) == 1);
	node = UT_LIST_GET_FIRST(space->chain);

	if (node->n_pending > 0
	    || node->n_pending_flushes > 0
	    || node->being_extended) {
		/* There are pending i/o's or flushes or the file is
		currently being extended, sleep for a while and
		retry */
		sleep = true;

	} else if (node->modification_counter > node->flush_counter) {
		/* Flush the space */
		sleep = flush = true;

	} else if (node->is_open) {
		/* Close the file */

		fil_node_close_file(node, fil_system);
	}

	if (sleep) {

		mutex_exit(&fil_system->mutex);

		os_thread_sleep(20000);

		if (flush) {
			fil_flush(id);
		}

		sleep = flush = false;
		goto retry;
	}

	old_name = mem_strdup(space->name);

	/* Rename the tablespace and the node in the memory cache */
	success = fil_rename_tablespace_in_mem(
		space, node, new_name, new_path);

	if (success) {

		DBUG_EXECUTE_IF("fil_rename_tablespace_failure_2",
			goto skip_second_rename; );

		success = os_file_rename(
			innodb_data_file_key, old_path, new_path);

		DBUG_EXECUTE_IF("fil_rename_tablespace_failure_2",
skip_second_rename:
			success = false; );

		if (!success) {
			/* We have to revert the changes we made
			to the tablespace memory cache */

			bool	reverted = fil_rename_tablespace_in_mem(
				space, node, old_name, old_path);

			ut_a(reverted);
		}
	}

	ut_free(old_name);
	space->stop_ios = false;

func_exit:
	mutex_exit(&fil_system->mutex);

#ifndef UNIV_HOTBACKUP
	if (success && !recv_recovery_on) {
		mtr_t		mtr;

		mtr_start(&mtr);
		fil_op_write_log(MLOG_FILE_RENAME2, id, 0, old_path, new_path,
				 &mtr);
		fil_name_write(id, 0, new_path, &mtr);
		mtr_commit(&mtr);
	}
#endif /* !UNIV_HOTBACKUP */

	if (new_path != new_path_in) {
		ut_free(const_cast<char*>(new_path));
	}

	return(success);
}

/*******************************************************************//**
Creates a new single-table tablespace to a database directory of MySQL.
Database directories are under the 'datadir' of MySQL. The datadir is the
directory of a running mysqld program. We can refer to it by simply the
path '.'. Tables created with CREATE TEMPORARY TABLE we place in the temp
dir of the mysqld server.

@return DB_SUCCESS or error code */

dberr_t
fil_create_new_single_table_tablespace(
/*===================================*/
	ulint		space_id,	/*!< in: space id */
	const char*	tablename,	/*!< in: the table name in the usual
					databasename/tablename format
					of InnoDB */
	const char*	dir_path,	/*!< in: NULL or a dir path */
	ulint		flags,		/*!< in: tablespace flags */
	ulint		flags2,		/*!< in: table flags2 */
	ulint		size)		/*!< in: the initial size of the
					tablespace file in pages,
					must be >= FIL_IBD_FILE_INITIAL_SIZE */
{
	os_file_t	file;
	dberr_t		err;
	byte*		buf2;
	byte*		page;
	char*		path;
	bool		success;
	bool		is_temp = !!(flags2 & DICT_TF2_TEMPORARY);
	bool		has_data_dir = FSP_FLAGS_HAS_DATA_DIR(flags);
	fil_space_t*	space = NULL;

	ut_ad(!is_system_tablespace(space_id));
	ut_ad(!srv_read_only_mode);
	ut_a(space_id < SRV_LOG_SPACE_FIRST_ID);
	ut_a(size >= FIL_IBD_FILE_INITIAL_SIZE);
	ut_a(fsp_flags_is_valid(flags));

	if (is_temp) {
		/* Temporary table filepath */
		ut_ad(dir_path);
		path = fil_make_filepath(dir_path, NULL, IBD, false);
	} else if (has_data_dir) {
		ut_ad(dir_path);
		path = fil_make_filepath(dir_path, tablename, IBD, true);

		/* Since this tablespace file will be created in a
		remote directory, let's create the subdirectories
		in the path, if they are not there already. */
		success = os_file_create_subdirs_if_needed(path);
		if (!success) {
			ut_free(path);
			return(DB_ERROR);
		}
	} else {
		path = fil_make_filepath(NULL, tablename, IBD, false);
	}

	if (path == NULL) {
		return(DB_OUT_OF_MEMORY);
	}

	file = os_file_create(
		innodb_data_file_key, path,
		OS_FILE_CREATE | OS_FILE_ON_ERROR_NO_EXIT,
		OS_FILE_NORMAL,
		OS_DATA_FILE,
		srv_read_only_mode,
		&success);

	if (!success) {
		/* The following call will print an error message */
		ulint	error = os_file_get_last_error(true);

		ib_logf(IB_LOG_LEVEL_ERROR,
			"Cannot create file '%s'", path);

		if (error == OS_FILE_ALREADY_EXISTS) {
			ib_logf(IB_LOG_LEVEL_ERROR,
				"The file '%s' already exists though the"
				" corresponding table did not exist"
				" in the InnoDB data dictionary."
				" Have you moved InnoDB .ibd files"
				" around without using the SQL commands"
				" DISCARD TABLESPACE and IMPORT TABLESPACE,"
				" or did mysqld crash in the middle of"
				" CREATE TABLE?"
				" You can resolve the problem by removing"
				" the file '%s' under the 'datadir' of MySQL.",
				path, path);

			ut_free(path);
			return(DB_TABLESPACE_EXISTS);
		}

		if (error == OS_FILE_DISK_FULL) {
			ut_free(path);
			return(DB_OUT_OF_FILE_SPACE);
		}

		ut_free(path);
		return(DB_ERROR);
	}

#if !defined(NO_FALLOCATE) && defined(UNIV_LINUX)
	if (fil_fusionio_enable_atomic_write(file)) {

		/* This is required by FusionIO HW/Firmware */
		int	ret = posix_fallocate(file, 0, size * UNIV_PAGE_SIZE);

		if (ret != 0) {

			ib_logf(IB_LOG_LEVEL_ERROR,
				"posix_fallocate(): Failed to preallocate"
				" data for file %s, desired size %lu."
				" Operating system error number %d. Check"
				" that the disk is not full or a disk quota"
				" exceeded. Some operating system error"
				" numbers are described at " REFMAN
				" operating-system-error-codes.html",
				path,
				(ulong) size * UNIV_PAGE_SIZE,
				ret);

			success = false;
		} else {
			success = true;
		}
	} else {

		success = os_file_set_size(path, file, size * UNIV_PAGE_SIZE);
	}
#else
	success = os_file_set_size(path, file, size * UNIV_PAGE_SIZE);
#endif /* !NO_FALLOCATE && UNIV_LINUX */

	if (!success) {
		os_file_close(file);
		os_file_delete(innodb_data_file_key, path);
		ut_free(path);
		return(DB_OUT_OF_FILE_SPACE);
	}

	/* printf("Creating tablespace %s id %lu\n", path, space_id); */

	/* We have to write the space id to the file immediately and flush the
	file to disk. This is because in crash recovery we must be aware what
	tablespaces exist and what are their space id's, so that we can apply
	the log records to the right file. It may take quite a while until
	buffer pool flush algorithms write anything to the file and flush it to
	disk. If we would not write here anything, the file would be filled
	with zeros from the call of os_file_set_size(), until a buffer pool
	flush would write to it. */

	buf2 = static_cast<byte*>(ut_malloc(3 * UNIV_PAGE_SIZE));
	/* Align the memory for file i/o if we might have O_DIRECT set */
	page = static_cast<byte*>(ut_align(buf2, UNIV_PAGE_SIZE));

	memset(page, '\0', UNIV_PAGE_SIZE);

	/* Add the UNIV_PAGE_SIZE to the table flags and write them to the
	tablespace header. */
	flags = fsp_flags_set_page_size(flags, UNIV_PAGE_SIZE);
	fsp_header_init_fields(page, space_id, flags);
	mach_write_to_4(page + FIL_PAGE_ARCH_LOG_NO_OR_SPACE_ID, space_id);

	const page_size_t	page_size(flags);

	if (!page_size.is_compressed()) {
		buf_flush_init_for_writing(
			page, NULL, 0, fsp_is_checksum_disabled(space_id));
		success = os_file_write(path, file, page, 0,
					page_size.physical());
	} else {
		page_zip_des_t	page_zip;

		page_zip_set_size(&page_zip, page_size.physical());
		page_zip.data = page + UNIV_PAGE_SIZE;
#ifdef UNIV_DEBUG
		page_zip.m_start =
#endif /* UNIV_DEBUG */
			page_zip.m_end = page_zip.m_nonempty =
			page_zip.n_blobs = 0;

		buf_flush_init_for_writing(
			page, &page_zip, 0, fsp_is_checksum_disabled(space_id));
		success = os_file_write(path, file, page_zip.data, 0,
					page_size.physical());
	}

	::ut_free(buf2);

	if (!success) {
		ib_logf(IB_LOG_LEVEL_ERROR,
			"Could not write the first page to tablespace '%s'",
			path);
		os_file_close(file);
		os_file_delete(innodb_data_file_key, path);
		ut_free(path);
		return(DB_ERROR);
	}

	success = os_file_flush(file);

	if (!success) {
		ib_logf(IB_LOG_LEVEL_ERROR,
			"File flush of tablespace '%s' failed", path);
		os_file_close(file);
		os_file_delete(innodb_data_file_key, path);
		ut_free(path);
		return(DB_ERROR);
	}

	if (has_data_dir) {
		/* Now that the IBD file is created, make the ISL file. */
		err = RemoteDatafile::create_link_file(tablename, path);
		if (err != DB_SUCCESS) {
			os_file_close(file);
			os_file_delete(innodb_data_file_key, path);
			ut_free(path);
			return(err);
		}
	}

	space = fil_space_create(tablename, space_id, flags, is_temp
				 ? FIL_TYPE_TEMPORARY : FIL_TYPE_TABLESPACE);

	if (!fil_node_create(path, size, space, false)) {
		err = DB_ERROR;
		goto error_exit_1;
	}

#ifndef UNIV_HOTBACKUP
	if (!is_temp) {
		mtr_t		mtr;

		mtr_start(&mtr);
		fil_name_write(space, 0, UT_LIST_GET_FIRST(space->chain),
			       &mtr);
		mtr_commit(&mtr);
	}
#endif
	err = DB_SUCCESS;

	/* Error code is set.  Cleanup the various variables used.
	These labels reflect the order in which variables are assigned or
	actions are done. */
error_exit_1:
	if (has_data_dir && err != DB_SUCCESS) {
		RemoteDatafile::delete_link_file(tablename);
	}

	os_file_close(file);
	if (err != DB_SUCCESS) {
		os_file_delete(innodb_data_file_key, path);
	}

	::ut_free(path);

	return(err);
}

#ifndef UNIV_HOTBACKUP
/********************************************************************//**
Tries to open a single-table tablespace and optionally checks that the
space id in it is correct. If this does not succeed, print an error message
to the .err log. This function is used to open a tablespace when we start
mysqld after the dictionary has been booted, and also in IMPORT TABLESPACE.

NOTE that we assume this operation is used either at the database startup
or under the protection of the dictionary mutex, so that two users cannot
race here. This operation does not leave the file associated with the
tablespace open, but closes it after we have looked at the space id in it.

If the validate boolean is set, we read the first page of the file and
check that the space id in the file is what we expect. We assume that
this function runs much faster if no check is made, since accessing the
file inode probably is much faster (the OS caches them) than accessing
the first page of the file.  This boolean may be initially false, but if
a remote tablespace is found it will be changed to true.

If the fix_dict boolean is set, then it is safe to use an internal SQL
statement to update the dictionary tables if they are incorrect.

@param[in] validate True if we should validate the tablespace.
@param[in] fix_dict True if the dictionary is available to be fixed.
@param[in] purpose FIL_TYPE_TABLESPACE or FIL_TYPE_TEMPORARY
@param[in] id Tablespace ID
@param[in] flags Tablespace flags
@param[in] tablename Table name in the databasename/tablename format.
@param[in] path_in Tablespace filepath if found in SYS_DATAFILES
@return DB_SUCCESS or error code */

dberr_t
fil_open_single_table_tablespace(
	bool		validate,
	bool		fix_dict,
	fil_type_t	purpose,
	ulint		id,
	ulint		flags,
	const char*	tablename,
	const char*	path_in)
{
	dberr_t		err = DB_SUCCESS;
	bool		dict_filepath_same_as_default = false;
	bool		link_file_found = false;
	bool		link_file_is_bad = false;
	Datafile	df_default;	/* default location */
	Datafile	df_dict;	/* dictionary location */
	RemoteDatafile	df_remote;	/* remote location */
	ulint		tablespaces_found = 0;
	ulint		valid_tablespaces_found = 0;

#ifdef UNIV_SYNC_DEBUG
	ut_ad(!fix_dict || rw_lock_own(&dict_operation_lock, RW_LOCK_X));
#endif /* UNIV_SYNC_DEBUG */

	ut_ad(!fix_dict || mutex_own(&(dict_sys->mutex)));
	ut_ad(purpose == FIL_TYPE_TABLESPACE || purpose == FIL_TYPE_TEMPORARY);

	if (!fsp_flags_is_valid(flags)) {
		return(DB_CORRUPTION);
	}

	df_default.init(tablename, 0, 0);
	df_dict.init(tablename, 0, 0);
	df_remote.init(tablename, 0, 0);

	/* Discover the correct filepath.  We will always look for an ibd
	in the default location. If it is remote, it should not be here. */
	df_default.make_filepath(NULL);

	/* The path_in was read from SYS_DATAFILES. */
	if (path_in) {
		if (df_default.same_filepath_as(path_in)) {
			dict_filepath_same_as_default = true;
		} else {
			df_dict.set_filepath(path_in);
			/* possibility of multiple files. */
			validate = true;
		}
	}

	if (df_remote.open_read_only(true) == DB_SUCCESS) {
		ut_ad(df_remote.is_open());

		/* A link file was found. MySQL does not allow a DATA
		DIRECTORY to be the same as the default filepath.
		This could happen if the link file was edited directly.*/
		if (df_default.same_filepath_as(df_remote.filepath())) {
			ib_logf(IB_LOG_LEVEL_ERROR,
				"Link files should not refer to files in"
				" the default location. Please delete %s"
				" or change the remote file it refers to.",
				df_remote.link_filepath());
			return(DB_CORRUPTION);
		}

		validate = true;	/* possibility of multiple files. */
		tablespaces_found++;
		link_file_found = true;

		/* If there was a filepath found in SYS_DATAFILES,
		we hope it was the same as this remote.filepath found
		in the ISL file. */
		if (df_dict.filepath()
		    && 0 == strcmp(df_dict.filepath(), df_remote.filepath())) {
			df_remote.close();
			tablespaces_found--;
		}
	}

	/* Attempt to open the tablespace at the dictionary filepath. */
	if (df_dict.open_read_only(true) == DB_SUCCESS) {
		ut_ad(df_dict.is_open());
		validate = true;	/* possibility of multiple files. */
		tablespaces_found++;
	}

	/* Always look for a file at the default location. */
	ut_a(df_default.filepath());
	if (df_default.open_read_only(true) == DB_SUCCESS) {
		ut_ad(df_default.is_open());
		tablespaces_found++;
	}

#if !defined(NO_FALLOCATE) && defined(UNIV_LINUX)
	if (!srv_use_doublewrite_buf) {
		fil_fusionio_enable_atomic_write(df_default.handle());

	}
#endif /* !NO_FALLOCATE && UNIV_LINUX */

	/*  We have now checked all possible tablespace locations and
	have a count of how many we found.  If things are normal, we
	only found 1. */
	if (!validate && tablespaces_found == 1) {
		goto skip_validate;
	}

	/* Read and validate the first page of these three tablespace
	locations, if found. */
	valid_tablespaces_found +=
		(df_remote.validate_to_dd(id, flags) == DB_SUCCESS) ? 1 : 0;

	valid_tablespaces_found +=
		(df_default.validate_to_dd(id, flags) == DB_SUCCESS) ? 1 : 0;

	valid_tablespaces_found +=
		(df_dict.validate_to_dd(id, flags) == DB_SUCCESS) ? 1 : 0;

	/* Make sense of these three possible locations.
	First, bail out if no tablespace files were found. */
	if (valid_tablespaces_found == 0) {
		/* The following call prints an error message */
		os_file_get_last_error(true);

		ib_logf(IB_LOG_LEVEL_ERROR,
			"Could not find a valid tablespace file for '%s'. %s",
			tablename, TROUBLESHOOT_DATADICT_MSG);

		return(DB_CORRUPTION);
	}

	/* Do not open any tablespaces if more than one tablespace with
	the correct space ID and flags were found. */
	if (tablespaces_found > 1) {
		ib_logf(IB_LOG_LEVEL_ERROR,
			"A tablespace for %s has been found in"
			" multiple places;", tablename);
		if (df_default.is_open()) {
			ib_logf(IB_LOG_LEVEL_ERROR,
				"Default location; %s, LSN=" LSN_PF
				", Space ID=%lu, Flags=%lu",
				df_default.filepath(),
				df_default.flushed_lsn(),
				(ulong) df_default.space_id(),
				(ulong) df_default.flags());
		}
		if (df_remote.is_open()) {
			ib_logf(IB_LOG_LEVEL_ERROR,
				"Remote location; %s, LSN=" LSN_PF
				", Space ID=%lu, Flags=%lu",
				df_remote.filepath(), df_remote.flushed_lsn(),
				(ulong) df_remote.space_id(),
				(ulong) df_remote.flags());
		}
		if (df_dict.is_open()) {
			ib_logf(IB_LOG_LEVEL_ERROR,
				"Dictionary location; %s, LSN=" LSN_PF
				", Space ID=%lu, Flags=%lu",
				df_dict.filepath(), df_dict.flushed_lsn(),
				(ulong) df_dict.space_id(),
				(ulong) df_dict.flags());
		}

		/* Force-recovery will allow some tablespaces to be
		skipped by REDO if there was more than one file found.
		Unlike during the REDO phase of recovery, we now know
		if the tablespace is valid according to the dictionary,
		which was not available then. So if we did not force
		recovery and there is only one good tablespace, ignore
		any bad tablespaces. */
		if (valid_tablespaces_found > 1 || srv_force_recovery > 0) {
			ib_logf(IB_LOG_LEVEL_ERROR,
				"Will not open the tablespace for '%s'",
				tablename);

			/* If the file is not open it cannot be valid. */
			ut_ad(df_default.is_open() || !df_default.is_valid());
			ut_ad(df_dict.is_open()    || !df_dict.is_valid());
			ut_ad(df_remote.is_open()  || !df_remote.is_valid());

			/* Having established that, this is an easy way to
			look for corrupted data files. */
			if (df_default.is_open() != df_default.is_valid()
			    || df_dict.is_open() != df_dict.is_valid()
			    || df_remote.is_open() != df_remote.is_valid()) {
				return(DB_CORRUPTION);
			}
			return(DB_ERROR);
		}

		/* There is only one valid tablespace found and we did
		not use srv_force_recovery during REDO.  Use this one
		tablespace and clean up invalid tablespace pointers */
		if (df_default.is_open() && !df_default.is_valid()) {
			df_default.close();
			tablespaces_found--;
		}
		if (df_dict.is_open() && !df_dict.is_valid()) {
			df_dict.close();
			/* Leave dict.filepath so that SYS_DATAFILES
			can be corrected below. */
			tablespaces_found--;
		}
		if (df_remote.is_open() && !df_remote.is_valid()) {
			df_remote.close();
			tablespaces_found--;
			link_file_is_bad = true;
		}
	}

	/* At this point, there should be only one filepath. */
	ut_a(tablespaces_found == 1);
	ut_a(valid_tablespaces_found == 1);

	/* Only fix the dictionary at startup when there is only one thread.
	Calls to dict_load_table() can be done while holding other latches. */
	if (!fix_dict) {
		goto skip_validate;
	}

	/* We may need to change what is stored in SYS_DATAFILES or
	SYS_TABLESPACES or adjust the link file.
	Since a failure to update SYS_TABLESPACES or SYS_DATAFILES does
	not prevent opening and using the single_table_tablespace either
	this time or the next, we do not check the return code or fail
	to open the tablespace. But dict_update_filepath() will issue a
	warning to the log. */
	if (df_dict.filepath()) {
		if (df_remote.is_open()) {
			dict_update_filepath(id, df_remote.filepath());

		} else if (df_default.is_open()) {
			dict_update_filepath(id, df_default.filepath());
			if (link_file_is_bad) {
				RemoteDatafile::delete_link_file(tablename);
			}

		} else if (!link_file_found || link_file_is_bad) {
			ut_ad(df_dict.is_open());
			/* Fix the link file if we got our filepath
			from the dictionary but a link file did not
			exist or it did not point to a valid file. */
			RemoteDatafile::delete_link_file(tablename);
			RemoteDatafile::create_link_file(
				tablename, df_dict.filepath());
		}

	} else if (df_remote.is_open()) {
		if (dict_filepath_same_as_default) {
			dict_update_filepath(id, df_remote.filepath());

		} else if (path_in == NULL) {
			/* SYS_DATAFILES record for this space ID
			was not found. */
			dict_insert_tablespace_and_filepath(
				id, tablename, df_remote.filepath(), flags);
		}
	}

skip_validate:
	if (err == DB_SUCCESS) {
		fil_space_t*	space	= fil_space_create(
			tablename, id, flags, purpose);
		/* We do not measure the size of the file, that is why
		we pass the 0 below */

		if (!fil_node_create(
			    df_remote.is_open() ? df_remote.filepath() :
			    df_dict.is_open() ? df_dict.filepath() :
			    df_default.filepath(), 0, space, false)) {
			err = DB_ERROR;
		}
	}

	return(err);
}
#endif /* !UNIV_HOTBACKUP */

#ifdef UNIV_HOTBACKUP
/*******************************************************************//**
Allocates a file name for an old version of a single-table tablespace.
The string must be freed by caller with ut_free()!
@return own: file name */
static
char*
fil_make_ibbackup_old_name(
/*=======================*/
	const char*	name)		/*!< in: original file name */
{
	static const char suffix[] = "_ibbackup_old_vers_";
	char*	path;
	ulint	len	= ::strlen(name);

	path = static_cast<char*>(ut_malloc(len + (15 + sizeof suffix)));

	memcpy(path, name, len);
	memcpy(path + len, suffix, (sizeof suffix) - 1);
	ut_sprintf_timestamp_without_extra_chars(
		path + len + ((sizeof suffix) - 1));
	return(path);
}
#endif /* UNIV_HOTBACKUP */

/** Looks for a pre-existing fil_space_t with the given tablespace ID
and, if found, returns the name and filepath in newly allocated buffers
that the caller must free.
@param[in]	space_id	The tablespace ID to search for.
@param[out]	name		Name of the tablespace found.
@param[out]	filepath	The filepath of the first datafile for the
tablespace.
@return true if tablespace is found, false if not. */

bool
fil_space_read_name_and_filepath(
	ulint	space_id,
	char**	name,
	char**	filepath)
{
	bool	success = false;
	*name = NULL;
	*filepath = NULL;

	mutex_enter(&fil_system->mutex);

	fil_space_t*	space = fil_space_get_by_id(space_id);

	if (space != NULL) {
		*name = mem_strdup(space->name);

		fil_node_t* node = UT_LIST_GET_FIRST(space->chain);
		*filepath = mem_strdup(node->name);

		success = true;
	}

	mutex_exit(&fil_system->mutex);

	return(success);
}

/** Convert a file name to a tablespace name.
@param[in]	filename	directory/databasename/tablename.ibd
@param[in]	filename_len	length of the file name, in bytes
@return database/tablename string, to be freed with ut_free() */
static
char*
fil_path_to_space_name(
	const char*	filename,
	ulint		filename_len)
{
	/* Strip the file name prefix and suffix, leaving
	only databasename/tablename. */
	const char*	end		= filename + filename_len;
#ifdef HAVE_MEMRCHR
	const char*	tablename	= 1 + static_cast<const char*>(
		memrchr(filename, OS_PATH_SEPARATOR,
			filename_len));
	const char*	dbname		= 1 + static_cast<const char*>(
		memrchr(filename, OS_PATH_SEPARATOR,
			tablename - filename - 1));
#else /* HAVE_MEMRCHR */
	const char*	tablename	= filename;
	const char*	dbname		= NULL;

	while (const char* t = static_cast<const char*>(
		       memchr(tablename, OS_PATH_SEPARATOR,
			      end - tablename))) {
		dbname = tablename;
		tablename = t + 1;
	}
#endif /* HAVE_MEMRCHR */

	ut_ad(dbname != NULL);
	ut_ad(tablename > dbname);
	ut_ad(tablename < end);
	ut_ad(end - tablename > 4);
	ut_ad(memcmp(end - 4, DOT_IBD, 4) == 0);

	char*	name = mem_strdupl(dbname, end - dbname - 4);

	ut_ad(name[tablename - dbname - 1] == OS_PATH_SEPARATOR);
#if OS_PATH_SEPARATOR != '/'
	/* space->name uses '/', not OS_PATH_SEPARATOR. */
	name[tablename - dbname - 1] = '/';
#endif

	return(name);
}

/** Open a tablespace file and add it to the InnoDB data structures.
@param[in]	space_id	tablespace ID
@param[in]	filename	path/to/databasename/tablename.ibd
@param[in]	filename_len	the length of the filename, in bytes
@param[out]	space		the tablespace, or NULL on error
@return status of the operation */

enum fil_load_status
fil_load_single_table_tablespace(
	ulint		space_id,
	const char*	filename,
	ulint		filename_len,
	fil_space_t*&	space)
{
	Datafile	file;

	file.init(fil_path_to_space_name(filename, filename_len),
		  mem_strdupl(filename, filename_len), 0, 0);

	/* If the space is already in the file system cache with the
	correct space ID, then there is nothing to do. */
	mutex_enter(&fil_system->mutex);
	space = fil_space_get_by_name(file.name());
	mutex_exit(&fil_system->mutex);

	if (space != NULL) {
		if (space->id != space_id) {
			ib_logf(IB_LOG_LEVEL_INFO,
				"Ignoring data file '%s' with space ID "
				ULINTPF ","
				" which used to be space ID " ULINTPF ".",
				filename, space->id, space_id);
			space = NULL;
		}

		return(space != NULL ? FIL_LOAD_OK : FIL_LOAD_ID_CHANGED);
	}

	if (file.open_read_only(false) != DB_SUCCESS) {
		return(FIL_LOAD_NOT_FOUND);
	}

	ut_ad(file.is_open());

	os_offset_t	size;

	/* Read and validate the first page of the tablespace */
	switch (file.validate_for_recovery()) {
		os_offset_t	minimum_size;
	case DB_SUCCESS:
		if (file.space_id() != space_id) {
			ib_logf(IB_LOG_LEVEL_INFO,
				"Ignoring data file '%s' with"
				" space ID " ULINTPF ","
				" which used to be"
				" space ID " ULINTPF ".",
				filename, file.space_id(), space_id);
			return(FIL_LOAD_ID_CHANGED);
		}

		/* Get and test the file size. */
		size = os_file_get_size(file.handle());

		/* Every .ibd file is created >= 4 pages in size. Smaller files
		cannot be ok. */
		minimum_size = FIL_IBD_FILE_INITIAL_SIZE * UNIV_PAGE_SIZE;

		if (size == static_cast<os_offset_t>(-1)) {
			/* The following call prints an error message */
			os_file_get_last_error(true);

			ib_logf(IB_LOG_LEVEL_ERROR,
				"Could not measure the size of single-table"
				" tablespace file '%s'", filename);
		} else if (size < minimum_size) {
#ifndef UNIV_HOTBACKUP
			ib_logf(IB_LOG_LEVEL_ERROR,
				"The size of single-table tablespace file '%s'"
				" is only " UINT64PF
				", should be at least " UINT64PF "!",
				filename, size, minimum_size);
#else
			/* In MEB, we work around this error. */
			file.set_space_id(ULINT_UNDEFINED);
			file.set_flags(0);
			break;
#endif /* !UNIV_HOTBACKUP */
		} else {
			/* Everything is fine so far. */
			break;
		}

		/* Fall through to error handling */

	case DB_TABLESPACE_EXISTS:
		return(FIL_LOAD_INVALID);

	default:
		return(FIL_LOAD_NOT_FOUND);
	}

	ut_ad(space == NULL);

#ifdef UNIV_HOTBACKUP
	if (file.space_id() == ULINT_UNDEFINED || file.space_id() == 0) {
		char*	new_path;

		ib::info << "Renaming tablespace '" << filename << "' of id "
			<< file.space_id() << ", to " << file.name()
			<< "_ibbackup_old_vers_<timestamp> because its size"
			<< size " is too small (< 4 pages 16 kB each), or the"
			" space id in the file header is not sensible. This can"
			" happen in an ibbackup run, and is not dangerous.";
		file.close();

		new_path = fil_make_ibbackup_old_name(filename);

		bool	success = os_file_rename(
			innodb_data_file_key, filename, new_path);

		ut_a(success);

		::ut_free(new_path);

		return(FIL_LOAD_ID_CHANGED);
	}

	/* A backup may contain the same space several times, if the space got
	renamed at a sensitive time. Since it is enough to have one version of
	the space, we rename the file if a space with the same space id
	already exists in the tablespace memory cache. We rather rename the
	file than delete it, because if there is a bug, we do not want to
	destroy valuable data. */

	mutex_enter(&fil_system->mutex);
	space = fil_space_get_by_id(space_id);
	mutex_exit(&fil_system->mutex);

	if (space != NULL) {
		ib_logf(IB_LOG_LEVEL_INFO,
			"Renaming data file '%s' with space ID " ULINTPF " to"
			" %s_ibbackup_old_vers_<timestamp> because space %s"
			" with the same id was scanned earlier. This can happen"
			" if you have renamed tables during an ibbackup run.",
			filename, space_id, file.name(), space->name);
		file.close();

		char*	new_path = fil_make_ibbackup_old_name(filename);

		bool	success = os_file_rename(
			innodb_data_file_key, filename, new_path);

		ut_a(success);

		::ut_free(new_path);
		return(FIL_LOAD_OK);
	}
#endif /* UNIV_HOTBACKUP */

	space = fil_space_create(
		file.name(), space_id, file.flags(), FIL_TYPE_TABLESPACE);

	if (space == NULL) {
		return(FIL_LOAD_INVALID);
	}

	ut_ad(space->id == file.space_id());
	ut_ad(space->id == space_id);

	/* We do not use the size information we have about the file, because
	the rounding formula for extents and pages is somewhat complex; we
	let fil_node_open() do that task. */

	if (!fil_node_create(filename, 0, space, false)) {
		ut_error;
	}

	return(FIL_LOAD_OK);
}

/***********************************************************************//**
A fault-tolerant function that tries to read the next file name in the
directory. We retry 100 times if os_file_readdir_next_file() returns -1. The
idea is to read as much good data as we can and jump over bad data.
@return 0 if ok, -1 if error even after the retries, 1 if at the end
of the directory */

int
fil_file_readdir_next_file(
/*=======================*/
	dberr_t*	err,	/*!< out: this is set to DB_ERROR if an error
				was encountered, otherwise not changed */
	const char*	dirname,/*!< in: directory name or path */
	os_file_dir_t	dir,	/*!< in: directory stream */
	os_file_stat_t*	info)	/*!< in/out: buffer where the
				info is returned */
{
	for (ulint i = 0; i < 100; i++) {
		int	ret = os_file_readdir_next_file(dirname, dir, info);

		if (ret != -1) {

			return(ret);
		}

		ib_logf(IB_LOG_LEVEL_ERROR,
			"os_file_readdir_next_file() returned -1 in"
			" directory %s, crash recovery may have failed"
			" for some .ibd files!", dirname);

		*err = DB_ERROR;
	}

	return(-1);
}

/*******************************************************************//**
Returns true if a single-table tablespace does not exist in the memory cache,
or is being deleted there.
@return true if does not exist or is being deleted */

bool
fil_tablespace_deleted_or_being_deleted_in_mem(
/*===========================================*/
	ulint		id,	/*!< in: space id */
	int64_t		version)/*!< in: tablespace_version should be this; if
				you pass -1 as the value of this, then this
				parameter is ignored */
{
	bool already_deleted = false;
	bool being_deleted = false;

	fil_space_t*	space;

	ut_ad(fil_system);

	mutex_enter(&fil_system->mutex);

	space = fil_space_get_by_id(id);

	already_deleted = (space == NULL
			   || (space->stop_new_ops
			       && !space->is_being_truncated));

	if (!already_deleted) {
		being_deleted = (version != -1
				 && space->tablespace_version != version);
	}

	mutex_exit(&fil_system->mutex);

	return(already_deleted || being_deleted);
}

/*******************************************************************//**
Returns true if a single-table tablespace exists in the memory cache.
@return true if exists */

bool
fil_tablespace_exists_in_mem(
/*=========================*/
	ulint	id)	/*!< in: space id */
{
	fil_space_t*	space;

	ut_ad(fil_system);

	mutex_enter(&fil_system->mutex);

	space = fil_space_get_by_id(id);

	mutex_exit(&fil_system->mutex);

	return(space != NULL);
}

/*******************************************************************//**
Report that a tablespace for a table was not found. */
static
void
fil_report_missing_tablespace(
/*===========================*/
	const char*	name,			/*!< in: table name */
	ulint		space_id)		/*!< in: table's space id */
{
	char	index_name[MAX_FULL_NAME_LEN + 1];

	innobase_format_name(index_name, sizeof(index_name), name, TRUE);

	ib_logf(IB_LOG_LEVEL_ERROR,
		"Table %s in the InnoDB data dictionary has tablespace id %lu,"
		" but tablespace with that id or name does not exist. Have"
		" you deleted or moved .ibd files? This may also be a table"
		" created with CREATE TEMPORARY TABLE whose .ibd and .frm"
		" files MySQL automatically removed, but the table still"
		" exists in the InnoDB internal data dictionary.",
		name, space_id);
}

/*******************************************************************//**
Returns true if a matching tablespace exists in the InnoDB tablespace memory
cache. Note that if we have not done a crash recovery at the database startup,
there may be many tablespaces which are not yet in the memory cache.
@return true if a matching tablespace exists in the memory cache */

bool
fil_space_for_table_exists_in_mem(
/*==============================*/
	ulint		id,		/*!< in: space id */
	const char*	name,		/*!< in: table name used in
					fil_space_create().  Either the
					standard 'dbname/tablename' format
					or table->dir_path_of_temp_table */
	bool		print_error_if_does_not_exist,
					/*!< in: print detailed error
					information to the .err log if a
					matching tablespace is not found from
					memory */
	bool		adjust_space,	/*!< in: whether to adjust space id
					when find table space mismatch */
	mem_heap_t*	heap,		/*!< in: heap memory */
	table_id_t	table_id)	/*!< in: table id */
{
	fil_space_t*	fnamespace;
	fil_space_t*	space;

	ut_ad(fil_system);

	mutex_enter(&fil_system->mutex);

	/* Look if there is a space with the same id */

	space = fil_space_get_by_id(id);

	/* Look if there is a space with the same name; the name is the
	directory path from the datadir to the file */

	fnamespace = fil_space_get_by_name(name);
	if (space && space == fnamespace) {
		/* Found */

		mutex_exit(&fil_system->mutex);

		return(true);
	}

	/* Info from "fnamespace" comes from the ibd file itself, it can
	be different from data obtained from System tables since it is
	not transactional. If adjust_space is set, and the mismatching
	space are between a user table and its temp table, we shall
	adjust the ibd file name according to system table info */
	if (adjust_space
	    && space != NULL
	    && row_is_mysql_tmp_table_name(space->name)
	    && !row_is_mysql_tmp_table_name(name)) {

		mutex_exit(&fil_system->mutex);

		DBUG_EXECUTE_IF("ib_crash_before_adjust_fil_space",
				DBUG_SUICIDE(););

		if (fnamespace) {
			const char*	tmp_name;

			tmp_name = dict_mem_create_temporary_tablename(
				heap, name, table_id);

			fil_rename_tablespace(
				fnamespace->id,
				UT_LIST_GET_FIRST(fnamespace->chain)->name,
				tmp_name, NULL);
		}

		DBUG_EXECUTE_IF("ib_crash_after_adjust_one_fil_space",
				DBUG_SUICIDE(););

		fil_rename_tablespace(
			id, UT_LIST_GET_FIRST(space->chain)->name,
			name, NULL);

		DBUG_EXECUTE_IF("ib_crash_after_adjust_fil_space",
				DBUG_SUICIDE(););

		mutex_enter(&fil_system->mutex);
		fnamespace = fil_space_get_by_name(name);
		ut_ad(space == fnamespace);
		mutex_exit(&fil_system->mutex);

		return(true);
	}

	if (!print_error_if_does_not_exist) {

		mutex_exit(&fil_system->mutex);

		return(false);
	}

	if (space == NULL) {
		if (fnamespace == NULL) {
			if (print_error_if_does_not_exist) {
				fil_report_missing_tablespace(name, id);
			}
		} else {
			ib_logf(IB_LOG_LEVEL_ERROR,
				"Table %s in InnoDB data dictionary has"
				" tablespace id %lu, but a tablespace with"
				" that id does not exist. There is a tablespace"
				" of name %s and id %lu, though. Have you"
				" deleted or moved .ibd files?",
				name, (ulong) id, fnamespace->name,
				(ulong) fnamespace->id);
		}
error_exit:
		ib_logf(IB_LOG_LEVEL_WARN, "%s", TROUBLESHOOT_DATADICT_MSG);

		mutex_exit(&fil_system->mutex);

		return(false);
	}

	if (0 != strcmp(space->name, name)) {
		ib_logf(IB_LOG_LEVEL_ERROR,
			"Table %s in InnoDB data dictionary has tablespace id"
			" %lu, but the tablespace with that id has name %s."
			" Have you deleted or moved .ibd files?",
			name, (ulong) id, space->name);

		if (fnamespace != NULL) {
			ib_logf(IB_LOG_LEVEL_ERROR,
				"There is a tablespace with the right name:"
				" %s, but its id is %lu.",
				fnamespace->name, (ulong) fnamespace->id);
		}

		goto error_exit;
	}

	mutex_exit(&fil_system->mutex);

	return(false);
}

/*******************************************************************//**
Checks if a single-table tablespace for a given table name exists in the
tablespace memory cache.
@return space id, ULINT_UNDEFINED if not found */

ulint
fil_get_space_id_for_table(
/*=======================*/
	const char*	tablename)	/*!< in: table name in the standard
				'databasename/tablename' format */
{
	fil_space_t*	fnamespace;
	ulint		id		= ULINT_UNDEFINED;

	ut_ad(fil_system);

	mutex_enter(&fil_system->mutex);

	/* Look if there is a space with the same name. */

	fnamespace = fil_space_get_by_name(tablename);

	if (fnamespace) {
		id = fnamespace->id;
	}

	mutex_exit(&fil_system->mutex);

	return(id);
}

/**
Fill pages with NULs
@param[in] node		File node
@param[in] page_size	Page size
@param[in] start	Offset from the start of the file in bytes
@param[in] len		Length in bytes
@param[in] read_only_mode
			if true, then read only mode checks are enforced.
@return true on success */
static
bool
fil_write_zeros(
	const fil_node_t*	node,
	const ulint		page_size,
	const os_offset_t	start,
	const ulint		len,
	const bool		read_only_mode)
{
	ut_a(len > 0);

	ulint	n_bytes = ut_min(1024 * 1024, len);
	byte*	ptr = reinterpret_cast<byte*>(ut_zalloc(n_bytes + page_size));
	byte*	buf = reinterpret_cast<byte*>(ut_align(ptr, page_size));

	os_offset_t		offset = start;
	const os_offset_t	end = start + len;

	while (offset < end) {

		bool	success;

#ifdef UNIV_HOTBACKUP
		success = os_file_write(
			node->name, node->handle, buf, offset, n_bytes);
#else
		success = os_aio(
			OS_FILE_WRITE, OS_AIO_SYNC, node->name,
			node->handle, buf, offset, n_bytes, read_only_mode,
			NULL, NULL);
#endif /* UNIV_HOTBACKUP */

		if (!success) {
			return(false);
		}

		offset += n_bytes;

		n_bytes = ut_min(n_bytes, static_cast<ulint>(end - offset));

		DBUG_EXECUTE_IF("ib_crash_during_tablespace_extension",
				DBUG_SUICIDE(););
	}

	::ut_free(ptr);

	return(true);
}

/**********************************************************************//**
Tries to extend a data file so that it would accommodate the number of pages
given. The tablespace must be cached in the memory cache. If the space is big
enough already, does nothing.
@return true if success */

bool
fil_extend_space_to_desired_size(
/*=============================*/
	ulint*	actual_size,	/*!< out: size of the space after extension;
				if we ran out of disk space this may be lower
				than the desired size */
	ulint	space_id,	/*!< in: space id */
	ulint	size_after_extend)/*!< in: desired size in pages after the
				extension; if the current space size is bigger
				than this already, the function does nothing */
{
	/* In read-only mode we allow write to shared temporary tablespace
	as intrinsic table created by Optimizer reside in this tablespace. */
	ut_ad(!srv_read_only_mode || fsp_is_system_temporary(space_id));

retry:
	bool		success = true;

	fil_mutex_enter_and_prepare_for_io(space_id);
	fil_space_t*	space = fil_space_get_by_id(space_id);

	if (space->size >= size_after_extend) {
		/* Space already big enough */

		*actual_size = space->size;

		mutex_exit(&fil_system->mutex);

		return(true);
	}

	const ulint	page_size = page_size_t(space->flags).physical();
	fil_node_t*	node = UT_LIST_GET_LAST(space->chain);

	if (!node->being_extended) {
		/* Mark this node as undergoing extension. This flag
		is used by other threads to wait for the extension
		opereation to finish. */
		node->being_extended = true;
	} else {
		/* Another thread is currently extending the file. Wait
		for it to finish.  It'd have been better to use an event
		driven mechanism but the entire module is peppered with
		polling code. */

		mutex_exit(&fil_system->mutex);
		os_thread_sleep(100000);
		goto retry;
	}

	if (!fil_node_prepare_for_io(node, fil_system, space)) {
		/* The tablespace data file, such as .ibd file, is missing */
		node->being_extended = false;
		mutex_exit(&fil_system->mutex);

		return(false);
	}

	/* At this point it is safe to release fil_system mutex. No
	other thread can rename, delete or close the file because
	we have set the node->being_extended flag. */
	mutex_exit(&fil_system->mutex);

	/* Note: This code is going to be executed independent of FusionIO HW
	if the OS supports posix_fallocate() */

	ut_ad(size_after_extend > space->size);

	os_offset_t	node_start = os_file_get_size(node->handle);
	ut_a(node_start != (os_offset_t) -1);

	/* Number of physical pages in the node/file */
	os_offset_t	n_node_physical_pages = node_start / page_size;

	/* Number of pages to extend in the node/file */
	lint		n_node_extend;

	n_node_extend = size_after_extend - space->size;
	ut_a(n_node_extend >= 0);

	ulint		pages_added;

	/* If we already have enough physical pages to satisfy the
	extend request on the node then ignore it */
	if (node->size + n_node_extend > n_node_physical_pages) {

		DBUG_EXECUTE_IF("ib_crash_during_tablespace_extension",
				DBUG_SUICIDE(););

		os_offset_t	len;

		len = ((node->size + n_node_extend) * page_size) - node_start;

#if !defined(NO_FALLOCATE) && defined(UNIV_LINUX)
		/* This is required by FusionIO HW/Firmware */
		int	ret = posix_fallocate(node->handle, node_start, len);

		if (ret != 0) {
			ib_logf(IB_LOG_LEVEL_ERROR,
				"posix_fallocate(): Failed to preallocate"
				" data for file %s, desired size %lu bytes."
				" Operating system error number %d. Check"
				" that the disk is not full or a disk quota"
				" exceeded. Some operating system error"
				" numbers are described at " REFMAN ""
				" operating-system-error-codes.html",
				node->name, (ulong) len, ret);

			success = false;
		}
#endif /* NO_FALLOCATE || !UNIV_LINUX */

		if (success) {
			success = fil_write_zeros(
<<<<<<< HEAD
				node, page_size, node_start, len,
				(fsp_is_system_temporary(space_id)
				? false : srv_read_only_mode));
=======
				node, page_size, node_start,
				static_cast<ulint>(len));
>>>>>>> f4839ce2

			if (!success) {
				ib_logf(IB_LOG_LEVEL_WARN,
					"Error while writing %lu zeroes to %s"
					" starting at offset %lu",
					static_cast<ulint>(len), node->name,
					static_cast<ulint>(node_start));
			}
		}

		/* Check how many pages actually added */
		os_offset_t	end = os_file_get_size(node->handle);
		ut_a(end != (os_offset_t) -1 && end >= node_start);

		os_has_said_disk_full = !(success = (end == node_start + len));

		ut_ad((end - node_start) / page_size
		      < static_cast<os_offset_t>(ULINT_MAX));
		pages_added = static_cast<ulint>(end - node_start) / page_size;

	} else {
		success = true;
		pages_added = n_node_extend;
		os_has_said_disk_full = FALSE;
	}

	mutex_enter(&fil_system->mutex);

	ut_a(node->being_extended);

	space->size += pages_added;
	node->size += pages_added;
	node->being_extended = false;

	fil_node_complete_io(node, fil_system, OS_FILE_WRITE);

	*actual_size = space->size;

#ifndef UNIV_HOTBACKUP
	/* Keep the last data file size info up to date, rounded to
	full megabytes */
	ulint	pages_per_mb = (1024 * 1024) / page_size;
	ulint	size_in_pages = ((node->size / pages_per_mb) * pages_per_mb);

	if (space_id == srv_sys_space.space_id()) {
		srv_sys_space.set_last_file_size(size_in_pages);
	} else if (fsp_is_system_temporary(space_id)) {
		srv_tmp_space.set_last_file_size(size_in_pages);
	}
#endif /* !UNIV_HOTBACKUP */

	mutex_exit(&fil_system->mutex);

	fil_flush(space_id);

	return(success);
}

#ifdef UNIV_HOTBACKUP
/********************************************************************//**
Extends all tablespaces to the size stored in the space header. During the
ibbackup --apply-log phase we extended the spaces on-demand so that log records
could be applied, but that may have left spaces still too small compared to
the size stored in the space header. */

void
fil_extend_tablespaces_to_stored_len(void)
/*======================================*/
{
	byte*		buf;
	ulint		actual_size;
	ulint		size_in_header;
	dberr_t		error;
	bool		success;

	buf = ut_malloc(UNIV_PAGE_SIZE);

	mutex_enter(&fil_system->mutex);

	for (fil_space_t* space = UT_LIST_GET_FIRST(fil_system->space_list);
	     space != NULL;
	     space = UT_LIST_GET_NEXT(space_list, space)) {

		ut_a(space->purpose == FIL_TYPE_TABLESPACE);

		mutex_exit(&fil_system->mutex); /* no need to protect with a
					      mutex, because this is a
					      single-threaded operation */
		error = fil_read(
			page_id_t(space->id, 0),
			page_size_t(space->flags),
			0, univ_page_size.physical(), buf);

		ut_a(error == DB_SUCCESS);

		size_in_header = fsp_get_size_low(buf);

		success = fil_extend_space_to_desired_size(
			&actual_size, space->id, size_in_header);
		if (!success) {
			ib_logf(IB_LOG_LEVEL_ERROR,
				"Could not extend the tablespace of %s"
				" to the size stored in header, %lu pages;"
				" size after extension %lu pages. Check that"
				" you have free disk space and retry!",
				space->name, size_in_header, actual_size);
			ut_a(success);
		}

		mutex_enter(&fil_system->mutex);
	}

	mutex_exit(&fil_system->mutex);

	::ut_free(buf);
}
#endif

/*========== RESERVE FREE EXTENTS (for a B-tree split, for example) ===*/

/*******************************************************************//**
Tries to reserve free extents in a file space.
@return true if succeed */

bool
fil_space_reserve_free_extents(
/*===========================*/
	ulint	id,		/*!< in: space id */
	ulint	n_free_now,	/*!< in: number of free extents now */
	ulint	n_to_reserve)	/*!< in: how many one wants to reserve */
{
	fil_space_t*	space;
	bool		success;

	ut_ad(fil_system);

	mutex_enter(&fil_system->mutex);

	space = fil_space_get_by_id(id);

	ut_a(space);

	if (space->n_reserved_extents + n_to_reserve > n_free_now) {
		success = false;
	} else {
		space->n_reserved_extents += n_to_reserve;
		success = true;
	}

	mutex_exit(&fil_system->mutex);

	return(success);
}

/*******************************************************************//**
Releases free extents in a file space. */

void
fil_space_release_free_extents(
/*===========================*/
	ulint	id,		/*!< in: space id */
	ulint	n_reserved)	/*!< in: how many one reserved */
{
	fil_space_t*	space;

	ut_ad(fil_system);

	mutex_enter(&fil_system->mutex);

	space = fil_space_get_by_id(id);

	ut_a(space);
	ut_a(space->n_reserved_extents >= n_reserved);

	space->n_reserved_extents -= n_reserved;

	mutex_exit(&fil_system->mutex);
}

/*******************************************************************//**
Gets the number of reserved extents. If the database is silent, this number
should be zero. */

ulint
fil_space_get_n_reserved_extents(
/*=============================*/
	ulint	id)		/*!< in: space id */
{
	fil_space_t*	space;
	ulint		n;

	ut_ad(fil_system);

	mutex_enter(&fil_system->mutex);

	space = fil_space_get_by_id(id);

	ut_a(space);

	n = space->n_reserved_extents;

	mutex_exit(&fil_system->mutex);

	return(n);
}

/*============================ FILE I/O ================================*/

/********************************************************************//**
NOTE: you must call fil_mutex_enter_and_prepare_for_io() first!

Prepares a file node for i/o. Opens the file if it is closed. Updates the
pending i/o's field in the node and the system appropriately. Takes the node
off the LRU list if it is in the LRU list. The caller must hold the fil_sys
mutex.
@return false if the file can't be opened, otherwise true */
static
bool
fil_node_prepare_for_io(
/*====================*/
	fil_node_t*	node,	/*!< in: file node */
	fil_system_t*	system,	/*!< in: tablespace memory cache */
	fil_space_t*	space)	/*!< in: space */
{
	ut_ad(node && system && space);
	ut_ad(mutex_own(&(system->mutex)));

	if (system->n_open > system->max_n_open + 5) {
		ib_logf(IB_LOG_LEVEL_WARN,
			"Open files %lu exceeds the limit %lu",
			ulong(system->n_open),
			ulong(system->max_n_open));
	}

	if (!node->is_open) {
		/* File is closed: open it */
		ut_a(node->n_pending == 0);

		if (!fil_node_open_file(node, system, space)) {
			return(false);
		}
	}

	if (node->n_pending == 0 && fil_space_belongs_in_lru(space)) {
		/* The node is in the LRU list, remove it */

		ut_a(UT_LIST_GET_LEN(system->LRU) > 0);

		UT_LIST_REMOVE(system->LRU, node);
	}

	node->n_pending++;

	return(true);
}

/********************************************************************//**
Updates the data structures when an i/o operation finishes. Updates the
pending i/o's field in the node appropriately. */
static
void
fil_node_complete_io(
/*=================*/
	fil_node_t*	node,	/*!< in: file node */
	fil_system_t*	system,	/*!< in: tablespace memory cache */
	ulint		type)	/*!< in: OS_FILE_WRITE or OS_FILE_READ; marks
				the node as modified if
				type == OS_FILE_WRITE */
{
	ut_ad(mutex_own(&system->mutex));
	ut_a(node->n_pending > 0);

	--node->n_pending;

	if (type == OS_FILE_WRITE) {
		ut_ad(!srv_read_only_mode
		      || fsp_is_system_temporary(node->space->id));
		system->modification_counter++;
		node->modification_counter = system->modification_counter;

		if (fil_buffering_disabled(node->space)) {

			/* We don't need to keep track of unflushed
			changes as user has explicitly disabled
			buffering. */
			ut_ad(!node->space->is_in_unflushed_spaces);
			node->flush_counter = node->modification_counter;

		} else if (!node->space->is_in_unflushed_spaces) {

			node->space->is_in_unflushed_spaces = true;

			UT_LIST_ADD_FIRST(
				system->unflushed_spaces, node->space);
		}
	}

	if (node->n_pending == 0 && fil_space_belongs_in_lru(node->space)) {

		/* The node must be put back to the LRU list */
		UT_LIST_ADD_FIRST(system->LRU, node);
	}
}

/********************************************************************//**
Report information about an invalid page access. */
static
void
fil_report_invalid_page_access(
/*===========================*/
	ulint		block_offset,	/*!< in: block offset */
	ulint		space_id,	/*!< in: space id */
	const char*	space_name,	/*!< in: space name */
	ulint		byte_offset,	/*!< in: byte offset */
	ulint		len,		/*!< in: I/O length */
	ulint		type)		/*!< in: I/O type */
{
	ib_logf(IB_LOG_LEVEL_ERROR,
		"Trying to access page number %lu in space %lu, space name %s,"
		" which is outside the tablespace bounds. Byte offset %lu,"
		" len %lu, i/o type %lu. If you get this error at mysqld"
		" startup, please check that your my.cnf matches the ibdata"
		" files that you have in the MySQL server.",
		(ulong) block_offset, (ulong) space_id, space_name,
		(ulong) byte_offset, (ulong) len, (ulong) type);
}

/** Reads or writes data. This operation could be asynchronous (aio).
@param[in]	type		OS_FILE_READ or OS_FILE_WRITE, ORed to
OS_FILE_LOG, if a log i/o and ORed to OS_AIO_SIMULATED_WAKE_LATER if
simulated aio and we want to post a batch of IOs; NOTE that a simulated
batch may introduce hidden chances of deadlocks, because IOs are not
actually handled until all have been posted: use with great caution!
@param[in]	sync		true if synchronous aio is desired
@param[in]	page_id		page id
@param[in]	page_size	page size
@param[in]	byte_offset	remainder of offset in bytes; in aio this
must be divisible by the OS block size
@param[in]	len		how many bytes to read or write; this must
not cross a file boundary; in aio this must be a block size multiple
@param[in,out]	buf		buffer where to store read data or from where
to write; in aio this must be appropriately aligned
@param[in]	message		message for aio handler if non-sync aio used,
else ignored
@return DB_SUCCESS, DB_TABLESPACE_DELETED or DB_TABLESPACE_TRUNCATED
if we are trying to do i/o on a tablespace which does not exist */
dberr_t
fil_io(
	ulint			type,
	bool			sync,
	const page_id_t&	page_id,
	const page_size_t&	page_size,
	ulint			byte_offset,
	ulint			len,
	void*			buf,
	void*			message)
{
	ulint		mode;
	fil_space_t*	space;
	fil_node_t*	node;
	bool		ret;
	ulint		is_log;
	ulint		wake_later;
	os_offset_t	offset;
	ulint		ignore_nonexistent_pages;

	is_log = type & OS_FILE_LOG;
	type = type & ~OS_FILE_LOG;

	wake_later = type & OS_AIO_SIMULATED_WAKE_LATER;
	type = type & ~OS_AIO_SIMULATED_WAKE_LATER;

	ignore_nonexistent_pages = type & BUF_READ_IGNORE_NONEXISTENT_PAGES;
	type &= ~BUF_READ_IGNORE_NONEXISTENT_PAGES;

	ut_ad(byte_offset < UNIV_PAGE_SIZE);
	ut_ad(!page_size.is_compressed() || byte_offset == 0);
	ut_ad(buf);
	ut_ad(len > 0);
	ut_ad(UNIV_PAGE_SIZE == (ulong)(1 << UNIV_PAGE_SIZE_SHIFT));
#if (1 << UNIV_PAGE_SIZE_SHIFT_MAX) != UNIV_PAGE_SIZE_MAX
# error "(1 << UNIV_PAGE_SIZE_SHIFT_MAX) != UNIV_PAGE_SIZE_MAX"
#endif
#if (1 << UNIV_PAGE_SIZE_SHIFT_MIN) != UNIV_PAGE_SIZE_MIN
# error "(1 << UNIV_PAGE_SIZE_SHIFT_MIN) != UNIV_PAGE_SIZE_MIN"
#endif
	ut_ad(fil_validate_skip());
#ifndef UNIV_HOTBACKUP
	/* ibuf bitmap pages must be read in the sync aio mode: */
	ut_ad(recv_no_ibuf_operations
	      || type == OS_FILE_WRITE
	      || !ibuf_bitmap_page(page_id, page_size)
	      || sync
	      || is_log);
	if (sync) {
		mode = OS_AIO_SYNC;
	} else if (is_log) {
		mode = OS_AIO_LOG;
	} else if (type == OS_FILE_READ
		   && !recv_no_ibuf_operations
		   && ibuf_page(page_id, page_size, NULL)) {
		mode = OS_AIO_IBUF;
	} else {
		mode = OS_AIO_NORMAL;
	}
#else /* !UNIV_HOTBACKUP */
	ut_a(sync);
	mode = OS_AIO_SYNC;
#endif /* !UNIV_HOTBACKUP */

	if (type == OS_FILE_READ) {
		srv_stats.data_read.add(len);
	} else if (type == OS_FILE_WRITE) {
		ut_ad(!srv_read_only_mode
		      || fsp_is_system_temporary(page_id.space()));
		srv_stats.data_written.add(len);
	}

	/* Reserve the fil_system mutex and make sure that we can open at
	least one file while holding it, if the file is not already open */

	fil_mutex_enter_and_prepare_for_io(page_id.space());

	space = fil_space_get_by_id(page_id.space());

	/* If we are deleting a tablespace we don't allow any read
	operations on that. However, we do allow write operations. */
	if (space == NULL
	    || (type == OS_FILE_READ
		&& space->stop_new_ops && !space->is_being_truncated)) {
		mutex_exit(&fil_system->mutex);

		ib_logf(IB_LOG_LEVEL_ERROR,
			"Trying to do i/o to a tablespace which does "
			"not exist. i/o type %lu, space id " UINT32PF ", "
			"page no. " UINT32PF ", i/o length %lu bytes",
			(ulong) type, page_id.space(), page_id.page_no(),
			(ulong) len);

		return(DB_TABLESPACE_DELETED);
	}

	ut_ad(mode != OS_AIO_IBUF
	      || space->purpose == FIL_TYPE_TABLESPACE
	      || space->purpose == FIL_TYPE_TEMPORARY);

	node = UT_LIST_GET_FIRST(space->chain);

	ulint	cur_page_no = page_id.page_no();

	for (;;) {
		if (node == NULL) {
			if (ignore_nonexistent_pages != 0) {
				mutex_exit(&fil_system->mutex);
				return(DB_ERROR);
			}

			fil_report_invalid_page_access(
				cur_page_no, page_id.space(),
				space->name, byte_offset, len, type);

			ut_error;

		} else if (fil_is_user_tablespace_id(space->id)
			   && node->size == 0) {

			/* We do not know the size of a single-table tablespace
			before we open the file */
			break;
		} else if (node->size > cur_page_no) {
			/* Found! */
			break;
		} else {
			if (space->id != srv_sys_space.space_id()
			    && UT_LIST_GET_LEN(space->chain) == 1
			    && (srv_is_tablespace_truncated(space->id)
				|| space->is_being_truncated)
			    && type == OS_FILE_READ) {
				/* Handle page which is outside the truncated
				tablespace bounds when recovering from a crash
				happened during a truncation */
				mutex_exit(&fil_system->mutex);
				return(DB_TABLESPACE_TRUNCATED);
			}

			cur_page_no -= node->size;

			node = UT_LIST_GET_NEXT(chain, node);
		}
	}

	/* Open file if closed */
	if (!fil_node_prepare_for_io(node, fil_system, space)) {
		if ((space->purpose == FIL_TYPE_TABLESPACE
		     || space->purpose == FIL_TYPE_TEMPORARY)
		    && fil_is_user_tablespace_id(space->id)) {
			mutex_exit(&fil_system->mutex);

			ib_logf(IB_LOG_LEVEL_ERROR,
				"Trying to do i/o to a tablespace which "
				"exists without .ibd data file. "
				"i/o type %lu, space id " UINT32PF
				", page no " ULINTPF ", "
				"i/o length %lu bytes",
				(ulint) type,
				page_id.space(),
				cur_page_no,
				(ulint) len);

			return(DB_TABLESPACE_DELETED);
		}

		/* The tablespace is for log. Currently, we just assert here
		to prevent handling errors along the way fil_io returns.
		Also, if the log files are missing, it would be hard to
		promise the server can continue running. */
		ut_a(0);
	}

	/* Check that at least the start offset is within the bounds of a
	single-table tablespace, including rollback tablespaces. */
	if (node->size <= cur_page_no
	    && space->id != 0
	    && (space->purpose == FIL_TYPE_TABLESPACE
		|| space->purpose == FIL_TYPE_TEMPORARY)) {

		fil_report_invalid_page_access(
			cur_page_no, page_id.space(),
			space->name, byte_offset, len, type);

		ut_error;
	}

	/* Now we have made the changes in the data structures of fil_system */
	mutex_exit(&fil_system->mutex);

	/* Calculate the low 32 bits and the high 32 bits of the file offset */

	if (!page_size.is_compressed()) {
		offset = ((os_offset_t) cur_page_no
			  << UNIV_PAGE_SIZE_SHIFT) + byte_offset;

		ut_a(node->size - cur_page_no
		     >= ((byte_offset + len + (UNIV_PAGE_SIZE - 1))
			 / UNIV_PAGE_SIZE));
	} else {
		ulint	size_shift;

		switch (page_size.physical()) {
		case 1024: size_shift = 10; break;
		case 2048: size_shift = 11; break;
		case 4096: size_shift = 12; break;
		case 8192: size_shift = 13; break;
		case 16384: size_shift = 14; break;
		default: ut_error;
		}

		offset = ((os_offset_t) cur_page_no << size_shift)
			+ byte_offset;

		ut_a(node->size - cur_page_no
		     >= (len + (page_size.physical() - 1))
		     / page_size.physical());
	}

	/* Do aio */

	ut_a(byte_offset % OS_FILE_LOG_BLOCK_SIZE == 0);
	ut_a((len % OS_FILE_LOG_BLOCK_SIZE) == 0);

#ifdef UNIV_HOTBACKUP
	/* In ibbackup do normal i/o, not aio */
	if (type == OS_FILE_READ) {
		ret = os_file_read(node->handle, buf, offset, len);
	} else {
		ut_ad(!srv_read_only_mode
		      || fsp_is_system_temporary(page_id.space()));
		ret = os_file_write(node->name, node->handle, buf,
				    offset, len);
	}
#else
	/* Queue the aio request */
	ret = os_aio(type, mode | wake_later, node->name,
		     node->handle, buf, offset, len,
		     fsp_is_system_temporary(page_id.space())
		     ? false : srv_read_only_mode,
		     node, message);
#endif /* UNIV_HOTBACKUP */
	ut_a(ret);

	if (mode == OS_AIO_SYNC) {
		/* The i/o operation is already completed when we return from
		os_aio: */

		mutex_enter(&fil_system->mutex);

		fil_node_complete_io(node, fil_system, type);

		mutex_exit(&fil_system->mutex);

		ut_ad(fil_validate_skip());
	}

	return(DB_SUCCESS);
}

#ifndef UNIV_HOTBACKUP
/**********************************************************************//**
Waits for an aio operation to complete. This function is used to write the
handler for completed requests. The aio array of pending requests is divided
into segments (see os0file.cc for more info). The thread specifies which
segment it wants to wait for. */

void
fil_aio_wait(
/*=========*/
	ulint	segment)	/*!< in: the number of the segment in the aio
				array to wait for */
{
	bool		ret;
	fil_node_t*	fil_node;
	void*		message;
	ulint		type;

	ut_ad(fil_validate_skip());

	if (srv_use_native_aio) {
		srv_set_io_thread_op_info(segment, "native aio handle");
#ifdef WIN_ASYNC_IO
		ret = os_aio_windows_handle(
			segment, 0, &fil_node, &message, &type);
#elif defined(LINUX_NATIVE_AIO)
		ret = os_aio_linux_handle(
			segment, &fil_node, &message, &type);
#else
		ut_error;
		ret = 0; /* Eliminate compiler warning */
#endif /* WIN_ASYNC_IO */
	} else {
		srv_set_io_thread_op_info(segment, "simulated aio handle");

		ret = os_aio_simulated_handle(
			segment, &fil_node, &message, &type);
	}

	ut_a(ret);
	if (fil_node == NULL) {
		ut_ad(srv_shutdown_state == SRV_SHUTDOWN_EXIT_THREADS);
		return;
	}

	srv_set_io_thread_op_info(segment, "complete io for fil node");

	mutex_enter(&fil_system->mutex);

	fil_node_complete_io(fil_node, fil_system, type);

	mutex_exit(&fil_system->mutex);

	ut_ad(fil_validate_skip());

	/* Do the i/o handling */
	/* IMPORTANT: since i/o handling for reads will read also the insert
	buffer in tablespace 0, you have to be very careful not to introduce
	deadlocks in the i/o system. We keep tablespace 0 data files always
	open, and use a special i/o thread to serve insert buffer requests. */

	switch (fil_node->space->purpose) {
	case FIL_TYPE_TABLESPACE:
	case FIL_TYPE_TEMPORARY:
		srv_set_io_thread_op_info(segment, "complete io for buf page");
		buf_page_io_complete(static_cast<buf_page_t*>(message));
		return;
	case FIL_TYPE_LOG:
		srv_set_io_thread_op_info(segment, "complete io for log");
		log_io_complete(static_cast<log_group_t*>(message));
		return;
	}

	ut_ad(0);
}
#endif /* UNIV_HOTBACKUP */

/**********************************************************************//**
Flushes to disk possible writes cached by the OS. If the space does not exist
or is being dropped, does not do anything. */

void
fil_flush(
/*======*/
	ulint	space_id)	/*!< in: file space id (this can be a group of
				log files or a tablespace of the database) */
{
	fil_space_t*	space;
	fil_node_t*	node;
	os_file_t	file;

	mutex_enter(&fil_system->mutex);

	space = fil_space_get_by_id(space_id);

	if (!space
	    || space->purpose == FIL_TYPE_TEMPORARY
	    || space->stop_new_ops
	    || space->is_being_truncated) {
		mutex_exit(&fil_system->mutex);

		return;
	}

	if (fil_buffering_disabled(space)) {

		/* No need to flush. User has explicitly disabled
		buffering. */
		ut_ad(!space->is_in_unflushed_spaces);
		ut_ad(fil_space_is_flushed(space));
		ut_ad(space->n_pending_flushes == 0);

#ifdef UNIV_DEBUG
		for (node = UT_LIST_GET_FIRST(space->chain);
		     node != NULL;
		     node = UT_LIST_GET_NEXT(chain, node)) {
			ut_ad(node->modification_counter
			      == node->flush_counter);
			ut_ad(node->n_pending_flushes == 0);
		}
#endif /* UNIV_DEBUG */

		mutex_exit(&fil_system->mutex);
		return;
	}

	space->n_pending_flushes++;	/*!< prevent dropping of the space while
					we are flushing */
	for (node = UT_LIST_GET_FIRST(space->chain);
	     node != NULL;
	     node = UT_LIST_GET_NEXT(chain, node)) {

		int64_t	old_mod_counter = node->modification_counter;

		if (old_mod_counter <= node->flush_counter) {
			continue;
		}

		ut_a(node->is_open);

		switch (space->purpose) {
		case FIL_TYPE_TEMPORARY:
			ut_ad(0); // we already checked for this
		case FIL_TYPE_TABLESPACE:
			fil_n_pending_tablespace_flushes++;
			break;
		case FIL_TYPE_LOG:
			fil_n_pending_log_flushes++;
			fil_n_log_flushes++;
			break;
		}
#ifdef _WIN32
		if (node->is_raw_disk) {

			goto skip_flush;
		}
#endif /* _WIN32 */
retry:
		if (node->n_pending_flushes > 0) {
			/* We want to avoid calling os_file_flush() on
			the file twice at the same time, because we do
			not know what bugs OS's may contain in file
			i/o */

			int64_t	sig_count = os_event_reset(node->sync_event);

			mutex_exit(&fil_system->mutex);

			os_event_wait_low(node->sync_event, sig_count);

			mutex_enter(&fil_system->mutex);

			if (node->flush_counter >= old_mod_counter) {

				goto skip_flush;
			}

			goto retry;
		}

		ut_a(node->is_open);
		file = node->handle;
		node->n_pending_flushes++;

		mutex_exit(&fil_system->mutex);

		os_file_flush(file);

		mutex_enter(&fil_system->mutex);

		os_event_set(node->sync_event);

		node->n_pending_flushes--;
skip_flush:
		if (node->flush_counter < old_mod_counter) {
			node->flush_counter = old_mod_counter;

			if (space->is_in_unflushed_spaces
			    && fil_space_is_flushed(space)) {

				space->is_in_unflushed_spaces = false;

				UT_LIST_REMOVE(
					fil_system->unflushed_spaces,
					space);
			}
		}

		switch (space->purpose) {
		case FIL_TYPE_TEMPORARY:
			ut_ad(0); // we already checked for this
		case FIL_TYPE_TABLESPACE:
			fil_n_pending_tablespace_flushes--;
			continue;
		case FIL_TYPE_LOG:
			fil_n_pending_log_flushes--;
			continue;
		}

		ut_ad(0);
	}

	space->n_pending_flushes--;

	mutex_exit(&fil_system->mutex);
}

/** Flush to disk the writes in file spaces of the given type
possibly cached by the OS.
@param[in]	purpose	FIL_TYPE_TABLESPACE or FIL_TYPE_LOG */

void
fil_flush_file_spaces(
	fil_type_t	purpose)
{
	fil_space_t*	space;
	ulint*		space_ids;
	ulint		n_space_ids;

	ut_ad(purpose == FIL_TYPE_TABLESPACE || purpose == FIL_TYPE_LOG);

	mutex_enter(&fil_system->mutex);

	n_space_ids = UT_LIST_GET_LEN(fil_system->unflushed_spaces);
	if (n_space_ids == 0) {

		mutex_exit(&fil_system->mutex);
		return;
	}

	/* Assemble a list of space ids to flush.  Previously, we
	traversed fil_system->unflushed_spaces and called UT_LIST_GET_NEXT()
	on a space that was just removed from the list by fil_flush().
	Thus, the space could be dropped and the memory overwritten. */
	space_ids = static_cast<ulint*>(
		ut_malloc(n_space_ids * sizeof *space_ids));

	n_space_ids = 0;

	for (space = UT_LIST_GET_FIRST(fil_system->unflushed_spaces);
	     space;
	     space = UT_LIST_GET_NEXT(unflushed_spaces, space)) {

		if (space->purpose == purpose
		    && !space->stop_new_ops
		    && !space->is_being_truncated) {

			space_ids[n_space_ids++] = space->id;
		}
	}

	mutex_exit(&fil_system->mutex);

	/* Flush the spaces.  It will not hurt to call fil_flush() on
	a non-existing space id. */
	for (ulint i = 0; i < n_space_ids; i++) {

		fil_flush(space_ids[i]);
	}

	::ut_free(space_ids);
}

/** Functor to validate the space list. */
struct	Check {
	void	operator()(const fil_node_t* elem)
	{
		ut_a(elem->is_open || !elem->n_pending);
	}
};

/******************************************************************//**
Checks the consistency of the tablespace cache.
@return true if ok */

bool
fil_validate(void)
/*==============*/
{
	fil_space_t*	space;
	fil_node_t*	fil_node;
	ulint		n_open		= 0;

	mutex_enter(&fil_system->mutex);

	/* Look for spaces in the hash table */

	for (ulint i = 0; i < hash_get_n_cells(fil_system->spaces); i++) {

		for (space = static_cast<fil_space_t*>(
				HASH_GET_FIRST(fil_system->spaces, i));
		     space != 0;
		     space = static_cast<fil_space_t*>(
				HASH_GET_NEXT(hash, space))) {

			UT_LIST_VALIDATE(space->chain, Check());

			for (fil_node = UT_LIST_GET_FIRST(space->chain);
			     fil_node != 0;
			     fil_node = UT_LIST_GET_NEXT(chain, fil_node)) {

				if (fil_node->n_pending > 0) {
					ut_a(fil_node->is_open);
				}

				if (fil_node->is_open) {
					n_open++;
				}
			}
		}
	}

	ut_a(fil_system->n_open == n_open);

	UT_LIST_CHECK(fil_system->LRU);

	for (fil_node = UT_LIST_GET_FIRST(fil_system->LRU);
	     fil_node != 0;
	     fil_node = UT_LIST_GET_NEXT(LRU, fil_node)) {

		ut_a(fil_node->n_pending == 0);
		ut_a(!fil_node->being_extended);
		ut_a(fil_node->is_open);
		ut_a(fil_space_belongs_in_lru(fil_node->space));
	}

	mutex_exit(&fil_system->mutex);

	return(true);
}

/********************************************************************//**
Returns true if file address is undefined.
@return true if undefined */

bool
fil_addr_is_null(
/*=============*/
	fil_addr_t	addr)	/*!< in: address */
{
	return(addr.page == FIL_NULL);
}

/********************************************************************//**
Get the predecessor of a file page.
@return FIL_PAGE_PREV */

ulint
fil_page_get_prev(
/*==============*/
	const byte*	page)	/*!< in: file page */
{
	return(mach_read_from_4(page + FIL_PAGE_PREV));
}

/********************************************************************//**
Get the successor of a file page.
@return FIL_PAGE_NEXT */

ulint
fil_page_get_next(
/*==============*/
	const byte*	page)	/*!< in: file page */
{
	return(mach_read_from_4(page + FIL_PAGE_NEXT));
}

/*********************************************************************//**
Sets the file page type. */

void
fil_page_set_type(
/*==============*/
	byte*	page,	/*!< in/out: file page */
	ulint	type)	/*!< in: type */
{
	ut_ad(page);

	mach_write_to_2(page + FIL_PAGE_TYPE, type);
}

/*********************************************************************//**
Gets the file page type.
@return type; NOTE that if the type has not been written to page, the
return value not defined */

ulint
fil_page_get_type(
/*==============*/
	const byte*	page)	/*!< in: file page */
{
	ut_ad(page);

	return(mach_read_from_2(page + FIL_PAGE_TYPE));
}

/****************************************************************//**
Closes the tablespace memory cache. */

void
fil_close(void)
/*===========*/
{
	hash_table_free(fil_system->spaces);

	hash_table_free(fil_system->name_hash);

	ut_a(UT_LIST_GET_LEN(fil_system->LRU) == 0);
	ut_a(UT_LIST_GET_LEN(fil_system->unflushed_spaces) == 0);
	ut_a(UT_LIST_GET_LEN(fil_system->space_list) == 0);

	mutex_free(&fil_system->mutex);

	::ut_free(fil_system);

	fil_system = NULL;
}

/********************************************************************//**
Initializes a buffer control block when the buf_pool is created. */
static
void
fil_buf_block_init(
/*===============*/
	buf_block_t*	block,		/*!< in: pointer to control block */
	byte*		frame)		/*!< in: pointer to buffer frame */
{
	UNIV_MEM_DESC(frame, UNIV_PAGE_SIZE);

	block->frame = frame;

	block->page.io_fix = BUF_IO_NONE;
	/* There are assertions that check for this. */
	block->page.buf_fix_count = 1;
	block->page.state = BUF_BLOCK_READY_FOR_USE;

	page_zip_des_init(&block->page.zip);
}

struct fil_iterator_t {
	os_file_t	file;			/*!< File handle */
	const char*	filepath;		/*!< File path name */
	os_offset_t	start;			/*!< From where to start */
	os_offset_t	end;			/*!< Where to stop */
	os_offset_t	file_size;		/*!< File size in bytes */
	ulint		page_size;		/*!< Page size */
	ulint		n_io_buffers;		/*!< Number of pages to use
						for IO */
	byte*		io_buffer;		/*!< Buffer to use for IO */
};

/********************************************************************//**
TODO: This can be made parallel trivially by chunking up the file and creating
a callback per thread. . Main benefit will be to use multiple CPUs for
checksums and compressed tables. We have to do compressed tables block by
block right now. Secondly we need to decompress/compress and copy too much
of data. These are CPU intensive.

Iterate over all the pages in the tablespace.
@param iter Tablespace iterator
@param block block to use for IO
@param callback Callback to inspect and update page contents
@retval DB_SUCCESS or error code */
static
dberr_t
fil_iterate(
/*========*/
	const fil_iterator_t&	iter,
	buf_block_t*		block,
	PageCallback&		callback)
{
	os_offset_t		offset;
	ulint			page_no = 0;
	ulint			space_id = callback.get_space_id();
	ulint			n_bytes = iter.n_io_buffers * iter.page_size;

	ut_ad(!srv_read_only_mode);

	/* TODO: For compressed tables we do a lot of useless
	copying for non-index pages. Unfortunately, it is
	required by buf_zip_decompress() */

	for (offset = iter.start; offset < iter.end; offset += n_bytes) {

		byte*		io_buffer = iter.io_buffer;

		block->frame = io_buffer;

		if (callback.get_page_size().is_compressed()) {
			page_zip_des_init(&block->page.zip);
			page_zip_set_size(&block->page.zip, iter.page_size);

			block->page.size.copy_from(
				page_size_t(iter.page_size,
					    univ_page_size.logical(),
					    true));

			block->page.zip.data = block->frame + UNIV_PAGE_SIZE;
			ut_d(block->page.zip.m_external = true);
			ut_ad(iter.page_size
			      == callback.get_page_size().physical());

			/* Zip IO is done in the compressed page buffer. */
			io_buffer = block->page.zip.data;
		} else {
			io_buffer = iter.io_buffer;
		}

		/* We have to read the exact number of bytes. Otherwise the
		InnoDB IO functions croak on failed reads. */

		n_bytes = static_cast<ulint>(
			ut_min(static_cast<os_offset_t>(n_bytes),
			       iter.end - offset));

		ut_ad(n_bytes > 0);
		ut_ad(!(n_bytes % iter.page_size));

		if (!os_file_read(iter.file, io_buffer, offset,
				  (ulint) n_bytes)) {

			ib_logf(IB_LOG_LEVEL_ERROR, "os_file_read() failed");

			return(DB_IO_ERROR);
		}

		bool		updated = false;
		os_offset_t	page_off = offset;
		ulint		n_pages_read = (ulint) n_bytes / iter.page_size;

		for (ulint i = 0; i < n_pages_read; ++i) {

			buf_block_set_file_page(
				block, page_id_t(space_id, page_no++));

			dberr_t	err;

			if ((err = callback(page_off, block)) != DB_SUCCESS) {

				return(err);

			} else if (!updated) {
				updated = buf_block_get_state(block)
					== BUF_BLOCK_FILE_PAGE;
			}

			buf_block_set_state(block, BUF_BLOCK_NOT_USED);
			buf_block_set_state(block, BUF_BLOCK_READY_FOR_USE);

			page_off += iter.page_size;
			block->frame += iter.page_size;
		}

		/* A page was updated in the set, write back to disk. */
		if (updated
		    && !os_file_write(
				iter.filepath, iter.file, io_buffer,
				offset, (ulint) n_bytes)) {

			ib_logf(IB_LOG_LEVEL_ERROR, "os_file_write() failed");

			return(DB_IO_ERROR);
		}
	}

	return(DB_SUCCESS);
}

/********************************************************************//**
Iterate over all the pages in the tablespace.
@param table the table definiton in the server
@param n_io_buffers number of blocks to read and write together
@param callback functor that will do the page updates
@return DB_SUCCESS or error code */

dberr_t
fil_tablespace_iterate(
/*===================*/
	dict_table_t*	table,
	ulint		n_io_buffers,
	PageCallback&	callback)
{
	dberr_t		err;
	os_file_t	file;
	char*		filepath;
	bool		success;

	ut_a(n_io_buffers > 0);
	ut_ad(!srv_read_only_mode);

	DBUG_EXECUTE_IF("ib_import_trigger_corruption_1",
			return(DB_CORRUPTION););

	/* Make sure the data_dir_path is set. */
	dict_get_and_save_data_dir_path(table, false);

	if (DICT_TF_HAS_DATA_DIR(table->flags)) {
		ut_a(table->data_dir_path);

		filepath = fil_make_filepath(
			table->data_dir_path, table->name, IBD, true);
	} else {
		filepath = fil_make_filepath(
			NULL, table->name, IBD, false);
	}

	if (filepath == NULL) {
		return(DB_OUT_OF_MEMORY);
	}

	file = os_file_create_simple_no_error_handling(
		innodb_data_file_key, filepath,
		OS_FILE_OPEN, OS_FILE_READ_WRITE, srv_read_only_mode, &success);

	DBUG_EXECUTE_IF("fil_tablespace_iterate_failure",
	{
		static bool once;

		if (!once || ut_rnd_interval(0, 10) == 5) {
			once = true;
			success = false;
			os_file_close(file);
		}
	});

	if (!success) {
		/* The following call prints an error message */
		os_file_get_last_error(true);

		ib_logf(IB_LOG_LEVEL_ERROR,
			"Trying to import a tablespace, but could not"
			" open the tablespace file %s", filepath);

		::ut_free(filepath);

		return(DB_TABLESPACE_NOT_FOUND);

	} else {
		err = DB_SUCCESS;
	}

	callback.set_file(filepath, file);

	os_offset_t	file_size = os_file_get_size(file);
	ut_a(file_size != (os_offset_t) -1);

	/* The block we will use for every physical page */
	buf_block_t*	block;

	block = reinterpret_cast<buf_block_t*>(ut_zalloc(sizeof(*block)));

	mutex_create("buf_block_mutex", &block->mutex);

	/* Allocate a page to read in the tablespace header, so that we
	can determine the page size and zip size (if it is compressed).
	We allocate an extra page in case it is a compressed table. One
	page is to ensure alignement. */

	void*	page_ptr = ut_malloc(3 * UNIV_PAGE_SIZE);
	byte*	page = static_cast<byte*>(ut_align(page_ptr, UNIV_PAGE_SIZE));

	fil_buf_block_init(block, page);

	/* Read the first page and determine the page and zip size. */

	if (!os_file_read(file, page, 0, UNIV_PAGE_SIZE)) {

		err = DB_IO_ERROR;

	} else if ((err = callback.init(file_size, block)) == DB_SUCCESS) {
		fil_iterator_t	iter;

		iter.file = file;
		iter.start = 0;
		iter.end = file_size;
		iter.filepath = filepath;
		iter.file_size = file_size;
		iter.n_io_buffers = n_io_buffers;
		iter.page_size = callback.get_page_size().physical();

		/* Compressed pages can't be optimised for block IO for now.
		We do the IMPORT page by page. */

		if (callback.get_page_size().is_compressed()) {
			iter.n_io_buffers = 1;
			ut_a(iter.page_size
			     == callback.get_page_size().physical());
		}

		/** Add an extra page for compressed page scratch area. */

		void*	io_buffer = ut_malloc(
			(2 + iter.n_io_buffers) * UNIV_PAGE_SIZE);

		iter.io_buffer = static_cast<byte*>(
			ut_align(io_buffer, UNIV_PAGE_SIZE));

		err = fil_iterate(iter, block, callback);

		::ut_free(io_buffer);
	}

	if (err == DB_SUCCESS) {

		ib_logf(IB_LOG_LEVEL_INFO, "Sync to disk");

		if (!os_file_flush(file)) {
			ib_logf(IB_LOG_LEVEL_INFO, "os_file_flush() failed!");
			err = DB_IO_ERROR;
		} else {
			ib_logf(IB_LOG_LEVEL_INFO, "Sync to disk - done!");
		}
	}

	os_file_close(file);

	::ut_free(page_ptr);
	::ut_free(filepath);

	mutex_free(&block->mutex);

	::ut_free(block);

	return(err);
}

/** Set the tablespace table size.
@param[in]	page	a page belonging to the tablespace */
void
PageCallback::set_page_size(
	const buf_frame_t*	page) UNIV_NOTHROW
{
	m_page_size.copy_from(fsp_header_get_page_size(page));
}

/********************************************************************//**
Delete the tablespace file and any related files like .cfg.
This should not be called for temporary tables.
@param[in] ibd_filepath File path of the IBD tablespace */

void
fil_delete_file(
/*============*/
	const char*	ibd_filepath)
{
	/* Force a delete of any stale .ibd files that are lying around. */

	ib_logf(IB_LOG_LEVEL_INFO, "Deleting %s", ibd_filepath);

	os_file_delete_if_exists(innodb_data_file_key, ibd_filepath, NULL);

	char*	cfg_filepath = fil_make_filepath(
		ibd_filepath, NULL, CFG, false);
	if (cfg_filepath != NULL) {
		os_file_delete_if_exists(
			innodb_data_file_key, cfg_filepath, NULL);
		::ut_free(cfg_filepath);
	}
}

/**
Iterate over all the spaces in the space list and fetch the
tablespace names. It will return a copy of the name that must be
freed by the caller using: delete[].
@return DB_SUCCESS if all OK. */

dberr_t
fil_get_space_names(
/*================*/
	space_name_list_t&	space_name_list)
				/*!< in/out: List to append to */
{
	fil_space_t*	space;
	dberr_t		err = DB_SUCCESS;

	mutex_enter(&fil_system->mutex);

	for (space = UT_LIST_GET_FIRST(fil_system->space_list);
	     space != NULL;
	     space = UT_LIST_GET_NEXT(space_list, space)) {

		if (space->purpose == FIL_TYPE_TABLESPACE) {
			ulint	len;
			char*	name;

			len = ::strlen(space->name);
			name = new(std::nothrow) char[len + 1];

			if (name == 0) {
				/* Caller to free elements allocated so far. */
				err = DB_OUT_OF_MEMORY;
				break;
			}

			memcpy(name, space->name, len);
			name[len] = 0;

			space_name_list.push_back(name);
		}
	}

	mutex_exit(&fil_system->mutex);

	return(err);
}

/** Generate redo log for swapping two .ibd files
@param[in]	old_table	old table
@param[in]	new_table	new table
@param[in]	tmp_name	temporary table name
@param[in,out]	mtr		mini-transaction
@return	whether the operation succeeded */

bool
fil_mtr_rename_log(
	const dict_table_t*	old_table,
	const dict_table_t*	new_table,
	const char*		tmp_name,
	mtr_t*			mtr)
{
	const char*	old_dir = DICT_TF_HAS_DATA_DIR(old_table->flags)
		? old_table->data_dir_path
		: NULL;
	const char*	new_dir = DICT_TF_HAS_DATA_DIR(new_table->flags)
		? new_table->data_dir_path
		: NULL;

	char*		old_path = fil_make_filepath(
		new_dir, old_table->name, IBD, false);
	char*		new_path = fil_make_filepath(
		new_dir, new_table->name, IBD, false);
	char*		tmp_path = fil_make_filepath(
		old_dir, tmp_name, IBD, false);

	if (!old_path || !new_path || !tmp_path) {
		ut_free(old_path);
		ut_free(new_path);
		ut_free(tmp_path);
		return(false);
	}

	if (!is_system_tablespace(old_table->space)) {
		ut_ad(!is_predefined_tablespace(old_table->space));
		fil_op_write_log(MLOG_FILE_RENAME2, old_table->space, 0,
				 old_path, tmp_path, mtr);
		fil_name_write(old_table->space, 0, tmp_path, mtr);
	}

	if (!is_system_tablespace(new_table->space)) {
		ut_ad(!is_predefined_tablespace(new_table->space));
		fil_op_write_log(MLOG_FILE_RENAME2, new_table->space, 0,
				 new_path, old_path, mtr);
		fil_name_write(new_table->space, 0, old_path, mtr);
	}

	ut_free(old_path);
	ut_free(new_path);
	ut_free(tmp_path);
	return(true);
}

/** Write a MLOG_FILE_NAME record.
@param[in]	space	tablespace
@param[in,out]	mtr	mini-transaction */
static
void
fil_names_write_low(
	const fil_space_t*	space,
	mtr_t*			mtr)
{
	ut_ad(!is_predefined_tablespace(space->id));

	ulint	first_page_no = 0;

	for (const fil_node_t* file = UT_LIST_GET_FIRST(space->chain);
	     file != NULL;
	     file = UT_LIST_GET_NEXT(chain, file)) {
		fil_name_write(space, first_page_no, file, mtr);
		first_page_no += file->size;
	}
}

/** Write a MLOG_FILE_NAME record for a non-predefined tablespace.
@param[in]	space_id	tablespace identifier
@param[in,out]	mtr		mini-transaction
@return	tablespace */

fil_space_t*
fil_names_write(
	ulint		space_id,
	mtr_t*		mtr)
{
	mutex_enter(&fil_system->mutex);
	fil_space_t*	space	= fil_space_get_by_id(space_id);
	ut_ad(space != NULL);
	ut_ad(space->purpose == FIL_TYPE_TABLESPACE);

	/* We are serving mtr_commit(). While there is an active
	mini-transaction, we should have !space->stop_new_ops. This is
	guaranteed by meta-data locks or transactional locks, or
	dict_operation_lock (X-lock in DROP, S-lock in purge).

	However, a file I/O thread can invoke change buffer merge
	while fil_check_pending_operations() is waiting for operations
	to quiesce. This is not a problem, because
	ibuf_merge_or_delete_for_page() would call
	fil_inc_pending_ops() before mtr_start() and
	fil_decr_pending_ops() after mtr_commit(). This is why
	n_pending_ops should not be zero if stop_new_ops is set. */
	ut_ad(!space->stop_new_ops
	      || space->is_being_truncated /* TRUNCATE sets stop_new_ops */
	      || space->n_pending_ops > 0);

	mutex_exit(&fil_system->mutex);

	if (space) {
		fil_names_write_low(space, mtr);
	}

	return(space);
}

/** Note that a non-predefined persistent tablespace has been modified.
@param[in,out]	space	tablespace
@return whether this is the first dirtying since fil_names_clear() */

bool
fil_names_dirty(
	fil_space_t*	space)
{
	ut_ad(log_mutex_own());
	ut_ad(!is_predefined_tablespace(space->id));

	/* This is the only place where max_lsn can be updated
	from 0 to nonzero. These changes are protected by
	log_sys->mutex. */
	const bool	was_clean	= space->max_lsn == 0;

	if (was_clean) {
		/* This should only happen once for each tablespace
		after a log checkpoint. */
		mutex_enter(&fil_system->mutex);
		/* Setting max_lsn to nonzero or back to 0
		should be protected by log_sys->mutex, which
		we are holding. Thus, it must still be 0. */
		ut_ad(space->max_lsn == 0);
		UT_LIST_ADD_LAST(fil_system->named_spaces, space);
		mutex_exit(&fil_system->mutex);
	}

	ut_ad(space->max_lsn <= log_sys->lsn);
	space->max_lsn = log_sys->lsn;

	return(was_clean);
}

/** On a log checkpoint, reset fil_names_dirty() flags
and write out MLOG_FILE_NAME and MLOG_CHECKPOINT if needed.
@param[ịn]	lsn		checkpoint LSN
@param[in]	do_write	whether to always write MLOG_CHECKPOINT
@return whether anything was written to the redo log
@retval false	if no flags were set and nothing written
@retval true	if anything was written to the redo log */

bool
fil_names_clear(
	lsn_t	lsn,
	bool	do_write)
{
	mtr_t	mtr;

	ut_ad(log_mutex_own());

	mtr.start();

	mutex_enter(&fil_system->mutex);

	for (fil_space_t* space = UT_LIST_GET_FIRST(fil_system->named_spaces);
	     space != NULL; ) {
		fil_space_t*	next = UT_LIST_GET_NEXT(named_spaces, space);

		ut_ad(space->max_lsn > 0);
		if (space->max_lsn < lsn) {
			/* The tablespace was last dirtied before the
			checkpoint LSN. Remove it from the list, so
			that if the tablespace is not going to be
			modified any more, subsequent checkpoints will
			avoid calling fil_names_write_low() on it. */
			space->max_lsn = 0;
			UT_LIST_REMOVE(fil_system->named_spaces, space);
		}

		/* max_lsn is the last LSN where fil_names_dirty() was
		called. If we kept track of "min_lsn" (the first LSN
		where max_lsn turned nonzero), we could avoid the
		fil_names_write_low() call if min_lsn > lsn. */

		fil_names_write_low(space, &mtr);
		do_write = true;

		space = next;
	}

	mutex_exit(&fil_system->mutex);

	if (do_write) {
		mtr.commit_checkpoint();
	} else {
		ut_ad(!mtr.has_modifications());
		mtr.commit();
	}

	return(do_write);
}

/**
Truncate a single-table tablespace. The tablespace must be cached
in the memory cache.
@param space_id			space id
@param dir_path			directory path
@param tablename		the table name in the usual
				databasename/tablename format of InnoDB
@param flags			tablespace flags
@param trunc_to_default		truncate to default size if tablespace
				is being newly re-initialized.
@return DB_SUCCESS or error */
dberr_t
truncate_t::truncate(
/*=================*/
	ulint		space_id,
	const char*	dir_path,
	const char*	tablename,
	ulint		flags,
	bool		trunc_to_default)
{
	dberr_t		err = DB_SUCCESS;
	char*		path;
	bool		has_data_dir = FSP_FLAGS_HAS_DATA_DIR(flags);

	ut_a(!is_system_tablespace(space_id));

	if (has_data_dir) {
		ut_ad(dir_path != NULL);

		path = fil_make_filepath(dir_path, tablename, IBD, true);

	} else {
		path = fil_make_filepath(NULL, tablename, IBD, false);
	}

	if (path == NULL) {
		return(DB_OUT_OF_MEMORY);
	}

	mutex_enter(&fil_system->mutex);

	fil_space_t*	space = fil_space_get_by_id(space_id);

	/* The following code must change when InnoDB supports
	multiple datafiles per tablespace. */
	ut_a(UT_LIST_GET_LEN(space->chain) == 1);

	fil_node_t*	node = UT_LIST_GET_FIRST(space->chain);

	if (trunc_to_default) {
		space->size = node->size = FIL_IBD_FILE_INITIAL_SIZE;
	}

	const bool already_open = node->is_open;

	if (!already_open) {

		bool	ret;

		node->handle = os_file_create_simple_no_error_handling(
			innodb_data_file_key, path, OS_FILE_OPEN,
			OS_FILE_READ_WRITE,
			fsp_is_system_temporary(space_id)
			? false : srv_read_only_mode, &ret);

		if (!ret) {

			ib_logf(IB_LOG_LEVEL_ERROR,
				"Failed to open tablespace file %s.", path);

			::ut_free(path);

			return(DB_ERROR);
		}

		node->is_open = true;
	}

	os_offset_t	trunc_size = trunc_to_default
		? FIL_IBD_FILE_INITIAL_SIZE
		: space->size;

	const bool success = os_file_truncate(
		path, node->handle, trunc_size * UNIV_PAGE_SIZE);

	if (!success) {

		ib_logf(IB_LOG_LEVEL_ERROR,
			"Cannot truncate file %s in TRUNCATE TABLESPACE.",
			path);

		err = DB_ERROR;
	}

	space->stop_new_ops = false;
	space->is_being_truncated = false;

	mutex_exit(&fil_system->mutex);

	/* If we opened the file in this function, close it. */
	if (!already_open) {
		bool	closed = os_file_close(node->handle);

		if (!closed) {

			ib_logf(IB_LOG_LEVEL_ERROR,
				"Failed to close tablespace file %s.", path);

			err = DB_ERROR;
		} else {
			node->is_open = false;
		}
	}

	::ut_free(path);

	return(err);
}

/* Unit Tests */
#ifdef UNIV_COMPILE_TEST_FUNCS
#define MF  fil_make_filepath
#define DISPLAY ib_logf(IB_LOG_LEVEL_INFO, "%s", path)
void
test_make_filepath()
{
	char* path;
	const char* long_path =
		"this/is/a/very/long/path/including/a/very/"
		"looooooooooooooooooooooooooooooooooooooooooooooooo"
		"oooooooooooooooooooooooooooooooooooooooooooooooooo"
		"oooooooooooooooooooooooooooooooooooooooooooooooooo"
		"oooooooooooooooooooooooooooooooooooooooooooooooooo"
		"oooooooooooooooooooooooooooooooooooooooooooooooooo"
		"oooooooooooooooooooooooooooooooooooooooooooooooooo"
		"oooooooooooooooooooooooooooooooooooooooooooooooooo"
		"oooooooooooooooooooooooooooooooooooooooooooooooooo"
		"oooooooooooooooooooooooooooooooooooooooooooooooooo"
		"oooooooooooooooooooooooooooooooooooooooooooooooong"
		"/folder/name";
	path = MF("/this/is/a/path/with/a/filename", NULL, IBD, false); DISPLAY;
	path = MF("/this/is/a/path/with/a/filename", NULL, ISL, false); DISPLAY;
	path = MF("/this/is/a/path/with/a/filename", NULL, CFG, false); DISPLAY;
	path = MF("/this/is/a/path/with/a/filename.ibd", NULL, IBD, false); DISPLAY;
	path = MF("/this/is/a/path/with/a/filename.ibd", NULL, IBD, false); DISPLAY;
	path = MF("/this/is/a/path/with/a/filename.dat", NULL, IBD, false); DISPLAY;
	path = MF(NULL, "tablespacename", NO_EXT, false); DISPLAY;
	path = MF(NULL, "tablespacename", IBD, false); DISPLAY;
	path = MF(NULL, "dbname/tablespacename", NO_EXT, false); DISPLAY;
	path = MF(NULL, "dbname/tablespacename", IBD, false); DISPLAY;
	path = MF(NULL, "dbname/tablespacename", ISL, false); DISPLAY;
	path = MF(NULL, "dbname/tablespacename", CFG, false); DISPLAY;
	path = MF(NULL, "dbname\\tablespacename", NO_EXT, false); DISPLAY;
	path = MF(NULL, "dbname\\tablespacename", IBD, false); DISPLAY;
	path = MF("/this/is/a/path", "dbname/tablespacename", IBD, false); DISPLAY;
	path = MF("/this/is/a/path", "dbname/tablespacename", IBD, true); DISPLAY;
	path = MF("./this/is/a/path", "dbname/tablespacename.ibd", IBD, true); DISPLAY;
	path = MF("this\\is\\a\\path", "dbname/tablespacename", IBD, true); DISPLAY;
	path = MF("/this/is/a/path", "dbname\\tablespacename", IBD, true); DISPLAY;
	path = MF(long_path, NULL, IBD, false); DISPLAY;
	path = MF(long_path, "tablespacename", IBD, false); DISPLAY;
	path = MF(long_path, "tablespacename", IBD, true); DISPLAY;
}
#endif /* UNIV_COMPILE_TEST_FUNCS */
/* @} */<|MERGE_RESOLUTION|>--- conflicted
+++ resolved
@@ -4801,14 +4801,10 @@
 
 		if (success) {
 			success = fil_write_zeros(
-<<<<<<< HEAD
-				node, page_size, node_start, len,
+				node, page_size, node_start,
+				static_cast<ulint>(len),
 				(fsp_is_system_temporary(space_id)
 				? false : srv_read_only_mode));
-=======
-				node, page_size, node_start,
-				static_cast<ulint>(len));
->>>>>>> f4839ce2
 
 			if (!success) {
 				ib_logf(IB_LOG_LEVEL_WARN,
