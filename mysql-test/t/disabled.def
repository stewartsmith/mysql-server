##############################################################################
#
#  List the test cases that are to be disabled temporarily.
#
#  Separate the test case name and the comment with ':'.
#
#    <testcasename> : BUG#<xxxx> <date disabled> <disabler> <comment>
#
#  Do not use any TAB characters for whitespace.
#
##############################################################################
lowercase_table3         : Bug#32667 lowercase_table3.test reports to error log
ctype_create         : Bug#32965 main.ctype_create fails
csv_alter_table      : Bug#33696 2008-01-21 pcrews no .result file - bug allows NULL columns in CSV tables
cast                 : Bug#35594 2008-03-27 main.cast fails on Windows2003-64
delayed_insert_limit_func             : BUG#37962 2008-07-08 sven *_func tests containing sleeps/race conditions
event_scheduler_func                  : BUG#37962 2008-07-08 sven *_func tests containing sleeps/race conditions
interactive_timeout_func              : BUG#37962 2008-07-08 sven *_func tests containing sleeps/race conditions
query_cache_wlock_invalidate_func     : BUG#37962 2008-07-08 sven *_func tests containing sleeps/race conditions
rpl_init_slave_func                   : BUG#37962 2008-07-08 sven *_func tests containing sleeps/race conditions
rpl_max_binlog_size_func              : BUG#37962 2008-07-08 sven *_func tests containing sleeps/race conditions
slow_query_log_func                   : BUG#37962 2008-07-08 sven *_func tests containing sleeps/race conditions
sql_low_priority_updates_func         : BUG#37962 2008-07-08 sven *_func tests containing sleeps/race conditions
timestamp_func                        : BUG#37962 2008-07-08 sven *_func tests containing sleeps/race conditions
log_output_func                       : BUG#37766 2008-07-10 sven main.log_output_func randomly fails in pushbuild
events_bugs                           : Bug#37774 Bug#39569 Bug#39863 Bug#39848 2008-10-08 alik
slow_query_log_func                   : Bug #37962: *_func tests containing sleeps/race conditions
thread_cache_size_func      : Bug#40574 2008-11-07 joro main.thread_cache_size_func fails in pushbuild when run with pool of threads
innodb_max_dirty_pages_pct_func       : BUG#41018 BUG#39382 2008-12-02 sven test fails often. some failures fill up the disk, causing subsequent failures in many other tests
<<<<<<< HEAD
log_output_basic     : Bug #40988       log_output_basic.test succeeded though syntactically false.
innodb               : Bug #41056    Innodb.test shows some difference to its result file.
innodb                            : Bug#41299 2008-12-08 alik
log_bin_trust_function_creators_func : Bug#41003 Dec-12-2008 andrei todo:re-enable after merging the bug fixes from the main trees.
federated_transactions            : Bug#29523 Transactions do not work
;backup_no_engine                  : Bug#36021 2008-04-13 rsomla server crashes when openning table with unknown storage engine
;backup_triggers_and_events       : Bug#37762 2008-07-01 rafal Test fails on remove_file for unknown reasons
;backup_no_be                     : Bug#38023 2008-07-16 rafal Test triggers valgrind warnings described in the bug
;wait_timeout_func                 : Bug #41225 joro wait_timeout_func fails
;kill                              : Bug#37780 2008-12-03 HHunger need some changes to be robust enough for pushbuild.
query_cache_28249                 : Bug#41098 Query Cache returns wrong result with concurrent insert
=======
federated_transactions   : Bug#29523 Transactions do not work
wait_timeout_func    : Bug #41225 joro wait_timeout_func fails
kill                     : Bug#37780 2008-12-03 HHunger need some changes to be robust enough for pushbuild.
query_cache_28249        : Bug#41098 Query Cache returns wrong result with concurrent insert
innodb_bug39438          : BUG#42383 2009-01-28 lsoares "This fails in embedded and on windows.  Note that this test is not run on windows and on embedded in PB for main trees currently"
>>>>>>> 4ce85ce5
<|MERGE_RESOLUTION|>--- conflicted
+++ resolved
@@ -27,7 +27,6 @@
 slow_query_log_func                   : Bug #37962: *_func tests containing sleeps/race conditions
 thread_cache_size_func      : Bug#40574 2008-11-07 joro main.thread_cache_size_func fails in pushbuild when run with pool of threads
 innodb_max_dirty_pages_pct_func       : BUG#41018 BUG#39382 2008-12-02 sven test fails often. some failures fill up the disk, causing subsequent failures in many other tests
-<<<<<<< HEAD
 log_output_basic     : Bug #40988       log_output_basic.test succeeded though syntactically false.
 innodb               : Bug #41056    Innodb.test shows some difference to its result file.
 innodb                            : Bug#41299 2008-12-08 alik
@@ -39,10 +38,4 @@
 ;wait_timeout_func                 : Bug #41225 joro wait_timeout_func fails
 ;kill                              : Bug#37780 2008-12-03 HHunger need some changes to be robust enough for pushbuild.
 query_cache_28249                 : Bug#41098 Query Cache returns wrong result with concurrent insert
-=======
-federated_transactions   : Bug#29523 Transactions do not work
-wait_timeout_func    : Bug #41225 joro wait_timeout_func fails
-kill                     : Bug#37780 2008-12-03 HHunger need some changes to be robust enough for pushbuild.
-query_cache_28249        : Bug#41098 Query Cache returns wrong result with concurrent insert
-innodb_bug39438          : BUG#42383 2009-01-28 lsoares "This fails in embedded and on windows.  Note that this test is not run on windows and on embedded in PB for main trees currently"
->>>>>>> 4ce85ce5
+innodb_bug39438          : BUG#42383 2009-01-28 lsoares "This fails in embedded and on windows.  Note that this test is not run on windows and on embedded in PB for main trees currently"