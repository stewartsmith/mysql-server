--- conflicted
+++ resolved
@@ -406,11 +406,8 @@
 #define pthread_yield() sched_yield()
 #elif defined(HAVE_PTHREAD_YIELD_NP) /* can be Mac OS X */
 #define pthread_yield() pthread_yield_np()
-<<<<<<< HEAD
-=======
 #elif defined(HAVE_THR_YIELD)
 #define pthread_yield() thr_yield()
->>>>>>> 770a4e2b
 #endif
 #endif
 
