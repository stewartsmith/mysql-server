################################################################################
# inc/partition_layout_check1.inc                                              #
#                                                                              #
# Purpose:                                                                     #
#   Store the SHOW CREATE TABLE output and the list of files belonging to      #
#   this table + print this into the protocol                                  #
#   This script is only usefule when sourced within the partitioning tests.    #
#                                                                              #
# Attention: The routine inc/partition_layout_check2.inc is very similar       #
#            to this one. So if something has to be changed here it            #
#            might be necessary to do it also there                            #
#                                                                              #
#------------------------------------------------------------------------------#
# Original Author: mleich                                                      #
# Original Date: 2006-03-05                                                    #
# Change Author: pcrews                                                        #
# Change Date: 2008-04-15                                                      #
# Change: Added --replace_result to account for Windows' use of '\r'           #
################################################################################

if ($no_debug)
{
--disable_query_log
}
# Clean the table holding the definition of t1
DELETE FROM t0_definition;

# Get the MySQL Servers datadir without ending slash
let $MYSQLD_DATADIR= `select LEFT(@@datadir, LENGTH(@@datadir)-1)`;
#echo MYSQLD_DATADIR: $MYSQLD_DATADIR;

# Dump the current definition of the table t1 to tmp1
# This complicated method - let another mysqltest collect the output - is used
# because of two reasons
# - SHOW CREATE TABLE t1 is at least currently most probably more reliable than
#   the corresponding SELECT on the INFORMATION_SCHEMA
# - SHOW CREATE TABLE .. cannot write its out put into a file like SELECT
<<<<<<< TREE
let $show_file= $MYSQLTEST_VARDIR/master-data/test/tmp1;
--exec echo "SHOW CREATE TABLE t1;" | $MYSQL_TEST > $show_file 2>&1 || true

=======
--exec echo "SHOW CREATE TABLE t1;" | $MYSQL_TEST > $MYSQLD_DATADIR/test/tmp1 2>&1 || true
>>>>>>> MERGE-SOURCE
if ($do_file_tests)
{
# List the files belonging to the table t1
<<<<<<< TREE
let $ls_file= $MYSQLTEST_VARDIR/master-data/test/tmp2;
<<<<<<< HEAD
--list_files_write_file $ls_file $MYSQLTEST_VARDIR/master-data/test t1*
--chmod 0644 $ls_file
if ($with_directories)
{
--list_files_append_file $ls_file $MYSQLTEST_VARDIR/mysql-test-data-dir t1*
--list_files_append_file $ls_file $MYSQLTEST_VARDIR/mysql-test-idx-dir t1*
=======
let $err_file= $MYSQLTEST_VARDIR/master-data/test/err2;
--exec ls $MYSQLTEST_VARDIR/master-data/test/t1* > $ls_file 2>$err_file || true
=======
--exec ls $MYSQLD_DATADIR/test/t1* > $MYSQLD_DATADIR/test/tmp2 2>&1 || true
>>>>>>> MERGE-SOURCE
if ($with_directories)
{
<<<<<<< TREE
--exec ls $MYSQLTEST_VARDIR/mysql-test-data-dir/t1* >> $ls_file 2>>$err_file || true
--exec ls $MYSQLTEST_VARDIR/mysql-test-idx-dir/t1* >> $ls_file 2>>$err_file || true
=======
--exec ls $MYSQLTEST_VARDIR/mysql-test-data-dir/t1* >> $MYSQLD_DATADIR/test/tmp2 2>&1 || true
--exec ls $MYSQLTEST_VARDIR/mysql-test-idx-dir/t1* >> $MYSQLD_DATADIR/test/tmp2 2>&1 || true
>>>>>>> MERGE-SOURCE
>>>>>>> cb84beae
}
<<<<<<< TREE
eval SET @aux = load_file('$ls_file');
=======
eval SET @aux = CONCAT('load_file(''$MYSQLD_DATADIR','/test/tmp2''
)');
let $file_list= `SELECT @aux`;
>>>>>>> MERGE-SOURCE
}
if (!$do_file_tests)
{
SET @aux = '--- not determined ---';
}

# Insert the current definition of the table t1 into t0_definition
eval INSERT INTO t0_definition SET state = 'old',
<<<<<<< TREE
     create_command = load_file('$show_file'),
     file_list      = @aux;
=======
     create_command = load_file('$MYSQLD_DATADIR/test/tmp1'),
     file_list      = $file_list;
>>>>>>> MERGE-SOURCE

# Print the create table statement into the protocol
--replace_result $MYSQLTEST_VARDIR MYSQLTEST_VARDIR '\r' ''
SELECT create_command FROM t0_definition WHERE state = 'old';
if ($do_file_tests)
{
   # We stored the list of files, therefore printing the content makes sense
   if ($ls)
   {
      # Print the list of files into the protocol
<<<<<<< TREE
      eval SELECT REPLACE(@aux,'$MYSQLTEST_VARDIR','\$MYSQLTEST_VARDIR')
                  AS "unified filelist"
           FROM t0_definition WHERE state = 'old';
=======
      replace_result $MYSQLD_DATADIR MYSQLD_DATADIR $MYSQLTEST_VARDIR MYSQLTEST_VARDIR;
      SELECT file_list AS "unified filelist"
       FROM t0_definition WHERE state = 'old';
>>>>>>> MERGE-SOURCE
   }
}
--enable_query_log<|MERGE_RESOLUTION|>--- conflicted
+++ resolved
@@ -35,64 +35,30 @@
 # - SHOW CREATE TABLE t1 is at least currently most probably more reliable than
 #   the corresponding SELECT on the INFORMATION_SCHEMA
 # - SHOW CREATE TABLE .. cannot write its out put into a file like SELECT
-<<<<<<< TREE
-let $show_file= $MYSQLTEST_VARDIR/master-data/test/tmp1;
+let $show_file= $MYSQLD_DATADIR/test/tmp1;
 --exec echo "SHOW CREATE TABLE t1;" | $MYSQL_TEST > $show_file 2>&1 || true
-
-=======
---exec echo "SHOW CREATE TABLE t1;" | $MYSQL_TEST > $MYSQLD_DATADIR/test/tmp1 2>&1 || true
->>>>>>> MERGE-SOURCE
 if ($do_file_tests)
 {
-# List the files belonging to the table t1
-<<<<<<< TREE
-let $ls_file= $MYSQLTEST_VARDIR/master-data/test/tmp2;
-<<<<<<< HEAD
---list_files_write_file $ls_file $MYSQLTEST_VARDIR/master-data/test t1*
---chmod 0644 $ls_file
-if ($with_directories)
-{
---list_files_append_file $ls_file $MYSQLTEST_VARDIR/mysql-test-data-dir t1*
---list_files_append_file $ls_file $MYSQLTEST_VARDIR/mysql-test-idx-dir t1*
-=======
-let $err_file= $MYSQLTEST_VARDIR/master-data/test/err2;
---exec ls $MYSQLTEST_VARDIR/master-data/test/t1* > $ls_file 2>$err_file || true
-=======
---exec ls $MYSQLD_DATADIR/test/t1* > $MYSQLD_DATADIR/test/tmp2 2>&1 || true
->>>>>>> MERGE-SOURCE
-if ($with_directories)
-{
-<<<<<<< TREE
---exec ls $MYSQLTEST_VARDIR/mysql-test-data-dir/t1* >> $ls_file 2>>$err_file || true
---exec ls $MYSQLTEST_VARDIR/mysql-test-idx-dir/t1* >> $ls_file 2>>$err_file || true
-=======
---exec ls $MYSQLTEST_VARDIR/mysql-test-data-dir/t1* >> $MYSQLD_DATADIR/test/tmp2 2>&1 || true
---exec ls $MYSQLTEST_VARDIR/mysql-test-idx-dir/t1* >> $MYSQLD_DATADIR/test/tmp2 2>&1 || true
->>>>>>> MERGE-SOURCE
->>>>>>> cb84beae
-}
-<<<<<<< TREE
-eval SET @aux = load_file('$ls_file');
-=======
-eval SET @aux = CONCAT('load_file(''$MYSQLD_DATADIR','/test/tmp2''
-)');
-let $file_list= `SELECT @aux`;
->>>>>>> MERGE-SOURCE
+  # List the files belonging to the table t1
+  let $ls_file= $MYSQLD_DATADIR/test/tmp2;
+  --list_files_write_file $ls_file $MYSQLD_DATADIR/test t1*
+  --chmod 0644 $ls_file
+  if ($with_directories)
+  {
+    --list_files_append_file $ls_file $MYSQLTEST_VARDIR/mysql-test-data-dir t1*
+    --list_files_append_file $ls_file $MYSQLTEST_VARDIR/mysql-test-idx-dir t1*
+  }
+  eval SET @aux = load_file('$ls_file');
 }
 if (!$do_file_tests)
 {
-SET @aux = '--- not determined ---';
+  SET @aux = '--- not determined ---';
 }
 
 # Insert the current definition of the table t1 into t0_definition
 eval INSERT INTO t0_definition SET state = 'old',
-<<<<<<< TREE
      create_command = load_file('$show_file'),
      file_list      = @aux;
-=======
-     create_command = load_file('$MYSQLD_DATADIR/test/tmp1'),
-     file_list      = $file_list;
->>>>>>> MERGE-SOURCE
 
 # Print the create table statement into the protocol
 --replace_result $MYSQLTEST_VARDIR MYSQLTEST_VARDIR '\r' ''
@@ -103,15 +69,9 @@
    if ($ls)
    {
       # Print the list of files into the protocol
-<<<<<<< TREE
       eval SELECT REPLACE(@aux,'$MYSQLTEST_VARDIR','\$MYSQLTEST_VARDIR')
                   AS "unified filelist"
            FROM t0_definition WHERE state = 'old';
-=======
-      replace_result $MYSQLD_DATADIR MYSQLD_DATADIR $MYSQLTEST_VARDIR MYSQLTEST_VARDIR;
-      SELECT file_list AS "unified filelist"
-       FROM t0_definition WHERE state = 'old';
->>>>>>> MERGE-SOURCE
    }
 }
 --enable_query_log