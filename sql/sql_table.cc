--- conflicted
+++ resolved
@@ -46,9 +46,9 @@
 mysql_prepare_create_table(THD *thd, HA_CREATE_INFO *create_info,
                            Alter_info *alter_info,
                            bool tmp_table,
-                           uint *db_options,
-                           handler *file, KEY **key_info_buffer,
-                           uint *key_count, int select_field_count);
+                               uint *db_options,
+                               handler *file, KEY **key_info_buffer,
+                               uint *key_count, int select_field_count);
 static bool
 mysql_prepare_alter_table(THD *thd, TABLE *table,
                           HA_CREATE_INFO *create_info,
@@ -1228,12 +1228,12 @@
   {
     if (mysql_prepare_create_table(lpt->thd, lpt->create_info,
                                    lpt->alter_info,
-                                   /*tmp_table*/ 1,
-                                   &lpt->db_options,
-                                   lpt->table->file,
-                                   &lpt->key_info_buffer,
-                                   &lpt->key_count,
-                                   /*select_field_count*/ 0))
+                            /*tmp_table*/ 1,
+                            &lpt->db_options,
+                            lpt->table->file,
+                            &lpt->key_info_buffer,
+                            &lpt->key_count,
+                            /*select_field_count*/ 0))
     {
       DBUG_RETURN(TRUE);
     }
@@ -2133,9 +2133,9 @@
 mysql_prepare_create_table(THD *thd, HA_CREATE_INFO *create_info,
                            Alter_info *alter_info,
                            bool tmp_table,
-                           uint *db_options,
-                           handler *file, KEY **key_info_buffer,
-                           uint *key_count, int select_field_count)
+                               uint *db_options,
+                               handler *file, KEY **key_info_buffer,
+                               uint *key_count, int select_field_count)
 {
   const char	*key_name;
   create_field	*sql_field,*dup_field;
@@ -3134,7 +3134,7 @@
     keys		List of keys to create
     internal_tmp_table  Set to 1 if this is an internal temporary table
 			(From ALTER TABLE)
-    select_field_count
+    select_field_count  
 
   DESCRIPTION
     If one creates a temporary table, this is automatically opened
@@ -3172,7 +3172,7 @@
   DBUG_PRINT("enter", ("db: '%s'  table: '%s'  tmp: %d",
                        db, table_name, internal_tmp_table));
 
-
+ 
   /* Check for duplicate fields and check type of table to create */
   if (!alter_info->create_list.elements)
   {
@@ -3356,8 +3356,8 @@
   if (mysql_prepare_create_table(thd, create_info, alter_info,
                                  internal_tmp_table,
                                  &db_options, file,
-                                 &key_info_buffer, &key_count,
-                                 select_field_count))
+			  &key_info_buffer, &key_count,
+			  select_field_count))
     goto err;
 
       /* Check if table exists */
@@ -3570,15 +3570,9 @@
   }
 
   result= mysql_create_table_no_lock(thd, db, table_name, create_info,
-<<<<<<< HEAD
                                      alter_info,
                                      internal_tmp_table,
                                      select_field_count);
-=======
-                                      fields, keys, internal_tmp_table,
-                                      select_field_count,
-                                      use_copy_create_info);
->>>>>>> b5e48233
 
 unlock:
   if (name_lock)
@@ -4388,32 +4382,6 @@
 }
 
 
-<<<<<<< HEAD
-bool mysql_backup_table(THD* thd, TABLE_LIST* table_list)
-{
-  DBUG_ENTER("mysql_backup_table");
-  WARN_DEPRECATED(thd, "5.2", "BACKUP TABLE",
-                  "MySQL Administrator (mysqldump, mysql)");
-  DBUG_RETURN(mysql_admin_table(thd, table_list, 0,
-				"backup", TL_READ, 0, 0, 0, 0,
-				&handler::backup, 0));
-}
-
-
-bool mysql_restore_table(THD* thd, TABLE_LIST* table_list)
-{
-  DBUG_ENTER("mysql_restore_table");
-  WARN_DEPRECATED(thd, "5.2", "RESTORE TABLE",
-                  "MySQL Administrator (mysqldump, mysql)");
-  DBUG_RETURN(mysql_admin_table(thd, table_list, 0,
-				"restore", TL_WRITE, 1, 1, 0,
-				&prepare_for_restore,
-				&handler::restore, 0));
-}
-
-
-=======
->>>>>>> b5e48233
 bool mysql_repair_table(THD* thd, TABLE_LIST* tables, HA_CHECK_OPT* check_opt)
 {
   DBUG_ENTER("mysql_repair_table");
@@ -4592,7 +4560,7 @@
     it can get valid tablespace name only for disk-base ndb table
   */
   if ((src_table->table->file->get_tablespace_name(thd, ts_name, FN_LEN)))
-  {
+    {
     create_info->tablespace= ts_name;
     create_info->storage_media= HA_SM_DISK;
   }
@@ -4601,7 +4569,7 @@
 
   DBUG_EXECUTE_IF("sleep_create_like_before_check_if_exists", my_sleep(6000000););
 
-  /*
+  /* 
     Check that destination tables does not exist. Note that its name
     was already checked when it was added to the table list.
   */
@@ -4915,7 +4883,7 @@
 bool
 compare_tables(TABLE *table,
                Alter_info *alter_info,
-               HA_CREATE_INFO *create_info,
+                           HA_CREATE_INFO *create_info,
                uint order_num,
                enum_alter_table_change_level *need_copy_table,
                KEY **key_info_buffer,
@@ -5302,7 +5270,7 @@
   if (!(used_fields & HA_CREATE_USED_DEFAULT_CHARSET))
     create_info->default_table_charset= table->s->table_charset;
   if (!(used_fields & HA_CREATE_USED_AUTO) && table->found_next_number_field)
-  {
+    {
     /* Table has an autoincrement, copy value to new table */
     table->file->info(HA_STATUS_AUTO);
     create_info->auto_increment_value= table->file->stats.auto_increment_value;
@@ -5324,12 +5292,12 @@
   restore_record(table, s->default_values);     // Empty record for DEFAULT
   create_field *def;
 
-  /*
+    /*
     First collect all fields from table which isn't in drop_list
-  */
+    */
   Field **f_ptr,*field;
   for (f_ptr=table->field ; (field= *f_ptr) ; f_ptr++)
-  {
+    {
     if (field->type() == MYSQL_TYPE_STRING)
       create_info->varchar= TRUE;
     /* Check if field should be dropped */
@@ -5339,19 +5307,19 @@
     {
       if (drop->type == Alter_drop::COLUMN &&
 	  !my_strcasecmp(system_charset_info,field->field_name, drop->name))
-      {
+    {
 	/* Reset auto_increment value if it was dropped */
 	if (MTYP_TYPENR(field->unireg_check) == Field::NEXT_NUMBER &&
 	    !(used_fields & HA_CREATE_USED_AUTO))
-	{
+      {
 	  create_info->auto_increment_value=0;
 	  create_info->used_fields|=HA_CREATE_USED_AUTO;
-	}
+      }
 	break;
-      }
-    }
+    }
+  }
     if (drop)
-    {
+      {
       drop_it.remove();
       continue;
     }
@@ -5367,13 +5335,13 @@
     {						// Field is changed
       def->field=field;
       if (!def->after)
-      {
+	{
 	new_create_list.push_back(def);
 	def_it.remove();
-      }
-    }
-    else
-    {
+	}
+      }
+      else
+      {
       /*
         This field was not dropped and not changed, add it to the list
         for the new table.
@@ -5383,12 +5351,12 @@
       alter_it.rewind();			// Change default if ALTER
       Alter_column *alter;
       while ((alter=alter_it++))
-      {
+        {
 	if (!my_strcasecmp(system_charset_info,field->field_name, alter->name))
 	  break;
-      }
+        }
       if (alter)
-      {
+	{
 	if (def->sql_type == MYSQL_TYPE_BLOB)
 	{
 	  my_error(ER_BLOB_CANT_HAVE_DEFAULT, MYF(0), def->change);
@@ -5410,13 +5378,13 @@
       my_error(ER_BAD_FIELD_ERROR, MYF(0), def->change, table->s->table_name);
       goto err;
     }
-    /*
+      /*
       Check that the DATE/DATETIME not null field we are going to add is
       either has a default value or the '0000-00-00' is allowed by the
       set sql mode.
       If the '0000-00-00' value isn't allowed then raise the error_if_not_empty
       flag to allow ALTER TABLE only if the table to be altered is empty.
-    */
+      */
     if ((def->sql_type == MYSQL_TYPE_DATE ||
          def->sql_type == MYSQL_TYPE_NEWDATE ||
          def->sql_type == MYSQL_TYPE_DATETIME) &&
@@ -5439,12 +5407,12 @@
       {
 	if (!my_strcasecmp(system_charset_info,def->after, find->field_name))
 	  break;
-      }
+  }
       if (!find)
-      {
+  {
 	my_error(ER_BAD_FIELD_ERROR, MYF(0), def->after, table->s->table_name);
-        goto err;
-      }
+    goto err;
+  }
       find_it.after(def);			// Put element after this
       alter_info->change_level= ALTER_TABLE_DATA_CHANGED;
     }
@@ -5454,32 +5422,32 @@
     my_error(ER_BAD_FIELD_ERROR, MYF(0),
              alter_info->alter_list.head()->name, table->s->table_name);
     goto err;
-  }
+    }
   if (!new_create_list.elements)
-  {
+    {
     my_message(ER_CANT_REMOVE_ALL_FIELDS, ER(ER_CANT_REMOVE_ALL_FIELDS),
                MYF(0));
     goto err;
-  }
-
-  /*
+    }
+
+    /*
     Collect all keys which isn't in drop list. Add only those
     for which some fields exists.
-  */
+    */
 
   for (uint i=0 ; i < table->s->keys ; i++,key_info++)
-  {
+    {
     char *key_name= key_info->name;
     Alter_drop *drop;
     drop_it.rewind();
     while ((drop=drop_it++))
-    {
+      {
       if (drop->type == Alter_drop::KEY &&
 	  !my_strcasecmp(system_charset_info,key_name, drop->name))
 	break;
-    }
+      }
     if (drop)
-    {
+        {
       drop_it.remove();
       continue;
     }
@@ -5494,9 +5462,9 @@
       create_field *cfield;
       field_it.rewind();
       while ((cfield=field_it++))
-      {
+    {
 	if (cfield->change)
-	{
+    {
 	  if (!my_strcasecmp(system_charset_info, key_part_name,
 			     cfield->change))
 	    break;
@@ -5548,6 +5516,8 @@
         key_create_info.block_size= key_info->block_size;
       if (key_info->flags & HA_USES_PARSER)
         key_create_info.parser_name= *key_info->parser_name;
+      if (key_info->flags & HA_USES_COMMENT)
+        key_create_info.comment= key_info->comment;
 
       if (key_info->flags & HA_SPATIAL)
         key_type= Key::SPATIAL;
@@ -5564,8 +5534,8 @@
         key_type= Key::MULTIPLE;
 
       key= new Key(key_type, key_name,
-                   &key_create_info,
-                   test(key_info->flags & HA_GENERATED_KEY),
+                                 &key_create_info,
+                                 test(key_info->flags & HA_GENERATED_KEY),
                    key_parts);
       new_key_list.push_back(key);
     }
@@ -6024,39 +5994,29 @@
 	  error= -1;
         else if (Table_triggers_list::change_table_name(thd, db, table_name,
                                                         new_db, new_alias))
-        {
+      {
           VOID(mysql_rename_table(old_db_type, new_db, new_alias, db,
                                   table_name, 0));
           error= -1;
-        }
-      }
-    }
-
-<<<<<<< HEAD
+      }
+    }
+  }
+
     if (error == HA_ERR_WRONG_COMMAND)
-    {
+  {
       error= 0;
       push_warning_printf(thd, MYSQL_ERROR::WARN_LEVEL_NOTE,
 			  ER_ILLEGAL_HA, ER(ER_ILLEGAL_HA),
 			  table->alias);
-    }
-=======
-      key_create_info.algorithm= key_info->algorithm;
-      if (key_info->flags & HA_USES_BLOCK_SIZE)
-        key_create_info.block_size= key_info->block_size;
-      if (key_info->flags & HA_USES_PARSER)
-        key_create_info.parser_name= *key_info->parser_name;
-      if (key_info->flags & HA_USES_COMMENT)
-        key_create_info.comment= key_info->comment;
->>>>>>> b5e48233
+  }
 
     if (!error)
     {
       write_bin_log(thd, TRUE, thd->query, thd->query_length);
       send_ok(thd);
-    }
+  }
     else if (error > 0)
-    {
+  {
       table->file->print_error(error, MYF(0));
       error= -1;
     }
@@ -6075,7 +6035,7 @@
                             &partition_changed, &fast_alter_partition))
     goto err;
 #endif
-  /*
+    /*
     If the old table had partitions and we are doing ALTER TABLE ...
     engine= <new_engine>, the new table must preserve the original
     partitioning. That means that the new engine is still the
@@ -6089,7 +6049,7 @@
   new_db_type= create_info->db_type;
 
   if (mysql_prepare_alter_table(thd, table, create_info, alter_info))
-    goto err;
+      goto err;
   
   need_copy_table= alter_info->change_level;
 
@@ -6349,7 +6309,7 @@
     new_table->next_number_field=new_table->found_next_number_field;
     error= copy_data_between_tables(table, new_table,
                                     alter_info->create_list, ignore,
-                                    order_num, order, &copied, &deleted,
+                                   order_num, order, &copied, &deleted,
                                     alter_info->keys_onoff,
                                     alter_info->error_if_not_empty);
   }
@@ -6570,24 +6530,12 @@
   }
 
   if (need_copy_table == ALTER_TABLE_METADATA_ONLY)
-  {
-<<<<<<< HEAD
+    {
     /*
       Now we have to inform handler that new .FRM file is in place.
       To do this we need to obtain a handler object for it.
     */
     TABLE *t_table;
-    if (new_name != table_name || new_db != db)
-    {
-      table_list->alias= new_name;
-      table_list->table_name= new_name;
-      table_list->table_name_length= strlen(new_name);
-      table_list->db= new_db;
-      table_list->db_length= strlen(new_db);
-=======
-    bool needs_unlink= FALSE;
-    if (! table)
-    {
       if (new_name != table_name || new_db != db)
       {
         table_list->alias= new_name;
@@ -6595,36 +6543,11 @@
         table_list->table_name_length= strlen(new_name);
         table_list->db= new_db;
         table_list->db_length= strlen(new_db);
-      }
-      else
-      {
-        /*
-          TODO: Creation of name-lock placeholder here is a temporary
-          work-around. Long term we should change close_cached_table() call
-          which we invoke before table renaming operation in such way that
-          it will leave placeholders for table in table cache/THD::open_tables
-          list. By doing this we will be able easily reopen and relock these
-          tables later and therefore behave under LOCK TABLES in the same way
-          on all platforms.
-        */
-        char  key[MAX_DBKEY_LENGTH];
-        uint  key_length;
-        key_length= create_table_def_key(thd, key, table_list, 0);
-        if (!(name_lock= table_cache_insert_placeholder(thd, key,
-                                                        key_length)))
-        {
-      VOID(pthread_mutex_unlock(&LOCK_open));
-        goto err;
-        }
-        name_lock->next= thd->open_tables;
-        thd->open_tables= name_lock;
-      }
->>>>>>> b5e48233
       table_list->table= name_lock;
       if (reopen_name_locked_table(thd, table_list, FALSE))
         goto err_with_placeholders;
       t_table= table_list->table;
-    }
+      }
     else
     {
       if (reopen_table(table))
@@ -6633,22 +6556,22 @@
     }
     /* Tell the handler that a new frm file is in place. */
     if (t_table->file->create_handler_files(path, NULL, CHF_INDEX_FLAG,
-                                            create_info))
+                                          create_info))
       goto err_with_placeholders;
     if (thd->locked_tables && new_name == table_name && new_db == db)
-    {
-      /*
+  {
+    /*
         We are going to reopen table down on the road, so we have to restore
         state of the TABLE object which we used for obtaining of handler
         object to make it suitable for reopening.
-      */
+    */
       DBUG_ASSERT(t_table == table);
       table->open_placeholder= 1;
       close_handle_and_leave_table_as_lock(table);
-    }
-  }
-
-  VOID(quick_rm_table(old_db_type, db, old_name, FN_IS_TMP));
+  }
+    }
+
+    VOID(quick_rm_table(old_db_type, db, old_name, FN_IS_TMP));
 
   if (thd->locked_tables && new_name == table_name && new_db == db)
   {
@@ -6969,7 +6892,7 @@
     error= 1;
     goto err;
   }
-  
+
   /*
     Ensure that the new table is saved properly to disk so that we
     can do a rename
