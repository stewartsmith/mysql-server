/* Copyright (C) 2000-2003 MySQL AB

   This program is free software; you can redistribute it and/or modify
   it under the terms of the GNU General Public License as published by
   the Free Software Foundation; version 2 of the License.

   This program is distributed in the hope that it will be useful,
   but WITHOUT ANY WARRANTY; without even the implied warranty of
   MERCHANTABILITY or FITNESS FOR A PARTICULAR PURPOSE.  See the
   GNU General Public License for more details.

   You should have received a copy of the GNU General Public License
   along with this program; if not, write to the Free Software
   Foundation, Inc., 59 Temple Place, Suite 330, Boston, MA  02111-1307  USA */

#include "mysql_priv.h"
#include <m_ctype.h>
#include <my_dir.h>
#include <my_bit.h>
#include "slave.h"
#include "rpl_mi.h"
#include "sql_repl.h"
#include "rpl_filter.h"
#include "repl_failsafe.h"
#include <my_stacktrace.h>
#include "mysqld_suffix.h"
#include "mysys_err.h"
#include "events.h"
#include "ddl_blocker.h"
#include "sql_audit.h"
#include <waiting_threads.h>

#include "../storage/myisam/ha_myisam.h"

#include "rpl_injector.h"

#include "rpl_handler.h"

#ifdef HAVE_SYS_PRCTL_H
#include <sys/prctl.h>
#endif

#ifdef WITH_NDBCLUSTER_STORAGE_ENGINE
#if defined(NOT_ENOUGH_TESTED) \
  && defined(NDB_SHM_TRANSPORTER) && MYSQL_VERSION_ID >= 50000
#define OPT_NDB_SHM_DEFAULT 1
#else
#define OPT_NDB_SHM_DEFAULT 0
#endif
#endif

#include <thr_alarm.h>
#include <ft_global.h>
#include <errmsg.h>
#include "sp_rcontext.h"
#include "sp_cache.h"

#define mysqld_charset &my_charset_latin1

#ifdef HAVE_purify
#define IF_PURIFY(A,B) (A)
#else
#define IF_PURIFY(A,B) (B)
#endif

#if SIZEOF_CHARP == 4
#define MAX_MEM_TABLE_SIZE ~(ulong) 0
#else
#define MAX_MEM_TABLE_SIZE ~(ulonglong) 0
#endif

/* stack traces are only supported on linux intel */
#if defined(__linux__)  && defined(__i386__) && defined(USE_PSTACK)
#define	HAVE_STACK_TRACE_ON_SEGV
#include "../pstack/pstack.h"
char pstack_file_name[80];
#endif /* __linux__ */

/* We have HAVE_purify below as this speeds up the shutdown of MySQL */

#if defined(HAVE_DEC_3_2_THREADS) || defined(SIGNALS_DONT_BREAK_READ) || defined(HAVE_purify) && defined(__linux__)
#define HAVE_CLOSE_SERVER_SOCK 1
#endif

extern "C" {					// Because of SCO 3.2V4.2
#include <errno.h>
#include <sys/stat.h>
#ifndef __GNU_LIBRARY__
#define __GNU_LIBRARY__				// Skip warnings in getopt.h
#endif
#include <my_getopt.h>
#ifdef HAVE_SYSENT_H
#include <sysent.h>
#endif
#ifdef HAVE_PWD_H
#include <pwd.h>				// For getpwent
#endif
#ifdef HAVE_GRP_H
#include <grp.h>
#endif
#include <my_net.h>

#if !defined(__WIN__)
#  ifndef __NETWARE__
#include <sys/resource.h>
#  endif /* __NETWARE__ */
#ifdef HAVE_SYS_UN_H
#  include <sys/un.h>
#endif
#ifdef HAVE_SELECT_H
#  include <select.h>
#endif
#ifdef HAVE_SYS_SELECT_H
#include <sys/select.h>
#endif
#include <sys/utsname.h>
#endif /* __WIN__ */

#include <my_libwrap.h>

#ifdef HAVE_SYS_MMAN_H
#include <sys/mman.h>
#endif

#ifdef __WIN__ 
#include <crtdbg.h>
#define SIGNAL_FMT "exception 0x%x"
#else
#define SIGNAL_FMT "signal %d"
#endif

#ifdef __NETWARE__
#define zVOLSTATE_ACTIVE 6
#define zVOLSTATE_DEACTIVE 2
#define zVOLSTATE_MAINTENANCE 3

#undef __event_h__
#include <../include/event.h>
/*
  This #undef exists here because both libc of NetWare and MySQL have
  files named event.h which causes compilation errors.
*/

#include <nks/netware.h>
#include <nks/vm.h>
#include <library.h>
#include <monitor.h>
#include <zOmni.h>                              //For NEB
#include <neb.h>                                //For NEB
#include <nebpub.h>                             //For NEB
#include <zEvent.h>                             //For NSS event structures
#include <zPublics.h>

static void *neb_consumer_id= NULL;             //For storing NEB consumer id
static char datavolname[256]= {0};
static VolumeID_t datavolid;
static event_handle_t eh;
static Report_t ref;
static void *refneb= NULL;
my_bool event_flag= FALSE;
static int volumeid= -1;

  /* NEB event callback */
unsigned long neb_event_callback(struct EventBlock *eblock);
static void registerwithneb();
static void getvolumename();
static void getvolumeID(BYTE *volumeName);
#endif /* __NETWARE__ */


#ifdef _AIX41
int initgroups(const char *,unsigned int);
#endif

#if defined(__FreeBSD__) && defined(HAVE_IEEEFP_H)
#include <ieeefp.h>
#ifdef HAVE_FP_EXCEPT				// Fix type conflict
typedef fp_except fp_except_t;
#endif
#endif /* __FreeBSD__ && HAVE_IEEEFP_H */

#ifdef HAVE_FENV_H
#include <fenv.h>
#endif

#ifdef HAVE_FPU_CONTROL_H
#include <fpu_control.h>
#endif

#ifdef HAVE_SYS_FPU_H
/* for IRIX to use set_fpc_csr() */
#include <sys/fpu.h>
#endif

inline void setup_fpu()
{
#if defined(__FreeBSD__) && defined(HAVE_IEEEFP_H)
  /*
     We can't handle floating point exceptions with threads, so disable
     this on freebsd.
     Don't fall for overflow, underflow,divide-by-zero or loss of precision
  */
#if defined(__i386__)
  fpsetmask(~(FP_X_INV | FP_X_DNML | FP_X_OFL | FP_X_UFL | FP_X_DZ |
	      FP_X_IMP));
#else
  fpsetmask(~(FP_X_INV |             FP_X_OFL | FP_X_UFL | FP_X_DZ |
              FP_X_IMP));
#endif /* __i386__ */

#endif /* __FreeBSD__ && HAVE_IEEEFP_H */

#ifdef HAVE_FESETROUND
  /* Set FPU rounding mode to "round-to-nearest" */
  fesetround(FE_TONEAREST);
#endif /* HAVE_FESETROUND */

  /*
    x86 (32-bit) requires FPU precision to be explicitly set to 64 bit for
    portable results of floating point operations
  */
#if defined(__i386__) && defined(HAVE_FPU_CONTROL_H) && defined(_FPU_DOUBLE)
  fpu_control_t cw;
  _FPU_GETCW(cw);
  cw= (cw & ~_FPU_EXTENDED) | _FPU_DOUBLE;
  _FPU_SETCW(cw);
#elif defined(_WIN32) && !defined(_WIN64)
  _control87(_PC_53, MCW_PC);
#endif /* __i386__ && HAVE_FPU_CONTROL_H && _FPU_DOUBLE */

#if defined(__sgi) && defined(HAVE_SYS_FPU_H)
  /* Enable denormalized DOUBLE values support for IRIX */
  union fpc_csr n;
  n.fc_word = get_fpc_csr();
  n.fc_struct.flush = 0;
  set_fpc_csr(n.fc_word);
#endif
}

} /* cplusplus */

#define MYSQL_KILL_SIGNAL SIGTERM

#ifdef HAVE_GLIBC2_STYLE_GETHOSTBYNAME_R
#include <sys/types.h>
#else
#include <my_pthread.h>			// For thr_setconcurency()
#endif

#ifdef SOLARIS
extern "C" int gethostname(char *name, int namelen);
#endif

extern "C" sig_handler handle_segfault(int sig);
/* 
  Online backup initialization and shutdown functions - defined in 
  backup/kernel.cc
 */
#ifndef EMBEDDED_LIBRARY
int backup_init();
void backup_shutdown();
#endif

#if defined(__linux__)
#define ENABLE_TEMP_POOL 1
#else
#define ENABLE_TEMP_TOOL 0
#endif

/* Constants */

const char *show_comp_option_name[]= {"YES", "NO", "DISABLED"};
/*
  WARNING: When adding new SQL modes don't forget to update the
           tables definitions that stores it's value.
           (ie: mysql.event, mysql.proc)
*/
static const char *sql_mode_names[]=
{
  "REAL_AS_FLOAT", "PIPES_AS_CONCAT", "ANSI_QUOTES", "IGNORE_SPACE",
  "?", "ONLY_FULL_GROUP_BY", "NO_UNSIGNED_SUBTRACTION",
  "NO_DIR_IN_CREATE",
  "POSTGRESQL", "ORACLE", "MSSQL", "DB2", "MAXDB", "NO_KEY_OPTIONS",
  "NO_TABLE_OPTIONS", "NO_FIELD_OPTIONS", "MYSQL323", "MYSQL40", "ANSI",
  "NO_AUTO_VALUE_ON_ZERO", "NO_BACKSLASH_ESCAPES", "STRICT_TRANS_TABLES",
  "STRICT_ALL_TABLES",
  "NO_ZERO_IN_DATE", "NO_ZERO_DATE", "ALLOW_INVALID_DATES",
  "ERROR_FOR_DIVISION_BY_ZERO",
  "TRADITIONAL", "NO_AUTO_CREATE_USER", "HIGH_NOT_PRECEDENCE",
  "NO_ENGINE_SUBSTITUTION",
  "PAD_CHAR_TO_FULL_LENGTH",
  NullS
};

static const unsigned int sql_mode_names_len[]=
{
  /*REAL_AS_FLOAT*/               13,
  /*PIPES_AS_CONCAT*/             15,
  /*ANSI_QUOTES*/                 11,
  /*IGNORE_SPACE*/                12,
  /*?*/                           1,
  /*ONLY_FULL_GROUP_BY*/          18,
  /*NO_UNSIGNED_SUBTRACTION*/     23,
  /*NO_DIR_IN_CREATE*/            16,
  /*POSTGRESQL*/                  10,
  /*ORACLE*/                      6,
  /*MSSQL*/                       5,
  /*DB2*/                         3,
  /*MAXDB*/                       5,
  /*NO_KEY_OPTIONS*/              14,
  /*NO_TABLE_OPTIONS*/            16,
  /*NO_FIELD_OPTIONS*/            16,
  /*MYSQL323*/                    8,
  /*MYSQL40*/                     7,
  /*ANSI*/                        4,
  /*NO_AUTO_VALUE_ON_ZERO*/       21,
  /*NO_BACKSLASH_ESCAPES*/        20,
  /*STRICT_TRANS_TABLES*/         19,
  /*STRICT_ALL_TABLES*/           17,
  /*NO_ZERO_IN_DATE*/             15,
  /*NO_ZERO_DATE*/                12,
  /*ALLOW_INVALID_DATES*/         19,
  /*ERROR_FOR_DIVISION_BY_ZERO*/  26,
  /*TRADITIONAL*/                 11,
  /*NO_AUTO_CREATE_USER*/         19,
  /*HIGH_NOT_PRECEDENCE*/         19,
  /*NO_ENGINE_SUBSTITUTION*/      22,
  /*PAD_CHAR_TO_FULL_LENGTH*/     23
};

TYPELIB sql_mode_typelib= { array_elements(sql_mode_names)-1,"",
			    sql_mode_names,
                            (unsigned int *)sql_mode_names_len };


static const char *optimizer_switch_names[]=
{
  "no_materialization", "no_semijoin", "no_loosescan",
  NullS
};

/* Corresponding defines are named OPTIMIZER_SWITCH_XXX */
static const unsigned int optimizer_switch_names_len[]=
{
  /*no_materialization*/          18,
  /*no_semijoin*/                 11,
  /*no_loosescan*/                12,
};

TYPELIB optimizer_switch_typelib= { array_elements(optimizer_switch_names)-1,"",
                                    optimizer_switch_names,
                                    (unsigned int *)optimizer_switch_names_len };

static const char *tc_heuristic_recover_names[]=
{
  "COMMIT", "ROLLBACK", NullS
};
static TYPELIB tc_heuristic_recover_typelib=
{
  array_elements(tc_heuristic_recover_names)-1,"",
  tc_heuristic_recover_names, NULL
};

static const char *thread_handling_names[]=
{ "one-thread-per-connection", "no-threads",
#if HAVE_POOL_OF_THREADS == 1
  "pool-of-threads",
#endif
  NullS};

TYPELIB thread_handling_typelib=
{
  array_elements(thread_handling_names) - 1, "",
  thread_handling_names, NULL
};

const char *first_keyword= "first", *binary_keyword= "BINARY";
const char *my_localhost= "localhost", *delayed_user= "DELAYED";
#if SIZEOF_OFF_T > 4 && defined(BIG_TABLES)
#define GET_HA_ROWS GET_ULL
#else
#define GET_HA_ROWS GET_ULONG
#endif

bool opt_large_files= sizeof(my_off_t) > 4;

/*
  Used with --help for detailed option
*/
static my_bool opt_help= 0, opt_verbose= 0;

arg_cmp_func Arg_comparator::comparator_matrix[5][2] =
{{&Arg_comparator::compare_string,     &Arg_comparator::compare_e_string},
 {&Arg_comparator::compare_real,       &Arg_comparator::compare_e_real},
 {&Arg_comparator::compare_int_signed, &Arg_comparator::compare_e_int},
 {&Arg_comparator::compare_row,        &Arg_comparator::compare_e_row},
 {&Arg_comparator::compare_decimal,    &Arg_comparator::compare_e_decimal}};

const char *log_output_names[] = { "NONE", "FILE", "TABLE", NullS};
static const unsigned int log_output_names_len[]= { 4, 4, 5, 0 };
TYPELIB log_output_typelib= {array_elements(log_output_names)-1,"",
                             log_output_names,
                             (unsigned int *) log_output_names_len};

/* static variables */

/* the default log output is log tables */
static bool lower_case_table_names_used= 0;
static bool volatile select_thread_in_use, signal_thread_in_use;
static bool volatile ready_to_exit;
static my_bool opt_debugging= 0, opt_external_locking= 0, opt_console= 0;
static my_bool opt_short_log_format= 0;
static uint kill_cached_threads, wake_thread;
static ulong killed_threads;
static ulong max_used_connections;
static volatile ulong cached_thread_count= 0;
static const char *sql_mode_str= "OFF";
static char *mysqld_user, *mysqld_chroot, *log_error_file_ptr;
static char *opt_init_slave, *language_ptr, *opt_init_connect;
static char *default_character_set_name;
static char *character_set_filesystem_name;
static char *lc_time_names_name;
static char *my_bind_addr_str;
static char *default_collation_name;
static char *default_storage_engine_str;
static char compiled_default_collation_name[]= MYSQL_DEFAULT_COLLATION_NAME;
static I_List<THD> thread_cache;
static double long_query_time;
static ulong opt_my_crc_dbug_check;

static pthread_cond_t COND_thread_cache, COND_flush_thread_cache;

/* Global variables */

extern DDL_blocker_class *DDL_blocker;
bool opt_update_log, opt_bin_log;
my_bool opt_log, opt_slow_log;
my_bool opt_backup_history_log;
my_bool opt_backup_progress_log;
ulong log_output_options;
ulong log_backup_output_options;
my_bool opt_log_queries_not_using_indexes= 0;
bool opt_error_log= IF_WIN(1,0);
bool opt_disable_networking=0, opt_skip_show_db=0;
my_bool opt_character_set_client_handshake= 1;
bool server_id_supplied = 0;
bool opt_endinfo, using_udf_functions;
my_bool locked_in_memory;
bool opt_using_transactions;
bool volatile abort_loop;
bool volatile shutdown_in_progress;
/**
   @brief 'grant_option' is used to indicate if privileges needs
   to be checked, in which case the lock, LOCK_grant, is used
   to protect access to the grant table.
   @note This flag is dropped in 5.1
   @see grant_init()
 */
bool volatile grant_option;

my_bool opt_skip_slave_start = 0; ///< If set, slave is not autostarted
my_bool opt_reckless_slave = 0;
my_bool opt_enable_named_pipe= 0;
my_bool opt_local_infile, opt_slave_compressed_protocol;
my_bool opt_safe_user_create = 0, opt_no_mix_types = 0;
my_bool opt_show_slave_auth_info, opt_sql_bin_update = 0;
my_bool opt_log_slave_updates= 0;

/*
  Legacy global handlerton. These will be removed (please do not add more).
*/
handlerton *heap_hton;
handlerton *myisam_hton;
handlerton *partition_hton;

#ifdef WITH_NDBCLUSTER_STORAGE_ENGINE
const char *opt_ndbcluster_connectstring= 0;
const char *opt_ndb_connectstring= 0;
char opt_ndb_constrbuf[1024]= {0};
unsigned opt_ndb_constrbuf_len= 0;
my_bool	opt_ndb_shm, opt_ndb_optimized_node_selection;
ulong opt_ndb_cache_check_time, opt_ndb_wait_connected;
ulong opt_ndb_cluster_connection_pool;
const char *opt_ndb_mgmd;
ulong opt_ndb_nodeid;
ulong ndb_extra_logging;
#ifdef HAVE_NDB_BINLOG
ulong ndb_report_thresh_binlog_epoch_slip;
ulong ndb_report_thresh_binlog_mem_usage;
my_bool opt_ndb_log_update_as_write;
my_bool opt_ndb_log_updated_only;
my_bool opt_ndb_log_orig;
#endif

extern const char *ndb_distribution_names[];
extern TYPELIB ndb_distribution_typelib;
extern const char *opt_ndb_distribution;
extern enum ndb_distribution opt_ndb_distribution_id;
#endif
my_bool opt_readonly, use_temp_pool, relay_log_purge;
my_bool opt_sync_frm, opt_allow_suspicious_udfs;
my_bool opt_secure_auth= 0;
char* opt_secure_file_priv= 0;
my_bool opt_log_slow_admin_statements= 0;
my_bool opt_log_slow_slave_statements= 0;
my_bool lower_case_file_system= 0;
my_bool opt_large_pages= 0;
my_bool opt_myisam_use_mmap= 0;
uint    opt_large_page_size= 0;
#if defined(ENABLED_DEBUG_SYNC)
uint    opt_debug_sync_timeout= 0;
#endif /* defined(ENABLED_DEBUG_SYNC) */
my_bool opt_old_style_user_limits= 0, trust_function_creators= 0;
/*
  True if there is at least one per-hour limit for some user, so we should
  check them before each query (and possibly reset counters when hour is
  changed). False otherwise.
*/
volatile bool mqh_used = 0;
my_bool opt_noacl;
my_bool sp_automatic_privileges= 1;
my_bool disable_slaves= 0;

ulong opt_binlog_rows_event_max_size;
const char *binlog_format_names[]= {"MIXED", "STATEMENT", "ROW", NullS};
TYPELIB binlog_format_typelib=
  { array_elements(binlog_format_names) - 1, "",
    binlog_format_names, NULL };
ulong opt_binlog_format_id= (ulong) BINLOG_FORMAT_UNSPEC;
const char *opt_binlog_format= binlog_format_names[opt_binlog_format_id];
#ifdef HAVE_INITGROUPS
static bool calling_initgroups= FALSE; /**< Used in SIGSEGV handler. */
#endif
uint mysqld_port, test_flags, select_errors, dropping_tables, ha_open_options;
uint mysqld_port_timeout;
uint delay_key_write_options, protocol_version;
uint lower_case_table_names;
uint tc_heuristic_recover= 0;
uint volatile thread_count, thread_running;
ulong thread_created;
ulonglong thd_startup_options;
ulong back_log, connect_timeout, concurrency, server_id;
ulong table_cache_size, table_def_size;
ulong what_to_log;
ulong query_buff_size, slow_launch_time, slave_open_temp_tables;
ulong open_files_limit, max_binlog_size, max_relay_log_size;
ulong slave_net_timeout, slave_trans_retries;
my_bool slave_allow_batching;
ulong slave_exec_mode_options;
const char *slave_exec_mode_str= "STRICT";
ulong thread_cache_size=0, thread_pool_size= 0;
ulong binlog_cache_size=0, max_binlog_cache_size=0;
ulong query_cache_size=0;
ulong refresh_version;  /* Increments on each reload */
query_id_t global_query_id;
ulong aborted_threads, aborted_connects;
ulong delayed_insert_timeout, delayed_insert_limit, delayed_queue_size;
ulong delayed_insert_threads, delayed_insert_writes, delayed_rows_in_use;
ulong delayed_insert_errors,flush_time;
ulong specialflag=0;
ulong binlog_cache_use= 0, binlog_cache_disk_use= 0;
ulong max_connections, max_connect_errors;
uint  max_user_connections= 0;
/**
  Limit of the total number of prepared statements in the server.
  Is necessary to protect the server against out-of-memory attacks.
*/
ulong max_prepared_stmt_count;
/**
  Current total number of prepared statements in the server. This number
  is exact, and therefore may not be equal to the difference between
  `com_stmt_prepare' and `com_stmt_close' (global status variables), as
  the latter ones account for all registered attempts to prepare
  a statement (including unsuccessful ones).  Prepared statements are
  currently connection-local: if the same SQL query text is prepared in
  two different connections, this counts as two distinct prepared
  statements.
*/
ulong prepared_stmt_count=0;
ulong thread_id=1L,current_pid;
ulong slow_launch_threads = 0, sync_binlog_period;
ulong expire_logs_days = 0;
ulong rpl_recovery_rank=0;
const char *log_output_str= "FILE";
const char *log_backup_output_str= "TABLE";

const double log_10[] = {
  1e000, 1e001, 1e002, 1e003, 1e004, 1e005, 1e006, 1e007, 1e008, 1e009,
  1e010, 1e011, 1e012, 1e013, 1e014, 1e015, 1e016, 1e017, 1e018, 1e019,
  1e020, 1e021, 1e022, 1e023, 1e024, 1e025, 1e026, 1e027, 1e028, 1e029,
  1e030, 1e031, 1e032, 1e033, 1e034, 1e035, 1e036, 1e037, 1e038, 1e039,
  1e040, 1e041, 1e042, 1e043, 1e044, 1e045, 1e046, 1e047, 1e048, 1e049,
  1e050, 1e051, 1e052, 1e053, 1e054, 1e055, 1e056, 1e057, 1e058, 1e059,
  1e060, 1e061, 1e062, 1e063, 1e064, 1e065, 1e066, 1e067, 1e068, 1e069,
  1e070, 1e071, 1e072, 1e073, 1e074, 1e075, 1e076, 1e077, 1e078, 1e079,
  1e080, 1e081, 1e082, 1e083, 1e084, 1e085, 1e086, 1e087, 1e088, 1e089,
  1e090, 1e091, 1e092, 1e093, 1e094, 1e095, 1e096, 1e097, 1e098, 1e099,
  1e100, 1e101, 1e102, 1e103, 1e104, 1e105, 1e106, 1e107, 1e108, 1e109,
  1e110, 1e111, 1e112, 1e113, 1e114, 1e115, 1e116, 1e117, 1e118, 1e119,
  1e120, 1e121, 1e122, 1e123, 1e124, 1e125, 1e126, 1e127, 1e128, 1e129,
  1e130, 1e131, 1e132, 1e133, 1e134, 1e135, 1e136, 1e137, 1e138, 1e139,
  1e140, 1e141, 1e142, 1e143, 1e144, 1e145, 1e146, 1e147, 1e148, 1e149,
  1e150, 1e151, 1e152, 1e153, 1e154, 1e155, 1e156, 1e157, 1e158, 1e159,
  1e160, 1e161, 1e162, 1e163, 1e164, 1e165, 1e166, 1e167, 1e168, 1e169,
  1e170, 1e171, 1e172, 1e173, 1e174, 1e175, 1e176, 1e177, 1e178, 1e179,
  1e180, 1e181, 1e182, 1e183, 1e184, 1e185, 1e186, 1e187, 1e188, 1e189,
  1e190, 1e191, 1e192, 1e193, 1e194, 1e195, 1e196, 1e197, 1e198, 1e199,
  1e200, 1e201, 1e202, 1e203, 1e204, 1e205, 1e206, 1e207, 1e208, 1e209,
  1e210, 1e211, 1e212, 1e213, 1e214, 1e215, 1e216, 1e217, 1e218, 1e219,
  1e220, 1e221, 1e222, 1e223, 1e224, 1e225, 1e226, 1e227, 1e228, 1e229,
  1e230, 1e231, 1e232, 1e233, 1e234, 1e235, 1e236, 1e237, 1e238, 1e239,
  1e240, 1e241, 1e242, 1e243, 1e244, 1e245, 1e246, 1e247, 1e248, 1e249,
  1e250, 1e251, 1e252, 1e253, 1e254, 1e255, 1e256, 1e257, 1e258, 1e259,
  1e260, 1e261, 1e262, 1e263, 1e264, 1e265, 1e266, 1e267, 1e268, 1e269,
  1e270, 1e271, 1e272, 1e273, 1e274, 1e275, 1e276, 1e277, 1e278, 1e279,
  1e280, 1e281, 1e282, 1e283, 1e284, 1e285, 1e286, 1e287, 1e288, 1e289,
  1e290, 1e291, 1e292, 1e293, 1e294, 1e295, 1e296, 1e297, 1e298, 1e299,
  1e300, 1e301, 1e302, 1e303, 1e304, 1e305, 1e306, 1e307, 1e308
};

time_t server_start_time, flush_status_time;

char mysql_home[FN_REFLEN], pidfile_name[FN_REFLEN], system_time_zone[30];
char *default_tz_name;
char log_error_file[FN_REFLEN], glob_hostname[FN_REFLEN];
char mysql_real_data_home[FN_REFLEN],
     language[FN_REFLEN], reg_ext[FN_EXTLEN], mysql_charsets_dir[FN_REFLEN],
     *opt_init_file, *opt_tc_log_file,
     def_ft_boolean_syntax[sizeof(ft_boolean_syntax)];
char mysql_unpacked_real_data_home[FN_REFLEN];
int mysql_unpacked_real_data_home_len;
uint reg_ext_length;
const key_map key_map_empty(0);
key_map key_map_full(0);                        // Will be initialized later

const char *opt_date_time_formats[3];

uint mysql_data_home_len;
char mysql_data_home_buff[2], *mysql_data_home=mysql_real_data_home;
char server_version[SERVER_VERSION_LENGTH];
char *mysqld_unix_port, *opt_mysql_tmpdir;
const char **errmesg;			/**< Error messages */
const char *myisam_recover_options_str="OFF";
const char *myisam_stats_method_str="nulls_unequal";

/** name of reference on left espression in rewritten IN subquery */
const char *in_left_expr_name= "<left expr>";
/** name of additional condition */
const char *in_additional_cond= "<IN COND>";
const char *in_having_cond= "<IN HAVING>";

my_decimal decimal_zero;
/* classes for comparation parsing/processing */
Eq_creator eq_creator;
Ne_creator ne_creator;
Gt_creator gt_creator;
Lt_creator lt_creator;
Ge_creator ge_creator;
Le_creator le_creator;

FILE *bootstrap_file;
int bootstrap_error;
FILE *stderror_file=0;

I_List<THD> threads;
I_List<NAMED_LIST> key_caches;
Rpl_filter* rpl_filter;
Rpl_filter* binlog_filter;

struct system_variables global_system_variables;
struct system_variables max_system_variables;
struct system_status_var global_status_var;

MY_TMPDIR mysql_tmpdir_list;
MY_BITMAP temp_pool;

CHARSET_INFO *system_charset_info, *files_charset_info ;
CHARSET_INFO *national_charset_info, *table_alias_charset;
CHARSET_INFO *character_set_filesystem;

MY_LOCALE *my_default_lc_time_names;

SHOW_COMP_OPTION have_ssl, have_symlink, have_dlopen, have_query_cache;
SHOW_COMP_OPTION have_geometry, have_rtree_keys;
SHOW_COMP_OPTION have_crypt, have_compress;
SHOW_COMP_OPTION have_community_features;

/* Thread specific variables */

pthread_key(MEM_ROOT**,THR_MALLOC);
pthread_key(THD*, THR_THD);
pthread_mutex_t LOCK_mysql_create_db, LOCK_open, LOCK_thread_count,
		LOCK_mapped_file, LOCK_status, LOCK_global_read_lock,
		LOCK_error_log,
		LOCK_delayed_insert, LOCK_delayed_status, LOCK_delayed_create,
		LOCK_crypt,
	        LOCK_global_system_variables,
                LOCK_user_conn, LOCK_slave_list, LOCK_active_mi,
                LOCK_connection_count;

/**
  The below lock protects access to two global server variables:
  max_prepared_stmt_count and prepared_stmt_count. These variables
  set the limit and hold the current total number of prepared statements
  in the server, respectively. As PREPARE/DEALLOCATE rate in a loaded
  server may be fairly high, we need a dedicated lock.
*/
pthread_mutex_t LOCK_prepared_stmt_count;
#ifdef HAVE_OPENSSL
pthread_mutex_t LOCK_des_key_file;
#endif
rw_lock_t	LOCK_grant, LOCK_sys_init_connect, LOCK_sys_init_slave;
rw_lock_t	LOCK_system_variables_hash;
pthread_cond_t COND_refresh, COND_thread_count, COND_global_read_lock;
pthread_t signal_thread;
pthread_attr_t connection_attrib;
pthread_mutex_t  LOCK_server_started;
pthread_cond_t  COND_server_started;

int mysqld_server_started= 0;

File_parser_dummy_hook file_parser_dummy_hook;

/* replication parameters, if master_host is not NULL, we are a slave */
uint report_port= MYSQL_PORT;
ulong master_retry_count=0;
char *master_info_file;
char *relay_log_info_file, *report_user, *report_password, *report_host;
char *opt_relay_logname = 0, *opt_relaylog_index_name=0;
char *opt_logname, *opt_slow_logname;
char *opt_backup_history_logname, *opt_backup_progress_logname,
     *opt_backup_settings_name;

/* Static variables */

static bool kill_in_progress, segfaulted;
#ifdef HAVE_STACK_TRACE_ON_SEGV
static my_bool opt_do_pstack;
#endif /* HAVE_STACK_TRACE_ON_SEGV */
static my_bool opt_bootstrap, opt_myisam_logical_log;
static int cleanup_done;
static ulong opt_specialflag, opt_myisam_block_size;
static char *opt_update_logname, *opt_binlog_index_name;
static char *opt_tc_heuristic_recover;
static char *mysql_home_ptr, *pidfile_name_ptr;
static int defaults_argc;
static char **defaults_argv;
static char *opt_bin_logname;

static my_socket unix_sock,ip_sock;
struct my_rnd_struct sql_rand; ///< used by sql_class.cc:THD::THD()

#ifndef EMBEDDED_LIBRARY
struct passwd *user_info;
static pthread_t select_thread;
static uint thr_kill_signal;
#endif

/* OS specific variables */

#ifdef __WIN__
#undef	 getpid
#include <process.h>

static pthread_cond_t COND_handler_count;
static uint handler_count;
static bool start_mode=0, use_opt_args;
static int opt_argc;
static char **opt_argv;

#if !defined(EMBEDDED_LIBRARY)
static HANDLE hEventShutdown;
static char shutdown_event_name[40];
#include "nt_servc.h"
static	 NTService  Service;	      ///< Service object for WinNT
#endif /* EMBEDDED_LIBRARY */

static char pipe_name[512];
static SECURITY_ATTRIBUTES saPipeSecurity;
static SECURITY_DESCRIPTOR sdPipeDescriptor;
static HANDLE hPipe = INVALID_HANDLE_VALUE;
#endif /* __WIN__ */

#ifndef EMBEDDED_LIBRARY
bool mysqld_embedded=0;
#else
bool mysqld_embedded=1;
#endif

#ifndef DBUG_OFF
static const char* default_dbug_option;
#endif
#ifdef HAVE_LIBWRAP
const char *libwrapName= NULL;
int allow_severity = LOG_INFO;
int deny_severity = LOG_WARNING;
#endif
#ifdef HAVE_QUERY_CACHE
static ulong query_cache_limit= 0;
ulong query_cache_min_res_unit= QUERY_CACHE_MIN_RESULT_DATA_SIZE;
Query_cache query_cache;
#endif
#ifdef HAVE_SMEM
char *shared_memory_base_name= default_shared_memory_base_name;
my_bool opt_enable_shared_memory;
HANDLE smem_event_connect_request= 0;
#endif

scheduler_functions thread_scheduler;

#define SSL_VARS_NOT_STATIC
#include "sslopt-vars.h"
#ifdef HAVE_OPENSSL
#include <openssl/crypto.h>
#ifndef HAVE_YASSL
typedef struct CRYPTO_dynlock_value
{
  rw_lock_t lock;
} openssl_lock_t;

static openssl_lock_t *openssl_stdlocks;
static openssl_lock_t *openssl_dynlock_create(const char *, int);
static void openssl_dynlock_destroy(openssl_lock_t *, const char *, int);
static void openssl_lock_function(int, int, const char *, int);
static void openssl_lock(int, openssl_lock_t *, const char *, int);
static unsigned long openssl_id_function();
#endif
char *des_key_file;
#ifndef EMBEDDED_LIBRARY
struct st_VioSSLFd *ssl_acceptor_fd;
#endif
#endif /* HAVE_OPENSSL */

/**
  Number of currently active user connections. The variable is protected by
  LOCK_connection_count.
*/
uint connection_count= 0;

/* Function declarations */

pthread_handler_t signal_hand(void *arg);
static int mysql_init_variables(void);
static void get_options(int *argc,char **argv);
extern "C" my_bool mysqld_get_one_option(int, const struct my_option *, char *);
static void set_server_version(void);
static int init_thread_environment();
static char *get_relative_path(const char *path);
static void fix_paths(void);
pthread_handler_t handle_connections_sockets(void *arg);
pthread_handler_t kill_server_thread(void *arg);
static void bootstrap(FILE *file);
static bool read_init_file(char *file_name);
#ifdef _WIN32
pthread_handler_t handle_connections_namedpipes(void *arg);
#endif
#ifdef HAVE_SMEM
pthread_handler_t handle_connections_shared_memory(void *arg);
#endif
pthread_handler_t handle_slave(void *arg);
static ulong find_bit_type(const char *x, TYPELIB *bit_lib);
static ulong find_bit_type_or_exit(const char *x, TYPELIB *bit_lib,
                                   const char *option);
static void clean_up(bool print_message);
static int test_if_case_insensitive(const char *dir_name);

#ifndef EMBEDDED_LIBRARY
static void usage(void);
static void start_signal_handler(void);
static void close_server_sock();
static void clean_up_mutexes(void);
static void wait_for_signal_thread_to_end(void);
static void create_pid_file();
static void mysqld_exit(int exit_code) __attribute__((noreturn));
#endif
static void end_ssl();


#ifndef EMBEDDED_LIBRARY
/****************************************************************************
** Code to end mysqld
****************************************************************************/

static void close_connections(void)
{
#ifdef EXTRA_DEBUG
  int count=0;
#endif
  DBUG_ENTER("close_connections");

  /* Clear thread cache */
  kill_cached_threads++;
  flush_thread_cache();

  /* kill connection thread */
#if !defined(__WIN__) && !defined(__NETWARE__)
  DBUG_PRINT("quit", ("waiting for select thread: 0x%llx",
                      (ulonglong)select_thread));
  (void) pthread_mutex_lock(&LOCK_thread_count);

  while (select_thread_in_use)
  {
    struct timespec abstime;
    int error;
    LINT_INIT(error);
    DBUG_PRINT("info",("Waiting for select thread"));

#ifndef DONT_USE_THR_ALARM
    if (pthread_kill(select_thread, thr_client_alarm))
      break;					// allready dead
#endif
    set_timespec(abstime, 2);
    for (uint tmp=0 ; tmp < 10 && select_thread_in_use; tmp++)
    {
      error=pthread_cond_timedwait(&COND_thread_count,&LOCK_thread_count,
				   &abstime);
      if (error != EINTR)
	break;
    }
#ifdef EXTRA_DEBUG
    if (error != 0 && error != ETIMEDOUT && !count++)
      sql_print_error("Got error %d from pthread_cond_timedwait",error);
#endif
    close_server_sock();
  }
  (void) pthread_mutex_unlock(&LOCK_thread_count);
#endif /* __WIN__ */


  /* Abort listening to new connections */
  DBUG_PRINT("quit",("Closing sockets"));
  if (!opt_disable_networking )
  {
    if (ip_sock != INVALID_SOCKET)
    {
      (void) shutdown(ip_sock, SHUT_RDWR);
      (void) closesocket(ip_sock);
      ip_sock= INVALID_SOCKET;
    }
  }
#ifdef _WIN32
  if (hPipe != INVALID_HANDLE_VALUE && opt_enable_named_pipe)
  {
    HANDLE temp;
    DBUG_PRINT("quit", ("Closing named pipes") );

    /* Create connection to the handle named pipe handler to break the loop */
    if ((temp = CreateFile(pipe_name,
			   GENERIC_READ | GENERIC_WRITE,
			   0,
			   NULL,
			   OPEN_EXISTING,
			   0,
			   NULL )) != INVALID_HANDLE_VALUE)
    {
      WaitNamedPipe(pipe_name, 1000);
      DWORD dwMode = PIPE_READMODE_BYTE | PIPE_WAIT;
      SetNamedPipeHandleState(temp, &dwMode, NULL, NULL);
      CancelIo(temp);
      DisconnectNamedPipe(temp);
      CloseHandle(temp);
    }
  }
#endif
#ifdef HAVE_SYS_UN_H
  if (unix_sock != INVALID_SOCKET)
  {
    (void) shutdown(unix_sock, SHUT_RDWR);
    (void) closesocket(unix_sock);
    (void) unlink(mysqld_unix_port);
    unix_sock= INVALID_SOCKET;
  }
#endif
  end_thr_alarm(0);			 // Abort old alarms.

  /*
    First signal all threads that it's time to die
    This will give the threads some time to gracefully abort their
    statements and inform their clients that the server is about to die.
  */

  THD *tmp;
  (void) pthread_mutex_lock(&LOCK_thread_count); // For unlink from list

  I_List_iterator<THD> it(threads);
  while ((tmp=it++))
  {
    DBUG_PRINT("quit",("Informing thread %ld that it's time to die",
		       tmp->thread_id));
    /* We skip slave threads & scheduler on this first loop through. */
    if (tmp->slave_thread)
      continue;

    tmp->killed= THD::KILL_CONNECTION;
    thread_scheduler.post_kill_notification(tmp);
    if (tmp->mysys_var)
    {
      tmp->mysys_var->abort=1;
      pthread_mutex_lock(&tmp->mysys_var->mutex);
      if (tmp->mysys_var->current_cond)
      {
	pthread_mutex_lock(tmp->mysys_var->current_mutex);
	pthread_cond_broadcast(tmp->mysys_var->current_cond);
	pthread_mutex_unlock(tmp->mysys_var->current_mutex);
      }
      pthread_mutex_unlock(&tmp->mysys_var->mutex);
    }
  }
  (void) pthread_mutex_unlock(&LOCK_thread_count); // For unlink from list

  Events::deinit();
  end_slave();

  if (thread_count)
    sleep(2);					// Give threads time to die

  /*
    Force remaining threads to die by closing the connection to the client
    This will ensure that threads that are waiting for a command from the
    client on a blocking read call are aborted.
  */

  for (;;)
  {
    DBUG_PRINT("quit",("Locking LOCK_thread_count"));
    (void) pthread_mutex_lock(&LOCK_thread_count); // For unlink from list
    if (!(tmp=threads.get()))
    {
      DBUG_PRINT("quit",("Unlocking LOCK_thread_count"));
      (void) pthread_mutex_unlock(&LOCK_thread_count);
      break;
    }
#ifndef __bsdi__				// Bug in BSDI kernel
    if (tmp->vio_ok())
    {
      if (global_system_variables.log_warnings)
        sql_print_warning(ER(ER_FORCING_CLOSE),my_progname,
                          tmp->thread_id,
                          (tmp->main_security_ctx.user ?
                           tmp->main_security_ctx.user : ""));
      close_connection(tmp,0,0);
    }
#endif
    DBUG_PRINT("quit",("Unlocking LOCK_thread_count"));
    (void) pthread_mutex_unlock(&LOCK_thread_count);
  }
  /* All threads has now been aborted */
  DBUG_PRINT("quit",("Waiting for threads to die (count=%u)",thread_count));
  (void) pthread_mutex_lock(&LOCK_thread_count);
  while (thread_count)
  {
    (void) pthread_cond_wait(&COND_thread_count,&LOCK_thread_count);
    DBUG_PRINT("quit",("One thread died (count=%u)",thread_count));
  }
  (void) pthread_mutex_unlock(&LOCK_thread_count);

  DBUG_PRINT("quit",("close_connections thread"));
  DBUG_VOID_RETURN;
}


static void close_server_sock()
{
#ifdef HAVE_CLOSE_SERVER_SOCK
  DBUG_ENTER("close_server_sock");
  my_socket tmp_sock;
  tmp_sock=ip_sock;
  if (tmp_sock != INVALID_SOCKET)
  {
    ip_sock=INVALID_SOCKET;
    DBUG_PRINT("info",("calling shutdown on TCP/IP socket"));
    (void) shutdown(tmp_sock, SHUT_RDWR);
#if defined(__NETWARE__)
    /*
      The following code is disabled for normal systems as it causes MySQL
      to hang on AIX 4.3 during shutdown
    */
    DBUG_PRINT("info",("calling closesocket on TCP/IP socket"));
    (void) closesocket(tmp_sock);
#endif
  }
  tmp_sock=unix_sock;
  if (tmp_sock != INVALID_SOCKET)
  {
    unix_sock=INVALID_SOCKET;
    DBUG_PRINT("info",("calling shutdown on unix socket"));
    (void) shutdown(tmp_sock, SHUT_RDWR);
#if defined(__NETWARE__)
    /*
      The following code is disabled for normal systems as it may cause MySQL
      to hang on AIX 4.3 during shutdown
    */
    DBUG_PRINT("info",("calling closesocket on unix/IP socket"));
    (void) closesocket(tmp_sock);
#endif
    (void) unlink(mysqld_unix_port);
  }
  DBUG_VOID_RETURN;
#endif
}

#endif /*EMBEDDED_LIBRARY*/


void kill_mysql(void)
{
  DBUG_ENTER("kill_mysql");

#if defined(SIGNALS_DONT_BREAK_READ) && !defined(EMBEDDED_LIBRARY)
  abort_loop=1;					// Break connection loops
  close_server_sock();				// Force accept to wake up
#endif

#if defined(__WIN__)
#if !defined(EMBEDDED_LIBRARY)
  {
    if (!SetEvent(hEventShutdown))
    {
      DBUG_PRINT("error",("Got error: %ld from SetEvent",GetLastError()));
    }
    /*
      or:
      HANDLE hEvent=OpenEvent(0, FALSE, "MySqlShutdown");
      SetEvent(hEventShutdown);
      CloseHandle(hEvent);
    */
  }
#endif
#elif defined(HAVE_PTHREAD_KILL)
  if (pthread_kill(signal_thread, MYSQL_KILL_SIGNAL))
  {
    DBUG_PRINT("error",("Got error %d from pthread_kill",errno)); /* purecov: inspected */
  }
#elif !defined(SIGNALS_DONT_BREAK_READ)
  kill(current_pid, MYSQL_KILL_SIGNAL);
#endif
  DBUG_PRINT("quit",("After pthread_kill"));
  shutdown_in_progress=1;			// Safety if kill didn't work
#ifdef SIGNALS_DONT_BREAK_READ
  if (!kill_in_progress)
  {
    pthread_t tmp;
    abort_loop=1;
    if (pthread_create(&tmp,&connection_attrib, kill_server_thread,
			   (void*) 0))
      sql_print_error("Can't create thread to kill server");
  }
#endif
  DBUG_VOID_RETURN;
}

/**
  Force server down. Kill all connections and threads and exit.

  @param  sig_ptr       Signal number that caused kill_server to be called.

  @note
    A signal number of 0 mean that the function was not called
    from a signal handler and there is thus no signal to block
    or stop, we just want to kill the server.
*/

#if defined(__NETWARE__)
extern "C" void kill_server(int sig_ptr)
#define RETURN_FROM_KILL_SERVER DBUG_VOID_RETURN
#elif !defined(__WIN__)
static void *kill_server(void *sig_ptr)
#define RETURN_FROM_KILL_SERVER DBUG_RETURN(0)
#else
static void __cdecl kill_server(int sig_ptr)
#define RETURN_FROM_KILL_SERVER DBUG_VOID_RETURN
#endif
{
  DBUG_ENTER("kill_server");
#ifndef EMBEDDED_LIBRARY
  int sig=(int) (long) sig_ptr;			// This is passed a int
  // if there is a signal during the kill in progress, ignore the other
  if (kill_in_progress)				// Safety
    RETURN_FROM_KILL_SERVER;
  kill_in_progress=TRUE;
  abort_loop=1;					// This should be set
  if (sig != 0) // 0 is not a valid signal number
    my_sigset(sig, SIG_IGN);                    /* purify inspected */
  if (sig == MYSQL_KILL_SIGNAL || sig == 0)
    sql_print_information(ER(ER_NORMAL_SHUTDOWN),my_progname);
  else
    sql_print_error(ER(ER_GOT_SIGNAL),my_progname,sig); /* purecov: inspected */

#if defined(HAVE_SMEM) && defined(__WIN__)
  /*
   Send event to smem_event_connect_request for aborting
   */
  if (!SetEvent(smem_event_connect_request))
  {
    DBUG_PRINT("error",
               ("Got error: %ld from SetEvent of smem_event_connect_request",
                GetLastError()));
  }
#endif

  close_connections();
  if (sig != MYSQL_KILL_SIGNAL &&
      sig != 0)
    unireg_abort(1);				/* purecov: inspected */
  else
    unireg_end();

  /* purecov: begin deadcode */
#ifdef __NETWARE__
  if (!event_flag)
    pthread_join(select_thread, NULL);		// wait for main thread
#endif /* __NETWARE__ */

  my_thread_end();
  pthread_exit(0);
  /* purecov: end */

#endif /* EMBEDDED_LIBRARY */
  RETURN_FROM_KILL_SERVER;
}


#if defined(USE_ONE_SIGNAL_HAND) || (defined(__NETWARE__) && defined(SIGNALS_DONT_BREAK_READ))
pthread_handler_t kill_server_thread(void *arg __attribute__((unused)))
{
  my_thread_init();				// Initialize new thread
  kill_server(0);
  /* purecov: begin deadcode */
  my_thread_end();
  pthread_exit(0);
  return 0;
  /* purecov: end */
}
#endif


extern "C" sig_handler print_signal_warning(int sig)
{
  if (global_system_variables.log_warnings)
    sql_print_warning("Got signal %d from thread %ld", sig,my_thread_id());
#ifdef DONT_REMEMBER_SIGNAL
  my_sigset(sig,print_signal_warning);		/* int. thread system calls */
#endif
#if !defined(__WIN__) && !defined(__NETWARE__)
  if (sig == SIGALRM)
    alarm(2);					/* reschedule alarm */
#endif
}

#ifndef EMBEDDED_LIBRARY

/**
  cleanup all memory and end program nicely.

    If SIGNALS_DONT_BREAK_READ is defined, this function is called
    by the main thread. To get MySQL to shut down nicely in this case
    (Mac OS X) we have to call exit() instead if pthread_exit().

  @note
    This function never returns.
*/
void unireg_end(void)
{
  clean_up(1);
  my_thread_end();
#if defined(SIGNALS_DONT_BREAK_READ) && !defined(__NETWARE__)
  exit(0);
#else
  pthread_exit(0);				// Exit is in main thread
#endif
}


extern "C" void unireg_abort(int exit_code)
{
  DBUG_ENTER("unireg_abort");

  if (exit_code)
    sql_print_error("Aborting\n");
  else if (opt_help)
    usage();
  clean_up(!opt_help && (exit_code || !opt_bootstrap)); /* purecov: inspected */
  DBUG_PRINT("quit",("done with cleanup in unireg_abort"));
  mysqld_exit(exit_code);
}


static void mysqld_exit(int exit_code)
{
  wait_for_signal_thread_to_end();
  mysql_audit_finalize();
  clean_up_mutexes();
  my_end(opt_endinfo ? MY_CHECK_ERROR | MY_GIVE_INFO : 0);
  exit(exit_code); /* purecov: inspected */
}

#endif /* !EMBEDDED_LIBRARY */


void clean_up(bool print_message)
{
  DBUG_PRINT("exit",("clean_up"));
  if (cleanup_done++)
    return; /* purecov: inspected */

  stop_handle_manager();
  release_ddl_log();

  /*
    make sure that handlers finish up
    what they have that is dependent on the binlog
  */
  ha_binlog_end(current_thd);

  logger.cleanup_base();

  injector::free_instance();
  mysql_bin_log.cleanup();

#ifdef HAVE_REPLICATION
  if (use_slave_mask)
    bitmap_free(&slave_error_mask);
#endif
  my_tz_free();
  my_database_names_free();
#ifndef NO_EMBEDDED_ACCESS_CHECKS
  servers_free(1);
  acl_free(1);
  grant_free();
#endif
  query_cache_destroy();
  table_def_free();
  hostname_cache_free();
  mdl_destroy();
  item_user_lock_free();
  lex_free();				/* Free some memory */
  item_create_cleanup();
  set_var_free();
  free_charsets();
  if (!opt_noacl)
  {
#ifdef HAVE_DLOPEN
    udf_free();
#endif
  }
#ifndef EMBEDDED_LIBRARY
  backup_shutdown();
#endif
  plugin_shutdown();
  ha_end();
  if (tc_log)
    tc_log->close();
  delegates_destroy();
  xid_cache_free();
  wt_end();
  delete_elements(&key_caches, (void (*)(const char*, uchar*)) free_key_cache);
  multi_keycache_free();
  free_status_vars();
  end_thr_alarm(1);			/* Free allocated memory */
  my_free_open_file_info();
  my_free((char*) global_system_variables.date_format,
	  MYF(MY_ALLOW_ZERO_PTR));
  my_free((char*) global_system_variables.time_format,
	  MYF(MY_ALLOW_ZERO_PTR));
  my_free((char*) global_system_variables.datetime_format,
	  MYF(MY_ALLOW_ZERO_PTR));
  if (defaults_argv)
    free_defaults(defaults_argv);
  my_free(sys_init_connect.value, MYF(MY_ALLOW_ZERO_PTR));
  my_free(sys_init_slave.value, MYF(MY_ALLOW_ZERO_PTR));
  my_free(sys_var_general_log_path.value, MYF(MY_ALLOW_ZERO_PTR));
  my_free(sys_var_backup_history_log_path.value, MYF(MY_ALLOW_ZERO_PTR));
  my_free(sys_var_backup_progress_log_path.value, MYF(MY_ALLOW_ZERO_PTR));
  my_free(sys_var_backupdir.value, MYF(MY_ALLOW_ZERO_PTR));
  my_free(sys_var_slow_log_path.value, MYF(MY_ALLOW_ZERO_PTR));
  free_tmpdir(&mysql_tmpdir_list);
#ifdef HAVE_REPLICATION
  my_free(slave_load_tmpdir,MYF(MY_ALLOW_ZERO_PTR));
#endif
  x_free(opt_bin_logname);
  x_free(opt_relay_logname);
  x_free(opt_secure_file_priv);
  bitmap_free(&temp_pool);
  free_max_user_conn();
#ifdef HAVE_REPLICATION
  end_slave_list();
#endif
  delete binlog_filter;
  delete rpl_filter;
  end_ssl();
  vio_end();
#ifdef USE_REGEX
  my_regex_end();
#endif
#if defined(ENABLED_DEBUG_SYNC)
  /* End the debug sync facility. See debug_sync.cc. */
  debug_sync_end();
#endif /* defined(ENABLED_DEBUG_SYNC) */

#if !defined(EMBEDDED_LIBRARY)
  if (!opt_bootstrap)
    (void) my_delete(pidfile_name,MYF(0));	// This may not always exist
#endif
  if (print_message && errmesg && server_start_time)
    sql_print_information(ER(ER_SHUTDOWN_COMPLETE),my_progname);
  thread_scheduler.end();
  finish_client_errs();
  my_free((uchar*) my_error_unregister(ER_ERROR_FIRST, ER_ERROR_LAST),
          MYF(MY_WME | MY_FAE | MY_ALLOW_ZERO_PTR));
  DBUG_PRINT("quit", ("Error messages freed"));
  /* Tell main we are ready */
  logger.cleanup_end();
  (void) pthread_mutex_lock(&LOCK_thread_count);
  DBUG_PRINT("quit", ("got thread count lock"));
  ready_to_exit=1;
  /* do the broadcast inside the lock to ensure that my_end() is not called */
  (void) pthread_cond_broadcast(&COND_thread_count);
  (void) pthread_mutex_unlock(&LOCK_thread_count);
  my_uuid_end();

  /*
    The following lines may never be executed as the main thread may have
    killed us
  */
  DBUG_PRINT("quit", ("done with cleanup"));
} /* clean_up */


#ifndef EMBEDDED_LIBRARY

/**
  This is mainly needed when running with purify, but it's still nice to
  know that all child threads have died when mysqld exits.
*/
static void wait_for_signal_thread_to_end()
{
#ifndef __NETWARE__
  uint i;
  /*
    Wait up to 10 seconds for signal thread to die. We use this mainly to
    avoid getting warnings that my_thread_end has not been called
  */
  for (i= 0 ; i < 100 && signal_thread_in_use; i++)
  {
    if (pthread_kill(signal_thread, MYSQL_KILL_SIGNAL) != ESRCH)
      break;
    my_sleep(100);				// Give it time to die
  }
#endif
}


static void clean_up_mutexes()
{
  (void) pthread_mutex_destroy(&LOCK_mysql_create_db);
  (void) pthread_mutex_destroy(&LOCK_lock_db);
  (void) rwlock_destroy(&LOCK_grant);
  (void) pthread_mutex_destroy(&LOCK_open);
  (void) pthread_mutex_destroy(&LOCK_thread_count);
  (void) pthread_mutex_destroy(&LOCK_mapped_file);
  (void) pthread_mutex_destroy(&LOCK_status);
  (void) pthread_mutex_destroy(&LOCK_error_log);
  (void) pthread_mutex_destroy(&LOCK_delayed_insert);
  (void) pthread_mutex_destroy(&LOCK_delayed_status);
  (void) pthread_mutex_destroy(&LOCK_delayed_create);
  (void) pthread_mutex_destroy(&LOCK_manager);
  (void) pthread_mutex_destroy(&LOCK_crypt);
  (void) pthread_mutex_destroy(&LOCK_user_conn);
  (void) pthread_mutex_destroy(&LOCK_connection_count);
  Events::destroy_mutexes();
#ifdef HAVE_OPENSSL
  (void) pthread_mutex_destroy(&LOCK_des_key_file);
#ifndef HAVE_YASSL
  for (int i= 0; i < CRYPTO_num_locks(); ++i)
    (void) rwlock_destroy(&openssl_stdlocks[i].lock);
  OPENSSL_free(openssl_stdlocks);
#endif
#endif
#ifdef HAVE_REPLICATION
  (void) pthread_mutex_destroy(&LOCK_rpl_status);
  (void) pthread_cond_destroy(&COND_rpl_status);
#endif
  (void) pthread_mutex_destroy(&LOCK_active_mi);
  (void) rwlock_destroy(&LOCK_sys_init_connect);
  (void) rwlock_destroy(&LOCK_sys_init_slave);
  (void) pthread_mutex_destroy(&LOCK_global_system_variables);
  (void) pthread_mutex_destroy(&LOCK_uuid_short);
  (void) rwlock_destroy(&LOCK_system_variables_hash);
  (void) pthread_mutex_destroy(&LOCK_global_read_lock);
  (void) pthread_mutex_destroy(&LOCK_prepared_stmt_count);
  (void) pthread_cond_destroy(&COND_thread_count);
  (void) pthread_cond_destroy(&COND_refresh);
  (void) pthread_cond_destroy(&COND_global_read_lock);
  (void) pthread_cond_destroy(&COND_thread_cache);
  (void) pthread_cond_destroy(&COND_flush_thread_cache);
  (void) pthread_cond_destroy(&COND_manager);
  DDL_blocker_class::destroy_DDL_blocker_class_instance();
}

#endif /*EMBEDDED_LIBRARY*/


/****************************************************************************
** Init IP and UNIX socket
****************************************************************************/

#ifndef EMBEDDED_LIBRARY
static void set_ports()
{
  char	*env;
  if (!mysqld_port && !opt_disable_networking)
  {					// Get port if not from commandline
    mysqld_port= MYSQL_PORT;

    /*
      if builder specifically requested a default port, use that
      (even if it coincides with our factory default).
      only if they didn't do we check /etc/services (and, failing
      on that, fall back to the factory default of 3306).
      either default can be overridden by the environment variable
      MYSQL_TCP_PORT, which in turn can be overridden with command
      line options.
    */

#if MYSQL_PORT_DEFAULT == 0
    struct  servent *serv_ptr;
    if ((serv_ptr= getservbyname("mysql", "tcp")))
      mysqld_port= ntohs((u_short) serv_ptr->s_port); /* purecov: inspected */
#endif
    if ((env = getenv("MYSQL_TCP_PORT")))
      mysqld_port= (uint) atoi(env);		/* purecov: inspected */
  }
  if (!mysqld_unix_port)
  {
#ifdef __WIN__
    mysqld_unix_port= (char*) MYSQL_NAMEDPIPE;
#else
    mysqld_unix_port= (char*) MYSQL_UNIX_ADDR;
#endif
    if ((env = getenv("MYSQL_UNIX_PORT")))
      mysqld_unix_port= env;			/* purecov: inspected */
  }
}

/* Change to run as another user if started with --user */

static struct passwd *check_user(const char *user)
{
#if !defined(__WIN__) && !defined(__NETWARE__)
  struct passwd *tmp_user_info;
  uid_t user_id= geteuid();

  // Don't bother if we aren't superuser
  if (user_id)
  {
    if (user)
    {
      /* Don't give a warning, if real user is same as given with --user */
      /* purecov: begin tested */
      tmp_user_info= getpwnam(user);
      if ((!tmp_user_info || user_id != tmp_user_info->pw_uid) &&
	  global_system_variables.log_warnings)
        sql_print_warning(
                    "One can only use the --user switch if running as root\n");
      /* purecov: end */
    }
    return NULL;
  }
  if (!user)
  {
    if (!opt_bootstrap)
    {
      sql_print_error("Fatal error: Please read \"Security\" section of the manual to find out how to run mysqld as root!\n");
      unireg_abort(1);
    }
    return NULL;
  }
  /* purecov: begin tested */
  if (!strcmp(user,"root"))
    return NULL;                        // Avoid problem with dynamic libraries

  if (!(tmp_user_info= getpwnam(user)))
  {
    // Allow a numeric uid to be used
    const char *pos;
    for (pos= user; my_isdigit(mysqld_charset,*pos); pos++) ;
    if (*pos)                                   // Not numeric id
      goto err;
    if (!(tmp_user_info= getpwuid(atoi(user))))
      goto err;
  }
  return tmp_user_info;
  /* purecov: end */

err:
  sql_print_error("Fatal error: Can't change to run as user '%s' ;  Please check that the user exists!\n",user);
  unireg_abort(1);

#ifdef PR_SET_DUMPABLE
  if (test_flags & TEST_CORE_ON_SIGNAL)
  {
    /* inform kernel that process is dumpable */
    (void) prctl(PR_SET_DUMPABLE, 1);
  }
#endif

#endif
  return NULL;
}

static void set_user(const char *user, struct passwd *user_info_arg)
{
  /* purecov: begin tested */
#if !defined(__WIN__) && !defined(__NETWARE__)
  DBUG_ASSERT(user_info_arg != 0);
#ifdef HAVE_INITGROUPS
  /*
    We can get a SIGSEGV when calling initgroups() on some systems when NSS
    is configured to use LDAP and the server is statically linked.  We set
    calling_initgroups as a flag to the SIGSEGV handler that is then used to
    output a specific message to help the user resolve this problem.
  */
  calling_initgroups= TRUE;
  initgroups((char*) user, user_info_arg->pw_gid);
  calling_initgroups= FALSE;
#endif
  if (setgid(user_info_arg->pw_gid) == -1)
  {
    sql_perror("setgid");
    unireg_abort(1);
  }
  if (setuid(user_info_arg->pw_uid) == -1)
  {
    sql_perror("setuid");
    unireg_abort(1);
  }
#endif
  /* purecov: end */
}


static void set_effective_user(struct passwd *user_info_arg)
{
#if !defined(__WIN__) && !defined(__NETWARE__)
  DBUG_ASSERT(user_info_arg != 0);
  if (setregid((gid_t)-1, user_info_arg->pw_gid) == -1)
  {
    sql_perror("setregid");
    unireg_abort(1);
  }
  if (setreuid((uid_t)-1, user_info_arg->pw_uid) == -1)
  {
    sql_perror("setreuid");
    unireg_abort(1);
  }
#endif
}


/** Change root user if started with @c --chroot . */
static void set_root(const char *path)
{
#if !defined(__WIN__) && !defined(__NETWARE__)
  if (chroot(path) == -1)
  {
    sql_perror("chroot");
    unireg_abort(1);
  }
  my_setwd("/", MYF(0));
#endif
}


static void network_init(void)
{
#ifdef HAVE_SYS_UN_H
  struct sockaddr_un	UNIXaddr;
#endif
  int	arg;
  int   ret;
  uint  waited;
  uint  this_wait;
  uint  retry;
  char port_buf[NI_MAXSERV];
  DBUG_ENTER("network_init");
  LINT_INIT(ret);

  if (thread_scheduler.init())
    unireg_abort(1);			/* purecov: inspected */

  set_ports();

  if (mysqld_port != 0 && !opt_disable_networking && !opt_bootstrap)
  {
    struct addrinfo *ai, *a;
    struct addrinfo hints;
    int error;
    DBUG_PRINT("general",("IP Socket is %d",mysqld_port));

    bzero(&hints, sizeof (hints));
    hints.ai_flags= AI_PASSIVE;
    hints.ai_socktype= SOCK_STREAM;
    hints.ai_family= AF_UNSPEC;

    my_snprintf(port_buf, NI_MAXSERV, "%d", mysqld_port);
    error= getaddrinfo(my_bind_addr_str, port_buf, &hints, &ai);
    if (error != 0)
    {
      DBUG_PRINT("error",("Got error: %d from getaddrinfo()", error));
      sql_perror(ER(ER_IPSOCK_ERROR));		/* purecov: tested */
      unireg_abort(1);				/* purecov: tested */
    }

    for (a = ai; a != NULL; a = ai->ai_next)
    {
      ip_sock= socket(a->ai_family, a->ai_socktype, a->ai_protocol);
      if (ip_sock != INVALID_SOCKET)
        break;
    }

    if (ip_sock == INVALID_SOCKET)
    {
      DBUG_PRINT("error",("Got error: %d from socket()",socket_errno));
      sql_perror(ER(ER_IPSOCK_ERROR));		/* purecov: tested */
      unireg_abort(1);				/* purecov: tested */
    }

#ifndef __WIN__
    /*
      We should not use SO_REUSEADDR on windows as this would enable a
      user to open two mysqld servers with the same TCP/IP port.
    */
    arg= 1;
    (void) setsockopt(ip_sock,SOL_SOCKET,SO_REUSEADDR,(char*)&arg,sizeof(arg));
#endif /* __WIN__ */

#ifdef IPV6_V6ONLY
     /*
       For interoperability with older clients, IPv6 socket should
       listen on both IPv6 and IPv4 wildcard addresses.
       Turn off IPV6_V6ONLY option.
     */
    if (a->ai_family == AF_INET6)
    {
      arg= 0;      
      (void) setsockopt(ip_sock, IPPROTO_IPV6, IPV6_V6ONLY, (char*)&arg,
                sizeof(arg));
    }
#endif
    /*
      Sometimes the port is not released fast enough when stopping and
      restarting the server. This happens quite often with the test suite
      on busy Linux systems. Retry to bind the address at these intervals:
      Sleep intervals: 1, 2, 4,  6,  9, 13, 17, 22, ...
      Retry at second: 1, 3, 7, 13, 22, 35, 52, 74, ...
      Limit the sequence by mysqld_port_timeout (set --port-open-timeout=#).
    */
    for (waited= 0, retry= 1; ; retry++, waited+= this_wait)
    {
      if (((ret= bind(ip_sock, a->ai_addr, a->ai_addrlen)) >= 0 ) ||
          (socket_errno != SOCKET_EADDRINUSE) ||
          (waited >= mysqld_port_timeout))
        break;
      sql_print_information("Retrying bind on TCP/IP port %u", mysqld_port);
      this_wait= retry * retry / 3 + 1;
      sleep(this_wait);
    }
    freeaddrinfo(ai);
    if (ret < 0)
    {
      DBUG_PRINT("error",("Got error: %d from bind",socket_errno));
      sql_perror("Can't start server: Bind on TCP/IP port");
      sql_print_error("Do you already have another mysqld server running on port: %d ?",mysqld_port);
      unireg_abort(1);
    }
    if (listen(ip_sock,(int) back_log) < 0)
    {
      sql_perror("Can't start server: listen() on TCP/IP port");
      sql_print_error("listen() on TCP/IP failed with error %d",
		      socket_errno);
      unireg_abort(1);
    }
  }

#ifdef _WIN32
  /* create named pipe */
  if (Service.IsNT() && mysqld_unix_port[0] && !opt_bootstrap &&
      opt_enable_named_pipe)
  {

    pipe_name[sizeof(pipe_name)-1]= 0;		/* Safety if too long string */
    strxnmov(pipe_name, sizeof(pipe_name)-1, "\\\\.\\pipe\\",
	     mysqld_unix_port, NullS);
    bzero((char*) &saPipeSecurity, sizeof(saPipeSecurity));
    bzero((char*) &sdPipeDescriptor, sizeof(sdPipeDescriptor));
    if (!InitializeSecurityDescriptor(&sdPipeDescriptor,
				      SECURITY_DESCRIPTOR_REVISION))
    {
      sql_perror("Can't start server : Initialize security descriptor");
      unireg_abort(1);
    }
    if (!SetSecurityDescriptorDacl(&sdPipeDescriptor, TRUE, NULL, FALSE))
    {
      sql_perror("Can't start server : Set security descriptor");
      unireg_abort(1);
    }
    saPipeSecurity.nLength = sizeof(SECURITY_ATTRIBUTES);
    saPipeSecurity.lpSecurityDescriptor = &sdPipeDescriptor;
    saPipeSecurity.bInheritHandle = FALSE;
    if ((hPipe= CreateNamedPipe(pipe_name,
				PIPE_ACCESS_DUPLEX,
				PIPE_TYPE_BYTE |
				PIPE_READMODE_BYTE |
				PIPE_WAIT,
				PIPE_UNLIMITED_INSTANCES,
				(int) global_system_variables.net_buffer_length,
				(int) global_system_variables.net_buffer_length,
				NMPWAIT_USE_DEFAULT_WAIT,
				&saPipeSecurity)) == INVALID_HANDLE_VALUE)
      {
	LPVOID lpMsgBuf;
	int error=GetLastError();
	FormatMessage(FORMAT_MESSAGE_ALLOCATE_BUFFER |
		      FORMAT_MESSAGE_FROM_SYSTEM,
		      NULL, error, MAKELANGID(LANG_NEUTRAL, SUBLANG_DEFAULT),
		      (LPTSTR) &lpMsgBuf, 0, NULL );
	sql_perror((char *)lpMsgBuf);
	LocalFree(lpMsgBuf);
	unireg_abort(1);
      }
  }
#endif

#if defined(HAVE_SYS_UN_H)
  /*
  ** Create the UNIX socket
  */
  if (mysqld_unix_port[0] && !opt_bootstrap)
  {
    DBUG_PRINT("general",("UNIX Socket is %s",mysqld_unix_port));

    if (strlen(mysqld_unix_port) > (sizeof(UNIXaddr.sun_path) - 1))
    {
      sql_print_error("The socket file path is too long (> %u): %s",
                      (uint) sizeof(UNIXaddr.sun_path) - 1, mysqld_unix_port);
      unireg_abort(1);
    }
    if ((unix_sock= socket(AF_UNIX, SOCK_STREAM, 0)) < 0)
    {
      sql_perror("Can't start server : UNIX Socket "); /* purecov: inspected */
      unireg_abort(1);				/* purecov: inspected */
    }
    bzero((char*) &UNIXaddr, sizeof(UNIXaddr));
    UNIXaddr.sun_family = AF_UNIX;
    strmov(UNIXaddr.sun_path, mysqld_unix_port);
    (void) unlink(mysqld_unix_port);
    arg= 1;
    (void) setsockopt(unix_sock,SOL_SOCKET,SO_REUSEADDR,(char*)&arg,
		      sizeof(arg));
    umask(0);
    if (bind(unix_sock, my_reinterpret_cast(struct sockaddr *) (&UNIXaddr),
	     sizeof(UNIXaddr)) < 0)
    {
      sql_perror("Can't start server : Bind on unix socket"); /* purecov: tested */
      sql_print_error("Do you already have another mysqld server running on socket: %s ?",mysqld_unix_port);
      unireg_abort(1);					/* purecov: tested */
    }
    umask(((~my_umask) & 0666));
#if defined(S_IFSOCK) && defined(SECURE_SOCKETS)
    (void) chmod(mysqld_unix_port,S_IFSOCK);	/* Fix solaris 2.6 bug */
#endif
    if (listen(unix_sock,(int) back_log) < 0)
      sql_print_warning("listen() on Unix socket failed with error %d",
		      socket_errno);
  }
#endif
  DBUG_PRINT("info",("server started"));
  DBUG_VOID_RETURN;
}

#endif /*!EMBEDDED_LIBRARY*/


#ifndef EMBEDDED_LIBRARY
/**
  Close a connection.

  @param thd		Thread handle
  @param errcode	Error code to print to console
  @param lock	        1 if we have have to lock LOCK_thread_count

  @note
    For the connection that is doing shutdown, this is called twice
*/
void close_connection(THD *thd, uint errcode, bool lock)
{
  st_vio *vio;
  DBUG_ENTER("close_connection");
  DBUG_PRINT("enter",("fd: %s  error: '%s'",
		      thd->net.vio ? vio_description(thd->net.vio) :
		      "(not connected)",
		      errcode ? ER(errcode) : ""));
  if (lock)
    (void) pthread_mutex_lock(&LOCK_thread_count);
  thd->killed= THD::KILL_CONNECTION;
  if ((vio= thd->net.vio) != 0)
  {
    if (errcode)
      net_send_error(thd, errcode, ER(errcode)); /* purecov: inspected */
    vio_close(vio);			/* vio is freed in delete thd */
  }
  if (lock)
    (void) pthread_mutex_unlock(&LOCK_thread_count);
  MYSQL_CONNECTION_DONE((int) errcode, thd->thread_id);
  DBUG_VOID_RETURN;
}
#endif /* EMBEDDED_LIBRARY */


/** Called when a thread is aborted. */
/* ARGSUSED */
extern "C" sig_handler end_thread_signal(int sig __attribute__((unused)))
{
  THD *thd=current_thd;
  DBUG_ENTER("end_thread_signal");
  if (thd && ! thd->bootstrap)
  {
    statistic_increment(killed_threads, &LOCK_status);
    thread_scheduler.end_thread(thd,0);		/* purecov: inspected */
  }
  DBUG_VOID_RETURN;				/* purecov: deadcode */
}


/*
  Unlink thd from global list of available connections and free thd

  SYNOPSIS
    unlink_thd()
    thd		 Thread handler

  NOTES
    LOCK_thread_count is locked and left locked
*/

void unlink_thd(THD *thd)
{
  DBUG_ENTER("unlink_thd");
  DBUG_PRINT("enter", ("thd: %p", thd));
  thd->cleanup();

  pthread_mutex_lock(&LOCK_connection_count);
  --connection_count;
  pthread_mutex_unlock(&LOCK_connection_count);

  (void) pthread_mutex_lock(&LOCK_thread_count);
  thread_count--;
  delete thd;
  DBUG_VOID_RETURN;
}


/*
  Store thread in cache for reuse by new connections

  SYNOPSIS
    cache_thread()

  NOTES
    LOCK_thread_count has to be locked

  RETURN
    0  Thread was not put in cache
    1  Thread is to be reused by new connection.
       (ie, caller should return, not abort with pthread_exit())
*/


static bool cache_thread()
{
  safe_mutex_assert_owner(&LOCK_thread_count);
  if (cached_thread_count < thread_cache_size &&
      ! abort_loop && !kill_cached_threads)
  {
    /* Don't kill the thread, just put it in cache for reuse */
    DBUG_PRINT("info", ("Adding thread to cache"));
    cached_thread_count++;
    while (!abort_loop && ! wake_thread && ! kill_cached_threads)
      (void) pthread_cond_wait(&COND_thread_cache, &LOCK_thread_count);
    cached_thread_count--;
    if (kill_cached_threads)
      pthread_cond_signal(&COND_flush_thread_cache);
    if (wake_thread)
    {
      THD *thd;
      wake_thread--;
      thd= thread_cache.get();
      thd->thread_stack= (char*) &thd;          // For store_globals
      (void) thd->store_globals();
      /*
        THD::mysys_var::abort is associated with physical thread rather
        than with THD object. So we need to reset this flag before using
        this thread for handling of new THD object/connection.
      */
      thd->mysys_var->abort= 0;
      thd->thr_create_utime= my_micro_time();
      threads.append(thd);
      return(1);
    }
  }
  return(0);
}


/*
  End thread for the current connection

  SYNOPSIS
    one_thread_per_connection_end()
    thd		  Thread handler
    put_in_cache  Store thread in cache, if there is room in it
                  Normally this is true in all cases except when we got
                  out of resources initializing the current thread

  NOTES
    If thread is cached, we will wait until thread is scheduled to be
    reused and then we will return.
    If thread is not cached, we end the thread.

  RETURN
    0    Signal to handle_one_connection to reuse connection
*/

bool one_thread_per_connection_end(THD *thd, bool put_in_cache)
{
  DBUG_ENTER("one_thread_per_connection_end");
  unlink_thd(thd);
  if (put_in_cache)
    put_in_cache= cache_thread();
  pthread_mutex_unlock(&LOCK_thread_count);
  if (put_in_cache)
    DBUG_RETURN(0);                             // Thread is reused

  /* It's safe to broadcast outside a lock (COND... is not deleted here) */
  DBUG_PRINT("signal", ("Broadcasting COND_thread_count"));
  my_thread_end();
  (void) pthread_cond_broadcast(&COND_thread_count);

  pthread_exit(0);
  DBUG_RETURN(0);                               // Impossible
}


void flush_thread_cache()
{
  (void) pthread_mutex_lock(&LOCK_thread_count);
  kill_cached_threads++;
  while (cached_thread_count)
  {
    pthread_cond_broadcast(&COND_thread_cache);
    pthread_cond_wait(&COND_flush_thread_cache,&LOCK_thread_count);
  }
  kill_cached_threads--;
  (void) pthread_mutex_unlock(&LOCK_thread_count);
}


#ifdef THREAD_SPECIFIC_SIGPIPE
/**
  Aborts a thread nicely. Comes here on SIGPIPE.

  @todo
    One should have to fix that thr_alarm know about this thread too.
*/
extern "C" sig_handler abort_thread(int sig __attribute__((unused)))
{
  THD *thd=current_thd;
  DBUG_ENTER("abort_thread");
  if (thd)
    thd->killed= THD::KILL_CONNECTION;
  DBUG_VOID_RETURN;
}
#endif


/******************************************************************************
  Setup a signal thread with handles all signals.
  Because Linux doesn't support schemas use a mutex to check that
  the signal thread is ready before continuing
******************************************************************************/

#if defined(__WIN__)


/*
  On Windows, we use native SetConsoleCtrlHandler for handle events like Ctrl-C
  with graceful shutdown.
  Also, we do not use signal(), but SetUnhandledExceptionFilter instead - as it
  provides possibility to pass the exception to just-in-time debugger, collect
  dumps and potentially also the exception and thread context used to output
  callstack.
*/

static BOOL WINAPI console_event_handler( DWORD type ) 
{
  DBUG_ENTER("console_event_handler");
#ifndef EMBEDDED_LIBRARY
  if(type == CTRL_C_EVENT)
  {
     /*
       Do not shutdown before startup is finished and shutdown
       thread is initialized. Otherwise there is a race condition 
       between main thread doing initialization and CTRL-C thread doing
       cleanup, which can result into crash.
     */
#ifndef EMBEDDED_LIBRARY
     if(hEventShutdown)
       kill_mysql();
     else
#endif
       sql_print_warning("CTRL-C ignored during startup");
     DBUG_RETURN(TRUE);
  }
#endif
  DBUG_RETURN(FALSE);
}


/*
  In Visual Studio 2005 and later, default SIGABRT handler will overwrite
  any unhandled exception filter set by the application  and will try to
  call JIT debugger. This is not what we want, this we calling __debugbreak
  to stop in debugger, if process is being debugged or to generate 
  EXCEPTION_BREAKPOINT and then handle_segfault will do its magic.
*/

#if (_MSC_VER >= 1400)
static void my_sigabrt_handler(int sig)
{
  __debugbreak();
}
#endif /*_MSC_VER >=1400 */

void win_install_sigabrt_handler(void)
{
#if (_MSC_VER >=1400)
  /*abort() should not override our exception filter*/
  _set_abort_behavior(0,_CALL_REPORTFAULT);
  signal(SIGABRT,my_sigabrt_handler);
#endif /* _MSC_VER >=1400 */
}

#ifdef DEBUG_UNHANDLED_EXCEPTION_FILTER
#define DEBUGGER_ATTACH_TIMEOUT 120
/*
  Wait for debugger to attach and break into debugger. If debugger is not attached,
  resume after timeout.
*/
static void wait_for_debugger(int timeout_sec)
{
   if(!IsDebuggerPresent())
   {
     int i;
     printf("Waiting for debugger to attach, pid=%u\n",GetCurrentProcessId());
     fflush(stdout);
     for(i= 0; i < timeout_sec; i++)
     {
       Sleep(1000);
       if(IsDebuggerPresent())
       {
         /* Break into debugger */
         __debugbreak();
         return;
       }
     }
     printf("pid=%u, debugger not attached after %d seconds, resuming\n",GetCurrentProcessId(),
       timeout_sec);
     fflush(stdout);
   }
}
#endif /* DEBUG_UNHANDLED_EXCEPTION_FILTER */

LONG WINAPI my_unhandler_exception_filter(EXCEPTION_POINTERS *ex_pointers)
{
   static BOOL first_time= TRUE;
   if(!first_time)
   {
     /*
       This routine can be called twice, typically
       when detaching in JIT debugger.
       Return EXCEPTION_EXECUTE_HANDLER to terminate process.
     */
     return EXCEPTION_EXECUTE_HANDLER;
   }
   first_time= FALSE;
#ifdef DEBUG_UNHANDLED_EXCEPTION_FILTER
   /*
    Unfortunately there is no clean way to debug unhandled exception filters,
    as debugger does not stop there(also documented in MSDN) 
    To overcome, one could put a MessageBox, but this will not work in service.
    Better solution is to print error message and sleep some minutes 
    until debugger is attached
  */
  wait_for_debugger(DEBUGGER_ATTACH_TIMEOUT);
#endif /* DEBUG_UNHANDLED_EXCEPTION_FILTER */
  __try
  {
    my_set_exception_pointers(ex_pointers);
    handle_segfault(ex_pointers->ExceptionRecord->ExceptionCode);
  }
  __except(EXCEPTION_EXECUTE_HANDLER)
  {
    DWORD written;
    const char msg[] = "Got exception in exception handler!\n";
    WriteFile(GetStdHandle(STD_OUTPUT_HANDLE),msg, sizeof(msg)-1, 
      &written,NULL);
  }
  /*
    Return EXCEPTION_CONTINUE_SEARCH to give JIT debugger
    (drwtsn32 or vsjitdebugger) possibility to attach,
    if JIT debugger is configured.
    Windows Error reporting might generate a dump here.
  */
  return EXCEPTION_CONTINUE_SEARCH;
}


static void init_signals(void)
{
  win_install_sigabrt_handler();
  if(opt_console)
    SetConsoleCtrlHandler(console_event_handler,TRUE);
  else
  {
    /* Avoid MessageBox()es*/
   _CrtSetReportMode(_CRT_WARN, _CRTDBG_MODE_FILE);
   _CrtSetReportFile(_CRT_WARN, _CRTDBG_FILE_STDERR);
   _CrtSetReportMode(_CRT_ERROR, _CRTDBG_MODE_FILE);
   _CrtSetReportFile(_CRT_ERROR, _CRTDBG_FILE_STDERR);
   _CrtSetReportMode(_CRT_ASSERT, _CRTDBG_MODE_FILE);
   _CrtSetReportFile(_CRT_ASSERT, _CRTDBG_FILE_STDERR);

   /*
     Do not use SEM_NOGPFAULTERRORBOX in the following SetErrorMode (),
     because it would prevent JIT debugger and Windows error reporting
     from working. We need WER or JIT-debugging, since our own unhandled
     exception filter is not guaranteed to work in all situation
     (like heap corruption or stack overflow)
   */
   SetErrorMode(SetErrorMode(0)|SEM_FAILCRITICALERRORS|SEM_NOOPENFILEERRORBOX);
  }
  SetUnhandledExceptionFilter(my_unhandler_exception_filter);
}


static void start_signal_handler(void)
{
#ifndef EMBEDDED_LIBRARY
  // Save vm id of this process
  if (!opt_bootstrap)
    create_pid_file();
#endif /* EMBEDDED_LIBRARY */
}


static void check_data_home(const char *path)
{}


#elif defined(__NETWARE__)

/// down server event callback.
void mysql_down_server_cb(void *, void *)
{
  event_flag= TRUE;
  kill_server(0);
}


/// destroy callback resources.
void mysql_cb_destroy(void *)
{
  UnRegisterEventNotification(eh);  // cleanup down event notification
  NX_UNWRAP_INTERFACE(ref);
  /* Deregister NSS volume deactivation event */
  NX_UNWRAP_INTERFACE(refneb);
  if (neb_consumer_id)
    UnRegisterConsumer(neb_consumer_id, NULL);
}


/// initialize callbacks.
void mysql_cb_init()
{
  // register for down server event
  void *handle = getnlmhandle();
  rtag_t rt= AllocateResourceTag(handle, "MySQL Down Server Callback",
                                 EventSignature);
  NX_WRAP_INTERFACE((void *)mysql_down_server_cb, 2, (void **)&ref);
  eh= RegisterForEventNotification(rt, EVENT_PRE_DOWN_SERVER,
                                   EVENT_PRIORITY_APPLICATION,
                                   NULL, ref, NULL);

  /*
    Register for volume deactivation event
    Wrap the callback function, as it is called by non-LibC thread
  */
  (void *) NX_WRAP_INTERFACE(neb_event_callback, 1, &refneb);
  registerwithneb();

  NXVmRegisterExitHandler(mysql_cb_destroy, NULL);  // clean-up
}


/** To get the name of the NetWare volume having MySQL data folder. */
static void getvolumename()
{
  char *p;
  /*
    We assume that data path is already set.
    If not it won't come here. Terminate after volume name
  */
  if ((p= strchr(mysql_real_data_home, ':')))
    strmake(datavolname, mysql_real_data_home,
            (uint) (p - mysql_real_data_home));
}


/**
  Registering with NEB for NSS Volume Deactivation event.
*/

static void registerwithneb()
{

  ConsumerRegistrationInfo reg_info;

  /* Clear NEB registration structure */
  bzero((char*) &reg_info, sizeof(struct ConsumerRegistrationInfo));

  /* Fill the NEB consumer information structure */
  reg_info.CRIVersion= 1;  	            // NEB version
  /* NEB Consumer name */
  reg_info.CRIConsumerName= (BYTE *) "MySQL Database Server";
  /* Event of interest */
  reg_info.CRIEventName= (BYTE *) "NSS.ChangeVolState.Enter";
  reg_info.CRIUserParameter= NULL;	    // Consumer Info
  reg_info.CRIEventFlags= 0;	            // Event flags
  /* Consumer NLM handle */
  reg_info.CRIOwnerID= (LoadDefinitionStructure *)getnlmhandle();
  reg_info.CRIConsumerESR= NULL;	    // No consumer ESR required
  reg_info.CRISecurityToken= 0;	            // No security token for the event
  reg_info.CRIConsumerFlags= 0;             // SMP_ENABLED_BIT;
  reg_info.CRIFilterName= 0;	            // No event filtering
  reg_info.CRIFilterDataLength= 0;          // No filtering data
  reg_info.CRIFilterData= 0;	            // No filtering data
  /* Callback function for the event */
  (void *)reg_info.CRIConsumerCallback= (void *) refneb;
  reg_info.CRIOrder= 0;	                    // Event callback order
  reg_info.CRIConsumerType= CHECK_CONSUMER; // Consumer type

  /* Register for the event with NEB */
  if (RegisterConsumer(&reg_info))
  {
    consoleprintf("Failed to register for NSS Volume Deactivation event \n");
    return;
  }
  /* This ID is required for deregistration */
  neb_consumer_id= reg_info.CRIConsumerID;

  /* Get MySQL data volume name, stored in global variable datavolname */
  getvolumename();

  /*
    Get the NSS volume ID of the MySQL Data volume.
    Volume ID is stored in a global variable
  */
  getvolumeID((BYTE*) datavolname);
}


/**
  Callback for NSS Volume Deactivation event.
*/

ulong neb_event_callback(struct EventBlock *eblock)
{
  EventChangeVolStateEnter_s *voldata;
  extern bool nw_panic;

  voldata= (EventChangeVolStateEnter_s *)eblock->EBEventData;

  /* Deactivation of a volume */
  if ((voldata->oldState == zVOLSTATE_ACTIVE &&
       voldata->newState == zVOLSTATE_DEACTIVE ||
       voldata->newState == zVOLSTATE_MAINTENANCE))
  {
    /*
      Ensure that we bring down MySQL server only for MySQL data
      volume deactivation
    */
    if (!memcmp(&voldata->volID, &datavolid, sizeof(VolumeID_t)))
    {
      consoleprintf("MySQL data volume is deactivated, shutting down MySQL Server \n");
      event_flag= TRUE;
      nw_panic = TRUE;
      event_flag= TRUE;
      kill_server(0);
    }
  }
  return 0;
}


#define ADMIN_VOL_PATH					"_ADMIN:/Volumes/"

/**
  Function to get NSS volume ID of the MySQL data.
*/
static void getvolumeID(BYTE *volumeName)
{
  char path[zMAX_FULL_NAME];
  Key_t rootKey= 0, fileKey= 0;
  QUAD getInfoMask;
  zInfo_s info;
  STATUS status;

  /* Get the root key */
  if ((status= zRootKey(0, &rootKey)) != zOK)
  {
    consoleprintf("\nGetNSSVolumeProperties - Failed to get root key, status: %d\n.", (int) status);
    goto exit;
  }

  /*
    Get the file key. This is the key to the volume object in the
    NSS admin volumes directory.
  */

  strxmov(path, (const char *) ADMIN_VOL_PATH, (const char *) volumeName,
          NullS);
  if ((status= zOpen(rootKey, zNSS_TASK, zNSPACE_LONG|zMODE_UTF8,
                     (BYTE *) path, zRR_READ_ACCESS, &fileKey)) != zOK)
  {
    consoleprintf("\nGetNSSVolumeProperties - Failed to get file, status: %d\n.", (int) status);
    goto exit;
  }

  getInfoMask= zGET_IDS | zGET_VOLUME_INFO ;
  if ((status= zGetInfo(fileKey, getInfoMask, sizeof(info),
                        zINFO_VERSION_A, &info)) != zOK)
  {
    consoleprintf("\nGetNSSVolumeProperties - Failed in zGetInfo, status: %d\n.", (int) status);
    goto exit;
  }

  /* Copy the data to global variable */
  datavolid.timeLow= info.vol.volumeID.timeLow;
  datavolid.timeMid= info.vol.volumeID.timeMid;
  datavolid.timeHighAndVersion= info.vol.volumeID.timeHighAndVersion;
  datavolid.clockSeqHighAndReserved= info.vol.volumeID.clockSeqHighAndReserved;
  datavolid.clockSeqLow= info.vol.volumeID.clockSeqLow;
  /* This is guranteed to be 6-byte length (but sizeof() would be better) */
  memcpy(datavolid.node, info.vol.volumeID.node, (unsigned int) 6);

exit:
  if (rootKey)
    zClose(rootKey);
  if (fileKey)
    zClose(fileKey);
}


static void init_signals(void)
{
  int signals[] = {SIGINT,SIGILL,SIGFPE,SIGSEGV,SIGTERM,SIGABRT};

  for (uint i=0 ; i < sizeof(signals)/sizeof(int) ; i++)
    signal(signals[i], kill_server);
  mysql_cb_init();  // initialize callbacks

}


static void start_signal_handler(void)
{
  // Save vm id of this process
  if (!opt_bootstrap)
    create_pid_file();
  // no signal handler
}


/**
  Warn if the data is on a Traditional volume.

  @note
    Already done by mysqld_safe
*/

static void check_data_home(const char *path)
{
}

#endif /*__WIN__ || __NETWARE */

#ifdef HAVE_LINUXTHREADS
#define UNSAFE_DEFAULT_LINUX_THREADS 200
#endif


#if BACKTRACE_DEMANGLE
#include <cxxabi.h>
extern "C" char *my_demangle(const char *mangled_name, int *status)
{
  return abi::__cxa_demangle(mangled_name, NULL, NULL, status);
}
#endif


extern "C" sig_handler handle_segfault(int sig)
{
  time_t curr_time;
  struct tm tm;
  THD *thd=current_thd;

  /*
    Strictly speaking, one needs a mutex here
    but since we have got SIGSEGV already, things are a mess
    so not having the mutex is not as bad as possibly using a buggy
    mutex - so we keep things simple
  */
  if (segfaulted)
  {
    fprintf(stderr, "Fatal " SIGNAL_FMT " while backtracing\n", sig);
    exit(1);
  }

  segfaulted = 1;

  curr_time= my_time(0);
  localtime_r(&curr_time, &tm);

  fprintf(stderr,"\
%02d%02d%02d %2d:%02d:%02d - mysqld got " SIGNAL_FMT " ;\n\
This could be because you hit a bug. It is also possible that this binary\n\
or one of the libraries it was linked against is corrupt, improperly built,\n\
or misconfigured. This error can also be caused by malfunctioning hardware.\n",
          tm.tm_year % 100, tm.tm_mon+1, tm.tm_mday,
          tm.tm_hour, tm.tm_min, tm.tm_sec,
	  sig);
  fprintf(stderr, "\
We will try our best to scrape up some info that will hopefully help diagnose\n\
the problem, but since we have already crashed, something is definitely wrong\n\
and this may fail.\n\n");
  fprintf(stderr, "key_buffer_size=%lu\n",
          (ulong) dflt_key_cache->key_cache_mem_size);
  fprintf(stderr, "read_buffer_size=%ld\n", (long) global_system_variables.read_buff_size);
  fprintf(stderr, "max_used_connections=%lu\n", max_used_connections);
  fprintf(stderr, "max_threads=%u\n", thread_scheduler.max_threads);
  fprintf(stderr, "thread_count=%u\n", thread_count);
  fprintf(stderr, "connection_count=%u\n", connection_count);
  fprintf(stderr, "It is possible that mysqld could use up to \n\
key_buffer_size + (read_buffer_size + sort_buffer_size)*max_threads = %lu K\n\
bytes of memory\n", ((ulong) dflt_key_cache->key_cache_mem_size +
		     (global_system_variables.read_buff_size +
		      global_system_variables.sortbuff_size) *
		     thread_scheduler.max_threads +
                     max_connections * sizeof(THD)) / 1024);
  fprintf(stderr, "Hope that's ok; if not, decrease some variables in the equation.\n\n");

#if defined(HAVE_LINUXTHREADS)
  if (sizeof(char*) == 4 && thread_count > UNSAFE_DEFAULT_LINUX_THREADS)
  {
    fprintf(stderr, "\
You seem to be running 32-bit Linux and have %d concurrent connections.\n\
If you have not changed STACK_SIZE in LinuxThreads and built the binary \n\
yourself, LinuxThreads is quite likely to steal a part of the global heap for\n\
the thread stack. Please read http://dev.mysql.com/doc/mysql/en/linux.html\n\n",
	    thread_count);
  }
#endif /* HAVE_LINUXTHREADS */

#ifdef HAVE_STACKTRACE
  if (!(test_flags & TEST_NO_STACKTRACE))
  {
    fprintf(stderr,"thd: 0x%lx\n",(long) thd);
    fprintf(stderr,"\
Attempting backtrace. You can use the following information to find out\n\
where mysqld died. If you see no messages after this, something went\n\
terribly wrong...\n");  
    my_print_stacktrace(thd ? (uchar*) thd->thread_stack : NULL,
                        my_thread_stack_size);
  }
  if (thd)
  {
    const char *kreason= "UNKNOWN";
    switch (thd->killed) {
    case THD::NOT_KILLED:
      kreason= "NOT_KILLED";
      break;
    case THD::KILL_BAD_DATA:
      kreason= "KILL_BAD_DATA";
      break;
    case THD::KILL_CONNECTION:
      kreason= "KILL_CONNECTION";
      break;
    case THD::KILL_QUERY:
      kreason= "KILL_QUERY";
      break;
    case THD::KILLED_NO_VALUE:
      kreason= "KILLED_NO_VALUE";
      break;
    }
    fprintf(stderr, "Trying to get some variables.\n\
Some pointers may be invalid and cause the dump to abort...\n");
    my_safe_print_str("thd->query", thd->query, 1024);
    fprintf(stderr, "thd->thread_id=%lu\n", (ulong) thd->thread_id);
    fprintf(stderr, "thd->killed=%s\n", kreason);
  }
  fprintf(stderr, "\
The manual page at http://dev.mysql.com/doc/mysql/en/crashing.html contains\n\
information that should help you find out what is causing the crash.\n");
  fflush(stderr);
#endif /* HAVE_STACKTRACE */

#ifdef HAVE_INITGROUPS
  if (calling_initgroups)
    fprintf(stderr, "\n\
This crash occured while the server was calling initgroups(). This is\n\
often due to the use of a mysqld that is statically linked against glibc\n\
and configured to use LDAP in /etc/nsswitch.conf. You will need to either\n\
upgrade to a version of glibc that does not have this problem (2.3.4 or\n\
later when used with nscd), disable LDAP in your nsswitch.conf, or use a\n\
mysqld that is not statically linked.\n");
#endif

#ifdef HAVE_NPTL
  if (thd_lib_detected == THD_LIB_LT && !getenv("LD_ASSUME_KERNEL"))
    fprintf(stderr,"\n\
You are running a statically-linked LinuxThreads binary on an NPTL system.\n\
This can result in crashes on some distributions due to LT/NPTL conflicts.\n\
You should either build a dynamically-linked binary, or force LinuxThreads\n\
to be used with the LD_ASSUME_KERNEL environment variable. Please consult\n\
the documentation for your distribution on how to do that.\n");
#endif

  if (locked_in_memory)
  {
    fprintf(stderr, "\n\
The \"--memlock\" argument, which was enabled, uses system calls that are\n\
unreliable and unstable on some operating systems and operating-system\n\
versions (notably, some versions of Linux).  This crash could be due to use\n\
of those buggy OS calls.  You should consider whether you really need the\n\
\"--memlock\" parameter and/or consult the OS distributer about \"mlockall\"\n\
bugs.\n");
  }

#ifdef HAVE_WRITE_CORE
  if (test_flags & TEST_CORE_ON_SIGNAL)
  {
    fprintf(stderr, "Writing a core file\n");
    fflush(stderr);
    my_write_core(sig);
  }
#endif

#ifndef __WIN__
  /* On Windows, do not terminate, but pass control to exception filter */
  exit(1);
#endif
}

#if !defined(__WIN__) && !defined(__NETWARE__)
#ifndef SA_RESETHAND
#define SA_RESETHAND 0
#endif
#ifndef SA_NODEFER
#define SA_NODEFER 0
#endif

#ifndef EMBEDDED_LIBRARY

static void init_signals(void)
{
  sigset_t set;
  struct sigaction sa;
  DBUG_ENTER("init_signals");

  my_sigset(THR_SERVER_ALARM,print_signal_warning); // Should never be called!

  if (!(test_flags & TEST_NO_STACKTRACE) || (test_flags & TEST_CORE_ON_SIGNAL))
  {
    sa.sa_flags = SA_RESETHAND | SA_NODEFER;
    sigemptyset(&sa.sa_mask);
    sigprocmask(SIG_SETMASK,&sa.sa_mask,NULL);

#ifdef HAVE_STACKTRACE
    my_init_stacktrace();
#endif
#if defined(__amiga__)
    sa.sa_handler=(void(*)())handle_segfault;
#else
    sa.sa_handler=handle_segfault;
#endif
    sigaction(SIGSEGV, &sa, NULL);
    sigaction(SIGABRT, &sa, NULL);
#ifdef SIGBUS
    sigaction(SIGBUS, &sa, NULL);
#endif
    sigaction(SIGILL, &sa, NULL);
    sigaction(SIGFPE, &sa, NULL);
  }

#ifdef HAVE_GETRLIMIT
  if (test_flags & TEST_CORE_ON_SIGNAL)
  {
    /* Change limits so that we will get a core file */
    STRUCT_RLIMIT rl;
    rl.rlim_cur = rl.rlim_max = RLIM_INFINITY;
    if (setrlimit(RLIMIT_CORE, &rl) && global_system_variables.log_warnings)
      sql_print_warning("setrlimit could not change the size of core files to 'infinity';  We may not be able to generate a core file on signals");
  }
#endif
  (void) sigemptyset(&set);
  my_sigset(SIGPIPE,SIG_IGN);
  sigaddset(&set,SIGPIPE);
#ifndef IGNORE_SIGHUP_SIGQUIT
  sigaddset(&set,SIGQUIT);
  sigaddset(&set,SIGHUP);
#endif
  sigaddset(&set,SIGTERM);

  /* Fix signals if blocked by parents (can happen on Mac OS X) */
  sigemptyset(&sa.sa_mask);
  sa.sa_flags = 0;
  sa.sa_handler = print_signal_warning;
  sigaction(SIGTERM, &sa, (struct sigaction*) 0);
  sa.sa_flags = 0;
  sa.sa_handler = print_signal_warning;
  sigaction(SIGHUP, &sa, (struct sigaction*) 0);
#ifdef SIGTSTP
  sigaddset(&set,SIGTSTP);
#endif
  if (thd_lib_detected != THD_LIB_LT)
    sigaddset(&set,THR_SERVER_ALARM);
  if (test_flags & TEST_SIGINT)
  {
    // May be SIGINT
    sigdelset(&set, thr_kill_signal);
    sigdelset(&set, SIGINT);
    my_sigset(thr_kill_signal, end_thread_signal);
    my_sigset(SIGINT, end_thread_signal);
  }
  else
    sigaddset(&set,SIGINT);

  sigprocmask(SIG_SETMASK,&set,NULL);
  pthread_sigmask(SIG_SETMASK,&set,NULL);
  DBUG_VOID_RETURN;
}


static void start_signal_handler(void)
{
  int error;
  pthread_attr_t thr_attr;
  DBUG_ENTER("start_signal_handler");

  (void) pthread_attr_init(&thr_attr);
#if !defined(HAVE_DEC_3_2_THREADS)
  pthread_attr_setscope(&thr_attr,PTHREAD_SCOPE_SYSTEM);
  (void) pthread_attr_setdetachstate(&thr_attr,PTHREAD_CREATE_DETACHED);
#if defined(__ia64__) || defined(__ia64)
  /*
    Peculiar things with ia64 platforms - it seems we only have half the
    stack size in reality, so we have to double it here
  */
  pthread_attr_setstacksize(&thr_attr,my_thread_stack_size*2);
#else
  pthread_attr_setstacksize(&thr_attr,my_thread_stack_size);
#endif
#endif

  (void) pthread_mutex_lock(&LOCK_thread_count);
  if ((error=pthread_create(&signal_thread,&thr_attr,signal_hand,0)))
  {
    sql_print_error("Can't create interrupt-thread (error %d, errno: %d)",
		    error,errno);
    exit(1);
  }
  (void) pthread_cond_wait(&COND_thread_count,&LOCK_thread_count);
  pthread_mutex_unlock(&LOCK_thread_count);

  (void) pthread_attr_destroy(&thr_attr);
  DBUG_VOID_RETURN;
}


/** This threads handles all signals and alarms. */
/* ARGSUSED */
pthread_handler_t signal_hand(void *arg __attribute__((unused)))
{
  sigset_t set;
  int sig;
  my_thread_init();				// Init new thread
  DBUG_ENTER("signal_hand");
  signal_thread_in_use= 1;

  /*
    Setup alarm handler
    This should actually be '+ max_number_of_slaves' instead of +10,
    but the +10 should be quite safe.
  */
  init_thr_alarm(thread_scheduler.max_threads +
		 global_system_variables.max_insert_delayed_threads + 10);
  if (thd_lib_detected != THD_LIB_LT && (test_flags & TEST_SIGINT))
  {
    (void) sigemptyset(&set);			// Setup up SIGINT for debug
    (void) sigaddset(&set,SIGINT);		// For debugging
    (void) pthread_sigmask(SIG_UNBLOCK,&set,NULL);
  }
  (void) sigemptyset(&set);			// Setup up SIGINT for debug
#ifdef USE_ONE_SIGNAL_HAND
  (void) sigaddset(&set,THR_SERVER_ALARM);	// For alarms
#endif
#ifndef IGNORE_SIGHUP_SIGQUIT
  (void) sigaddset(&set,SIGQUIT);
  (void) sigaddset(&set,SIGHUP);
#endif
  (void) sigaddset(&set,SIGTERM);
  (void) sigaddset(&set,SIGTSTP);

  /* Save pid to this process (or thread on Linux) */
  if (!opt_bootstrap)
    create_pid_file();

#ifdef HAVE_STACK_TRACE_ON_SEGV
  if (opt_do_pstack)
  {
    sprintf(pstack_file_name,"mysqld-%lu-%%d-%%d.backtrace", (ulong)getpid());
    pstack_install_segv_action(pstack_file_name);
  }
#endif /* HAVE_STACK_TRACE_ON_SEGV */

  /*
    signal to start_signal_handler that we are ready
    This works by waiting for start_signal_handler to free mutex,
    after which we signal it that we are ready.
    At this pointer there is no other threads running, so there
    should not be any other pthread_cond_signal() calls.
  */
  (void) pthread_mutex_lock(&LOCK_thread_count);
  (void) pthread_mutex_unlock(&LOCK_thread_count);
  (void) pthread_cond_broadcast(&COND_thread_count);

  (void) pthread_sigmask(SIG_BLOCK,&set,NULL);
  for (;;)
  {
    int error;					// Used when debugging
    if (shutdown_in_progress && !abort_loop)
    {
      sig= SIGTERM;
      error=0;
    }
    else
      while ((error=my_sigwait(&set,&sig)) == EINTR) ;
    if (cleanup_done)
    {
      DBUG_PRINT("quit",("signal_handler: calling my_thread_end()"));
      my_thread_end();
      signal_thread_in_use= 0;
      pthread_exit(0);				// Safety
    }
    switch (sig) {
    case SIGTERM:
    case SIGQUIT:
    case SIGKILL:
#ifdef EXTRA_DEBUG
      sql_print_information("Got signal %d to shutdown mysqld",sig);
#endif
      /* switch to the old log message processing */
      logger.set_handlers(LOG_FILE, opt_slow_log ? LOG_FILE:LOG_NONE,
                          opt_log ? LOG_FILE:LOG_NONE);
      logger.set_backup_handlers(opt_backup_history_log ? LOG_FILE : LOG_NONE,
                                 opt_backup_progress_log ? LOG_FILE : LOG_NONE);
      DBUG_PRINT("info",("Got signal: %d  abort_loop: %d",sig,abort_loop));
      if (!abort_loop)
      {
	abort_loop=1;				// mark abort for threads
#ifdef USE_ONE_SIGNAL_HAND
	pthread_t tmp;
	if (pthread_create(&tmp,&connection_attrib, kill_server_thread,
			   (void*) &sig))
	  sql_print_error("Can't create thread to kill server");
#else
	kill_server((void*) sig);	// MIT THREAD has a alarm thread
#endif
      }
      break;
    case SIGHUP:
    {
      if (!abort_loop)
      {
        bool not_used;
	mysql_print_status();		// Print some debug info
	reload_acl_and_cache((THD*) 0,
			     (REFRESH_LOG | REFRESH_TABLES | REFRESH_FAST |
			      REFRESH_GRANT |
			      REFRESH_THREADS | REFRESH_HOSTS),
			     (TABLE_LIST*) 0, &not_used); // Flush logs
      }
      /* reenable logs after the options were reloaded */
      if (log_output_options & LOG_NONE)
      {
        logger.set_handlers(LOG_FILE,
                            opt_slow_log ? LOG_TABLE : LOG_NONE,
                            opt_log ? LOG_TABLE : LOG_NONE);
      }
      else
      {
        logger.set_handlers(LOG_FILE,
                            opt_slow_log ? log_output_options : LOG_NONE,
                            opt_log ? log_output_options : LOG_NONE);
      }
      if (log_backup_output_options & LOG_NONE)
        logger.set_backup_handlers(LOG_NONE, LOG_NONE);
      else
        logger.set_backup_handlers(
          opt_backup_history_log ? log_backup_output_options : LOG_NONE,
          opt_backup_progress_log ? log_backup_output_options : LOG_NONE);
      break;
    }
#ifdef USE_ONE_SIGNAL_HAND
    case THR_SERVER_ALARM:
      process_alarm(sig);			// Trigger alarms.
      break;
#endif
    default:
#ifdef EXTRA_DEBUG
      sql_print_warning("Got signal: %d  error: %d",sig,error); /* purecov: tested */
#endif
      break;					/* purecov: tested */
    }
  }
  return(0);					/* purecov: deadcode */
}

static void check_data_home(const char *path)
{}

#endif /*!EMBEDDED_LIBRARY*/
#endif	/* __WIN__*/


/**
  All global error messages are sent here where the first one is stored
  for the client.
*/
/* ARGSUSED */
extern "C" void my_message_sql(uint error, const char *str, myf MyFlags);

void my_message_sql(uint error, const char *str, myf MyFlags)
{
  THD *thd;
  MYSQL_ERROR::enum_warning_level level;
  sql_print_message_func func;
  DBUG_ENTER("my_message_sql");
  DBUG_PRINT("error", ("error: %u  message: '%s'", error, str));

  DBUG_ASSERT(str != NULL);
  /*
    An error should have a valid error number (!= 0), so it can be caught
    in stored procedures by SQL exception handlers.
    Calling my_error() with error == 0 is a bug.
    Remaining known places to fix:
    - storage/myisam/mi_create.c, my_printf_error()
    TODO:
    DBUG_ASSERT(error != 0);
  */
  if (MyFlags & ME_JUST_INFO)
  {
    level= MYSQL_ERROR::WARN_LEVEL_NOTE;
    func= sql_print_information;
  }
  else if (MyFlags & ME_JUST_WARNING)
  {
    level= MYSQL_ERROR::WARN_LEVEL_WARN;
    func= sql_print_warning;
  }
  else
  {
    level= MYSQL_ERROR::WARN_LEVEL_ERROR;
    func= sql_print_error;
  }


  if (error == 0)
  {
    /* At least, prevent new abuse ... */
    DBUG_ASSERT(strncmp(str, "MyISAM table", 12) == 0);
    error= ER_UNKNOWN_ERROR;
  }

  if ((thd= current_thd))
  {
    if (MyFlags & ME_FATALERROR)
      thd->is_fatal_error= 1;

#ifdef BUG_36098_FIXED
    mysql_audit_general(thd,MYSQL_AUDIT_GENERAL_ERROR,error,my_time(0),
                        0,0,str,str ? strlen(str) : 0,
                        thd->query,thd->query_length,
                        thd->variables.character_set_client,
                        thd->row_count);
#endif


    /*
      TODO: There are two exceptions mechanism (THD and sp_rcontext),
      this could be improved by having a common stack of handlers.
    */
    if (thd->handle_error(error, str, level))
      DBUG_VOID_RETURN;

    if (level == MYSQL_ERROR::WARN_LEVEL_WARN)
      push_warning(thd, MYSQL_ERROR::WARN_LEVEL_WARN, error, str);
    if (level != MYSQL_ERROR::WARN_LEVEL_ERROR)
      goto to_error_log;

    thd->is_slave_error=  1; // needed to catch query errors during replication

    /*
      thd->lex->current_select == 0 if lex structure is not inited
      (not query command (COM_QUERY))
    */
    if (thd->lex->current_select &&
	thd->lex->current_select->no_error && !thd->is_fatal_error)
    {
      DBUG_PRINT("error",
                 ("Error converted to warning: current_select: no_error %d  "
                  "fatal_error: %d",
                  (thd->lex->current_select ?
                   thd->lex->current_select->no_error : 0),
                  (int) thd->is_fatal_error));
    }
    else
    {
      if (! thd->main_da.is_error())            // Return only first message
      {
        thd->main_da.set_error_status(thd, error, str);
      }
      query_cache_abort(&thd->query_cache_tls);
    }
    /*
      If a continue handler is found, the error message will be cleared
      by the stored procedures code.
    */
    if (!thd->is_fatal_error && thd->spcont &&
        ! (MyFlags & ME_NO_SP_HANDLER) &&
        thd->spcont->handle_error(error, MYSQL_ERROR::WARN_LEVEL_ERROR, thd))
    {
      /*
        Do not push any warnings, a handled error must be completely
        silenced.
      */
      DBUG_VOID_RETURN;
    }

    if (!thd->is_fatal_error && !thd->no_warnings_for_error &&
        !(MyFlags & ME_NO_WARNING_FOR_ERROR))
    {
      /*
        Suppress infinite recursion if there a memory allocation error
        inside push_warning.
      */
      thd->no_warnings_for_error= TRUE;
      push_warning(thd, MYSQL_ERROR::WARN_LEVEL_ERROR, error, str);
      thd->no_warnings_for_error= FALSE;
    }
  }
to_error_log:
  if (!thd || (MyFlags & ME_NOREFRESH))
    (*func)("%s: %s", my_progname_short, str); /* purecov: inspected */
  DBUG_VOID_RETURN;
}


#ifndef EMBEDDED_LIBRARY
extern "C" void *my_str_malloc_mysqld(size_t size);
extern "C" void my_str_free_mysqld(void *ptr);

void *my_str_malloc_mysqld(size_t size)
{
  return my_malloc(size, MYF(MY_FAE));
}


void my_str_free_mysqld(void *ptr)
{
  my_free((uchar*)ptr, MYF(MY_FAE));
}
#endif /* EMBEDDED_LIBRARY */


#ifdef __WIN__

pthread_handler_t handle_shutdown(void *arg)
{
  MSG msg;
  my_thread_init();

  /* this call should create the message queue for this thread */
  PeekMessage(&msg, NULL, 1, 65534,PM_NOREMOVE);
#if !defined(EMBEDDED_LIBRARY)
  if (WaitForSingleObject(hEventShutdown,INFINITE)==WAIT_OBJECT_0)
#endif /* EMBEDDED_LIBRARY */
     kill_server(MYSQL_KILL_SIGNAL);
  return 0;
}
#endif

#if !defined(EMBEDDED_LIBRARY)
static const char *load_default_groups[]= {
#ifdef WITH_NDBCLUSTER_STORAGE_ENGINE
"mysql_cluster",
#endif
"mysqld","server", MYSQL_BASE_VERSION, 0, 0};

#if defined(__WIN__)
static const int load_default_groups_sz=
sizeof(load_default_groups)/sizeof(load_default_groups[0]);
#endif
#endif /*!EMBEDDED_LIBRARY*/


/**
  Initialize one of the global date/time format variables.

  @param format_type		What kind of format should be supported
  @param var_ptr		Pointer to variable that should be updated

  @note
    The default value is taken from either opt_date_time_formats[] or
    the ISO format (ANSI SQL)

  @retval
    0 ok
  @retval
    1 error
*/

static bool init_global_datetime_format(timestamp_type format_type,
                                        DATE_TIME_FORMAT **var_ptr)
{
  /* Get command line option */
  const char *str= opt_date_time_formats[format_type];

  if (!str)					// No specified format
  {
    str= get_date_time_format_str(&known_date_time_formats[ISO_FORMAT],
				  format_type);
    /*
      Set the "command line" option to point to the generated string so
      that we can set global formats back to default
    */
    opt_date_time_formats[format_type]= str;
  }
  if (!(*var_ptr= date_time_format_make(format_type, str, strlen(str))))
  {
    fprintf(stderr, "Wrong date/time format specifier: %s\n", str);
    return 1;
  }
  return 0;
}

SHOW_VAR com_status_vars[]= {
  {"admin_commands",       (char*) offsetof(STATUS_VAR, com_other), SHOW_LONG_STATUS},
  {"assign_to_keycache",   (char*) offsetof(STATUS_VAR, com_stat[(uint) SQLCOM_ASSIGN_TO_KEYCACHE]), SHOW_LONG_STATUS},
  {"alter_db",             (char*) offsetof(STATUS_VAR, com_stat[(uint) SQLCOM_ALTER_DB]), SHOW_LONG_STATUS},
  {"alter_db_upgrade",     (char*) offsetof(STATUS_VAR, com_stat[(uint) SQLCOM_ALTER_DB_UPGRADE]), SHOW_LONG_STATUS},
  {"alter_event",          (char*) offsetof(STATUS_VAR, com_stat[(uint) SQLCOM_ALTER_EVENT]), SHOW_LONG_STATUS},
  {"alter_function",       (char*) offsetof(STATUS_VAR, com_stat[(uint) SQLCOM_ALTER_FUNCTION]), SHOW_LONG_STATUS},
  {"alter_procedure",      (char*) offsetof(STATUS_VAR, com_stat[(uint) SQLCOM_ALTER_PROCEDURE]), SHOW_LONG_STATUS},
  {"alter_server",         (char*) offsetof(STATUS_VAR, com_stat[(uint) SQLCOM_ALTER_SERVER]), SHOW_LONG_STATUS},
  {"alter_table",          (char*) offsetof(STATUS_VAR, com_stat[(uint) SQLCOM_ALTER_TABLE]), SHOW_LONG_STATUS},
  {"alter_tablespace",     (char*) offsetof(STATUS_VAR, com_stat[(uint) SQLCOM_ALTER_TABLESPACE]), SHOW_LONG_STATUS},
  {"analyze",              (char*) offsetof(STATUS_VAR, com_stat[(uint) SQLCOM_ANALYZE]), SHOW_LONG_STATUS},
  {"begin",                (char*) offsetof(STATUS_VAR, com_stat[(uint) SQLCOM_BEGIN]), SHOW_LONG_STATUS},
  {"backup",               (char*) offsetof(STATUS_VAR, com_stat[(uint) SQLCOM_BACKUP]), SHOW_LONG_STATUS},
#ifdef BACKUP_TEST
  {"backup_test",          (char*) offsetof(STATUS_VAR, com_stat[(uint) SQLCOM_BACKUP_TEST]), SHOW_LONG_STATUS},
#endif
  {"binlog",               (char*) offsetof(STATUS_VAR, com_stat[(uint) SQLCOM_BINLOG_BASE64_EVENT]), SHOW_LONG_STATUS},
  {"call_procedure",       (char*) offsetof(STATUS_VAR, com_stat[(uint) SQLCOM_CALL]), SHOW_LONG_STATUS},
  {"change_db",            (char*) offsetof(STATUS_VAR, com_stat[(uint) SQLCOM_CHANGE_DB]), SHOW_LONG_STATUS},
  {"change_master",        (char*) offsetof(STATUS_VAR, com_stat[(uint) SQLCOM_CHANGE_MASTER]), SHOW_LONG_STATUS},
  {"check",                (char*) offsetof(STATUS_VAR, com_stat[(uint) SQLCOM_CHECK]), SHOW_LONG_STATUS},
  {"checksum",             (char*) offsetof(STATUS_VAR, com_stat[(uint) SQLCOM_CHECKSUM]), SHOW_LONG_STATUS},
  {"commit",               (char*) offsetof(STATUS_VAR, com_stat[(uint) SQLCOM_COMMIT]), SHOW_LONG_STATUS},
  {"create_db",            (char*) offsetof(STATUS_VAR, com_stat[(uint) SQLCOM_CREATE_DB]), SHOW_LONG_STATUS},
  {"create_event",         (char*) offsetof(STATUS_VAR, com_stat[(uint) SQLCOM_CREATE_EVENT]), SHOW_LONG_STATUS},
  {"create_function",      (char*) offsetof(STATUS_VAR, com_stat[(uint) SQLCOM_CREATE_SPFUNCTION]), SHOW_LONG_STATUS},
  {"create_index",         (char*) offsetof(STATUS_VAR, com_stat[(uint) SQLCOM_CREATE_INDEX]), SHOW_LONG_STATUS},
  {"create_procedure",     (char*) offsetof(STATUS_VAR, com_stat[(uint) SQLCOM_CREATE_PROCEDURE]), SHOW_LONG_STATUS},
  {"create_server",        (char*) offsetof(STATUS_VAR, com_stat[(uint) SQLCOM_CREATE_SERVER]), SHOW_LONG_STATUS},
  {"create_table",         (char*) offsetof(STATUS_VAR, com_stat[(uint) SQLCOM_CREATE_TABLE]), SHOW_LONG_STATUS},
  {"create_trigger",       (char*) offsetof(STATUS_VAR, com_stat[(uint) SQLCOM_CREATE_TRIGGER]), SHOW_LONG_STATUS},
  {"create_udf",           (char*) offsetof(STATUS_VAR, com_stat[(uint) SQLCOM_CREATE_FUNCTION]), SHOW_LONG_STATUS},
  {"create_user",          (char*) offsetof(STATUS_VAR, com_stat[(uint) SQLCOM_CREATE_USER]), SHOW_LONG_STATUS},
  {"create_view",          (char*) offsetof(STATUS_VAR, com_stat[(uint) SQLCOM_CREATE_VIEW]), SHOW_LONG_STATUS},
  {"dealloc_sql",          (char*) offsetof(STATUS_VAR, com_stat[(uint) SQLCOM_DEALLOCATE_PREPARE]), SHOW_LONG_STATUS},
  {"delete",               (char*) offsetof(STATUS_VAR, com_stat[(uint) SQLCOM_DELETE]), SHOW_LONG_STATUS},
  {"delete_multi",         (char*) offsetof(STATUS_VAR, com_stat[(uint) SQLCOM_DELETE_MULTI]), SHOW_LONG_STATUS},
  {"do",                   (char*) offsetof(STATUS_VAR, com_stat[(uint) SQLCOM_DO]), SHOW_LONG_STATUS},
  {"drop_db",              (char*) offsetof(STATUS_VAR, com_stat[(uint) SQLCOM_DROP_DB]), SHOW_LONG_STATUS},
  {"drop_event",           (char*) offsetof(STATUS_VAR, com_stat[(uint) SQLCOM_DROP_EVENT]), SHOW_LONG_STATUS},
  {"drop_function",        (char*) offsetof(STATUS_VAR, com_stat[(uint) SQLCOM_DROP_FUNCTION]), SHOW_LONG_STATUS},
  {"drop_index",           (char*) offsetof(STATUS_VAR, com_stat[(uint) SQLCOM_DROP_INDEX]), SHOW_LONG_STATUS},
  {"drop_procedure",       (char*) offsetof(STATUS_VAR, com_stat[(uint) SQLCOM_DROP_PROCEDURE]), SHOW_LONG_STATUS},
  {"drop_server",          (char*) offsetof(STATUS_VAR, com_stat[(uint) SQLCOM_DROP_SERVER]), SHOW_LONG_STATUS},
  {"drop_table",           (char*) offsetof(STATUS_VAR, com_stat[(uint) SQLCOM_DROP_TABLE]), SHOW_LONG_STATUS},
  {"drop_trigger",         (char*) offsetof(STATUS_VAR, com_stat[(uint) SQLCOM_DROP_TRIGGER]), SHOW_LONG_STATUS},
  {"drop_user",            (char*) offsetof(STATUS_VAR, com_stat[(uint) SQLCOM_DROP_USER]), SHOW_LONG_STATUS},
  {"drop_view",            (char*) offsetof(STATUS_VAR, com_stat[(uint) SQLCOM_DROP_VIEW]), SHOW_LONG_STATUS},
  {"empty_query",          (char*) offsetof(STATUS_VAR, com_stat[(uint) SQLCOM_EMPTY_QUERY]), SHOW_LONG_STATUS},
  {"execute_sql",          (char*) offsetof(STATUS_VAR, com_stat[(uint) SQLCOM_EXECUTE]), SHOW_LONG_STATUS},
  {"flush",                (char*) offsetof(STATUS_VAR, com_stat[(uint) SQLCOM_FLUSH]), SHOW_LONG_STATUS},
  {"grant",                (char*) offsetof(STATUS_VAR, com_stat[(uint) SQLCOM_GRANT]), SHOW_LONG_STATUS},
  {"ha_close",             (char*) offsetof(STATUS_VAR, com_stat[(uint) SQLCOM_HA_CLOSE]), SHOW_LONG_STATUS},
  {"ha_open",              (char*) offsetof(STATUS_VAR, com_stat[(uint) SQLCOM_HA_OPEN]), SHOW_LONG_STATUS},
  {"ha_read",              (char*) offsetof(STATUS_VAR, com_stat[(uint) SQLCOM_HA_READ]), SHOW_LONG_STATUS},
  {"help",                 (char*) offsetof(STATUS_VAR, com_stat[(uint) SQLCOM_HELP]), SHOW_LONG_STATUS},
  {"insert",               (char*) offsetof(STATUS_VAR, com_stat[(uint) SQLCOM_INSERT]), SHOW_LONG_STATUS},
  {"insert_select",        (char*) offsetof(STATUS_VAR, com_stat[(uint) SQLCOM_INSERT_SELECT]), SHOW_LONG_STATUS},
  {"install_plugin",       (char*) offsetof(STATUS_VAR, com_stat[(uint) SQLCOM_INSTALL_PLUGIN]), SHOW_LONG_STATUS},
  {"kill",                 (char*) offsetof(STATUS_VAR, com_stat[(uint) SQLCOM_KILL]), SHOW_LONG_STATUS},
  {"load",                 (char*) offsetof(STATUS_VAR, com_stat[(uint) SQLCOM_LOAD]), SHOW_LONG_STATUS},
  {"lock_tables",          (char*) offsetof(STATUS_VAR, com_stat[(uint) SQLCOM_LOCK_TABLES]), SHOW_LONG_STATUS},
  {"optimize",             (char*) offsetof(STATUS_VAR, com_stat[(uint) SQLCOM_OPTIMIZE]), SHOW_LONG_STATUS},
  {"preload_keys",         (char*) offsetof(STATUS_VAR, com_stat[(uint) SQLCOM_PRELOAD_KEYS]), SHOW_LONG_STATUS},
  {"prepare_sql",          (char*) offsetof(STATUS_VAR, com_stat[(uint) SQLCOM_PREPARE]), SHOW_LONG_STATUS},
  {"purge",                (char*) offsetof(STATUS_VAR, com_stat[(uint) SQLCOM_PURGE]), SHOW_LONG_STATUS},
  {"purge_before_date",    (char*) offsetof(STATUS_VAR, com_stat[(uint) SQLCOM_PURGE_BEFORE]), SHOW_LONG_STATUS},
  {"purge_bup_log",        (char*) offsetof(STATUS_VAR, com_stat[(uint) SQLCOM_PURGE_BACKUP_LOGS]), SHOW_LONG_STATUS},
  {"release_savepoint",    (char*) offsetof(STATUS_VAR, com_stat[(uint) SQLCOM_RELEASE_SAVEPOINT]), SHOW_LONG_STATUS},
  {"rename_table",         (char*) offsetof(STATUS_VAR, com_stat[(uint) SQLCOM_RENAME_TABLE]), SHOW_LONG_STATUS},
  {"rename_user",          (char*) offsetof(STATUS_VAR, com_stat[(uint) SQLCOM_RENAME_USER]), SHOW_LONG_STATUS},
  {"repair",               (char*) offsetof(STATUS_VAR, com_stat[(uint) SQLCOM_REPAIR]), SHOW_LONG_STATUS},
  {"replace",              (char*) offsetof(STATUS_VAR, com_stat[(uint) SQLCOM_REPLACE]), SHOW_LONG_STATUS},
  {"replace_select",       (char*) offsetof(STATUS_VAR, com_stat[(uint) SQLCOM_REPLACE_SELECT]), SHOW_LONG_STATUS},
  {"reset",                (char*) offsetof(STATUS_VAR, com_stat[(uint) SQLCOM_RESET]), SHOW_LONG_STATUS},
  {"restore",              (char*) offsetof(STATUS_VAR, com_stat[(uint) SQLCOM_RESTORE]), SHOW_LONG_STATUS},
  {"revoke",               (char*) offsetof(STATUS_VAR, com_stat[(uint) SQLCOM_REVOKE]), SHOW_LONG_STATUS},
  {"revoke_all",           (char*) offsetof(STATUS_VAR, com_stat[(uint) SQLCOM_REVOKE_ALL]), SHOW_LONG_STATUS},
  {"rollback",             (char*) offsetof(STATUS_VAR, com_stat[(uint) SQLCOM_ROLLBACK]), SHOW_LONG_STATUS},
  {"rollback_to_savepoint",(char*) offsetof(STATUS_VAR, com_stat[(uint) SQLCOM_ROLLBACK_TO_SAVEPOINT]), SHOW_LONG_STATUS},
  {"savepoint",            (char*) offsetof(STATUS_VAR, com_stat[(uint) SQLCOM_SAVEPOINT]), SHOW_LONG_STATUS},
  {"select",               (char*) offsetof(STATUS_VAR, com_stat[(uint) SQLCOM_SELECT]), SHOW_LONG_STATUS},
  {"set_option",           (char*) offsetof(STATUS_VAR, com_stat[(uint) SQLCOM_SET_OPTION]), SHOW_LONG_STATUS},
  {"show_authors",         (char*) offsetof(STATUS_VAR, com_stat[(uint) SQLCOM_SHOW_AUTHORS]), SHOW_LONG_STATUS},
  {"show_binlog_events",   (char*) offsetof(STATUS_VAR, com_stat[(uint) SQLCOM_SHOW_BINLOG_EVENTS]), SHOW_LONG_STATUS},
  {"show_binlogs",         (char*) offsetof(STATUS_VAR, com_stat[(uint) SQLCOM_SHOW_BINLOGS]), SHOW_LONG_STATUS},
  {"show_charsets",        (char*) offsetof(STATUS_VAR, com_stat[(uint) SQLCOM_SHOW_CHARSETS]), SHOW_LONG_STATUS},
  {"show_collations",      (char*) offsetof(STATUS_VAR, com_stat[(uint) SQLCOM_SHOW_COLLATIONS]), SHOW_LONG_STATUS},
  {"show_contributors",    (char*) offsetof(STATUS_VAR, com_stat[(uint) SQLCOM_SHOW_CONTRIBUTORS]), SHOW_LONG_STATUS},
  {"show_create_db",       (char*) offsetof(STATUS_VAR, com_stat[(uint) SQLCOM_SHOW_CREATE_DB]), SHOW_LONG_STATUS},
  {"show_create_event",    (char*) offsetof(STATUS_VAR, com_stat[(uint) SQLCOM_SHOW_CREATE_EVENT]), SHOW_LONG_STATUS},
  {"show_create_func",     (char*) offsetof(STATUS_VAR, com_stat[(uint) SQLCOM_SHOW_CREATE_FUNC]), SHOW_LONG_STATUS},
  {"show_create_proc",     (char*) offsetof(STATUS_VAR, com_stat[(uint) SQLCOM_SHOW_CREATE_PROC]), SHOW_LONG_STATUS},
  {"show_create_table",    (char*) offsetof(STATUS_VAR, com_stat[(uint) SQLCOM_SHOW_CREATE]), SHOW_LONG_STATUS},
  {"show_create_trigger",  (char*) offsetof(STATUS_VAR, com_stat[(uint) SQLCOM_SHOW_CREATE_TRIGGER]), SHOW_LONG_STATUS},
  {"show_databases",       (char*) offsetof(STATUS_VAR, com_stat[(uint) SQLCOM_SHOW_DATABASES]), SHOW_LONG_STATUS},
  {"show_engine_logs",     (char*) offsetof(STATUS_VAR, com_stat[(uint) SQLCOM_SHOW_ENGINE_LOGS]), SHOW_LONG_STATUS},
  {"show_engine_mutex",    (char*) offsetof(STATUS_VAR, com_stat[(uint) SQLCOM_SHOW_ENGINE_MUTEX]), SHOW_LONG_STATUS},
  {"show_engine_status",   (char*) offsetof(STATUS_VAR, com_stat[(uint) SQLCOM_SHOW_ENGINE_STATUS]), SHOW_LONG_STATUS},
  {"show_events",          (char*) offsetof(STATUS_VAR, com_stat[(uint) SQLCOM_SHOW_EVENTS]), SHOW_LONG_STATUS},
  {"show_errors",          (char*) offsetof(STATUS_VAR, com_stat[(uint) SQLCOM_SHOW_ERRORS]), SHOW_LONG_STATUS},
  {"show_fields",          (char*) offsetof(STATUS_VAR, com_stat[(uint) SQLCOM_SHOW_FIELDS]), SHOW_LONG_STATUS},
#ifndef DBUG_OFF
  {"show_function_code",   (char*) offsetof(STATUS_VAR, com_stat[(uint) SQLCOM_SHOW_FUNC_CODE]), SHOW_LONG_STATUS},
#endif
  {"show_function_status", (char*) offsetof(STATUS_VAR, com_stat[(uint) SQLCOM_SHOW_STATUS_FUNC]), SHOW_LONG_STATUS},
  {"show_grants",          (char*) offsetof(STATUS_VAR, com_stat[(uint) SQLCOM_SHOW_GRANTS]), SHOW_LONG_STATUS},
  {"show_keys",            (char*) offsetof(STATUS_VAR, com_stat[(uint) SQLCOM_SHOW_KEYS]), SHOW_LONG_STATUS},
  {"show_master_status",   (char*) offsetof(STATUS_VAR, com_stat[(uint) SQLCOM_SHOW_MASTER_STAT]), SHOW_LONG_STATUS},
  {"show_new_master",      (char*) offsetof(STATUS_VAR, com_stat[(uint) SQLCOM_SHOW_NEW_MASTER]), SHOW_LONG_STATUS},
  {"show_open_tables",     (char*) offsetof(STATUS_VAR, com_stat[(uint) SQLCOM_SHOW_OPEN_TABLES]), SHOW_LONG_STATUS},
  {"show_plugins",         (char*) offsetof(STATUS_VAR, com_stat[(uint) SQLCOM_SHOW_PLUGINS]), SHOW_LONG_STATUS},
  {"show_privileges",      (char*) offsetof(STATUS_VAR, com_stat[(uint) SQLCOM_SHOW_PRIVILEGES]), SHOW_LONG_STATUS},
#ifndef DBUG_OFF
  {"show_procedure_code",  (char*) offsetof(STATUS_VAR, com_stat[(uint) SQLCOM_SHOW_PROC_CODE]), SHOW_LONG_STATUS},
#endif
  {"show_procedure_status",(char*) offsetof(STATUS_VAR, com_stat[(uint) SQLCOM_SHOW_STATUS_PROC]), SHOW_LONG_STATUS},
  {"show_processlist",     (char*) offsetof(STATUS_VAR, com_stat[(uint) SQLCOM_SHOW_PROCESSLIST]), SHOW_LONG_STATUS},
  {"show_profile",         (char*) offsetof(STATUS_VAR, com_stat[(uint) SQLCOM_SHOW_PROFILE]), SHOW_LONG_STATUS},
  {"show_profiles",        (char*) offsetof(STATUS_VAR, com_stat[(uint) SQLCOM_SHOW_PROFILES]), SHOW_LONG_STATUS},
  {"show_slave_hosts",     (char*) offsetof(STATUS_VAR, com_stat[(uint) SQLCOM_SHOW_SLAVE_HOSTS]), SHOW_LONG_STATUS},
  {"show_slave_status",    (char*) offsetof(STATUS_VAR, com_stat[(uint) SQLCOM_SHOW_SLAVE_STAT]), SHOW_LONG_STATUS},
  {"show_status",          (char*) offsetof(STATUS_VAR, com_stat[(uint) SQLCOM_SHOW_STATUS]), SHOW_LONG_STATUS},
  {"show_storage_engines", (char*) offsetof(STATUS_VAR, com_stat[(uint) SQLCOM_SHOW_STORAGE_ENGINES]), SHOW_LONG_STATUS},
  {"show_table_status",    (char*) offsetof(STATUS_VAR, com_stat[(uint) SQLCOM_SHOW_TABLE_STATUS]), SHOW_LONG_STATUS},
  {"show_tables",          (char*) offsetof(STATUS_VAR, com_stat[(uint) SQLCOM_SHOW_TABLES]), SHOW_LONG_STATUS},
  {"show_triggers",        (char*) offsetof(STATUS_VAR, com_stat[(uint) SQLCOM_SHOW_TRIGGERS]), SHOW_LONG_STATUS},
  {"show_variables",       (char*) offsetof(STATUS_VAR, com_stat[(uint) SQLCOM_SHOW_VARIABLES]), SHOW_LONG_STATUS},
  {"show_warnings",        (char*) offsetof(STATUS_VAR, com_stat[(uint) SQLCOM_SHOW_WARNS]), SHOW_LONG_STATUS},
  {"slave_start",          (char*) offsetof(STATUS_VAR, com_stat[(uint) SQLCOM_SLAVE_START]), SHOW_LONG_STATUS},
  {"slave_stop",           (char*) offsetof(STATUS_VAR, com_stat[(uint) SQLCOM_SLAVE_STOP]), SHOW_LONG_STATUS},
  {"stmt_close",           (char*) offsetof(STATUS_VAR, com_stmt_close), SHOW_LONG_STATUS},
  {"stmt_execute",         (char*) offsetof(STATUS_VAR, com_stmt_execute), SHOW_LONG_STATUS},
  {"stmt_fetch",           (char*) offsetof(STATUS_VAR, com_stmt_fetch), SHOW_LONG_STATUS},
  {"stmt_prepare",         (char*) offsetof(STATUS_VAR, com_stmt_prepare), SHOW_LONG_STATUS},
  {"stmt_reprepare",       (char*) offsetof(STATUS_VAR, com_stmt_reprepare), SHOW_LONG_STATUS},
  {"stmt_reset",           (char*) offsetof(STATUS_VAR, com_stmt_reset), SHOW_LONG_STATUS},
  {"stmt_send_long_data",  (char*) offsetof(STATUS_VAR, com_stmt_send_long_data), SHOW_LONG_STATUS},
  {"truncate",             (char*) offsetof(STATUS_VAR, com_stat[(uint) SQLCOM_TRUNCATE]), SHOW_LONG_STATUS},
  {"uninstall_plugin",     (char*) offsetof(STATUS_VAR, com_stat[(uint) SQLCOM_UNINSTALL_PLUGIN]), SHOW_LONG_STATUS},
  {"unlock_tables",        (char*) offsetof(STATUS_VAR, com_stat[(uint) SQLCOM_UNLOCK_TABLES]), SHOW_LONG_STATUS},
  {"update",               (char*) offsetof(STATUS_VAR, com_stat[(uint) SQLCOM_UPDATE]), SHOW_LONG_STATUS},
  {"update_multi",         (char*) offsetof(STATUS_VAR, com_stat[(uint) SQLCOM_UPDATE_MULTI]), SHOW_LONG_STATUS},
  {"xa_commit",            (char*) offsetof(STATUS_VAR, com_stat[(uint) SQLCOM_XA_COMMIT]),SHOW_LONG_STATUS},
  {"xa_end",               (char*) offsetof(STATUS_VAR, com_stat[(uint) SQLCOM_XA_END]),SHOW_LONG_STATUS},
  {"xa_prepare",           (char*) offsetof(STATUS_VAR, com_stat[(uint) SQLCOM_XA_PREPARE]),SHOW_LONG_STATUS},
  {"xa_recover",           (char*) offsetof(STATUS_VAR, com_stat[(uint) SQLCOM_XA_RECOVER]),SHOW_LONG_STATUS},
  {"xa_rollback",          (char*) offsetof(STATUS_VAR, com_stat[(uint) SQLCOM_XA_ROLLBACK]),SHOW_LONG_STATUS},
  {"xa_start",             (char*) offsetof(STATUS_VAR, com_stat[(uint) SQLCOM_XA_START]),SHOW_LONG_STATUS},
  {NullS, NullS, SHOW_LONG}
};

static int init_common_variables(const char *conf_file_name, int argc,
				 char **argv, const char **groups)
{
  char buff[FN_REFLEN], *s;
  umask(((~my_umask) & 0666));
  my_decimal_set_zero(&decimal_zero); // set decimal_zero constant;
  tzset();			// Set tzname

  max_system_variables.pseudo_thread_id= (ulong)~0;
  server_start_time= flush_status_time= my_time(0);
  rpl_filter= new Rpl_filter;
  binlog_filter= new Rpl_filter;
  if (!rpl_filter || !binlog_filter) 
  {
    sql_perror("Could not allocate replication and binlog filters");
    return 1;
  }

  if (init_thread_environment() ||
      mysql_init_variables())
    return 1;

#ifdef HAVE_TZNAME
  {
    struct tm tm_tmp;
    localtime_r(&server_start_time,&tm_tmp);
    strmake(system_time_zone, tzname[tm_tmp.tm_isdst != 0 ? 1 : 0],
            sizeof(system_time_zone)-1);

 }
#endif
  /*
    We set SYSTEM time zone as reasonable default and
    also for failure of my_tz_init() and bootstrap mode.
    If user explicitly set time zone with --default-time-zone
    option we will change this value in my_tz_init().
  */
  global_system_variables.time_zone= my_tz_SYSTEM;

  /*
    Init mutexes for the global MYSQL_BIN_LOG objects.
    As safe_mutex depends on what MY_INIT() does, we can't init the mutexes of
    global MYSQL_BIN_LOGs in their constructors, because then they would be
    inited before MY_INIT(). So we do it here.
  */
  mysql_bin_log.init_pthread_objects();

  if (gethostname(glob_hostname,sizeof(glob_hostname)) < 0)
  {
    strmake(glob_hostname, STRING_WITH_LEN("localhost"));
    sql_print_warning("gethostname failed, using '%s' as hostname",
                      glob_hostname);
    strmake(pidfile_name, STRING_WITH_LEN("mysql"));
  }
  else
  strmake(pidfile_name, glob_hostname, sizeof(pidfile_name)-5);
  strmov(fn_ext(pidfile_name),".pid");		// Add proper extension

  /*
    Add server status variables to the dynamic list of
    status variables that is shown by SHOW STATUS.
    Later, in plugin_init, and mysql_install_plugin
    new entries could be added to that list.
  */
  if (add_status_vars(status_vars))
    return 1; // an error was already reported

#ifndef DBUG_OFF
  /*
    We have few debug-only commands in com_status_vars, only visible in debug
    builds. for simplicity we enable the assert only in debug builds

    There are 8 Com_ variables which don't have corresponding SQLCOM_ values:
    (TODO strictly speaking they shouldn't be here, should not have Com_ prefix
    that is. Perhaps Stmt_ ? Comstmt_ ? Prepstmt_ ?)

      Com_admin_commands       => com_other
      Com_stmt_close           => com_stmt_close
      Com_stmt_execute         => com_stmt_execute
      Com_stmt_fetch           => com_stmt_fetch
      Com_stmt_prepare         => com_stmt_prepare
      Com_stmt_reprepare       => com_stmt_reprepare
      Com_stmt_reset           => com_stmt_reset
      Com_stmt_send_long_data  => com_stmt_send_long_data

    With this correction the number of Com_ variables (number of elements in
    the array, excluding the last element - terminator) must match the number
    of SQLCOM_ constants.
  */
  compile_time_assert(sizeof(com_status_vars)/sizeof(com_status_vars[0]) - 1 ==
                     SQLCOM_END + 8);
#endif

  load_defaults(conf_file_name, groups, &argc, &argv);
  defaults_argv=argv;
  defaults_argc=argc;
  get_options(&defaults_argc, defaults_argv);
  set_server_version();

  DBUG_PRINT("info",("%s  Ver %s for %s on %s\n",my_progname,
		     server_version, SYSTEM_TYPE,MACHINE_TYPE));

#ifdef HAVE_LARGE_PAGES
  /* Initialize large page size */
  if (opt_large_pages && (opt_large_page_size= my_get_large_page_size()))
  {
      my_use_large_pages= 1;
      my_large_page_size= opt_large_page_size;
  }
#endif /* HAVE_LARGE_PAGES */

  /* connections and databases needs lots of files */
  {
    uint files, wanted_files, max_open_files;

    /* MyISAM requires two file handles per table. */
    wanted_files= 10+max_connections+table_cache_size*2;
    /*
      We are trying to allocate no less than max_connections*5 file
      handles (i.e. we are trying to set the limit so that they will
      be available).  In addition, we allocate no less than how much
      was already allocated.  However below we report a warning and
      recompute values only if we got less file handles than were
      explicitly requested.  No warning and re-computation occur if we
      can't get max_connections*5 but still got no less than was
      requested (value of wanted_files).
    */
    max_open_files= max(max(wanted_files, max_connections*5),
                        open_files_limit);
    files= my_set_max_open_files(max_open_files);

    if (files < wanted_files)
    {
      if (!open_files_limit)
      {
        /*
          If we have requested too much file handles than we bring
          max_connections in supported bounds.
        */
        max_connections= (ulong) min(files-10-TABLE_OPEN_CACHE_MIN*2,
                                     max_connections);
        /*
          Decrease table_cache_size according to max_connections, but
          not below TABLE_OPEN_CACHE_MIN.  Outer min() ensures that we
          never increase table_cache_size automatically (that could
          happen if max_connections is decreased above).
        */
        table_cache_size= (ulong) min(max((files-10-max_connections)/2,
                                          TABLE_OPEN_CACHE_MIN),
                                      table_cache_size);
	DBUG_PRINT("warning",
		   ("Changed limits: max_open_files: %u  max_connections: %ld  table_cache: %ld",
		    files, max_connections, table_cache_size));
	if (global_system_variables.log_warnings)
	  sql_print_warning("Changed limits: max_open_files: %u  max_connections: %ld  table_cache: %ld",
			files, max_connections, table_cache_size);
      }
      else if (global_system_variables.log_warnings)
	sql_print_warning("Could not increase number of max_open_files to more than %u (request: %u)", files, wanted_files);
    }
    open_files_limit= files;
  }
  unireg_init(opt_specialflag); /* Set up extern variabels */
  if (init_errmessage())	/* Read error messages from file */
    return 1;
  init_client_errs();
  lex_init();
  if (item_create_init())
    return 1;
  item_init();
  if (set_var_init())
    return 1;
#ifdef HAVE_REPLICATION
  if (init_replication_sys_vars())
    return 1;
#endif
  mysys_uses_curses=0;
#ifdef USE_REGEX
  my_regex_init(&my_charset_latin1);
#endif
  /*
    Process a comma-separated character set list and choose
    the first available character set. This is mostly for
    test purposes, to be able to start "mysqld" even if
    the requested character set is not available (see bug#18743).
  */
  for (;;)
  {
    char *next_character_set_name= strchr(default_character_set_name, ',');
    if (next_character_set_name)
      *next_character_set_name++= '\0';
    if (!(default_charset_info=
          get_charset_by_csname(default_character_set_name,
                                MY_CS_PRIMARY, MYF(MY_WME))))
    {
      if (next_character_set_name)
      {
        default_character_set_name= next_character_set_name;
        default_collation_name= 0;          // Ignore collation
      }
      else
        return 1;                           // Eof of the list
    }
    else
      break;
  }

  if (default_collation_name)
  {
    CHARSET_INFO *default_collation;
    default_collation= get_charset_by_name(default_collation_name, MYF(0));
    if (!default_collation)
    {
      sql_print_error(ER(ER_UNKNOWN_COLLATION), default_collation_name);
      return 1;
    }
    if (!my_charset_same(default_charset_info, default_collation))
    {
      sql_print_error(ER(ER_COLLATION_CHARSET_MISMATCH),
		      default_collation_name,
		      default_charset_info->csname);
      return 1;
    }
    default_charset_info= default_collation;
  }
  /* Set collactions that depends on the default collation */
  global_system_variables.collation_server=	 default_charset_info;
  global_system_variables.collation_database=	 default_charset_info;
  global_system_variables.collation_connection=  default_charset_info;
  global_system_variables.character_set_results= default_charset_info;
  global_system_variables.character_set_client= default_charset_info;

  global_system_variables.optimizer_use_mrr= 1;
  global_system_variables.optimizer_switch= 0;

  if (!(character_set_filesystem= 
        get_charset_by_csname(character_set_filesystem_name,
                              MY_CS_PRIMARY, MYF(MY_WME))))
    return 1;
  global_system_variables.character_set_filesystem= character_set_filesystem;

  if (!(my_default_lc_time_names=
        my_locale_by_name(lc_time_names_name)))
  {
    sql_print_error("Unknown locale: '%s'", lc_time_names_name);
    return 1;
  }
  global_system_variables.lc_time_names= my_default_lc_time_names;

  sys_init_connect.value_length= 0;
  if ((sys_init_connect.value= opt_init_connect))
    sys_init_connect.value_length= strlen(opt_init_connect);
  else
    sys_init_connect.value=my_strdup("",MYF(0));
  sys_init_connect.is_os_charset= TRUE;

  sys_init_slave.value_length= 0;
  if ((sys_init_slave.value= opt_init_slave))
    sys_init_slave.value_length= strlen(opt_init_slave);
  else
    sys_init_slave.value=my_strdup("",MYF(0));
  sys_init_slave.is_os_charset= TRUE;

  /* check log options and issue warnings if needed */
  if (opt_log && opt_logname && !(log_output_options & LOG_FILE) &&
      !(log_output_options & LOG_NONE))
    sql_print_warning("Although a path was specified for the "
                      "--log option, log tables are used. "
                      "To enable logging to files use the --log-output option.");

  if (opt_slow_log && opt_slow_logname && !(log_output_options & LOG_FILE)
      && !(log_output_options & LOG_NONE))
    sql_print_warning("Although a path was specified for the "
                      "--log_slow_queries option, log tables are used. "
                      "To enable logging to files use the --log-output=file option.");

  if (opt_backup_history_log && opt_backup_history_logname
     && !(log_backup_output_options & LOG_FILE) && !(log_backup_output_options & LOG_NONE))
    sql_print_warning("Although a path was specified for the "
                      "--log-backup-history option, log tables are used. "
                      "To enable logging to files use the --log-backup-output option.");

  if (opt_backup_progress_log && opt_backup_progress_logname
     && !(log_backup_output_options & LOG_FILE) && !(log_backup_output_options & LOG_NONE))
    sql_print_warning("Although a path was specified for the "
                      "--log-backup-progress option, log tables are used. "
                      "To enable logging to files use the --log-backup-output option.");

  s= opt_logname ? opt_logname : make_default_log_name(buff, ".log");
  sys_var_general_log_path.value= my_strdup(s, MYF(0));
  sys_var_general_log_path.value_length= strlen(s);

  /*
    Set defaults for history and progress log paths.
  */
  s= opt_backup_history_logname ? opt_backup_history_logname : 
    make_backup_log_name(buff, BACKUP_HISTORY_LOG_NAME.str, ".log");
  sys_var_backup_history_log_path.value= my_strdup(s, MYF(0));
  sys_var_backup_history_log_path.value_length= BACKUP_HISTORY_LOG_NAME.length;

  s= opt_backup_progress_logname ? opt_backup_progress_logname : 
    make_backup_log_name(buff, BACKUP_PROGRESS_LOG_NAME.str, ".log");
  sys_var_backup_progress_log_path.value= my_strdup(s, MYF(0));
  sys_var_backup_progress_log_path.value_length= BACKUP_PROGRESS_LOG_NAME.length;

  s= opt_slow_logname ? opt_slow_logname : make_default_log_name(buff, "-slow.log");
  sys_var_slow_log_path.value= my_strdup(s, MYF(0));
  sys_var_slow_log_path.value_length= strlen(s);

#if defined(ENABLED_DEBUG_SYNC)
  /* Initialize the debug sync facility. See debug_sync.cc. */
  if (debug_sync_init())
    return 1; /* purecov: tested */
#endif /* defined(ENABLED_DEBUG_SYNC) */

#if (ENABLE_TEMP_POOL)
  if (use_temp_pool && bitmap_init(&temp_pool,0,1024,1))
    return 1;
#else
  use_temp_pool= 0;
#endif

  if (my_database_names_init())
    return 1;

  /*
    Ensure that lower_case_table_names is set on system where we have case
    insensitive names.  If this is not done the users MyISAM tables will
    get corrupted if accesses with names of different case.
  */
  DBUG_PRINT("info", ("lower_case_table_names: %d", lower_case_table_names));
  lower_case_file_system= test_if_case_insensitive(mysql_real_data_home);
  if (!lower_case_table_names && lower_case_file_system == 1)
  {
    if (lower_case_table_names_used)
    {
      if (global_system_variables.log_warnings)
	sql_print_warning("\
You have forced lower_case_table_names to 0 through a command-line \
option, even though your file system '%s' is case insensitive.  This means \
that you can corrupt a MyISAM table by accessing it with different cases. \
You should consider changing lower_case_table_names to 1 or 2",
			mysql_real_data_home);
    }
    else
    {
      if (global_system_variables.log_warnings)
	sql_print_warning("Setting lower_case_table_names=2 because file system for %s is case insensitive", mysql_real_data_home);
      lower_case_table_names= 2;
    }
  }
  else if (lower_case_table_names == 2 &&
           !(lower_case_file_system=
             (test_if_case_insensitive(mysql_real_data_home) == 1)))
  {
    if (global_system_variables.log_warnings)
      sql_print_warning("lower_case_table_names was set to 2, even though your "
                        "the file system '%s' is case sensitive.  Now setting "
                        "lower_case_table_names to 0 to avoid future problems.",
			mysql_real_data_home);
    lower_case_table_names= 0;
  }
  else
  {
    lower_case_file_system=
      (test_if_case_insensitive(mysql_real_data_home) == 1);
  }

  /* Reset table_alias_charset, now that lower_case_table_names is set. */
  table_alias_charset= (lower_case_table_names ?
			files_charset_info :
			&my_charset_bin);

  return 0;
}


static int init_thread_environment()
{
  (void) pthread_mutex_init(&LOCK_mysql_create_db,MY_MUTEX_INIT_SLOW);
  (void) pthread_mutex_init(&LOCK_lock_db,MY_MUTEX_INIT_SLOW);
  (void) pthread_mutex_init(&LOCK_open, NULL);
  (void) pthread_mutex_init(&LOCK_thread_count,MY_MUTEX_INIT_FAST);
  (void) pthread_mutex_init(&LOCK_mapped_file,MY_MUTEX_INIT_SLOW);
  (void) pthread_mutex_init(&LOCK_status,MY_MUTEX_INIT_FAST);
  (void) pthread_mutex_init(&LOCK_error_log,MY_MUTEX_INIT_FAST);
  (void) pthread_mutex_init(&LOCK_delayed_insert,MY_MUTEX_INIT_FAST);
  (void) pthread_mutex_init(&LOCK_delayed_status,MY_MUTEX_INIT_FAST);
  (void) pthread_mutex_init(&LOCK_delayed_create,MY_MUTEX_INIT_SLOW);
  (void) pthread_mutex_init(&LOCK_manager,MY_MUTEX_INIT_FAST);
  (void) pthread_mutex_init(&LOCK_crypt,MY_MUTEX_INIT_FAST);
  (void) pthread_mutex_init(&LOCK_user_conn, MY_MUTEX_INIT_FAST);
  (void) pthread_mutex_init(&LOCK_active_mi, MY_MUTEX_INIT_FAST);
  (void) pthread_mutex_init(&LOCK_global_system_variables, MY_MUTEX_INIT_FAST);
  (void) my_rwlock_init(&LOCK_system_variables_hash, NULL);
  (void) pthread_mutex_init(&LOCK_global_read_lock, MY_MUTEX_INIT_FAST);
  (void) pthread_mutex_init(&LOCK_prepared_stmt_count, MY_MUTEX_INIT_FAST);
  (void) pthread_mutex_init(&LOCK_uuid_short, MY_MUTEX_INIT_FAST);
  (void) pthread_mutex_init(&LOCK_connection_count, MY_MUTEX_INIT_FAST);
#ifdef HAVE_OPENSSL
  (void) pthread_mutex_init(&LOCK_des_key_file,MY_MUTEX_INIT_FAST);
#ifndef HAVE_YASSL
  openssl_stdlocks= (openssl_lock_t*) OPENSSL_malloc(CRYPTO_num_locks() *
                                                     sizeof(openssl_lock_t));
  for (int i= 0; i < CRYPTO_num_locks(); ++i)
    (void) my_rwlock_init(&openssl_stdlocks[i].lock, NULL);
  CRYPTO_set_dynlock_create_callback(openssl_dynlock_create);
  CRYPTO_set_dynlock_destroy_callback(openssl_dynlock_destroy);
  CRYPTO_set_dynlock_lock_callback(openssl_lock);
  CRYPTO_set_locking_callback(openssl_lock_function);
  CRYPTO_set_id_callback(openssl_id_function);
#endif
#endif
  (void) my_rwlock_init(&LOCK_sys_init_connect, NULL);
  (void) my_rwlock_init(&LOCK_sys_init_slave, NULL);
  (void) my_rwlock_init(&LOCK_grant, NULL);
  (void) pthread_cond_init(&COND_thread_count,NULL);
  (void) pthread_cond_init(&COND_refresh,NULL);
  (void) pthread_cond_init(&COND_global_read_lock,NULL);
  (void) pthread_cond_init(&COND_thread_cache,NULL);
  (void) pthread_cond_init(&COND_flush_thread_cache,NULL);
  (void) pthread_cond_init(&COND_manager,NULL);
#ifdef HAVE_REPLICATION
  (void) pthread_mutex_init(&LOCK_rpl_status, MY_MUTEX_INIT_FAST);
  (void) pthread_cond_init(&COND_rpl_status, NULL);
#endif
  (void) pthread_mutex_init(&LOCK_server_started, MY_MUTEX_INIT_FAST);
  (void) pthread_cond_init(&COND_server_started,NULL);

  /*
    Initialize the DDL blocker
  */
  DDL_blocker= DDL_blocker_class::get_DDL_blocker_class_instance();

  sp_cache_init();
#ifdef HAVE_EVENT_SCHEDULER
  Events::init_mutexes();
#endif
  /* Parameter for threads created for connections */
  (void) pthread_attr_init(&connection_attrib);
  (void) pthread_attr_setdetachstate(&connection_attrib,
				     PTHREAD_CREATE_DETACHED);
  pthread_attr_setscope(&connection_attrib, PTHREAD_SCOPE_SYSTEM);

  if (pthread_key_create(&THR_THD,NULL) ||
      pthread_key_create(&THR_MALLOC,NULL))
  {
    sql_print_error("Can't create thread-keys");
    return 1;
  }
  return 0;
}


#if defined(HAVE_OPENSSL) && !defined(HAVE_YASSL)
static unsigned long openssl_id_function()
{
  return (unsigned long) pthread_self();
}


static openssl_lock_t *openssl_dynlock_create(const char *file, int line)
{
  openssl_lock_t *lock= new openssl_lock_t;
  my_rwlock_init(&lock->lock, NULL);
  return lock;
}


static void openssl_dynlock_destroy(openssl_lock_t *lock, const char *file,
				    int line)
{
  rwlock_destroy(&lock->lock);
  delete lock;
}


static void openssl_lock_function(int mode, int n, const char *file, int line)
{
  if (n < 0 || n > CRYPTO_num_locks())
  {
    /* Lock number out of bounds. */
    sql_print_error("Fatal: OpenSSL interface problem (n = %d)", n);
    abort();
  }
  openssl_lock(mode, &openssl_stdlocks[n], file, line);
}


static void openssl_lock(int mode, openssl_lock_t *lock, const char *file,
			 int line)
{
  int err;
  char const *what;

  switch (mode) {
  case CRYPTO_LOCK|CRYPTO_READ:
    what = "read lock";
    err = rw_rdlock(&lock->lock);
    break;
  case CRYPTO_LOCK|CRYPTO_WRITE:
    what = "write lock";
    err = rw_wrlock(&lock->lock);
    break;
  case CRYPTO_UNLOCK|CRYPTO_READ:
  case CRYPTO_UNLOCK|CRYPTO_WRITE:
    what = "unlock";
    err = rw_unlock(&lock->lock);
    break;
  default:
    /* Unknown locking mode. */
    sql_print_error("Fatal: OpenSSL interface problem (mode=0x%x)", mode);
    abort();
  }
  if (err)
  {
    sql_print_error("Fatal: can't %s OpenSSL lock", what);
    abort();
  }
}
#endif /* HAVE_OPENSSL */


static void init_ssl()
{
#ifdef HAVE_OPENSSL
#ifndef EMBEDDED_LIBRARY
  if (opt_use_ssl)
  {
    /* having ssl_acceptor_fd != 0 signals the use of SSL */
    ssl_acceptor_fd= new_VioSSLAcceptorFd(opt_ssl_key, opt_ssl_cert,
					  opt_ssl_ca, opt_ssl_capath,
					  opt_ssl_cipher);
    DBUG_PRINT("info",("ssl_acceptor_fd: %p", ssl_acceptor_fd));
    if (!ssl_acceptor_fd)
    {
      sql_print_warning("Failed to setup SSL");
      opt_use_ssl = 0;
      have_ssl= SHOW_OPTION_DISABLED;
    }
  }
  else
  {
    have_ssl= SHOW_OPTION_DISABLED;
  }
#else
  have_ssl= SHOW_OPTION_DISABLED;
#endif /* ! EMBEDDED_LIBRARY */
  if (des_key_file)
    load_des_key_file(des_key_file);
#endif /* HAVE_OPENSSL */
}


static void end_ssl()
{
#ifdef HAVE_OPENSSL
#ifndef EMBEDDED_LIBRARY
  if (ssl_acceptor_fd)
  {
    free_vio_ssl_acceptor_fd(ssl_acceptor_fd);
    ssl_acceptor_fd= 0;
  }
#endif /* ! EMBEDDED_LIBRARY */
#endif /* HAVE_OPENSSL */
}


static int init_server_components()
{
  DBUG_ENTER("init_server_components");
  /*
    We need to call each of these following functions to ensure that
    all things are initialized so that unireg_abort() doesn't fail
  */
  mdl_init();
  if (table_def_init() | hostname_cache_init())
    unireg_abort(1);

  wt_init();

  query_cache_result_size_limit(query_cache_limit);
  query_cache_set_min_res_unit(query_cache_min_res_unit);
  query_cache_init();
  query_cache_resize(query_cache_size);
  my_rnd_init(&sql_rand,(ulong) server_start_time,(ulong) server_start_time/2);
  setup_fpu();
  init_thr_lock();
  my_uuid_init((ulong) (my_rnd(&sql_rand))*12345,12345);
#ifdef HAVE_REPLICATION
  init_slave_list();
#endif

  /* Setup logs */

  /*
    Enable old-fashioned error log, except when the user has requested
    help information. Since the implementation of plugin server
    variables the help output is now written much later.
  */
  if (opt_error_log && !opt_help)
  {
    if (!log_error_file_ptr[0])
      fn_format(log_error_file, pidfile_name, mysql_data_home, ".err",
                MY_REPLACE_EXT); /* replace '.<domain>' by '.err', bug#4997 */
    else
      fn_format(log_error_file, log_error_file_ptr, mysql_data_home, ".err",
                MY_UNPACK_FILENAME | MY_SAFE_PATH);
    if (!log_error_file[0])
      opt_error_log= 1;				// Too long file name
    else
    {
#ifndef EMBEDDED_LIBRARY
      if (freopen(log_error_file, "a+", stdout))
#endif
        freopen(log_error_file, "a+", stderr);
    }
  }

  /* set up the hook before initializing plugins which may use it */
  error_handler_hook= my_message_sql;
  proc_info_hook= (const char *(*)(void *, const char *, const char *,
                                   const char *, const unsigned int))
                  set_thd_proc_info;

  if (xid_cache_init())
  {
    sql_print_error("Out of memory");
    unireg_abort(1);
  }

  /* initialize delegates for extension observers */
  if (delegates_init())
  {
    sql_print_error("Initialize extension delegates failed");
    unireg_abort(1);
  }

  /* need to configure logging before initializing storage engines */
  if (opt_update_log)
  {
    /*
      Update log is removed since 5.0. But we still accept the option.
      The idea is if the user already uses the binlog and the update log,
      we completely ignore any option/variable related to the update log, like
      if the update log did not exist. But if the user uses only the update
      log, then we translate everything into binlog for him (with warnings).
      Implementation of the above :
      - If mysqld is started with --log-update and --log-bin,
      ignore --log-update (print a warning), push a warning when SQL_LOG_UPDATE
      is used, and turn off --sql-bin-update-same.
      This will completely ignore SQL_LOG_UPDATE
      - If mysqld is started with --log-update only,
      change it to --log-bin (with the filename passed to log-update,
      plus '-bin') (print a warning), push a warning when SQL_LOG_UPDATE is
      used, and turn on --sql-bin-update-same.
      This will translate SQL_LOG_UPDATE to SQL_LOG_BIN.

      Note that we tell the user that --sql-bin-update-same is deprecated and
      does nothing, and we don't take into account if he used this option or
      not; but internally we give this variable a value to have the behaviour
      we want (i.e. have SQL_LOG_UPDATE influence SQL_LOG_BIN or not).
      As sql-bin-update-same, log-update and log-bin cannot be changed by the
      user after starting the server (they are not variables), the user will
      not later interfere with the settings we do here.
    */
    if (opt_bin_log)
    {
      opt_sql_bin_update= 0;
      sql_print_error("The update log is no longer supported by MySQL in \
version 5.0 and above. It is replaced by the binary log.");
    }
    else
    {
      opt_sql_bin_update= 1;
      opt_bin_log= 1;
      if (opt_update_logname)
      {
        /* as opt_bin_log==0, no need to free opt_bin_logname */
        if (!(opt_bin_logname= my_strdup(opt_update_logname, MYF(MY_WME))))
        {
          sql_print_error("Out of memory");
          return EXIT_OUT_OF_MEMORY;
        }
        sql_print_error("The update log is no longer supported by MySQL in \
version 5.0 and above. It is replaced by the binary log. Now starting MySQL \
with --log-bin='%s' instead.",opt_bin_logname);
      }
      else
        sql_print_error("The update log is no longer supported by MySQL in \
version 5.0 and above. It is replaced by the binary log. Now starting MySQL \
with --log-bin instead.");
    }
  }
  if (opt_log_slave_updates && !opt_bin_log)
  {
    sql_print_error("You need to use --log-bin to make "
                    "--log-slave-updates work.");
    unireg_abort(1);
  }
  if (!opt_bin_log)
  {
    if (opt_binlog_format_id != BINLOG_FORMAT_UNSPEC)
    {
      sql_print_error("You need to use --log-bin to make "
                      "--binlog-format work.");
      unireg_abort(1);
    }
    else
    {
      global_system_variables.binlog_format= BINLOG_FORMAT_MIXED;
    }
  }
  else
    if (opt_binlog_format_id == BINLOG_FORMAT_UNSPEC)
      global_system_variables.binlog_format= BINLOG_FORMAT_MIXED;
    else
    {
      DBUG_ASSERT(global_system_variables.binlog_format != BINLOG_FORMAT_UNSPEC);
    }

  /* Check that we have not let the format to unspecified at this point */
  DBUG_ASSERT((uint)global_system_variables.binlog_format <=
              array_elements(binlog_format_names)-1);

#ifdef HAVE_REPLICATION
  if (opt_log_slave_updates && replicate_same_server_id)
  {
    sql_print_error("\
using --replicate-same-server-id in conjunction with \
--log-slave-updates is impossible, it would lead to infinite loops in this \
server.");
    unireg_abort(1);
  }
#endif

  if (opt_bin_log)
  {
    char buf[FN_REFLEN];
    const char *ln;
    ln= mysql_bin_log.generate_name(opt_bin_logname, "-bin", 1, buf);
    if (!opt_bin_logname && !opt_binlog_index_name)
    {
      /*
        User didn't give us info to name the binlog index file.
        Picking `hostname`-bin.index like did in 4.x, causes replication to
        fail if the hostname is changed later. So, we would like to instead
        require a name. But as we don't want to break many existing setups, we
        only give warning, not error.
      */
      sql_print_warning("No argument was provided to --log-bin, and "
                        "--log-bin-index was not used; so replication "
                        "may break when this MySQL server acts as a "
                        "master and has his hostname changed!! Please "
                        "use '--log-bin=%s' to avoid this problem.", ln);
    }
    if (ln == buf)
    {
      my_free(opt_bin_logname, MYF(MY_ALLOW_ZERO_PTR));
      opt_bin_logname=my_strdup(buf, MYF(0));
    }
    if (mysql_bin_log.open_index_file(opt_binlog_index_name, ln))
    {
      unireg_abort(1);
    }
  }

  /* call ha_init_key_cache() on all key caches to init them */
  process_key_caches(&ha_init_key_cache);

  /* Allow storage engine to give real error messages */
  if (ha_init_errors())
    DBUG_RETURN(1);

  if (plugin_init(&defaults_argc, defaults_argv,
                  (opt_noacl ? PLUGIN_INIT_SKIP_PLUGIN_TABLE : 0) |
                  (opt_help ? PLUGIN_INIT_SKIP_INITIALIZATION : 0)))
  {
    sql_print_error("Failed to initialize plugins.");
    unireg_abort(1);
  }

#ifndef EMBEDDED_LIBRARY
  if (backup_init())
  {
    sql_print_error("Failed to initialize online backup.");
    unireg_abort(1);
  }
#endif

  if (opt_help)
    unireg_abort(0);

  /* we do want to exit if there are any other unknown options */
  if (defaults_argc > 1)
  {
    int ho_error;
    char **tmp_argv= defaults_argv;
    struct my_option no_opts[]=
    {
      {0, 0, 0, 0, 0, 0, GET_NO_ARG, NO_ARG, 0, 0, 0, 0, 0, 0}
    };
    /*
      We need to eat any 'loose' arguments first before we conclude
      that there are unprocessed options.
      But we need to preserve defaults_argv pointer intact for
      free_defaults() to work. Thus we use a copy here.
    */
    my_getopt_skip_unknown= 0;

    if ((ho_error= handle_options(&defaults_argc, &tmp_argv, no_opts,
                                  mysqld_get_one_option)))
      unireg_abort(ho_error);

    if (defaults_argc)
    {
      fprintf(stderr, "%s: Too many arguments (first extra is '%s').\n"
              "Use --verbose --help to get a list of available options\n",
              my_progname, *tmp_argv);
      unireg_abort(1);
    }
  }

  /* if the errmsg.sys is not loaded, terminate to maintain behaviour */
  if (!errmesg[0][0])
    unireg_abort(1);

  /* We have to initialize the storage engines before CSV logging */
  if (ha_init())
  {
    sql_print_error("Can't init databases");
    unireg_abort(1);
  }

#ifdef WITH_CSV_STORAGE_ENGINE
  if (opt_bootstrap)
  {
    log_output_options= LOG_FILE;
    log_backup_output_options= LOG_FILE;
  }
  else
    logger.init_log_tables();

  if (log_output_options & LOG_NONE)
  {
    /*
      Issue a warining if there were specified additional options to the
      log-output along with NONE. Probably this wasn't what user wanted.
    */
    if ((log_output_options & LOG_NONE) && (log_output_options & ~LOG_NONE))
      sql_print_warning("There were other values specified to "
                        "log-output besides NONE. Disabling slow "
                        "and general logs anyway.");
    logger.set_handlers(LOG_FILE, LOG_NONE, LOG_NONE);
  }
  else
  {
    /* fall back to the log files if tables are not present */
    LEX_STRING csv_name={C_STRING_WITH_LEN("csv")};
    if (!plugin_is_ready(&csv_name, MYSQL_STORAGE_ENGINE_PLUGIN))
    {
      /* purecov: begin inspected */
      sql_print_error("CSV engine is not present, falling back to the "
                      "log files");
      log_output_options= (log_output_options & ~LOG_TABLE) | LOG_FILE;
      /* purecov: end */
    }

    logger.set_handlers(LOG_FILE, opt_slow_log ? log_output_options:LOG_NONE,
                        opt_log ? log_output_options:LOG_NONE);
  }

  if (log_backup_output_options & LOG_NONE)
  {
    /*
      Issue a warining if there were specified additional options to the
      log-backup-output along with NONE. Probably this wasn't what user wanted.
    */
    if ((log_backup_output_options & LOG_NONE) && 
        (log_backup_output_options & ~LOG_NONE))
      sql_print_warning("There were other values specified to "
                        "log-backup-output besides NONE. Disabling "
                        "backup logs anyway.");
    logger.set_backup_handlers(LOG_NONE, LOG_NONE);
  }
  else
  {
    /* fall back to the log files if tables are not present */
    LEX_STRING csv_name={C_STRING_WITH_LEN("csv")};
    if (!plugin_is_ready(&csv_name, MYSQL_STORAGE_ENGINE_PLUGIN))
    {
      /* purecov: begin inspected */
      sql_print_error("CSV engine is not present, falling back to the "
                      "log files");
      log_backup_output_options= 
        (log_backup_output_options & ~LOG_TABLE) | LOG_FILE;
      /* purecov: end */
    }

    logger.set_backup_handlers(log_backup_output_options,
      log_backup_output_options);
  }
#else
  logger.set_handlers(LOG_FILE, opt_slow_log ? LOG_FILE:LOG_NONE,
                      opt_log ? LOG_FILE:LOG_NONE);
  logger.set_backup_handlers(LOG_FILE, LOG_FILE);
#endif

  /*
    Check that the default storage engine is actually available.
  */
  if (default_storage_engine_str)
  {
    LEX_STRING name= { default_storage_engine_str,
                       strlen(default_storage_engine_str) };
    plugin_ref plugin;
    handlerton *hton;

    if ((plugin= ha_resolve_by_name(0, &name)))
      hton= plugin_data(plugin, handlerton*);
    else
    {
      sql_print_error("Unknown/unsupported table type: %s",
                      default_storage_engine_str);
      unireg_abort(1);
    }
    if (!ha_storage_engine_is_enabled(hton))
    {
      if (!opt_bootstrap)
      {
        sql_print_error("Default storage engine (%s) is not available",
                        default_storage_engine_str);
        unireg_abort(1);
      }
      DBUG_ASSERT(global_system_variables.table_plugin);
    }
    else
    {
      /*
        Need to unlock as global_system_variables.table_plugin
        was acquired during plugin_init()
      */
      plugin_unlock(0, global_system_variables.table_plugin);
      global_system_variables.table_plugin= plugin;
    }
  }
#if defined(WITH_MARIA_STORAGE_ENGINE) && defined(USE_MARIA_FOR_TMP_TABLES)
  if (!ha_storage_engine_is_enabled(maria_hton) && !opt_bootstrap)
  {
    sql_print_error("Maria engine is not enabled or did not start. The Maria engine must be enabled to continue as mysqld was configured with --with-maria-tmp-tables");
    unireg_abort(1);
  }
#endif

  tc_log= (total_ha_2pc > 1 ? (opt_bin_log  ?
                               (TC_LOG *) &mysql_bin_log :
                               (TC_LOG *) &tc_log_mmap) :
           (TC_LOG *) &tc_log_dummy);

  if (tc_log->open(opt_bin_log ? opt_bin_logname : opt_tc_log_file))
  {
    sql_print_error("Can't init tc log");
    unireg_abort(1);
  }

  if (ha_recover(0))
  {
    unireg_abort(1);
  }

  if (opt_bin_log && mysql_bin_log.open(opt_bin_logname, LOG_BIN, 0,
                                        WRITE_CACHE, 0, max_binlog_size, 0))
    unireg_abort(1);

#ifdef HAVE_REPLICATION
  if (opt_bin_log && expire_logs_days)
  {
    time_t purge_time= server_start_time - expire_logs_days*24*60*60;
    if (purge_time >= 0)
      mysql_bin_log.purge_logs_before_date(purge_time);
  }
#endif
#ifdef __NETWARE__
  /* Increasing stacksize of threads on NetWare */
  pthread_attr_setstacksize(&connection_attrib, NW_THD_STACKSIZE);
#endif

  if (opt_myisam_logical_log)
    (void) mi_log(MI_LOG_ACTION_OPEN, MI_LOG_LOGICAL, NULL, NULL);

#if defined(HAVE_MLOCKALL) && defined(MCL_CURRENT) && !defined(EMBEDDED_LIBRARY)
  if (locked_in_memory && !getuid())
  {
    if (setreuid((uid_t)-1, 0) == -1)
    {                        // this should never happen
      sql_perror("setreuid");
      unireg_abort(1);
    }
    if (mlockall(MCL_CURRENT))
    {
      if (global_system_variables.log_warnings)
	sql_print_warning("Failed to lock memory. Errno: %d\n",errno);
      locked_in_memory= 0;
    }
    if (user_info)
      set_user(mysqld_user, user_info);
  }
  else
#endif
    locked_in_memory=0;

  ft_init_stopwords();

  init_max_user_conn();
  init_update_queries();
  DBUG_RETURN(0);
}


#ifndef EMBEDDED_LIBRARY

static void create_shutdown_thread()
{
#ifdef __WIN__
  hEventShutdown=CreateEvent(0, FALSE, FALSE, shutdown_event_name);
  pthread_t hThread;
  if (pthread_create(&hThread,&connection_attrib,handle_shutdown,0))
    sql_print_warning("Can't create thread to handle shutdown requests");

  // On "Stop Service" we have to do regular shutdown
  Service.SetShutdownEvent(hEventShutdown);
#endif /* __WIN__ */
}

#endif /* EMBEDDED_LIBRARY */


#if (defined(_WIN32) || defined(HAVE_SMEM)) && !defined(EMBEDDED_LIBRARY)
static void handle_connections_methods()
{
  pthread_t hThread;
  DBUG_ENTER("handle_connections_methods");
#ifdef _WIN32
  if (hPipe == INVALID_HANDLE_VALUE &&
      (!have_tcpip || opt_disable_networking) &&
      !opt_enable_shared_memory)
  {
    sql_print_error("TCP/IP, --shared-memory, or --named-pipe should be configured on NT OS");
    unireg_abort(1);				// Will not return
  }
  if((hPipe != INVALID_HANDLE_VALUE || opt_enable_shared_memory) &&
    global_system_variables.thread_handling == SCHEDULER_POOL_OF_THREADS)
  {
    sql_print_error("thread_handling=pool-of-threads cannot be used with "
     "shared memory or named pipe protocols");
    unireg_abort(1);
  }
#endif

  pthread_mutex_lock(&LOCK_thread_count);
  (void) pthread_cond_init(&COND_handler_count,NULL);
  handler_count=0;
#ifdef _WIN32
  if (hPipe != INVALID_HANDLE_VALUE)
  {
    handler_count++;
    if (pthread_create(&hThread,&connection_attrib,
		       handle_connections_namedpipes, 0))
    {
      sql_print_warning("Can't create thread to handle named pipes");
      handler_count--;
    }
  }
#endif /* _WIN32 */
  if (have_tcpip && !opt_disable_networking)
  {
    handler_count++;
    if (pthread_create(&hThread,&connection_attrib,
		       handle_connections_sockets, 0))
    {
      sql_print_warning("Can't create thread to handle TCP/IP");
      handler_count--;
    }
  }
#ifdef HAVE_SMEM
  if (opt_enable_shared_memory)
  {
    handler_count++;
    if (pthread_create(&hThread,&connection_attrib,
		       handle_connections_shared_memory, 0))
    {
      sql_print_warning("Can't create thread to handle shared memory");
      handler_count--;
    }
  }
#endif

  while (handler_count > 0)
    pthread_cond_wait(&COND_handler_count,&LOCK_thread_count);
  pthread_mutex_unlock(&LOCK_thread_count);
  DBUG_VOID_RETURN;
}

void decrement_handler_count()
{
  pthread_mutex_lock(&LOCK_thread_count);
  handler_count--;
  pthread_cond_signal(&COND_handler_count);
  pthread_mutex_unlock(&LOCK_thread_count);
  my_thread_end();
}
#else
#define decrement_handler_count()
#endif /* defined(_WIN32) || defined(HAVE_SMEM) */


#ifndef EMBEDDED_LIBRARY
#ifndef DBUG_OFF
/*
  Debugging helper function to keep the locale database
  (see sql_locale.cc) and max_month_name_length and
  max_day_name_length variable values in consistent state.
*/
static void test_lc_time_sz()
{
  DBUG_ENTER("test_lc_time_sz");
  for (MY_LOCALE **loc= my_locales; *loc; loc++)
  {
    uint max_month_len= 0;
    uint max_day_len = 0;
    for (const char **month= (*loc)->month_names->type_names; *month; month++)
    {
      set_if_bigger(max_month_len,
                    my_numchars_mb(&my_charset_utf8_general_ci,
                                   *month, *month + strlen(*month)));
    }
    for (const char **day= (*loc)->day_names->type_names; *day; day++)
    {
      set_if_bigger(max_day_len,
                    my_numchars_mb(&my_charset_utf8_general_ci,
                                   *day, *day + strlen(*day)));
    }
    if ((*loc)->max_month_name_length != max_month_len ||
        (*loc)->max_day_name_length != max_day_len)
    {
      DBUG_PRINT("Wrong max day name(or month name) length for locale:",
                 ("%s", (*loc)->name));
      DBUG_ASSERT(0);
    }
  }
  DBUG_VOID_RETURN;
}
#endif//DBUG_OFF


#ifdef __WIN__
int win_main(int argc, char **argv)
#else
int main(int argc, char **argv)
#endif
{
  MY_INIT(argv[0]);		// init my_sys library & pthreads
  /* nothing should come before this line ^^^ */

  /* Set signal used to kill MySQL */
#if defined(SIGUSR2)
  thr_kill_signal= thd_lib_detected == THD_LIB_LT ? SIGINT : SIGUSR2;
#else
  thr_kill_signal= SIGINT;
#endif

  /* Initialize audit interface globals. Audit plugins are inited later. */
  mysql_audit_initialize();

  /*
    Perform basic logger initialization logger. Should be called after
    MY_INIT, as it initializes mutexes. Log tables are inited later.
  */
  logger.init_base();

#ifdef _CUSTOMSTARTUPCONFIG_
  if (_cust_check_startup())
  {
    / * _cust_check_startup will report startup failure error * /
    exit(1);
  }
#endif

#ifdef	__WIN__
  /*
    Before performing any socket operation (like retrieving hostname
    in init_common_variables we have to call WSAStartup
  */
  {
    WSADATA WsaData;
    if (SOCKET_ERROR == WSAStartup (0x0101, &WsaData))
    {
      /* errors are not read yet, so we use english text here */
      my_message(ER_WSAS_FAILED, "WSAStartup Failed", MYF(0));
      unireg_abort(1);
    }
  }
#endif /* __WIN__ */

  if (init_common_variables(MYSQL_CONFIG_NAME,
			    argc, argv, load_default_groups))
    unireg_abort(1);				// Will do exit

  init_signals();
#if defined(__ia64__) || defined(__ia64)
  /*
    Peculiar things with ia64 platforms - it seems we only have half the
    stack size in reality, so we have to double it here
  */
  pthread_attr_setstacksize(&connection_attrib,my_thread_stack_size*2);
#else
  pthread_attr_setstacksize(&connection_attrib,my_thread_stack_size);
#endif
#ifdef HAVE_PTHREAD_ATTR_GETSTACKSIZE
  {
    /* Retrieve used stack size;  Needed for checking stack overflows */
    size_t stack_size= 0;
    pthread_attr_getstacksize(&connection_attrib, &stack_size);
#if defined(__ia64__) || defined(__ia64)
    stack_size/= 2;
#endif
    /* We must check if stack_size = 0 as Solaris 2.9 can return 0 here */
    if (stack_size && stack_size < my_thread_stack_size)
    {
      if (global_system_variables.log_warnings)
	sql_print_warning("Asked for %lu thread stack, but got %ld",
			  my_thread_stack_size, (long) stack_size);
#if defined(__ia64__) || defined(__ia64)
      my_thread_stack_size= stack_size*2;
#else
      my_thread_stack_size= stack_size;
#endif
    }
  }
#endif
#ifdef __NETWARE__
  /* Increasing stacksize of threads on NetWare */
  pthread_attr_setstacksize(&connection_attrib, NW_THD_STACKSIZE);
#endif

  (void) thr_setconcurrency(concurrency);	// 10 by default

  select_thread=pthread_self();
  select_thread_in_use=1;
  init_ssl();

#ifdef HAVE_LIBWRAP
  libwrapName= my_progname+dirname_length(my_progname);
  openlog(libwrapName, LOG_PID, LOG_AUTH);
#endif

#ifndef DBUG_OFF
  test_lc_time_sz();
#endif

  /*
    We have enough space for fiddling with the argv, continue
  */
  check_data_home(mysql_real_data_home);
  if (my_setwd(mysql_real_data_home,MYF(MY_WME)) && !opt_help)
    unireg_abort(1);				/* purecov: inspected */
  mysql_data_home= mysql_data_home_buff;
  mysql_data_home[0]=FN_CURLIB;		// all paths are relative from here
  mysql_data_home[1]=0;
  mysql_data_home_len= 2;

  if ((user_info= check_user(mysqld_user)))
  {
#if defined(HAVE_MLOCKALL) && defined(MCL_CURRENT)
    if (locked_in_memory) // getuid() == 0 here
      set_effective_user(user_info);
    else
#endif
      set_user(mysqld_user, user_info);
  }

  if (opt_bin_log && !server_id)
  {
    server_id= 1;
#ifdef EXTRA_DEBUG
    sql_print_warning("You have enabled the binary log, but you haven't set "
                      "server-id to a non-zero value: we force server id to 1; "
                      "updates will be logged to the binary log, but "
                      "connections from slaves will not be accepted.");
#endif
  }

  if (init_server_components())
    unireg_abort(1);

  network_init();

#ifdef __WIN__
  if (!opt_console)
  {
    freopen(log_error_file,"a+",stdout);
    freopen(log_error_file,"a+",stderr);
    FreeConsole();				// Remove window
  }
#endif

  /*
   Initialize my_str_malloc() and my_str_free()
  */
  my_str_malloc= &my_str_malloc_mysqld;
  my_str_free= &my_str_free_mysqld;

  /*
    init signals & alarm
    After this we can't quit by a simple unireg_abort
  */
  start_signal_handler();				// Creates pidfile

  if (mysql_rm_tmp_tables() || acl_init(opt_noacl) ||
      my_tz_init((THD *)0, default_tz_name, opt_bootstrap))
  {
    abort_loop=1;
    select_thread_in_use=0;
#ifndef __NETWARE__
    (void) pthread_kill(signal_thread, MYSQL_KILL_SIGNAL);
#endif /* __NETWARE__ */

    if (!opt_bootstrap)
      (void) my_delete(pidfile_name,MYF(MY_WME));	// Not needed anymore

    if (unix_sock != INVALID_SOCKET)
      unlink(mysqld_unix_port);
    exit(1);
  }
  if (!opt_noacl)
    (void) grant_init();

  if (!opt_bootstrap)
    servers_init(0);

  if (!opt_noacl)
  {
#ifdef HAVE_DLOPEN
    udf_init();
#endif
  }

  init_status_vars();
  if (opt_bootstrap) /* If running with bootstrap, do not start replication. */
    opt_skip_slave_start= 1;
  /*
    init_slave() must be called after the thread keys are created.
    Some parts of the code (e.g. SHOW STATUS LIKE 'slave_running' and other
    places) assume that active_mi != 0, so let's fail if it's 0 (out of
    memory); a message has already been printed.
  */
  if (init_slave() && !active_mi)
  {
    unireg_abort(1);
  }

  if (opt_bootstrap)
  {
    select_thread_in_use= 0;                    // Allow 'kill' to work
    bootstrap(stdin);
    unireg_abort(bootstrap_error ? 1 : 0);
  }
  if (opt_init_file)
  {
    if (read_init_file(opt_init_file))
      unireg_abort(1);
  }
  execute_ddl_log_recovery();

  create_shutdown_thread();
  start_handle_manager();

  if (Events::init(opt_noacl))
    unireg_abort(1);

  sql_print_information(ER(ER_STARTUP),my_progname,server_version,
                        ((unix_sock == INVALID_SOCKET) ? (char*) ""
                                                       : mysqld_unix_port),
                         mysqld_port,
                         MYSQL_COMPILATION_COMMENT);
#if defined(_WIN32) && !defined(EMBEDDED_LIBRARY)
  Service.SetRunning();
#endif


  /* Signal threads waiting for server to be started */
  pthread_mutex_lock(&LOCK_server_started);
  mysqld_server_started= 1;
  pthread_cond_signal(&COND_server_started);
  pthread_mutex_unlock(&LOCK_server_started);

#if defined(_WIN32) || defined(HAVE_SMEM)
  handle_connections_methods();
#else
#ifdef __WIN__
  if (!have_tcpip || opt_disable_networking)
  {
    sql_print_error("TCP/IP unavailable or disabled with --skip-networking; no available interfaces");
    unireg_abort(1);
  }
#endif
  handle_connections_sockets(0);
#endif /* _WIN32 || HAVE_SMEM */

  /* (void) pthread_attr_destroy(&connection_attrib); */

  DBUG_PRINT("quit",("Exiting main thread"));

#ifndef __WIN__
#ifdef EXTRA_DEBUG2
  sql_print_error("Before Lock_thread_count");
#endif
  (void) pthread_mutex_lock(&LOCK_thread_count);
  DBUG_PRINT("quit", ("Got thread_count mutex"));
  select_thread_in_use=0;			// For close_connections
  (void) pthread_mutex_unlock(&LOCK_thread_count);
  (void) pthread_cond_broadcast(&COND_thread_count);
#ifdef EXTRA_DEBUG2
  sql_print_error("After lock_thread_count");
#endif
#endif /* __WIN__ */

  /* Wait until cleanup is done */
  (void) pthread_mutex_lock(&LOCK_thread_count);
  while (!ready_to_exit)
    pthread_cond_wait(&COND_thread_count,&LOCK_thread_count);
  (void) pthread_mutex_unlock(&LOCK_thread_count);

#if defined(__WIN__) && !defined(EMBEDDED_LIBRARY)
  if (Service.IsNT() && start_mode)
    Service.Stop();
  else
  {
    Service.SetShutdownEvent(0);
    if (hEventShutdown)
      CloseHandle(hEventShutdown);
  }
#endif
  clean_up(1);
  mysqld_exit(0);
}

#endif /* !EMBEDDED_LIBRARY */


/****************************************************************************
  Main and thread entry function for Win32
  (all this is needed only to run mysqld as a service on WinNT)
****************************************************************************/

#if defined(__WIN__) && !defined(EMBEDDED_LIBRARY)
int mysql_service(void *p)
{
  if (use_opt_args)
    win_main(opt_argc, opt_argv);
  else
    win_main(Service.my_argc, Service.my_argv);
  return 0;
}


/* Quote string if it contains space, else copy */

static char *add_quoted_string(char *to, const char *from, char *to_end)
{
  uint length= (uint) (to_end-to);

  if (!strchr(from, ' '))
    return strmake(to, from, length-1);
  return strxnmov(to, length-1, "\"", from, "\"", NullS);
}


/**
  Handle basic handling of services, like installation and removal.

  @param argv	   	        Pointer to argument list
  @param servicename		Internal name of service
  @param displayname		Display name of service (in taskbar ?)
  @param file_path		Path to this program
  @param startup_option	Startup option to mysqld

  @retval
    0		option handled
  @retval
    1		Could not handle option
*/

static bool
default_service_handling(char **argv,
			 const char *servicename,
			 const char *displayname,
			 const char *file_path,
			 const char *extra_opt,
			 const char *account_name)
{
  char path_and_service[FN_REFLEN+FN_REFLEN+32], *pos, *end;
  end= path_and_service + sizeof(path_and_service)-3;

  /* We have to quote filename if it contains spaces */
  pos= add_quoted_string(path_and_service, file_path, end);
  if (*extra_opt)
  {
    /* Add (possible quoted) option after file_path */
    *pos++= ' ';
    pos= add_quoted_string(pos, extra_opt, end);
  }
  /* We must have servicename last */
  *pos++= ' ';
  (void) add_quoted_string(pos, servicename, end);

  if (Service.got_service_option(argv, "install"))
  {
    Service.Install(1, servicename, displayname, path_and_service,
                    account_name);
    return 0;
  }
  if (Service.got_service_option(argv, "install-manual"))
  {
    Service.Install(0, servicename, displayname, path_and_service,
                    account_name);
    return 0;
  }
  if (Service.got_service_option(argv, "remove"))
  {
    Service.Remove(servicename);
    return 0;
  }
  return 1;
}


int main(int argc, char **argv)
{
  /*
    When several instances are running on the same machine, we
    need to have an  unique  named  hEventShudown  through the
    application PID e.g.: MySQLShutdown1890; MySQLShutdown2342
  */
  int10_to_str((int) GetCurrentProcessId(),strmov(shutdown_event_name,
                                                  "MySQLShutdown"), 10);

  /* Must be initialized early for comparison of service name */
  system_charset_info= &my_charset_utf8_general_ci;

  if (Service.GetOS())	/* true NT family */
  {
    char file_path[FN_REFLEN];
    my_path(file_path, argv[0], "");		      /* Find name in path */
    fn_format(file_path,argv[0],file_path,"",
	      MY_REPLACE_DIR | MY_UNPACK_FILENAME | MY_RESOLVE_SYMLINKS);

    if (argc == 2)
    {
      if (!default_service_handling(argv, MYSQL_SERVICENAME, MYSQL_SERVICENAME,
				   file_path, "", NULL))
	return 0;
      if (Service.IsService(argv[1]))        /* Start an optional service */
      {
	/*
	  Only add the service name to the groups read from the config file
	  if it's not "MySQL". (The default service name should be 'mysqld'
	  but we started a bad tradition by calling it MySQL from the start
	  and we are now stuck with it.
	*/
	if (my_strcasecmp(system_charset_info, argv[1],"mysql"))
	  load_default_groups[load_default_groups_sz-2]= argv[1];
        start_mode= 1;
        Service.Init(argv[1], mysql_service);
        return 0;
      }
    }
    else if (argc == 3) /* install or remove any optional service */
    {
      if (!default_service_handling(argv, argv[2], argv[2], file_path, "",
                                    NULL))
	return 0;
      if (Service.IsService(argv[2]))
      {
	/*
	  mysqld was started as
	  mysqld --defaults-file=my_path\my.ini service-name
	*/
	use_opt_args=1;
	opt_argc= 2;				// Skip service-name
	opt_argv=argv;
	start_mode= 1;
	if (my_strcasecmp(system_charset_info, argv[2],"mysql"))
	  load_default_groups[load_default_groups_sz-2]= argv[2];
	Service.Init(argv[2], mysql_service);
	return 0;
      }
    }
    else if (argc == 4 || argc == 5)
    {
      /*
        This may seem strange, because we handle --local-service while
        preserving 4.1's behavior of allowing any one other argument that is
        passed to the service on startup. (The assumption is that this is
        --defaults-file=file, but that was not enforced in 4.1, so we don't
        enforce it here.)
      */
      const char *extra_opt= NullS;
      const char *account_name = NullS;
      int index;
      for (index = 3; index < argc; index++)
      {
        if (!strcmp(argv[index], "--local-service"))
          account_name= "NT AUTHORITY\\LocalService";
        else
          extra_opt= argv[index];
      }

      if (argc == 4 || account_name)
        if (!default_service_handling(argv, argv[2], argv[2], file_path,
                                      extra_opt, account_name))
          return 0;
    }
    else if (argc == 1 && Service.IsService(MYSQL_SERVICENAME))
    {
      /* start the default service */
      start_mode= 1;
      Service.Init(MYSQL_SERVICENAME, mysql_service);
      return 0;
    }
  }
  /* Start as standalone server */
  Service.my_argc=argc;
  Service.my_argv=argv;
  mysql_service(NULL);
  return 0;
}
#endif


/**
  Execute all commands from a file. Used by the mysql_install_db script to
  create MySQL privilege tables without having to start a full MySQL server.
*/

static void bootstrap(FILE *file)
{
  DBUG_ENTER("bootstrap");

  THD *thd= new THD;
  thd->bootstrap=1;
  my_net_init(&thd->net,(st_vio*) 0);
  thd->max_client_packet_length= thd->net.max_packet;
  thd->security_ctx->master_access= ~(ulong)0;
  thd->thread_id= thd->variables.pseudo_thread_id= thread_id++;
  thread_count++;

  bootstrap_file=file;
#ifndef EMBEDDED_LIBRARY			// TODO:  Enable this
  if (pthread_create(&thd->real_id,&connection_attrib,handle_bootstrap,
		     (void*) thd))
  {
    sql_print_warning("Can't create thread to handle bootstrap");
    bootstrap_error=-1;
    DBUG_VOID_RETURN;
  }
  /* Wait for thread to die */
  (void) pthread_mutex_lock(&LOCK_thread_count);
  while (thread_count)
  {
    (void) pthread_cond_wait(&COND_thread_count,&LOCK_thread_count);
    DBUG_PRINT("quit",("One thread died (count=%u)",thread_count));
  }
  (void) pthread_mutex_unlock(&LOCK_thread_count);
#else
  thd->mysql= 0;
  handle_bootstrap((void *)thd);
#endif

  DBUG_VOID_RETURN;
}


static bool read_init_file(char *file_name)
{
  FILE *file;
  DBUG_ENTER("read_init_file");
  DBUG_PRINT("enter",("name: %s",file_name));
  if (!(file=my_fopen(file_name,O_RDONLY,MYF(MY_WME))))
    return(1);
  bootstrap(file);
  (void) my_fclose(file,MYF(MY_WME));
  return 0;
}


#ifndef EMBEDDED_LIBRARY

/*
   Simple scheduler that use the main thread to handle the request

   NOTES
     This is only used for debugging, when starting mysqld with
     --thread-handling=no-threads or --one-thread

     When we enter this function, LOCK_thread_count is hold!
*/

void handle_connection_in_main_thread(THD *thd)
{
  safe_mutex_assert_owner(&LOCK_thread_count);
  thread_cache_size=0;			// Safety
  threads.append(thd);
  (void) pthread_mutex_unlock(&LOCK_thread_count);
  handle_one_connection((void*) thd);
}


/*
  Scheduler that uses one thread per connection
*/

void create_thread_to_handle_connection(THD *thd)
{
  if (cached_thread_count > wake_thread)
  {
    /* Get thread from cache */
    thread_cache.append(thd);
    wake_thread++;
    pthread_cond_signal(&COND_thread_cache);
  }
  else
  {
    char error_message_buff[MYSQL_ERRMSG_SIZE];
    /* Create new thread to handle connection */
    int error;
    thread_created++;
    threads.append(thd);
    DBUG_PRINT("info",(("creating thread %lu"), thd->thread_id));
    thd->connect_utime= thd->start_utime= my_micro_time();
    if ((error=pthread_create(&thd->real_id,&connection_attrib,
                              handle_one_connection,
                              (void*) thd)))
    {
      /* purecov: begin inspected */
      DBUG_PRINT("error",
                 ("Can't create thread to handle request (error %d)",
                  error));
      thread_count--;
      thd->killed= THD::KILL_CONNECTION;			// Safety
      (void) pthread_mutex_unlock(&LOCK_thread_count);

      pthread_mutex_lock(&LOCK_connection_count);
      --connection_count;
      pthread_mutex_unlock(&LOCK_connection_count);

      statistic_increment(aborted_connects,&LOCK_status);
      /* Can't use my_error() since store_globals has not been called. */
      my_snprintf(error_message_buff, sizeof(error_message_buff),
                  ER(ER_CANT_CREATE_THREAD), error);
      net_send_error(thd, ER_CANT_CREATE_THREAD, error_message_buff);
      (void) pthread_mutex_lock(&LOCK_thread_count);
      close_connection(thd,0,0);
      delete thd;
      (void) pthread_mutex_unlock(&LOCK_thread_count);
      return;
      /* purecov: end */
    }
  }
  (void) pthread_mutex_unlock(&LOCK_thread_count);
  DBUG_PRINT("info",("Thread created"));
}


/**
  Create new thread to handle incoming connection.

    This function will create new thread to handle the incoming
    connection.  If there are idle cached threads one will be used.
    'thd' will be pushed into 'threads'.

    In single-threaded mode (\#define ONE_THREAD) connection will be
    handled inside this function.

  @param[in,out] thd    Thread handle of future thread.
*/

static void create_new_thread(THD *thd)
{
  DBUG_ENTER("create_new_thread");

  /*
    Don't allow too many connections. We roughly check here that we allow
    only (max_connections + 1) connections.
  */

  pthread_mutex_lock(&LOCK_connection_count);

  if (connection_count >= max_connections + 1 || abort_loop)
  {
    pthread_mutex_unlock(&LOCK_connection_count);

    DBUG_PRINT("error",("Too many connections"));
    close_connection(thd, ER_CON_COUNT_ERROR, 1);
    delete thd;
    DBUG_VOID_RETURN;
  }

  ++connection_count;

  if (connection_count > max_used_connections)
    max_used_connections= connection_count;

  pthread_mutex_unlock(&LOCK_connection_count);

  /* Start a new thread to handle connection. */

  pthread_mutex_lock(&LOCK_thread_count);

  /*
    The initialization of thread_id is done in create_embedded_thd() for
    the embedded library.
    TODO: refactor this to avoid code duplication there
  */
  thd->thread_id= thd->variables.pseudo_thread_id= thread_id++;

  thread_count++;

  thread_scheduler.add_connection(thd);

  DBUG_VOID_RETURN;
}
#endif /* EMBEDDED_LIBRARY */


#ifdef SIGNALS_DONT_BREAK_READ
inline void kill_broken_server()
{
  /* hack to get around signals ignored in syscalls for problem OS's */
  if (
#if !defined(__NETWARE__)
      unix_sock == INVALID_SOCKET ||
#endif
      (!opt_disable_networking && ip_sock == INVALID_SOCKET))
  {
    select_thread_in_use = 0;
    /* The following call will never return */
    kill_server(IF_NETWARE(MYSQL_KILL_SIGNAL, (void*) MYSQL_KILL_SIGNAL));
  }
}
#define MAYBE_BROKEN_SYSCALL kill_broken_server();
#else
#define MAYBE_BROKEN_SYSCALL
#endif

	/* Handle new connections and spawn new process to handle them */

#ifndef EMBEDDED_LIBRARY
pthread_handler_t handle_connections_sockets(void *arg __attribute__((unused)))
{
  my_socket sock,new_sock;
  uint error_count=0;
  uint max_used_connection= (uint) (max(ip_sock,unix_sock)+1);
  fd_set readFDs,clientFDs;
  THD *thd;
  struct sockaddr_storage cAddr;
  int ip_flags=0,socket_flags=0,flags;
  st_vio *vio_tmp;
  DBUG_ENTER("handle_connections_sockets");

  LINT_INIT(new_sock);

  FD_ZERO(&clientFDs);
  if (ip_sock != INVALID_SOCKET)
  {
    FD_SET(ip_sock,&clientFDs);
#ifdef HAVE_FCNTL
    ip_flags = fcntl(ip_sock, F_GETFL, 0);
#endif
  }
#ifdef HAVE_SYS_UN_H
  FD_SET(unix_sock,&clientFDs);
#ifdef HAVE_FCNTL
  socket_flags=fcntl(unix_sock, F_GETFL, 0);
#endif
#endif

  DBUG_PRINT("general",("Waiting for connections."));
  MAYBE_BROKEN_SYSCALL;
  while (!abort_loop)
  {
    readFDs=clientFDs;
#ifdef HPUX10
    if (select(max_used_connection,(int*) &readFDs,0,0,0) < 0)
      continue;
#else
    if (select((int) max_used_connection,&readFDs,0,0,0) < 0)
    {
      if (socket_errno != SOCKET_EINTR)
      {
	if (!select_errors++ && !abort_loop)	/* purecov: inspected */
	  sql_print_error("mysqld: Got error %d from select",socket_errno); /* purecov: inspected */
      }
      MAYBE_BROKEN_SYSCALL
      continue;
    }
#endif	/* HPUX10 */
    if (abort_loop)
    {
      MAYBE_BROKEN_SYSCALL;
      break;
    }

    /* Is this a new connection request ? */
#ifdef HAVE_SYS_UN_H
    if (FD_ISSET(unix_sock,&readFDs))
    {
      sock = unix_sock;
      flags= socket_flags;
    }
    else
#endif
    {
      sock = ip_sock;
      flags= ip_flags;
    }

#if !defined(NO_FCNTL_NONBLOCK)
    if (!(test_flags & TEST_BLOCKING))
    {
#if defined(O_NONBLOCK)
      fcntl(sock, F_SETFL, flags | O_NONBLOCK);
#elif defined(O_NDELAY)
      fcntl(sock, F_SETFL, flags | O_NDELAY);
#endif
    }
#endif /* NO_FCNTL_NONBLOCK */
    for (uint retry=0; retry < MAX_ACCEPT_RETRY; retry++)
    {
      size_socket length= sizeof(struct sockaddr_storage);
      new_sock= accept(sock, (struct sockaddr *)(&cAddr),
                       &length);
#ifdef __NETWARE__ 
      // TODO: temporary fix, waiting for TCP/IP fix - DEFECT000303149
      if ((new_sock == INVALID_SOCKET) && (socket_errno == EINVAL))
      {
        kill_server(SIGTERM);
      }
#endif
      if (new_sock != INVALID_SOCKET ||
	  (socket_errno != SOCKET_EINTR && socket_errno != SOCKET_EAGAIN))
	break;
      MAYBE_BROKEN_SYSCALL;
#if !defined(NO_FCNTL_NONBLOCK)
      if (!(test_flags & TEST_BLOCKING))
      {
	if (retry == MAX_ACCEPT_RETRY - 1)
	  fcntl(sock, F_SETFL, flags);		// Try without O_NONBLOCK
      }
#endif
    }
#if !defined(NO_FCNTL_NONBLOCK)
    if (!(test_flags & TEST_BLOCKING))
      fcntl(sock, F_SETFL, flags);
#endif
    if (new_sock == INVALID_SOCKET)
    {
      if ((error_count++ & 255) == 0)		// This can happen often
	sql_perror("Error in accept");
      MAYBE_BROKEN_SYSCALL;
      if (socket_errno == SOCKET_ENFILE || socket_errno == SOCKET_EMFILE)
	sleep(1);				// Give other threads some time
      continue;
    }

#ifdef HAVE_LIBWRAP
    {
      if (sock == ip_sock)
      {
	struct request_info req;
	signal(SIGCHLD, SIG_DFL);
	request_init(&req, RQ_DAEMON, libwrapName, RQ_FILE, new_sock, NULL);
	my_fromhost(&req);
	if (!my_hosts_access(&req))
	{
	  /*
	    This may be stupid but refuse() includes an exit(0)
	    which we surely don't want...
	    clean_exit() - same stupid thing ...
	  */
	  syslog(deny_severity, "refused connect from %s",
		 my_eval_client(&req));

	  /*
	    C++ sucks (the gibberish in front just translates the supplied
	    sink function pointer in the req structure from a void (*sink)();
	    to a void(*sink)(int) if you omit the cast, the C++ compiler
	    will cry...
	  */
	  if (req.sink)
	    ((void (*)(int))req.sink)(req.fd);

	  (void) shutdown(new_sock, SHUT_RDWR);
	  (void) closesocket(new_sock);
	  continue;
	}
      }
    }
#endif /* HAVE_LIBWRAP */

    {
      size_socket dummyLen;
      struct sockaddr_storage dummy;
      dummyLen = sizeof(dummy);
      if (  getsockname(new_sock,(struct sockaddr *)&dummy, 
                  (SOCKET_SIZE_TYPE *)&dummyLen) < 0  )
      {
	sql_perror("Error on new connection socket");
	(void) shutdown(new_sock, SHUT_RDWR);
	(void) closesocket(new_sock);
	continue;
      }
    }

    /*
    ** Don't allow too many connections
    */

    if (!(thd= new THD))
    {
      (void) shutdown(new_sock, SHUT_RDWR);
      (void) closesocket(new_sock);
      continue;
    }
    if (!(vio_tmp=vio_new(new_sock,
			  sock == unix_sock ? VIO_TYPE_SOCKET :
			  VIO_TYPE_TCPIP,
			  sock == unix_sock ? VIO_LOCALHOST: 0)) ||
	my_net_init(&thd->net,vio_tmp))
    {
      /*
        Only delete the temporary vio if we didn't already attach it to the
        NET object. The destructor in THD will delete any initialized net
        structure.
      */
      if (vio_tmp && thd->net.vio != vio_tmp)
        vio_delete(vio_tmp);
      else
      {
	(void) shutdown(new_sock, SHUT_RDWR);
	(void) closesocket(new_sock);
      }
      delete thd;
      continue;
    }
    if (sock == unix_sock)
      thd->security_ctx->host=(char*) my_localhost;

    create_new_thread(thd);
  }

  decrement_handler_count();
  DBUG_RETURN(0);
}


#ifdef _WIN32
pthread_handler_t handle_connections_namedpipes(void *arg)
{
  HANDLE hConnectedPipe;
  BOOL fConnected;
  THD *thd;
  my_thread_init();
  DBUG_ENTER("handle_connections_namedpipes");

  DBUG_PRINT("general",("Waiting for named pipe connections."));
  while (!abort_loop)
  {
    /* wait for named pipe connection */
    fConnected = ConnectNamedPipe(hPipe, NULL);
    if (abort_loop)
      break;
    if (!fConnected)
      fConnected = GetLastError() == ERROR_PIPE_CONNECTED;
    if (!fConnected)
    {
      CloseHandle(hPipe);
      if ((hPipe= CreateNamedPipe(pipe_name,
                                  PIPE_ACCESS_DUPLEX,
                                  PIPE_TYPE_BYTE |
                                  PIPE_READMODE_BYTE |
                                  PIPE_WAIT,
                                  PIPE_UNLIMITED_INSTANCES,
                                  (int) global_system_variables.
                                  net_buffer_length,
                                  (int) global_system_variables.
                                  net_buffer_length,
                                  NMPWAIT_USE_DEFAULT_WAIT,
                                  &saPipeSecurity)) ==
	  INVALID_HANDLE_VALUE)
      {
	sql_perror("Can't create new named pipe!");
	break;					// Abort
      }
    }
    hConnectedPipe = hPipe;
    /* create new pipe for new connection */
    if ((hPipe = CreateNamedPipe(pipe_name,
				 PIPE_ACCESS_DUPLEX,
				 PIPE_TYPE_BYTE |
				 PIPE_READMODE_BYTE |
				 PIPE_WAIT,
				 PIPE_UNLIMITED_INSTANCES,
				 (int) global_system_variables.net_buffer_length,
				 (int) global_system_variables.net_buffer_length,
				 NMPWAIT_USE_DEFAULT_WAIT,
				 &saPipeSecurity)) ==
	INVALID_HANDLE_VALUE)
    {
      sql_perror("Can't create new named pipe!");
      hPipe=hConnectedPipe;
      continue;					// We have to try again
    }

    if (!(thd = new THD))
    {
      DisconnectNamedPipe(hConnectedPipe);
      CloseHandle(hConnectedPipe);
      continue;
    }
    if (!(thd->net.vio = vio_new_win32pipe(hConnectedPipe)) ||
	my_net_init(&thd->net, thd->net.vio))
    {
      close_connection(thd, ER_OUT_OF_RESOURCES, 1);
      delete thd;
      continue;
    }
    /* Host is unknown */
    thd->security_ctx->host= my_strdup(my_localhost, MYF(0));
    create_new_thread(thd);
  }

  decrement_handler_count();
  DBUG_RETURN(0);
}
#endif /* _WIN32 */


#ifdef HAVE_SMEM

/**
  Thread of shared memory's service.

  @param arg                              Arguments of thread
*/
pthread_handler_t handle_connections_shared_memory(void *arg)
{
  /* file-mapping object, use for create shared memory */
  HANDLE handle_connect_file_map= 0;
  char  *handle_connect_map= 0;                 // pointer on shared memory
  HANDLE event_connect_answer= 0;
  ulong smem_buffer_length= shared_memory_buffer_length + 4;
  ulong connect_number= 1;
  char *tmp= NULL;
  char *suffix_pos;
  char connect_number_char[22], *p;
  const char *errmsg= 0;
  SECURITY_ATTRIBUTES *sa_event= 0, *sa_mapping= 0;
  my_thread_init();
  DBUG_ENTER("handle_connections_shared_memorys");
  DBUG_PRINT("general",("Waiting for allocated shared memory."));

  /*
     get enough space base-name + '_' + longest suffix we might ever send
   */
  if (!(tmp= (char *)my_malloc(strlen(shared_memory_base_name) + 32L, MYF(MY_FAE))))
    goto error;

  if (my_security_attr_create(&sa_event, &errmsg,
                              GENERIC_ALL, SYNCHRONIZE | EVENT_MODIFY_STATE))
    goto error;

  if (my_security_attr_create(&sa_mapping, &errmsg,
                             GENERIC_ALL, FILE_MAP_READ | FILE_MAP_WRITE))
    goto error;

  /*
    The name of event and file-mapping events create agree next rule:
      shared_memory_base_name+unique_part
    Where:
      shared_memory_base_name is unique value for each server
      unique_part is unique value for each object (events and file-mapping)
  */
  suffix_pos= strxmov(tmp,shared_memory_base_name,"_",NullS);
  strmov(suffix_pos, "CONNECT_REQUEST");
  if ((smem_event_connect_request= CreateEvent(sa_event,
                                               FALSE, FALSE, tmp)) == 0)
  {
    errmsg= "Could not create request event";
    goto error;
  }
  strmov(suffix_pos, "CONNECT_ANSWER");
  if ((event_connect_answer= CreateEvent(sa_event, FALSE, FALSE, tmp)) == 0)
  {
    errmsg="Could not create answer event";
    goto error;
  }
  strmov(suffix_pos, "CONNECT_DATA");
  if ((handle_connect_file_map=
       CreateFileMapping(INVALID_HANDLE_VALUE, sa_mapping,
                         PAGE_READWRITE, 0, sizeof(connect_number), tmp)) == 0)
  {
    errmsg= "Could not create file mapping";
    goto error;
  }
  if ((handle_connect_map= (char *)MapViewOfFile(handle_connect_file_map,
						  FILE_MAP_WRITE,0,0,
						  sizeof(DWORD))) == 0)
  {
    errmsg= "Could not create shared memory service";
    goto error;
  }

  while (!abort_loop)
  {
    /* Wait a request from client */
    WaitForSingleObject(smem_event_connect_request,INFINITE);

    /*
       it can be after shutdown command
    */
    if (abort_loop)
      goto error;

    HANDLE handle_client_file_map= 0;
    char  *handle_client_map= 0;
    HANDLE event_client_wrote= 0;
    HANDLE event_client_read= 0;    // for transfer data server <-> client
    HANDLE event_server_wrote= 0;
    HANDLE event_server_read= 0;
    HANDLE event_conn_closed= 0;
    THD *thd= 0;

    p= int10_to_str(connect_number, connect_number_char, 10);
    /*
      The name of event and file-mapping events create agree next rule:
        shared_memory_base_name+unique_part+number_of_connection
        Where:
	  shared_memory_base_name is uniquel value for each server
	  unique_part is unique value for each object (events and file-mapping)
	  number_of_connection is connection-number between server and client
    */
    suffix_pos= strxmov(tmp,shared_memory_base_name,"_",connect_number_char,
			 "_",NullS);
    strmov(suffix_pos, "DATA");
    if ((handle_client_file_map=
         CreateFileMapping(INVALID_HANDLE_VALUE, sa_mapping,
                           PAGE_READWRITE, 0, smem_buffer_length, tmp)) == 0)
    {
      errmsg= "Could not create file mapping";
      goto errorconn;
    }
    if ((handle_client_map= (char*)MapViewOfFile(handle_client_file_map,
						  FILE_MAP_WRITE,0,0,
						  smem_buffer_length)) == 0)
    {
      errmsg= "Could not create memory map";
      goto errorconn;
    }
    strmov(suffix_pos, "CLIENT_WROTE");
    if ((event_client_wrote= CreateEvent(sa_event, FALSE, FALSE, tmp)) == 0)
    {
      errmsg= "Could not create client write event";
      goto errorconn;
    }
    strmov(suffix_pos, "CLIENT_READ");
    if ((event_client_read= CreateEvent(sa_event, FALSE, FALSE, tmp)) == 0)
    {
      errmsg= "Could not create client read event";
      goto errorconn;
    }
    strmov(suffix_pos, "SERVER_READ");
    if ((event_server_read= CreateEvent(sa_event, FALSE, FALSE, tmp)) == 0)
    {
      errmsg= "Could not create server read event";
      goto errorconn;
    }
    strmov(suffix_pos, "SERVER_WROTE");
    if ((event_server_wrote= CreateEvent(sa_event,
                                         FALSE, FALSE, tmp)) == 0)
    {
      errmsg= "Could not create server write event";
      goto errorconn;
    }
    strmov(suffix_pos, "CONNECTION_CLOSED");
    if ((event_conn_closed= CreateEvent(sa_event,
                                        TRUE, FALSE, tmp)) == 0)
    {
      errmsg= "Could not create closed connection event";
      goto errorconn;
    }
    if (abort_loop)
      goto errorconn;
    if (!(thd= new THD))
      goto errorconn;
    /* Send number of connection to client */
    int4store(handle_connect_map, connect_number);
    if (!SetEvent(event_connect_answer))
    {
      errmsg= "Could not send answer event";
      goto errorconn;
    }
    /* Set event that client should receive data */
    if (!SetEvent(event_client_read))
    {
      errmsg= "Could not set client to read mode";
      goto errorconn;
    }
    if (!(thd->net.vio= vio_new_win32shared_memory(&thd->net,
                                                   handle_client_file_map,
                                                   handle_client_map,
                                                   event_client_wrote,
                                                   event_client_read,
                                                   event_server_wrote,
                                                   event_server_read,
                                                   event_conn_closed)) ||
                        my_net_init(&thd->net, thd->net.vio))
    {
      close_connection(thd, ER_OUT_OF_RESOURCES, 1);
      errmsg= 0;
      goto errorconn;
    }
    thd->security_ctx->host= my_strdup(my_localhost, MYF(0)); /* Host is unknown */
    create_new_thread(thd);
    connect_number++;
    continue;

errorconn:
    /* Could not form connection;  Free used handlers/memort and retry */
    if (errmsg)
    {
      char buff[180];
      strxmov(buff, "Can't create shared memory connection: ", errmsg, ".",
	      NullS);
      sql_perror(buff);
    }
    if (handle_client_file_map)
      CloseHandle(handle_client_file_map);
    if (handle_client_map)
      UnmapViewOfFile(handle_client_map);
    if (event_server_wrote)
      CloseHandle(event_server_wrote);
    if (event_server_read)
      CloseHandle(event_server_read);
    if (event_client_wrote)
      CloseHandle(event_client_wrote);
    if (event_client_read)
      CloseHandle(event_client_read);
    if (event_conn_closed)
      CloseHandle(event_conn_closed);
    delete thd;
  }

  /* End shared memory handling */
error:
  if (tmp)
    my_free(tmp, MYF(0));

  if (errmsg)
  {
    char buff[180];
    strxmov(buff, "Can't create shared memory service: ", errmsg, ".", NullS);
    sql_perror(buff);
  }
  my_security_attr_free(sa_event);
  my_security_attr_free(sa_mapping);
  if (handle_connect_map)	UnmapViewOfFile(handle_connect_map);
  if (handle_connect_file_map)	CloseHandle(handle_connect_file_map);
  if (event_connect_answer)	CloseHandle(event_connect_answer);
  if (smem_event_connect_request) CloseHandle(smem_event_connect_request);

  decrement_handler_count();
  DBUG_RETURN(0);
}
#endif /* HAVE_SMEM */
#endif /* EMBEDDED_LIBRARY */


/****************************************************************************
  Handle start options
******************************************************************************/

enum options_mysqld
{
  OPT_ISAM_LOG=256,            OPT_SKIP_NEW,
  OPT_SKIP_GRANT,              OPT_SKIP_LOCK,
  OPT_ENABLE_LOCK,             OPT_USE_LOCKING,
  OPT_SOCKET,                  OPT_UPDATE_LOG,
  OPT_BIN_LOG,                 OPT_SKIP_RESOLVE,
  OPT_SKIP_NETWORKING,         OPT_BIN_LOG_INDEX,
  OPT_BIND_ADDRESS,            OPT_PID_FILE,
  OPT_SKIP_PRIOR,              OPT_BIG_TABLES,
  OPT_STANDALONE,              OPT_ONE_THREAD,
  OPT_CONSOLE,                 OPT_LOW_PRIORITY_UPDATES,
  OPT_SKIP_HOST_CACHE,         OPT_SHORT_LOG_FORMAT,
  OPT_FLUSH,                   OPT_SAFE,
  OPT_BOOTSTRAP,               OPT_SKIP_SHOW_DB,
  OPT_STORAGE_ENGINE,          OPT_INIT_FILE,
  OPT_DELAY_KEY_WRITE_ALL,     OPT_SLOW_QUERY_LOG,
  OPT_DELAY_KEY_WRITE,	       OPT_CHARSETS_DIR,
  OPT_MASTER_INFO_FILE,
  OPT_MASTER_RETRY_COUNT,      OPT_LOG_TC, OPT_LOG_TC_SIZE,
  OPT_SQL_BIN_UPDATE_SAME,     OPT_REPLICATE_DO_DB,
  OPT_REPLICATE_IGNORE_DB,     OPT_LOG_SLAVE_UPDATES,
  OPT_BINLOG_DO_DB,            OPT_BINLOG_IGNORE_DB,
  OPT_BINLOG_FORMAT,
#ifndef DBUG_OFF
  OPT_BINLOG_SHOW_XID,
#endif
  OPT_BINLOG_ROWS_EVENT_MAX_SIZE,
  OPT_WANT_CORE,               OPT_CONCURRENT_INSERT,
  OPT_MEMLOCK,                 OPT_MYISAM_RECOVER,
  OPT_REPLICATE_REWRITE_DB,    OPT_SERVER_ID,
  OPT_SKIP_SLAVE_START,        OPT_SAFE_SHOW_DB,
  OPT_SAFEMALLOC_MEM_LIMIT,    OPT_REPLICATE_DO_TABLE,
  OPT_REPLICATE_IGNORE_TABLE,  OPT_REPLICATE_WILD_DO_TABLE,
  OPT_REPLICATE_WILD_IGNORE_TABLE, OPT_REPLICATE_SAME_SERVER_ID,
  OPT_DISCONNECT_SLAVE_EVENT_COUNT, OPT_TC_HEURISTIC_RECOVER,
  OPT_ABORT_SLAVE_EVENT_COUNT,
  OPT_LOG_BIN_TRUST_FUNCTION_CREATORS,
  OPT_ENGINE_CONDITION_PUSHDOWN, OPT_NDB_CONNECTSTRING,
  OPT_NDB_USE_EXACT_COUNT, OPT_NDB_USE_TRANSACTIONS,
  OPT_NDB_FORCE_SEND, OPT_NDB_AUTOINCREMENT_PREFETCH_SZ,
  OPT_NDB_SHM, OPT_NDB_OPTIMIZED_NODE_SELECTION, OPT_NDB_CACHE_CHECK_TIME,
  OPT_NDB_WAIT_CONNECTED,
  OPT_NDB_CLUSTER_CONNECTION_POOL,
  OPT_NDB_MGMD, OPT_NDB_NODEID,
  OPT_NDB_DISTRIBUTION,
  OPT_NDB_INDEX_STAT_ENABLE,
  OPT_NDB_EXTRA_LOGGING,
  OPT_NDB_REPORT_THRESH_BINLOG_EPOCH_SLIP,
  OPT_NDB_REPORT_THRESH_BINLOG_MEM_USAGE,
  OPT_NDB_USE_COPYING_ALTER_TABLE,
  OPT_NDB_LOG_UPDATE_AS_WRITE, OPT_NDB_LOG_UPDATED_ONLY,
  OPT_NDB_LOG_ORIG,
  OPT_SKIP_SAFEMALLOC,
  OPT_TEMP_POOL, OPT_TX_ISOLATION, OPT_COMPLETION_TYPE,
  OPT_SKIP_STACK_TRACE, OPT_SKIP_SYMLINKS,
  OPT_MAX_BINLOG_DUMP_EVENTS, OPT_SPORADIC_BINLOG_DUMP_FAIL,
  OPT_SAFE_USER_CREATE, OPT_SQL_MODE,
  OPT_HAVE_NAMED_PIPE,
  OPT_DO_PSTACK, OPT_EVENT_SCHEDULER, OPT_REPORT_HOST,
  OPT_REPORT_USER, OPT_REPORT_PASSWORD, OPT_REPORT_PORT,
  OPT_SHOW_SLAVE_AUTH_INFO,
  OPT_SLAVE_LOAD_TMPDIR, OPT_NO_MIX_TYPE,
  OPT_RPL_RECOVERY_RANK,OPT_INIT_RPL_ROLE,
  OPT_RELAY_LOG, OPT_RELAY_LOG_INDEX, OPT_RELAY_LOG_INFO_FILE,
  OPT_SLAVE_SKIP_ERRORS, OPT_SLAVE_ALLOW_BATCHING, OPT_DES_KEY_FILE, OPT_LOCAL_INFILE,
  OPT_SSL_SSL, OPT_SSL_KEY, OPT_SSL_CERT, OPT_SSL_CA,
  OPT_SSL_CAPATH, OPT_SSL_CIPHER,
  OPT_BACK_LOG, OPT_BINLOG_CACHE_SIZE,
  OPT_CONNECT_TIMEOUT, OPT_DELAYED_INSERT_TIMEOUT,
  OPT_DELAYED_INSERT_LIMIT, OPT_DELAYED_QUEUE_SIZE,
  OPT_FLUSH_TIME, OPT_FT_MIN_WORD_LEN, OPT_FT_BOOLEAN_SYNTAX,
  OPT_FT_MAX_WORD_LEN, OPT_FT_QUERY_EXPANSION_LIMIT, OPT_FT_STOPWORD_FILE,
  OPT_INTERACTIVE_TIMEOUT, OPT_JOIN_BUFF_SIZE,
  OPT_KEY_BUFFER_SIZE, OPT_KEY_CACHE_BLOCK_SIZE,
  OPT_KEY_CACHE_DIVISION_LIMIT, OPT_KEY_CACHE_AGE_THRESHOLD,
  OPT_LONG_QUERY_TIME,
  OPT_LOWER_CASE_TABLE_NAMES, OPT_MAX_ALLOWED_PACKET,
  OPT_MAX_BINLOG_CACHE_SIZE, OPT_MAX_BINLOG_SIZE,
  OPT_MAX_CONNECTIONS, OPT_MAX_CONNECT_ERRORS,
  OPT_MAX_DELAYED_THREADS, OPT_MAX_HEP_TABLE_SIZE,
  OPT_MAX_JOIN_SIZE, OPT_MAX_PREPARED_STMT_COUNT,
  OPT_MAX_RELAY_LOG_SIZE, OPT_MAX_SORT_LENGTH,
  OPT_MAX_SEEKS_FOR_KEY, OPT_MAX_TMP_TABLES, OPT_MAX_USER_CONNECTIONS,
  OPT_MAX_LENGTH_FOR_SORT_DATA,
  OPT_MAX_WRITE_LOCK_COUNT, OPT_BULK_INSERT_BUFFER_SIZE,
  OPT_MAX_ERROR_COUNT, OPT_MYISAM_DATA_POINTER_SIZE,

  OPT_MYISAM_BLOCK_SIZE, OPT_MYISAM_MAX_EXTRA_SORT_FILE_SIZE,
  OPT_MYISAM_MAX_SORT_FILE_SIZE, OPT_MYISAM_SORT_BUFFER_SIZE,
  OPT_MYISAM_USE_MMAP, OPT_MYISAM_REPAIR_THREADS,
  OPT_MYISAM_STATS_METHOD,

  OPT_PAGECACHE_BUFFER_SIZE,
  OPT_PAGECACHE_DIVISION_LIMIT, OPT_PAGECACHE_AGE_THRESHOLD,

  OPT_NET_BUFFER_LENGTH, OPT_NET_RETRY_COUNT,
  OPT_NET_READ_TIMEOUT, OPT_NET_WRITE_TIMEOUT,
  OPT_OPEN_FILES_LIMIT,
  OPT_PRELOAD_BUFFER_SIZE,
  OPT_QUERY_CACHE_LIMIT, OPT_QUERY_CACHE_MIN_RES_UNIT, OPT_QUERY_CACHE_SIZE,
  OPT_QUERY_CACHE_TYPE, OPT_QUERY_CACHE_WLOCK_INVALIDATE, OPT_RECORD_BUFFER,
  OPT_RECORD_RND_BUFFER, OPT_DIV_PRECINCREMENT, OPT_RELAY_LOG_SPACE_LIMIT,
  OPT_RELAY_LOG_PURGE,
  OPT_SLAVE_NET_TIMEOUT, OPT_SLAVE_COMPRESSED_PROTOCOL, OPT_SLOW_LAUNCH_TIME,
  OPT_SLAVE_TRANS_RETRIES, OPT_READONLY, OPT_DEBUGGING,
  OPT_SORT_BUFFER, OPT_TABLE_OPEN_CACHE, OPT_TABLE_DEF_CACHE,
  OPT_THREAD_CONCURRENCY, OPT_THREAD_CACHE_SIZE,
  OPT_TMP_TABLE_SIZE, OPT_THREAD_STACK,
  OPT_WAIT_TIMEOUT,
  OPT_ERROR_LOG_FILE,
  OPT_DEFAULT_WEEK_FORMAT,
  OPT_RANGE_ALLOC_BLOCK_SIZE, OPT_ALLOW_SUSPICIOUS_UDFS,
  OPT_QUERY_ALLOC_BLOCK_SIZE, OPT_QUERY_PREALLOC_SIZE,
  OPT_TRANS_ALLOC_BLOCK_SIZE, OPT_TRANS_PREALLOC_SIZE,
  OPT_SYNC_FRM, OPT_SYNC_BINLOG,
  OPT_SYNC_REPLICATION,
  OPT_SYNC_REPLICATION_SLAVE_ID,
  OPT_SYNC_REPLICATION_TIMEOUT,
  OPT_ENABLE_SHARED_MEMORY,
  OPT_SHARED_MEMORY_BASE_NAME,
  OPT_OLD_PASSWORDS,
  OPT_OLD_ALTER_TABLE,
  OPT_EXPIRE_LOGS_DAYS,
  OPT_GROUP_CONCAT_MAX_LEN,
  OPT_DEFAULT_COLLATION,
  OPT_CHARACTER_SET_CLIENT_HANDSHAKE,
  OPT_CHARACTER_SET_FILESYSTEM,
  OPT_LC_TIME_NAMES,
  OPT_INIT_CONNECT,
  OPT_INIT_SLAVE,
  OPT_SECURE_AUTH,
  OPT_DATE_FORMAT,
  OPT_TIME_FORMAT,
  OPT_DATETIME_FORMAT,
  OPT_LOG_QUERIES_NOT_USING_INDEXES,
  OPT_DEFAULT_TIME_ZONE,
  OPT_SYSDATE_IS_NOW,
  OPT_OPTIMIZER_SEARCH_DEPTH,
  OPT_OPTIMIZER_PRUNE_LEVEL,
  OPT_UPDATABLE_VIEWS_WITH_LIMIT,
  OPT_SP_AUTOMATIC_PRIVILEGES,
  OPT_MAX_SP_RECURSION_DEPTH,
  OPT_AUTO_INCREMENT, OPT_AUTO_INCREMENT_OFFSET,
  OPT_ENABLE_LARGE_PAGES,
  OPT_TIMED_MUTEXES,
  OPT_OLD_STYLE_USER_LIMITS,
  OPT_LOG_SLOW_ADMIN_STATEMENTS,
  OPT_TABLE_LOCK_WAIT_TIMEOUT,
  OPT_PLUGIN_LOAD,
  OPT_PLUGIN_DIR,
  OPT_LOG_OUTPUT,
  OPT_LOG_BACKUP_OUTPUT,
  OPT_PORT_OPEN_TIMEOUT,
  OPT_PROFILING,
  OPT_KEEP_FILES_ON_CREATE,
  OPT_GENERAL_LOG,
  OPT_BACKUP_HISTORY_LOG,
  OPT_BACKUP_PROGRESS_LOG,
  OPT_SLOW_LOG,
  OPT_THREAD_HANDLING,
  OPT_INNODB_ROLLBACK_ON_TIMEOUT,
  OPT_SECURE_FILE_PRIV,
  OPT_MIN_EXAMINED_ROW_LIMIT,
  OPT_LOG_SLOW_SLAVE_STATEMENTS,
#if defined(ENABLED_DEBUG_SYNC)
  OPT_DEBUG_SYNC_TIMEOUT,
#endif /* defined(ENABLED_DEBUG_SYNC) */
  OPT_OLD_MODE,
#if HAVE_POOL_OF_THREADS == 1
  OPT_POOL_OF_THREADS,
#endif
  OPT_DEBUG_CRC, OPT_DEBUG_ON,
  OPT_SLAVE_EXEC_MODE,
  OPT_GENERAL_LOG_FILE,
  OPT_SLOW_QUERY_LOG_FILE,
  OPT_DEADLOCK_SEARCH_DEPTH_SHORT,
  OPT_DEADLOCK_SEARCH_DEPTH_LONG,
  OPT_DEADLOCK_TIMEOUT_SHORT,
  OPT_DEADLOCK_TIMEOUT_LONG,
  OPT_BACKUP_HISTORY_LOG_FILE,
  OPT_BACKUP_PROGRESS_LOG_FILE
};


#define LONG_TIMEOUT ((ulong) 3600L*24L*365L)

struct my_option my_long_options[] =
{
  {"help", '?', "Display this help and exit.",
   (uchar**) &opt_help, (uchar**) &opt_help, 0, GET_BOOL, NO_ARG, 0, 0, 0, 0,
   0, 0},
#ifdef HAVE_REPLICATION
  {"abort-slave-event-count", OPT_ABORT_SLAVE_EVENT_COUNT,
   "Option used by mysql-test for debugging and testing of replication.",
   (uchar**) &abort_slave_event_count,  (uchar**) &abort_slave_event_count,
   0, GET_INT, REQUIRED_ARG, 0, 0, 0, 0, 0, 0},
#endif /* HAVE_REPLICATION */
  {"allow-suspicious-udfs", OPT_ALLOW_SUSPICIOUS_UDFS,
   "Allows use of UDFs consisting of only one symbol xxx() "
   "without corresponding xxx_init() or xxx_deinit(). That also means "
   "that one can load any function from any library, for example exit() "
   "from libc.so",
   (uchar**) &opt_allow_suspicious_udfs, (uchar**) &opt_allow_suspicious_udfs,
   0, GET_BOOL, NO_ARG, 0, 0, 0, 0, 0, 0},
  {"ansi", 'a', "Use ANSI SQL syntax instead of MySQL syntax. This mode will also set transaction isolation level 'serializable'.", 0, 0, 0,
   GET_NO_ARG, NO_ARG, 0, 0, 0, 0, 0, 0},
  {"auto-increment-increment", OPT_AUTO_INCREMENT,
   "Auto-increment columns are incremented by this",
   (uchar**) &global_system_variables.auto_increment_increment,
   (uchar**) &max_system_variables.auto_increment_increment, 0, GET_ULONG,
   OPT_ARG, 1, 1, 65535, 0, 1, 0 },
  {"auto-increment-offset", OPT_AUTO_INCREMENT_OFFSET,
   "Offset added to Auto-increment columns. Used when auto-increment-increment != 1",
   (uchar**) &global_system_variables.auto_increment_offset,
   (uchar**) &max_system_variables.auto_increment_offset, 0, GET_ULONG, OPT_ARG,
   1, 1, 65535, 0, 1, 0 },
  {"automatic-sp-privileges", OPT_SP_AUTOMATIC_PRIVILEGES,
   "Creating and dropping stored procedures alters ACLs. Disable with --skip-automatic-sp-privileges.",
   (uchar**) &sp_automatic_privileges, (uchar**) &sp_automatic_privileges,
   0, GET_BOOL, NO_ARG, 1, 0, 0, 0, 0, 0},
  {"backupdir", 'B', "Path used to store backup data.", (uchar**) &sys_var_backupdir.value,
   (uchar**) &sys_var_backupdir.value, 0, GET_STR, REQUIRED_ARG, 0, 0, 0, 0, 0, 0},
  {"backup-history-log", OPT_BACKUP_HISTORY_LOG,
   "Enable|disable backup history log", (uchar**) &opt_backup_history_log,
   (uchar**) &opt_backup_history_log, 0, GET_BOOL, OPT_ARG, 1, 0, 0, 0, 0, 0},
  {"backup-progress-log", OPT_BACKUP_PROGRESS_LOG,
   "Enable|disable backup progress log", (uchar**) &opt_backup_progress_log,
   (uchar**) &opt_backup_progress_log, 0, GET_BOOL, OPT_ARG, 1, 0, 0, 0, 0, 0},
  {"basedir", 'b',
   "Path to installation directory. All paths are usually resolved relative to this.",
   (uchar**) &mysql_home_ptr, (uchar**) &mysql_home_ptr, 0, GET_STR, REQUIRED_ARG,
   0, 0, 0, 0, 0, 0},
  {"big-tables", OPT_BIG_TABLES,
   "Allow big result sets by saving all temporary sets on file (Solves most 'table full' errors).",
   0, 0, 0, GET_NO_ARG, NO_ARG, 0, 0, 0, 0, 0, 0},
  {"bind-address", OPT_BIND_ADDRESS, "IP address to bind to.",
   (uchar**) &my_bind_addr_str, (uchar**) &my_bind_addr_str, 0, GET_STR,
   REQUIRED_ARG, 0, 0, 0, 0, 0, 0},
  {"binlog_format", OPT_BINLOG_FORMAT,
   "Does not have any effect without '--log-bin'. "
   "Tell the master the form of binary logging to use: either 'row' for "
   "row-based binary logging, or 'statement' for statement-based binary "
   "logging, or 'mixed'. 'mixed' is statement-based binary logging except "
   "for those statements where only row-based is correct: those which "
   "involve user-defined functions (i.e. UDFs) or the UUID() function; for "
   "those, row-based binary logging is automatically used. "
#ifdef HAVE_NDB_BINLOG
   "If ndbcluster is enabled and binlog_format is `mixed', the format switches"
   " to 'row' and back implicitly per each query accessing a NDB table."
#endif
   ,(uchar**) &opt_binlog_format, (uchar**) &opt_binlog_format,
   0, GET_STR, REQUIRED_ARG, 0, 0, 0, 0, 0, 0},
  {"binlog-do-db", OPT_BINLOG_DO_DB,
   "Tells the master it should log updates for the specified database, and exclude all others not explicitly mentioned.",
   0, 0, 0, GET_STR, REQUIRED_ARG, 0, 0, 0, 0, 0, 0},
  {"binlog-ignore-db", OPT_BINLOG_IGNORE_DB,
   "Tells the master that updates to the given database should not be logged tothe binary log.",
   0, 0, 0, GET_STR, REQUIRED_ARG, 0, 0, 0, 0, 0, 0},
  {"binlog-row-event-max-size", OPT_BINLOG_ROWS_EVENT_MAX_SIZE,
   "The maximum size of a row-based binary log event in bytes. Rows will be "
   "grouped into events smaller than this size if possible. "
   "The value has to be a multiple of 256.",
   (uchar**) &opt_binlog_rows_event_max_size,
   (uchar**) &opt_binlog_rows_event_max_size, 0,
   GET_ULONG, REQUIRED_ARG,
   /* def_value */ 1024, /* min_value */  256,
   /* max_value */ (longlong) ULONG_MAX,
   /* sub_size */     0, /* block_size */ 256,
   /* app_type */ 0
  },
#ifndef DISABLE_GRANT_OPTIONS
  {"bootstrap", OPT_BOOTSTRAP, "Used by mysql installation scripts.", 0, 0, 0,
   GET_NO_ARG, NO_ARG, 0, 0, 0, 0, 0, 0},
#endif
  {"character-set-client-handshake", OPT_CHARACTER_SET_CLIENT_HANDSHAKE,
   "Don't ignore client side character set value sent during handshake.",
   (uchar**) &opt_character_set_client_handshake,
   (uchar**) &opt_character_set_client_handshake,
    0, GET_BOOL, NO_ARG, 1, 0, 0, 0, 0, 0},
  {"character-set-filesystem", OPT_CHARACTER_SET_FILESYSTEM,
   "Set the filesystem character set.",
   (uchar**) &character_set_filesystem_name,
   (uchar**) &character_set_filesystem_name,
   0, GET_STR, REQUIRED_ARG, 0, 0, 0, 0, 0, 0 },
  {"character-set-server", 'C', "Set the default character set.",
   (uchar**) &default_character_set_name, (uchar**) &default_character_set_name,
   0, GET_STR, REQUIRED_ARG, 0, 0, 0, 0, 0, 0 },
  {"character-sets-dir", OPT_CHARSETS_DIR,
   "Directory where character sets are.", (uchar**) &charsets_dir,
   (uchar**) &charsets_dir, 0, GET_STR, REQUIRED_ARG, 0, 0, 0, 0, 0, 0},
  {"chroot", 'r', "Chroot mysqld daemon during startup.",
   (uchar**) &mysqld_chroot, (uchar**) &mysqld_chroot, 0, GET_STR, REQUIRED_ARG,
   0, 0, 0, 0, 0, 0},
  {"collation-server", OPT_DEFAULT_COLLATION, "Set the default collation.",
   (uchar**) &default_collation_name, (uchar**) &default_collation_name,
   0, GET_STR, REQUIRED_ARG, 0, 0, 0, 0, 0, 0 },
  {"completion-type", OPT_COMPLETION_TYPE, "Default completion type.",
   (uchar**) &global_system_variables.completion_type,
   (uchar**) &max_system_variables.completion_type, 0, GET_ULONG,
   REQUIRED_ARG, 0, 0, 2, 0, 1, 0},
  {"concurrent-insert", OPT_CONCURRENT_INSERT,
   "Use concurrent insert with MyISAM. Disable with --concurrent-insert=0",
   (uchar**) &myisam_concurrent_insert, (uchar**) &myisam_concurrent_insert,
   0, GET_ULONG, OPT_ARG, 1, 0, 2, 0, 0, 0},
  {"console", OPT_CONSOLE, "Write error output on screen; Don't remove the console window on windows.",
   (uchar**) &opt_console, (uchar**) &opt_console, 0, GET_BOOL, NO_ARG, 0, 0, 0,
   0, 0, 0},
  {"core-file", OPT_WANT_CORE, "Write core on errors.", 0, 0, 0, GET_NO_ARG,
   NO_ARG, 0, 0, 0, 0, 0, 0},
  {"datadir", 'h', "Path to the database root.", (uchar**) &mysql_data_home,
   (uchar**) &mysql_data_home, 0, GET_STR, REQUIRED_ARG, 0, 0, 0, 0, 0, 0},
  {"deadlock-search-depth-short", OPT_DEADLOCK_SEARCH_DEPTH_SHORT,
   "Short search depth for the two-step deadlock detection",
   (uchar**) &global_system_variables.wt_deadlock_search_depth_short,
   (uchar**) &max_system_variables.wt_deadlock_search_depth_short,
   0, GET_ULONG, REQUIRED_ARG, 4, 0, 32, 0, 0, 0},
  {"deadlock-search-depth-long", OPT_DEADLOCK_SEARCH_DEPTH_LONG,
   "Long search depth for the two-step deadlock detection",
   (uchar**) &global_system_variables.wt_deadlock_search_depth_long,
   (uchar**) &max_system_variables.wt_deadlock_search_depth_long,
   0, GET_ULONG, REQUIRED_ARG, 15, 0, 33, 0, 0, 0},
  {"deadlock-timeout-short", OPT_DEADLOCK_TIMEOUT_SHORT,
   "Short timeout for the two-step deadlock detection (in microseconds)",
   (uchar**) &global_system_variables.wt_timeout_short,
   (uchar**) &max_system_variables.wt_timeout_short,
   0, GET_ULONG, REQUIRED_ARG, 10000, 0, ULONG_MAX, 0, 0, 0},
  {"deadlock-timeout-long", OPT_DEADLOCK_TIMEOUT_LONG,
   "Long timeout for the two-step deadlock detection (in microseconds)",
   (uchar**) &global_system_variables.wt_timeout_long,
   (uchar**) &max_system_variables.wt_timeout_long,
   0, GET_ULONG, REQUIRED_ARG, 50000000, 0, ULONG_MAX, 0, 0, 0},
#ifndef DBUG_OFF
  {"debug", '#', "Debug log.", (uchar**) &default_dbug_option,
   (uchar**) &default_dbug_option, 0, GET_STR, OPT_ARG, 0, 0, 0, 0, 0, 0},
  {"debug-crc-break", OPT_DEBUG_CRC,
   "Call my_debug_put_break_here() if crc matches this number (for debug).",
   (uchar**) &opt_my_crc_dbug_check, (uchar**) &opt_my_crc_dbug_check,
   0, GET_ULONG, REQUIRED_ARG, 0, 0, ~(ulong) 0L, 0, 0, 0},
#endif
  {"default-character-set", 'C', "Set the default character set (deprecated option, use --character-set-server instead).",
   (uchar**) &default_character_set_name, (uchar**) &default_character_set_name,
   0, GET_STR, REQUIRED_ARG, 0, 0, 0, 0, 0, 0 },
  {"default-collation", OPT_DEFAULT_COLLATION, "Set the default collation (deprecated option, use --collation-server instead).",
   (uchar**) &default_collation_name, (uchar**) &default_collation_name,
   0, GET_STR, REQUIRED_ARG, 0, 0, 0, 0, 0, 0 },
  {"default-storage-engine", OPT_STORAGE_ENGINE,
   "Set the default storage engine (table type) for tables.",
   (uchar**)&default_storage_engine_str, (uchar**)&default_storage_engine_str,
   0, GET_STR, REQUIRED_ARG, 0, 0, 0, 0, 0, 0},
  {"default-time-zone", OPT_DEFAULT_TIME_ZONE, "Set the default time zone.",
   (uchar**) &default_tz_name, (uchar**) &default_tz_name,
   0, GET_STR, REQUIRED_ARG, 0, 0, 0, 0, 0, 0 },
  {"delay-key-write", OPT_DELAY_KEY_WRITE, "Type of DELAY_KEY_WRITE.",
   0,0,0, GET_STR, OPT_ARG, 0, 0, 0, 0, 0, 0},
  {"delay-key-write-for-all-tables", OPT_DELAY_KEY_WRITE_ALL,
   "Don't flush key buffers between writes for any MyISAM table (Deprecated option, use --delay-key-write=all instead).",
   0, 0, 0, GET_NO_ARG, NO_ARG, 0, 0, 0, 0, 0, 0},
#ifdef HAVE_OPENSSL
  {"des-key-file", OPT_DES_KEY_FILE,
   "Load keys for des_encrypt() and des_encrypt from given file.",
   (uchar**) &des_key_file, (uchar**) &des_key_file, 0, GET_STR, REQUIRED_ARG,
   0, 0, 0, 0, 0, 0},
#endif /* HAVE_OPENSSL */
#ifdef HAVE_REPLICATION
  {"disconnect-slave-event-count", OPT_DISCONNECT_SLAVE_EVENT_COUNT,
   "Option used by mysql-test for debugging and testing of replication.",
   (uchar**) &disconnect_slave_event_count,
   (uchar**) &disconnect_slave_event_count, 0, GET_INT, REQUIRED_ARG, 0, 0, 0,
   0, 0, 0},
#endif /* HAVE_REPLICATION */
  {"enable-locking", OPT_ENABLE_LOCK,
   "Deprecated option, use --external-locking instead.",
   (uchar**) &opt_external_locking, (uchar**) &opt_external_locking,
   0, GET_BOOL, NO_ARG, 0, 0, 0, 0, 0, 0},
#ifdef _WIN32
  {"enable-named-pipe", OPT_HAVE_NAMED_PIPE, "Enable the named pipe (NT).",
   (uchar**) &opt_enable_named_pipe, (uchar**) &opt_enable_named_pipe, 0, GET_BOOL,
   NO_ARG, 0, 0, 0, 0, 0, 0},
#endif
#ifdef HAVE_STACK_TRACE_ON_SEGV
  {"enable-pstack", OPT_DO_PSTACK, "Print a symbolic stack trace on failure.",
   (uchar**) &opt_do_pstack, (uchar**) &opt_do_pstack, 0, GET_BOOL, NO_ARG, 0, 0,
   0, 0, 0, 0},
#endif /* HAVE_STACK_TRACE_ON_SEGV */
  {"engine-condition-pushdown",
   OPT_ENGINE_CONDITION_PUSHDOWN,
   "Push supported query conditions to the storage engine.",
   (uchar**) &global_system_variables.engine_condition_pushdown,
   (uchar**) &global_system_variables.engine_condition_pushdown,
   0, GET_BOOL, NO_ARG, 1, 0, 0, 0, 0, 0},
  /* See how it's handled in get_one_option() */
  {"event-scheduler", OPT_EVENT_SCHEDULER, "Enable/disable the event scheduler.",
   NULL,  NULL, 0, GET_STR, OPT_ARG, 0, 0, 0, 0, 0, 0},
  {"exit-info", 'T', "Used for debugging;  Use at your own risk!", 0, 0, 0,
   GET_LONG, OPT_ARG, 0, 0, 0, 0, 0, 0},
  {"external-locking", OPT_USE_LOCKING, "Use system (external) locking (disabled by default).  With this option enabled you can run myisamchk to test (not repair) tables while the MySQL server is running. Disable with --skip-external-locking.",
   (uchar**) &opt_external_locking, (uchar**) &opt_external_locking,
   0, GET_BOOL, NO_ARG, 0, 0, 0, 0, 0, 0},
  {"flush", OPT_FLUSH, "Flush tables to disk between SQL commands.", 0, 0, 0,
   GET_NO_ARG, NO_ARG, 0, 0, 0, 0, 0, 0},
  /* We must always support the next option to make scripts like mysqltest
     easier to do */
  {"gdb", OPT_DEBUGGING,
   "Set up signals usable for debugging",
   (uchar**) &opt_debugging, (uchar**) &opt_debugging,
   0, GET_BOOL, NO_ARG, 0, 0, 0, 0, 0, 0},
  {"general_log", OPT_GENERAL_LOG,
   "Enable|disable general log", (uchar**) &opt_log,
   (uchar**) &opt_log, 0, GET_BOOL, OPT_ARG, 0, 0, 0, 0, 0, 0},
#ifdef HAVE_LARGE_PAGES
  {"large-pages", OPT_ENABLE_LARGE_PAGES, "Enable support for large pages. \
Disable with --skip-large-pages.",
   (uchar**) &opt_large_pages, (uchar**) &opt_large_pages, 0, GET_BOOL, NO_ARG, 0, 0, 0,
   0, 0, 0},
#endif
  {"init-connect", OPT_INIT_CONNECT, "Command(s) that are executed for each new connection",
   (uchar**) &opt_init_connect, (uchar**) &opt_init_connect, 0, GET_STR_ALLOC,
   REQUIRED_ARG, 0, 0, 0, 0, 0, 0},
#ifndef DISABLE_GRANT_OPTIONS
  {"init-file", OPT_INIT_FILE, "Read SQL commands from this file at startup.",
   (uchar**) &opt_init_file, (uchar**) &opt_init_file, 0, GET_STR, REQUIRED_ARG,
   0, 0, 0, 0, 0, 0},
#endif
  {"init-rpl-role", OPT_INIT_RPL_ROLE, "Set the replication role.", 0, 0, 0,
   GET_STR, REQUIRED_ARG, 0, 0, 0, 0, 0, 0},
  {"init-slave", OPT_INIT_SLAVE, "Command(s) that are executed when a slave connects to this master",
   (uchar**) &opt_init_slave, (uchar**) &opt_init_slave, 0, GET_STR_ALLOC,
   REQUIRED_ARG, 0, 0, 0, 0, 0, 0},
  {"language", 'L',
   "Client error messages in given language. May be given as a full path.",
   (uchar**) &language_ptr, (uchar**) &language_ptr, 0, GET_STR, REQUIRED_ARG,
   0, 0, 0, 0, 0, 0},
  {"lc-time-names", OPT_LC_TIME_NAMES,
   "Set the language used for the month names and the days of the week.",
   (uchar**) &lc_time_names_name,
   (uchar**) &lc_time_names_name,
   0, GET_STR, REQUIRED_ARG, 0, 0, 0, 0, 0, 0 },
  {"local-infile", OPT_LOCAL_INFILE,
   "Enable/disable LOAD DATA LOCAL INFILE (takes values 1|0).",
   (uchar**) &opt_local_infile,
   (uchar**) &opt_local_infile, 0, GET_BOOL, OPT_ARG,
   1, 0, 0, 0, 0, 0},
  {"log", 'l', "Log connections and queries to file (deprecated option, use "
   "--general_log/--general_log_file instead).", (uchar**) &opt_logname,
   (uchar**) &opt_logname, 0, GET_STR, OPT_ARG, 0, 0, 0, 0, 0, 0},
  {"general_log_file", OPT_GENERAL_LOG_FILE,
   "Log connections and queries to given file.", (uchar**) &opt_logname,
   (uchar**) &opt_logname, 0, GET_STR, REQUIRED_ARG, 0, 0, 0, 0, 0, 0},
  {"backup_history_log_file", OPT_BACKUP_HISTORY_LOG_FILE,
   "Log backup history to a given file.", 
   (uchar**) &opt_backup_history_logname,
   (uchar**) &opt_backup_history_logname, 0, GET_STR, 
   REQUIRED_ARG, 0, 0, 0, 0, 0, 0},
  {"backup_progress_log_file", OPT_BACKUP_PROGRESS_LOG_FILE,
   "Log backup progress to a given file.", 
   (uchar**) &opt_backup_progress_logname,
   (uchar**) &opt_backup_progress_logname, 0, GET_STR, 
   REQUIRED_ARG, 0, 0, 0, 0, 0, 0},
  {"log-bin", OPT_BIN_LOG,
   "Log update queries in binary format. Optional (but strongly recommended "
   "to avoid replication problems if server's hostname changes) argument "
   "should be the chosen location for the binary log files.",
   (uchar**) &opt_bin_logname, (uchar**) &opt_bin_logname, 0, GET_STR_ALLOC,
   OPT_ARG, 0, 0, 0, 0, 0, 0},
  {"log-bin-index", OPT_BIN_LOG_INDEX,
   "File that holds the names for last binary log files.",
   (uchar**) &opt_binlog_index_name, (uchar**) &opt_binlog_index_name, 0, GET_STR,
   REQUIRED_ARG, 0, 0, 0, 0, 0, 0},
#ifndef TO_BE_REMOVED_IN_5_1_OR_6_0
  /*
    In 5.0.6 we introduced the below option, then in 5.0.16 we renamed it to
    log-bin-trust-function-creators but kept also the old name for
    compatibility; the behaviour was also changed to apply only to functions
    (and triggers). In a future release this old name could be removed.
  */
  {"log-bin-trust-routine-creators", OPT_LOG_BIN_TRUST_FUNCTION_CREATORS,
   "(deprecated) Use log-bin-trust-function-creators.",
   (uchar**) &trust_function_creators, (uchar**) &trust_function_creators, 0,
   GET_BOOL, NO_ARG, 0, 0, 0, 0, 0, 0},
#endif
  /*
    This option starts with "log-bin" to emphasize that it is specific of
    binary logging.
  */
  {"log-bin-trust-function-creators", OPT_LOG_BIN_TRUST_FUNCTION_CREATORS,
   "If equal to 0 (the default), then when --log-bin is used, creation of "
   "a stored function (or trigger) is allowed only to users having the SUPER privilege "
   "and only if this stored function (trigger) may not break binary logging."
   "Note that if ALL connections to this server ALWAYS use row-based binary "
   "logging, the security issues do not exist and the binary logging cannot "
   "break, so you can safely set this to 1."
   ,(uchar**) &trust_function_creators, (uchar**) &trust_function_creators, 0,
   GET_BOOL, NO_ARG, 0, 0, 0, 0, 0, 0},
  {"log-error", OPT_ERROR_LOG_FILE, "Error log file.",
   (uchar**) &log_error_file_ptr, (uchar**) &log_error_file_ptr, 0, GET_STR,
   OPT_ARG, 0, 0, 0, 0, 0, 0},
  {"log-isam", OPT_ISAM_LOG, "Log all MyISAM changes to file.",
   (uchar**) &myisam_logical_log_filename, (uchar**)
   &myisam_logical_log_filename, 0, GET_STR, OPT_ARG, 0, 0, 0, 0, 0, 0},
  {"log-long-format", '0',
   "Log some extra information to update log. Please note that this option is deprecated; see --log-short-format option.",
   0, 0, 0, GET_NO_ARG, NO_ARG, 0, 0, 0, 0, 0, 0},
#ifdef WITH_CSV_STORAGE_ENGINE
  {"log-output", OPT_LOG_OUTPUT,
   "Syntax: log-output[=value[,value...]], where \"value\" could be TABLE, "
   "FILE or NONE.",
   (uchar**) &log_output_str, (uchar**) &log_output_str, 0,
   GET_STR, OPT_ARG, 0, 0, 0, 0, 0, 0},
  {"log-backup-output", OPT_LOG_BACKUP_OUTPUT,
   "Syntax: log-backup-output[=value[,value...]], where \"value\" could be TABLE, "
   "FILE or NONE.",
   (uchar**) &log_backup_output_str, (uchar**) &log_backup_output_str, 0,
   GET_STR, OPT_ARG, 0, 0, 0, 0, 0, 0},
#endif
  {"log-queries-not-using-indexes", OPT_LOG_QUERIES_NOT_USING_INDEXES,
   "Log queries that are executed without benefit of any index to the slow log if it is open.",
   (uchar**) &opt_log_queries_not_using_indexes, (uchar**) &opt_log_queries_not_using_indexes,
   0, GET_BOOL, NO_ARG, 0, 0, 0, 0, 0, 0},
  {"log-short-format", OPT_SHORT_LOG_FORMAT,
   "Don't log extra information to update and slow-query logs.",
   (uchar**) &opt_short_log_format, (uchar**) &opt_short_log_format,
   0, GET_BOOL, NO_ARG, 0, 0, 0, 0, 0, 0},
  {"log-slave-updates", OPT_LOG_SLAVE_UPDATES,
   "Tells the slave to log the updates from the slave thread to the binary log. You will need to turn it on if you plan to daisy-chain the slaves.",
   (uchar**) &opt_log_slave_updates, (uchar**) &opt_log_slave_updates, 0, GET_BOOL,
   NO_ARG, 0, 0, 0, 0, 0, 0},
  {"log-slow-admin-statements", OPT_LOG_SLOW_ADMIN_STATEMENTS,
   "Log slow OPTIMIZE, ANALYZE, ALTER and other administrative statements to the slow log if it is open.",
   (uchar**) &opt_log_slow_admin_statements,
   (uchar**) &opt_log_slow_admin_statements,
   0, GET_BOOL, NO_ARG, 0, 0, 0, 0, 0, 0},
 {"log-slow-slave-statements", OPT_LOG_SLOW_SLAVE_STATEMENTS,
  "Log slow statements executed by slave thread to the slow log if it is open.",
  (uchar**) &opt_log_slow_slave_statements,
  (uchar**) &opt_log_slow_slave_statements,
  0, GET_BOOL, NO_ARG, 0, 0, 0, 0, 0, 0},
  {"log_slow_queries", OPT_SLOW_QUERY_LOG,
    "Log slow queries to a table or log file. Defaults logging to table "
    "mysql.slow_log or hostname-slow.log if --log-output=file is used. "
    "Must be enabled to activate other slow log options. "
    "(deprecated option, use --slow_query_log/--slow_query_log_file instead)",
   (uchar**) &opt_slow_logname, (uchar**) &opt_slow_logname, 0, GET_STR, OPT_ARG,
   0, 0, 0, 0, 0, 0},
  {"slow_query_log_file", OPT_SLOW_QUERY_LOG_FILE,
    "Log slow queries to given log file. Defaults logging to hostname-slow.log. Must be enabled to activate other slow log options.",
   (uchar**) &opt_slow_logname, (uchar**) &opt_slow_logname, 0, GET_STR,
   REQUIRED_ARG, 0, 0, 0, 0, 0, 0},
  {"log-tc", OPT_LOG_TC,
   "Path to transaction coordinator log (used for transactions that affect "
   "more than one storage engine, when binary log is disabled)",
   (uchar**) &opt_tc_log_file, (uchar**) &opt_tc_log_file, 0, GET_STR,
   REQUIRED_ARG, 0, 0, 0, 0, 0, 0},
#ifdef HAVE_MMAP
  {"log-tc-size", OPT_LOG_TC_SIZE, "Size of transaction coordinator log.",
   (uchar**) &opt_tc_log_size, (uchar**) &opt_tc_log_size, 0, GET_ULONG,
   REQUIRED_ARG, TC_LOG_MIN_SIZE, TC_LOG_MIN_SIZE, (longlong) ULONG_MAX, 0,
   TC_LOG_PAGE_SIZE, 0},
#endif
  {"log-update", OPT_UPDATE_LOG,
   "The update log is deprecated since version 5.0, is replaced by the binary \
log and this option justs turns on --log-bin instead.",
   (uchar**) &opt_update_logname, (uchar**) &opt_update_logname, 0, GET_STR,
   OPT_ARG, 0, 0, 0, 0, 0, 0},
  {"log-warnings", 'W', "Log some not critical warnings to the log file.",
   (uchar**) &global_system_variables.log_warnings,
   (uchar**) &max_system_variables.log_warnings, 0, GET_ULONG, OPT_ARG, 1, 0, 0,
   0, 0, 0},
  {"low-priority-updates", OPT_LOW_PRIORITY_UPDATES,
   "INSERT/DELETE/UPDATE has lower priority than selects.",
   (uchar**) &global_system_variables.low_priority_updates,
   (uchar**) &max_system_variables.low_priority_updates,
   0, GET_BOOL, NO_ARG, 0, 0, 0, 0, 0, 0},
  {"master-info-file", OPT_MASTER_INFO_FILE,
   "The location and name of the file that remembers the master and where the I/O replication \
thread is in the master's binlogs.",
   (uchar**) &master_info_file, (uchar**) &master_info_file, 0, GET_STR,
   REQUIRED_ARG, 0, 0, 0, 0, 0, 0},
  {"master-retry-count", OPT_MASTER_RETRY_COUNT,
   "The number of tries the slave will make to connect to the master before giving up.",
   (uchar**) &master_retry_count, (uchar**) &master_retry_count, 0, GET_ULONG,
   REQUIRED_ARG, 3600*24, 0, 0, 0, 0, 0},
#ifdef HAVE_REPLICATION
  {"max-binlog-dump-events", OPT_MAX_BINLOG_DUMP_EVENTS,
   "Option used by mysql-test for debugging and testing of replication.",
   (uchar**) &max_binlog_dump_events, (uchar**) &max_binlog_dump_events, 0,
   GET_INT, REQUIRED_ARG, 0, 0, 0, 0, 0, 0},
#endif /* HAVE_REPLICATION */
  {"memlock", OPT_MEMLOCK, "Lock mysqld in memory.", (uchar**) &locked_in_memory,
   (uchar**) &locked_in_memory, 0, GET_BOOL, NO_ARG, 0, 0, 0, 0, 0, 0},
  {"myisam-recover", OPT_MYISAM_RECOVER,
   "Syntax: myisam-recover[=option[,option...]], where option can be DEFAULT, BACKUP, FORCE or QUICK.",
   (uchar**) &myisam_recover_options_str, (uchar**) &myisam_recover_options_str, 0,
   GET_STR, OPT_ARG, 0, 0, 0, 0, 0, 0},
#ifdef WITH_NDBCLUSTER_STORAGE_ENGINE
  {"ndb-connectstring", OPT_NDB_CONNECTSTRING,
   "Connect string for ndbcluster.",
   (uchar**) &opt_ndb_connectstring,
   (uchar**) &opt_ndb_connectstring,
   0, GET_STR, REQUIRED_ARG, 0, 0, 0, 0, 0, 0},
  {"ndb-mgmd-host", OPT_NDB_MGMD,
   "Set host and port for ndb_mgmd. Syntax: hostname[:port]",
   (uchar**) &opt_ndb_mgmd,
   (uchar**) &opt_ndb_mgmd,
   0, GET_STR, REQUIRED_ARG, 0, 0, 0, 0, 0, 0},
  {"ndb-nodeid", OPT_NDB_NODEID,
   "Nodeid for this mysqlserver in the cluster.",
   (uchar**) &opt_ndb_nodeid,
   (uchar**) &opt_ndb_nodeid,
   0, GET_INT, REQUIRED_ARG, 0, 0, 0, 0, 0, 0},
  {"ndb-autoincrement-prefetch-sz", OPT_NDB_AUTOINCREMENT_PREFETCH_SZ,
   "Specify number of autoincrement values that are prefetched.",
   (uchar**) &global_system_variables.ndb_autoincrement_prefetch_sz,
   (uchar**) &max_system_variables.ndb_autoincrement_prefetch_sz,
   0, GET_ULONG, REQUIRED_ARG, 1, 1, 256, 0, 0, 0},
  {"ndb-force-send", OPT_NDB_FORCE_SEND,
   "Force send of buffers to ndb immediately without waiting for "
   "other threads.",
   (uchar**) &global_system_variables.ndb_force_send,
   (uchar**) &global_system_variables.ndb_force_send,
   0, GET_BOOL, OPT_ARG, 1, 0, 0, 0, 0, 0},
  {"ndb_force_send", OPT_NDB_FORCE_SEND,
   "same as --ndb-force-send.",
   (uchar**) &global_system_variables.ndb_force_send,
   (uchar**) &global_system_variables.ndb_force_send,
   0, GET_BOOL, OPT_ARG, 1, 0, 0, 0, 0, 0},
  {"ndb-extra-logging", OPT_NDB_EXTRA_LOGGING,
   "Turn on more logging in the error log.",
   (uchar**) &ndb_extra_logging,
   (uchar**) &ndb_extra_logging,
   0, GET_INT, OPT_ARG, 0, 0, 0, 0, 0, 0},
#ifdef HAVE_NDB_BINLOG
  {"ndb-report-thresh-binlog-epoch-slip", OPT_NDB_REPORT_THRESH_BINLOG_EPOCH_SLIP,
   "Threshold on number of epochs to be behind before reporting binlog status. "
   "E.g. 3 means that if the difference between what epoch has been received "
   "from the storage nodes and what has been applied to the binlog is 3 or more, "
   "a status message will be sent to the cluster log.",
   (uchar**) &ndb_report_thresh_binlog_epoch_slip,
   (uchar**) &ndb_report_thresh_binlog_epoch_slip,
   0, GET_ULONG, REQUIRED_ARG, 3, 0, 256, 0, 0, 0},
  {"ndb-report-thresh-binlog-mem-usage", OPT_NDB_REPORT_THRESH_BINLOG_MEM_USAGE,
   "Threshold on percentage of free memory before reporting binlog status. E.g. "
   "10 means that if amount of available memory for receiving binlog data from "
   "the storage nodes goes below 10%, "
   "a status message will be sent to the cluster log.",
   (uchar**) &ndb_report_thresh_binlog_mem_usage,
   (uchar**) &ndb_report_thresh_binlog_mem_usage,
   0, GET_ULONG, REQUIRED_ARG, 10, 0, 100, 0, 0, 0},
  {"ndb-log-update-as-write", OPT_NDB_LOG_UPDATE_AS_WRITE,
   "For efficiency log only after image as a write event."
   "Ignore before image.  This may cause compatability problems if"
   "replicating to other storage engines than ndbcluster",
   (uchar**) &opt_ndb_log_update_as_write,
   (uchar**) &opt_ndb_log_update_as_write,
   0, GET_BOOL, OPT_ARG, 1, 0, 0, 0, 0, 0},
  {"ndb-log-updated-only", OPT_NDB_LOG_UPDATED_ONLY,
   "For efficiency log only updated columns. Columns are considered "
   "as \"updated\" even if they are updated with the same value. "
   "This may cause compatability problems if"
   "replicating to other storage engines than ndbcluster",
   (uchar**) &opt_ndb_log_updated_only,
   (uchar**) &opt_ndb_log_updated_only,
   0, GET_BOOL, OPT_ARG, 1, 0, 0, 0, 0, 0},
  {"ndb-log-orig", OPT_NDB_LOG_ORIG,
   "Log originating server id and epoch in ndb_binlog_index.  Each epoch may in this case have "
   "multiple rows in ndb_binlog_index, one for each originating epoch.",
   (uchar**) &opt_ndb_log_orig,
   (uchar**) &opt_ndb_log_orig,
   0, GET_BOOL, OPT_ARG, 0, 0, 0, 0, 0, 0},
#endif
  {"ndb-use-exact-count", OPT_NDB_USE_EXACT_COUNT,
   "Use exact records count during query planning and for fast "
   "select count(*), disable for faster queries.",
   (uchar**) &global_system_variables.ndb_use_exact_count,
   (uchar**) &global_system_variables.ndb_use_exact_count,
   0, GET_BOOL, OPT_ARG, 1, 0, 0, 0, 0, 0},
  {"ndb_use_exact_count", OPT_NDB_USE_EXACT_COUNT,
   "same as --ndb-use-exact-count.",
   (uchar**) &global_system_variables.ndb_use_exact_count,
   (uchar**) &global_system_variables.ndb_use_exact_count,
   0, GET_BOOL, OPT_ARG, 1, 0, 0, 0, 0, 0},
  {"ndb-use-transactions", OPT_NDB_USE_TRANSACTIONS,
   "Use transactions for large inserts, if enabled then large "
   "inserts will be split into several smaller transactions",
   (uchar**) &global_system_variables.ndb_use_transactions,
   (uchar**) &global_system_variables.ndb_use_transactions,
   0, GET_BOOL, OPT_ARG, 1, 0, 0, 0, 0, 0},
  {"ndb_use_transactions", OPT_NDB_USE_TRANSACTIONS,
   "same as --ndb-use-transactions.",
   (uchar**) &global_system_variables.ndb_use_transactions,
   (uchar**) &global_system_variables.ndb_use_transactions,
   0, GET_BOOL, OPT_ARG, 1, 0, 0, 0, 0, 0},
  {"ndb-shm", OPT_NDB_SHM,
   "Use shared memory connections when available.",
   (uchar**) &opt_ndb_shm,
   (uchar**) &opt_ndb_shm,
   0, GET_BOOL, OPT_ARG, OPT_NDB_SHM_DEFAULT, 0, 0, 0, 0, 0},
  {"ndb-optimized-node-selection", OPT_NDB_OPTIMIZED_NODE_SELECTION,
   "Select nodes for transactions in a more optimal way.",
   (uchar**) &opt_ndb_optimized_node_selection,
   (uchar**) &opt_ndb_optimized_node_selection,
   0, GET_BOOL, OPT_ARG, 1, 0, 0, 0, 0, 0},
  { "ndb-cache-check-time", OPT_NDB_CACHE_CHECK_TIME,
    "A dedicated thread is created to, at the given millisecons interval, invalidate the query cache if another MySQL server in the cluster has changed the data in the database.",
    (uchar**) &opt_ndb_cache_check_time, (uchar**) &opt_ndb_cache_check_time, 0, GET_ULONG, REQUIRED_ARG,
    0, 0, LONG_TIMEOUT, 0, 1, 0},
  {"ndb-index-stat-enable", OPT_NDB_INDEX_STAT_ENABLE,
   "Use ndb index statistics in query optimization.",
   (uchar**) &global_system_variables.ndb_index_stat_enable,
   (uchar**) &max_system_variables.ndb_index_stat_enable,
   0, GET_BOOL, OPT_ARG, 0, 0, 1, 0, 0, 0},
  {"ndb-use-copying-alter-table",
   OPT_NDB_USE_COPYING_ALTER_TABLE,
   "Force ndbcluster to always copy tables at alter table (should only be used if on-line alter table fails).",
   (uchar**) &global_system_variables.ndb_use_copying_alter_table,
   (uchar**) &global_system_variables.ndb_use_copying_alter_table,
   0, GET_BOOL, NO_ARG, 0, 0, 0, 0, 0, 0},  
  { "ndb-wait-connected", OPT_NDB_WAIT_CONNECTED,
    "Time (in seconds) for mysqld to wait for connection to cluster management and data nodes.",
    (uchar**) &opt_ndb_wait_connected, (uchar**) &opt_ndb_wait_connected,
    0, GET_ULONG, REQUIRED_ARG, 0, 0, LONG_TIMEOUT, 0, 0, 0},
  { "ndb-cluster-connection-pool", OPT_NDB_CLUSTER_CONNECTION_POOL,
    "Pool of cluster connections to cluster to be used by mysql server.",
    (uchar**) &opt_ndb_cluster_connection_pool,
    (uchar**) &opt_ndb_cluster_connection_pool,
    0, GET_ULONG, REQUIRED_ARG, 1, 1, 63, 0, 0, 0},
#endif
  {"new", 'n', "Use very new possible 'unsafe' functions.",
   (uchar**) &global_system_variables.new_mode,
   (uchar**) &max_system_variables.new_mode,
   0, GET_BOOL, NO_ARG, 0, 0, 0, 0, 0, 0},
#ifdef NOT_YET
  {"no-mix-table-types", OPT_NO_MIX_TYPE, "Don't allow commands with uses two different table types.",
   (uchar**) &opt_no_mix_types, (uchar**) &opt_no_mix_types, 0, GET_BOOL, NO_ARG,
   0, 0, 0, 0, 0, 0},
#endif
  {"old-alter-table", OPT_OLD_ALTER_TABLE,
   "Use old, non-optimized alter table.",
   (uchar**) &global_system_variables.old_alter_table,
   (uchar**) &max_system_variables.old_alter_table, 0, GET_BOOL, NO_ARG,
   0, 0, 0, 0, 0, 0},
  {"old-passwords", OPT_OLD_PASSWORDS, "Use old password encryption method (needed for 4.0 and older clients).",
   (uchar**) &global_system_variables.old_passwords,
   (uchar**) &max_system_variables.old_passwords, 0, GET_BOOL, NO_ARG,
   0, 0, 0, 0, 0, 0},
  {"one-thread", OPT_ONE_THREAD,
   "(deprecated): Only use one thread (for debugging under Linux). Use thread-handling=no-threads instead",
   0, 0, 0, GET_NO_ARG, NO_ARG, 0, 0, 0, 0, 0, 0},
#if HAVE_POOL_OF_THREADS == 1
  {"pool-of-threads", OPT_POOL_OF_THREADS,
   "Use pool of threads during testing. NOTE: Use thread-handling=pool-of-threads instead",
   0, 0, 0, GET_NO_ARG, NO_ARG, 0, 0, 0, 0, 0, 0},
#endif
  {"old-style-user-limits", OPT_OLD_STYLE_USER_LIMITS,
   "Enable old-style user limits (before 5.0.3 user resources were counted per each user+host vs. per account)",
   (uchar**) &opt_old_style_user_limits, (uchar**) &opt_old_style_user_limits,
   0, GET_BOOL, NO_ARG, 0, 0, 0, 0, 0, 0},
  {"pid-file", OPT_PID_FILE, "Pid file used by safe_mysqld.",
   (uchar**) &pidfile_name_ptr, (uchar**) &pidfile_name_ptr, 0, GET_STR,
   REQUIRED_ARG, 0, 0, 0, 0, 0, 0},
  {"port", 'P', "Port number to use for connection or 0 for default to, in "
   "order of preference, my.cnf, $MYSQL_TCP_PORT, "
#if MYSQL_PORT_DEFAULT == 0
   "/etc/services, "
#endif
   "built-in default (" STRINGIFY_ARG(MYSQL_PORT) ").",
   (uchar**) &mysqld_port,
   (uchar**) &mysqld_port, 0, GET_UINT, REQUIRED_ARG, 0, 0, 0, 0, 0, 0},
  {"port-open-timeout", OPT_PORT_OPEN_TIMEOUT,
   "Maximum time in seconds to wait for the port to become free. "
   "(Default: no wait)", (uchar**) &mysqld_port_timeout,
   (uchar**) &mysqld_port_timeout, 0, GET_UINT, REQUIRED_ARG, 0, 0, 0, 0, 0, 0},
#if defined(ENABLED_PROFILING)
  {"profiling_history_size", OPT_PROFILING, "Limit of query profiling memory",
   (uchar**) &global_system_variables.profiling_history_size,
   (uchar**) &max_system_variables.profiling_history_size,
   0, GET_ULONG, REQUIRED_ARG, 15, 0, 100, 0, 0, 0},
#endif
  {"relay-log", OPT_RELAY_LOG,
   "The location and name to use for relay logs.",
   (uchar**) &opt_relay_logname, (uchar**) &opt_relay_logname, 0,
   GET_STR_ALLOC, REQUIRED_ARG, 0, 0, 0, 0, 0, 0},
  {"relay-log-index", OPT_RELAY_LOG_INDEX,
   "The location and name to use for the file that keeps a list of the last \
relay logs.",
   (uchar**) &opt_relaylog_index_name, (uchar**) &opt_relaylog_index_name, 0,
   GET_STR, REQUIRED_ARG, 0, 0, 0, 0, 0, 0},
  {"relay-log-info-file", OPT_RELAY_LOG_INFO_FILE,
   "The location and name of the file that remembers where the SQL replication \
thread is in the relay logs.",
   (uchar**) &relay_log_info_file, (uchar**) &relay_log_info_file, 0, GET_STR,
   REQUIRED_ARG, 0, 0, 0, 0, 0, 0},
  {"replicate-do-db", OPT_REPLICATE_DO_DB,
   "Tells the slave thread to restrict replication to the specified database. To specify more than one database, use the directive multiple times, once for each database. Note that this will only work if you do not use cross-database queries such as UPDATE some_db.some_table SET foo='bar' while having selected a different or no database. If you need cross database updates to work, make sure you have 3.23.28 or later, and use replicate-wild-do-table=db_name.%.",
   0, 0, 0, GET_STR, REQUIRED_ARG, 0, 0, 0, 0, 0, 0},
  {"replicate-do-table", OPT_REPLICATE_DO_TABLE,
   "Tells the slave thread to restrict replication to the specified table. To specify more than one table, use the directive multiple times, once for each table. This will work for cross-database updates, in contrast to replicate-do-db.",
   0, 0, 0, GET_STR, REQUIRED_ARG, 0, 0, 0, 0, 0, 0},
  {"replicate-ignore-db", OPT_REPLICATE_IGNORE_DB,
   "Tells the slave thread to not replicate to the specified database. To specify more than one database to ignore, use the directive multiple times, once for each database. This option will not work if you use cross database updates. If you need cross database updates to work, make sure you have 3.23.28 or later, and use replicate-wild-ignore-table=db_name.%. ",
   0, 0, 0, GET_STR, REQUIRED_ARG, 0, 0, 0, 0, 0, 0},
  {"replicate-ignore-table", OPT_REPLICATE_IGNORE_TABLE,
   "Tells the slave thread to not replicate to the specified table. To specify more than one table to ignore, use the directive multiple times, once for each table. This will work for cross-datbase updates, in contrast to replicate-ignore-db.",
   0, 0, 0, GET_STR, REQUIRED_ARG, 0, 0, 0, 0, 0, 0},
  {"replicate-rewrite-db", OPT_REPLICATE_REWRITE_DB,
   "Updates to a database with a different name than the original. Example: replicate-rewrite-db=master_db_name->slave_db_name.",
   0, 0, 0, GET_STR, REQUIRED_ARG, 0, 0, 0, 0, 0, 0},
#ifdef HAVE_REPLICATION
  {"replicate-same-server-id", OPT_REPLICATE_SAME_SERVER_ID,
   "In replication, if set to 1, do not skip events having our server id. \
Default value is 0 (to break infinite loops in circular replication). \
Can't be set to 1 if --log-slave-updates is used.",
   (uchar**) &replicate_same_server_id,
   (uchar**) &replicate_same_server_id,
   0, GET_BOOL, NO_ARG, 0, 0, 0, 0, 0, 0},
#endif
  {"replicate-wild-do-table", OPT_REPLICATE_WILD_DO_TABLE,
   "Tells the slave thread to restrict replication to the tables that match the specified wildcard pattern. To specify more than one table, use the directive multiple times, once for each table. This will work for cross-database updates. Example: replicate-wild-do-table=foo%.bar% will replicate only updates to tables in all databases that start with foo and whose table names start with bar.",
   0, 0, 0, GET_STR, REQUIRED_ARG, 0, 0, 0, 0, 0, 0},
  {"replicate-wild-ignore-table", OPT_REPLICATE_WILD_IGNORE_TABLE,
   "Tells the slave thread to not replicate to the tables that match the given wildcard pattern. To specify more than one table to ignore, use the directive multiple times, once for each table. This will work for cross-database updates. Example: replicate-wild-ignore-table=foo%.bar% will not do updates to tables in databases that start with foo and whose table names start with bar.",
   0, 0, 0, GET_STR, REQUIRED_ARG, 0, 0, 0, 0, 0, 0},
  // In replication, we may need to tell the other servers how to connect
  {"report-host", OPT_REPORT_HOST,
   "Hostname or IP of the slave to be reported to to the master during slave registration. Will appear in the output of SHOW SLAVE HOSTS. Leave unset if you do not want the slave to register itself with the master. Note that it is not sufficient for the master to simply read the IP of the slave off the socket once the slave connects. Due to NAT and other routing issues, that IP may not be valid for connecting to the slave from the master or other hosts.",
   (uchar**) &report_host, (uchar**) &report_host, 0, GET_STR, REQUIRED_ARG, 0, 0,
   0, 0, 0, 0},
  {"report-password", OPT_REPORT_PASSWORD, "Undocumented.",
   (uchar**) &report_password, (uchar**) &report_password, 0, GET_STR,
   REQUIRED_ARG, 0, 0, 0, 0, 0, 0},
  {"report-port", OPT_REPORT_PORT,
   "Port for connecting to slave reported to the master during slave registration. Set it only if the slave is listening on a non-default port or if you have a special tunnel from the master or other clients to the slave. If not sure, leave this option unset.",
   (uchar**) &report_port, (uchar**) &report_port, 0, GET_UINT, REQUIRED_ARG,
   MYSQL_PORT, 0, 0, 0, 0, 0},
  {"report-user", OPT_REPORT_USER, "Undocumented.", (uchar**) &report_user,
   (uchar**) &report_user, 0, GET_STR, REQUIRED_ARG, 0, 0, 0, 0, 0, 0},
  {"rpl-recovery-rank", OPT_RPL_RECOVERY_RANK, "Undocumented.",
   (uchar**) &rpl_recovery_rank, (uchar**) &rpl_recovery_rank, 0, GET_ULONG,
   REQUIRED_ARG, 0, 0, 0, 0, 0, 0},
  {"safe-mode", OPT_SAFE, "Skip some optimize stages (for testing).",
   0, 0, 0, GET_NO_ARG, NO_ARG, 0, 0, 0, 0, 0, 0},
#ifndef TO_BE_DELETED
  {"safe-show-database", OPT_SAFE_SHOW_DB,
   "Deprecated option; use GRANT SHOW DATABASES instead...",
   0, 0, 0, GET_NO_ARG, NO_ARG, 0, 0, 0, 0, 0, 0},
#endif
  {"safe-user-create", OPT_SAFE_USER_CREATE,
   "Don't allow new user creation by the user who has no write privileges to the mysql.user table.",
   (uchar**) &opt_safe_user_create, (uchar**) &opt_safe_user_create, 0, GET_BOOL,
   NO_ARG, 0, 0, 0, 0, 0, 0},
  {"safemalloc-mem-limit", OPT_SAFEMALLOC_MEM_LIMIT,
   "Simulate memory shortage when compiled with the --with-debug=full option.",
   0, 0, 0, GET_ULL, REQUIRED_ARG, 0, 0, 0, 0, 0, 0},
  {"secure-auth", OPT_SECURE_AUTH, "Disallow authentication for accounts that have old (pre-4.1) passwords.",
   (uchar**) &opt_secure_auth, (uchar**) &opt_secure_auth, 0, GET_BOOL, NO_ARG,
   my_bool(0), 0, 0, 0, 0, 0},
  {"secure-file-priv", OPT_SECURE_FILE_PRIV,
   "Limit LOAD DATA, SELECT ... OUTFILE, and LOAD_FILE() to files within specified directory",
   (uchar**) &opt_secure_file_priv, (uchar**) &opt_secure_file_priv, 0,
   GET_STR_ALLOC, REQUIRED_ARG, 0, 0, 0, 0, 0, 0},
  {"server-id",	OPT_SERVER_ID,
   "Uniquely identifies the server instance in the community of replication partners.",
   (uchar**) &server_id, (uchar**) &server_id, 0, GET_ULONG, REQUIRED_ARG, 0, 0, 0,
   0, 0, 0},
  {"set-variable", 'O',
   "Change the value of a variable. Please note that this option is deprecated;you can set variables directly with --variable-name=value.",
   0, 0, 0, GET_STR, REQUIRED_ARG, 0, 0, 0, 0, 0, 0},
#ifdef HAVE_SMEM
  {"shared-memory", OPT_ENABLE_SHARED_MEMORY,
   "Enable the shared memory.",(uchar**) &opt_enable_shared_memory, (uchar**) &opt_enable_shared_memory,
   0, GET_BOOL, NO_ARG, 0, 0, 0, 0, 0, 0},
#endif
#ifdef HAVE_SMEM
  {"shared-memory-base-name",OPT_SHARED_MEMORY_BASE_NAME,
   "Base name of shared memory.", (uchar**) &shared_memory_base_name, (uchar**) &shared_memory_base_name,
   0, GET_STR, REQUIRED_ARG, 0, 0, 0, 0, 0, 0},
#endif
  {"show-slave-auth-info", OPT_SHOW_SLAVE_AUTH_INFO,
   "Show user and password in SHOW SLAVE HOSTS on this master",
   (uchar**) &opt_show_slave_auth_info, (uchar**) &opt_show_slave_auth_info, 0,
   GET_BOOL, NO_ARG, 0, 0, 0, 0, 0, 0},
#ifndef DISABLE_GRANT_OPTIONS
  {"skip-grant-tables", OPT_SKIP_GRANT,
   "Start without grant tables. This gives all users FULL ACCESS to all tables!",
   (uchar**) &opt_noacl, (uchar**) &opt_noacl, 0, GET_BOOL, NO_ARG, 0, 0, 0, 0, 0,
   0},
#endif
  {"skip-host-cache", OPT_SKIP_HOST_CACHE, "Don't cache host names.", 0, 0, 0,
   GET_NO_ARG, NO_ARG, 0, 0, 0, 0, 0, 0},
  {"skip-locking", OPT_SKIP_LOCK,
   "Deprecated option, use --skip-external-locking instead.",
   0, 0, 0, GET_NO_ARG, NO_ARG, 0, 0, 0, 0, 0, 0},
  {"skip-name-resolve", OPT_SKIP_RESOLVE,
   "Don't resolve hostnames. All hostnames are IP's or 'localhost'.",
   0, 0, 0, GET_NO_ARG, NO_ARG, 0, 0, 0, 0, 0, 0},
  {"skip-networking", OPT_SKIP_NETWORKING,
   "Don't allow connection with TCP/IP.", 0, 0, 0, GET_NO_ARG, NO_ARG, 0, 0, 0,
   0, 0, 0},
  {"skip-new", OPT_SKIP_NEW, "Don't use new, possible wrong routines.",
   0, 0, 0, GET_NO_ARG, NO_ARG, 0, 0, 0, 0, 0, 0},
#ifndef DBUG_OFF
#ifdef SAFEMALLOC
  {"skip-safemalloc", OPT_SKIP_SAFEMALLOC,
   "Don't use the memory allocation checking.", 0, 0, 0, GET_NO_ARG, NO_ARG,
   0, 0, 0, 0, 0, 0},
#endif
#endif
  {"skip-show-database", OPT_SKIP_SHOW_DB,
   "Don't allow 'SHOW DATABASE' commands.", 0, 0, 0, GET_NO_ARG, NO_ARG, 0, 0,
   0, 0, 0, 0},
  {"skip-slave-start", OPT_SKIP_SLAVE_START,
   "If set, slave is not autostarted.", (uchar**) &opt_skip_slave_start,
   (uchar**) &opt_skip_slave_start, 0, GET_BOOL, NO_ARG, 0, 0, 0, 0, 0, 0},
  {"skip-stack-trace", OPT_SKIP_STACK_TRACE,
   "Don't print a stack trace on failure.", 0, 0, 0, GET_NO_ARG, NO_ARG, 0, 0,
   0, 0, 0, 0},
  {"skip-symlink", OPT_SKIP_SYMLINKS, "Don't allow symlinking of tables. Deprecated option.  Use --skip-symbolic-links instead.",
   0, 0, 0, GET_NO_ARG, NO_ARG, 0, 0, 0, 0, 0, 0},
  {"skip-thread-priority", OPT_SKIP_PRIOR,
   "Don't give threads different priorities. This option is deprecated "
   "because it has no effect; the implied behavior is already the default.",
   0, 0, 0, GET_NO_ARG, NO_ARG, 0, 0, 0, 0, 0, 0},
#ifdef HAVE_REPLICATION
  {"slave-load-tmpdir", OPT_SLAVE_LOAD_TMPDIR,
   "The location where the slave should put its temporary files when \
replicating a LOAD DATA INFILE command.",
   (uchar**) &slave_load_tmpdir, (uchar**) &slave_load_tmpdir, 0, GET_STR_ALLOC,
   REQUIRED_ARG, 0, 0, 0, 0, 0, 0},
  {"slave-skip-errors", OPT_SLAVE_SKIP_ERRORS,
   "Tells the slave thread to continue replication when a query event returns an error from the provided list.",
   0, 0, 0, GET_STR, REQUIRED_ARG, 0, 0, 0, 0, 0, 0},
  {"slave-exec-mode", OPT_SLAVE_EXEC_MODE,
   "Modes for how replication events should be executed.  Legal values are STRICT (default) and IDEMPOTENT. In IDEMPOTENT mode, replication will not stop for operations that are idempotent. In STRICT mode, replication will stop on any unexpected difference between the master and the slave.",
   (uchar**) &slave_exec_mode_str, (uchar**) &slave_exec_mode_str, 0, GET_STR, REQUIRED_ARG, 0, 0, 0, 0, 0, 0},
#endif
  {"slow-query-log", OPT_SLOW_LOG,
   "Enable|disable slow query log", (uchar**) &opt_slow_log,
   (uchar**) &opt_slow_log, 0, GET_BOOL, OPT_ARG, 0, 0, 0, 0, 0, 0},
  {"socket", OPT_SOCKET, "Socket file to use for connection.",
   (uchar**) &mysqld_unix_port, (uchar**) &mysqld_unix_port, 0, GET_STR,
   REQUIRED_ARG, 0, 0, 0, 0, 0, 0},
#ifdef HAVE_REPLICATION
  {"sporadic-binlog-dump-fail", OPT_SPORADIC_BINLOG_DUMP_FAIL,
   "Option used by mysql-test for debugging and testing of replication.",
   (uchar**) &opt_sporadic_binlog_dump_fail,
   (uchar**) &opt_sporadic_binlog_dump_fail, 0, GET_BOOL, NO_ARG, 0, 0, 0, 0, 0,
   0},
#endif /* HAVE_REPLICATION */
  {"sql-bin-update-same", OPT_SQL_BIN_UPDATE_SAME,
   "The update log is deprecated since version 5.0, is replaced by the binary \
log and this option does nothing anymore.",
   0, 0, 0, GET_DISABLED, NO_ARG, 0, 0, 0, 0, 0, 0},
  {"sql-mode", OPT_SQL_MODE,
   "Syntax: sql-mode=option[,option[,option...]] where option can be one of: REAL_AS_FLOAT, PIPES_AS_CONCAT, ANSI_QUOTES, IGNORE_SPACE, ONLY_FULL_GROUP_BY, NO_UNSIGNED_SUBTRACTION.",
   (uchar**) &sql_mode_str, (uchar**) &sql_mode_str, 0, GET_STR, REQUIRED_ARG, 0,
   0, 0, 0, 0, 0},
#ifdef HAVE_OPENSSL
#include "sslopt-longopts.h"
#endif
#ifdef __WIN__
  {"standalone", OPT_STANDALONE,
  "Dummy option to start as a standalone program (NT).", 0, 0, 0, GET_NO_ARG,
   NO_ARG, 0, 0, 0, 0, 0, 0},
#endif
  {"symbolic-links", 's', "Enable symbolic link support.",
   (uchar**) &my_use_symdir, (uchar**) &my_use_symdir, 0, GET_BOOL, NO_ARG,
   /*
     The system call realpath() produces warnings under valgrind and
     purify. These are not suppressed: instead we disable symlinks
     option if compiled with valgrind support.
   */
   IF_PURIFY(0,1), 0, 0, 0, 0, 0},
  {"sysdate-is-now", OPT_SYSDATE_IS_NOW,
   "Non-default option to alias SYSDATE() to NOW() to make it safe-replicable. Since 5.0, SYSDATE() returns a `dynamic' value different for different invocations, even within the same statement.",
   (uchar**) &global_system_variables.sysdate_is_now,
   0, 0, GET_BOOL, NO_ARG, 0, 0, 1, 0, 1, 0},
  {"tc-heuristic-recover", OPT_TC_HEURISTIC_RECOVER,
   "Decision to use in heuristic recover process. Possible values are COMMIT or ROLLBACK.",
   (uchar**) &opt_tc_heuristic_recover, (uchar**) &opt_tc_heuristic_recover,
   0, GET_STR, REQUIRED_ARG, 0, 0, 0, 0, 0, 0},
#if defined(ENABLED_DEBUG_SYNC)
  {"debug-sync-timeout", OPT_DEBUG_SYNC_TIMEOUT,
   "Enable the debug sync facility "
   "and optionally specify a default wait timeout in seconds. "
   "A zero value keeps the facility disabled.",
   (uchar**) &opt_debug_sync_timeout, 0,
   0, GET_UINT, OPT_ARG, 0, 0, UINT_MAX, 0, 0, 0},
#endif /* defined(ENABLED_DEBUG_SYNC) */
  {"temp-pool", OPT_TEMP_POOL,
#if (ENABLE_TEMP_POOL)
   "Using this option will cause most temporary files created to use a small set of names, rather than a unique name for each new file.",
#else
   "This option is ignored on this OS.",
#endif
   (uchar**) &use_temp_pool, (uchar**) &use_temp_pool, 0, GET_BOOL, NO_ARG, 1,
   0, 0, 0, 0, 0},

  {"timed_mutexes", OPT_TIMED_MUTEXES,
   "Specify whether to time mutexes (only InnoDB mutexes are currently supported)",
   (uchar**) &timed_mutexes, (uchar**) &timed_mutexes, 0, GET_BOOL, NO_ARG, 0,
    0, 0, 0, 0, 0},
  {"tmpdir", 't',
   "Path for temporary files. Several paths may be specified, separated by a "
#if defined(__WIN__) || defined(__NETWARE__)
   "semicolon (;)"
#else
   "colon (:)"
#endif
   ", in this case they are used in a round-robin fashion.",
   (uchar**) &opt_mysql_tmpdir,
   (uchar**) &opt_mysql_tmpdir, 0, GET_STR, REQUIRED_ARG, 0, 0, 0, 0, 0, 0},
  {"transaction-isolation", OPT_TX_ISOLATION,
   "Default transaction isolation level.", 0, 0, 0, GET_STR, REQUIRED_ARG, 0,
   0, 0, 0, 0, 0},
  {"use-symbolic-links", 's', "Enable symbolic link support. Deprecated option; use --symbolic-links instead.",
   (uchar**) &my_use_symdir, (uchar**) &my_use_symdir, 0, GET_BOOL, NO_ARG,
   IF_PURIFY(0,1), 0, 0, 0, 0, 0},
  {"user", 'u', "Run mysqld daemon as user.", 0, 0, 0, GET_STR, REQUIRED_ARG,
   0, 0, 0, 0, 0, 0},
  {"verbose", 'v', "Used with --help option for detailed help",
   (uchar**) &opt_verbose, (uchar**) &opt_verbose, 0, GET_BOOL, NO_ARG, 0, 0, 0, 0,
   0, 0},
  {"version", 'V', "Output version information and exit.", 0, 0, 0, GET_NO_ARG,
   NO_ARG, 0, 0, 0, 0, 0, 0},
  {"warnings", 'W', "Deprecated; use --log-warnings instead.",
   (uchar**) &global_system_variables.log_warnings,
   (uchar**) &max_system_variables.log_warnings, 0, GET_ULONG, OPT_ARG,
   1, 0, (longlong) ULONG_MAX, 0, 0, 0},
  { "back_log", OPT_BACK_LOG,
    "The number of outstanding connection requests MySQL can have. This comes into play when the main MySQL thread gets very many connection requests in a very short time.",
    (uchar**) &back_log, (uchar**) &back_log, 0, GET_ULONG,
    REQUIRED_ARG, 50, 1, 65535, 0, 1, 0 },
  {"binlog_cache_size", OPT_BINLOG_CACHE_SIZE,
   "The size of the cache to hold the SQL statements for the binary log during a transaction. If you often use big, multi-statement transactions you can increase this to get more performance.",
   (uchar**) &binlog_cache_size, (uchar**) &binlog_cache_size, 0, GET_ULONG,
   REQUIRED_ARG, 32*1024L, IO_SIZE, (longlong) ULONG_MAX, 0, IO_SIZE, 0},
  {"bulk_insert_buffer_size", OPT_BULK_INSERT_BUFFER_SIZE,
   "Size of tree cache used in bulk insert optimisation. Note that this is a limit per thread!",
   (uchar**) &global_system_variables.bulk_insert_buff_size,
   (uchar**) &max_system_variables.bulk_insert_buff_size,
   0, GET_ULONG, REQUIRED_ARG, 8192*1024, 0, (longlong) ULONG_MAX, 0, 1, 0},
  {"connect_timeout", OPT_CONNECT_TIMEOUT,
   "The number of seconds the mysqld server is waiting for a connect packet before responding with 'Bad handshake'.",
    (uchar**) &connect_timeout, (uchar**) &connect_timeout,
   0, GET_ULONG, REQUIRED_ARG, CONNECT_TIMEOUT, 2, LONG_TIMEOUT, 0, 1, 0 },
  { "date_format", OPT_DATE_FORMAT,
    "The DATE format (For future).",
    (uchar**) &opt_date_time_formats[MYSQL_TIMESTAMP_DATE],
    (uchar**) &opt_date_time_formats[MYSQL_TIMESTAMP_DATE],
    0, GET_STR, REQUIRED_ARG, 0, 0, 0, 0, 0, 0},
  { "datetime_format", OPT_DATETIME_FORMAT,
    "The DATETIME/TIMESTAMP format (for future).",
    (uchar**) &opt_date_time_formats[MYSQL_TIMESTAMP_DATETIME],
    (uchar**) &opt_date_time_formats[MYSQL_TIMESTAMP_DATETIME],
    0, GET_STR, REQUIRED_ARG, 0, 0, 0, 0, 0, 0},
  { "default_week_format", OPT_DEFAULT_WEEK_FORMAT,
    "The default week format used by WEEK() functions.",
    (uchar**) &global_system_variables.default_week_format,
    (uchar**) &max_system_variables.default_week_format,
    0, GET_ULONG, REQUIRED_ARG, 0, 0, 7L, 0, 1, 0},
  {"delayed_insert_limit", OPT_DELAYED_INSERT_LIMIT,
   "After inserting delayed_insert_limit rows, the INSERT DELAYED handler will check if there are any SELECT statements pending. If so, it allows these to execute before continuing.",
    (uchar**) &delayed_insert_limit, (uchar**) &delayed_insert_limit, 0, GET_ULONG,
    REQUIRED_ARG, DELAYED_LIMIT, 1, (longlong) ULONG_MAX, 0, 1, 0},
  {"delayed_insert_timeout", OPT_DELAYED_INSERT_TIMEOUT,
   "How long a INSERT DELAYED thread should wait for INSERT statements before terminating.",
   (uchar**) &delayed_insert_timeout, (uchar**) &delayed_insert_timeout, 0,
   GET_ULONG, REQUIRED_ARG, DELAYED_WAIT_TIMEOUT, 1, LONG_TIMEOUT, 0, 1, 0},
  { "delayed_queue_size", OPT_DELAYED_QUEUE_SIZE,
    "What size queue (in rows) should be allocated for handling INSERT DELAYED. If the queue becomes full, any client that does INSERT DELAYED will wait until there is room in the queue again.",
    (uchar**) &delayed_queue_size, (uchar**) &delayed_queue_size, 0, GET_ULONG,
    REQUIRED_ARG, DELAYED_QUEUE_SIZE, 1, (longlong) ULONG_MAX, 0, 1, 0},
  {"div_precision_increment", OPT_DIV_PRECINCREMENT,
   "Precision of the result of '/' operator will be increased on that value.",
   (uchar**) &global_system_variables.div_precincrement,
   (uchar**) &max_system_variables.div_precincrement, 0, GET_ULONG,
   REQUIRED_ARG, 4, 0, DECIMAL_MAX_SCALE, 0, 0, 0},
  {"expire_logs_days", OPT_EXPIRE_LOGS_DAYS,
   "If non-zero, binary logs will be purged after expire_logs_days "
   "days; possible purges happen at startup and at binary log rotation.",
   (uchar**) &expire_logs_days,
   (uchar**) &expire_logs_days, 0, GET_ULONG,
   REQUIRED_ARG, 0, 0, 99, 0, 1, 0},
  { "flush_time", OPT_FLUSH_TIME,
    "A dedicated thread is created to flush all tables at the given interval.",
    (uchar**) &flush_time, (uchar**) &flush_time, 0, GET_ULONG, REQUIRED_ARG,
    FLUSH_TIME, 0, LONG_TIMEOUT, 0, 1, 0},
  { "ft_boolean_syntax", OPT_FT_BOOLEAN_SYNTAX,
    "List of operators for MATCH ... AGAINST ( ... IN BOOLEAN MODE)",
    0, 0, 0, GET_STR,
    REQUIRED_ARG, 0, 0, 0, 0, 0, 0},
  { "ft_max_word_len", OPT_FT_MAX_WORD_LEN,
    "The maximum length of the word to be included in a FULLTEXT index. Note: FULLTEXT indexes must be rebuilt after changing this variable.",
    (uchar**) &ft_max_word_len, (uchar**) &ft_max_word_len, 0, GET_ULONG,
    REQUIRED_ARG, HA_FT_MAXCHARLEN, 10, HA_FT_MAXCHARLEN, 0, 1, 0},
  { "ft_min_word_len", OPT_FT_MIN_WORD_LEN,
    "The minimum length of the word to be included in a FULLTEXT index. Note: FULLTEXT indexes must be rebuilt after changing this variable.",
    (uchar**) &ft_min_word_len, (uchar**) &ft_min_word_len, 0, GET_ULONG,
    REQUIRED_ARG, 4, 1, HA_FT_MAXCHARLEN, 0, 1, 0},
  { "ft_query_expansion_limit", OPT_FT_QUERY_EXPANSION_LIMIT,
    "Number of best matches to use for query expansion",
    (uchar**) &ft_query_expansion_limit, (uchar**) &ft_query_expansion_limit, 0, GET_ULONG,
    REQUIRED_ARG, 20, 0, 1000, 0, 1, 0},
  { "ft_stopword_file", OPT_FT_STOPWORD_FILE,
    "Use stopwords from this file instead of built-in list.",
    (uchar**) &ft_stopword_file, (uchar**) &ft_stopword_file, 0, GET_STR,
    REQUIRED_ARG, 0, 0, 0, 0, 0, 0},
  { "group_concat_max_len", OPT_GROUP_CONCAT_MAX_LEN,
    "The maximum length of the result of function  group_concat.",
    (uchar**) &global_system_variables.group_concat_max_len,
    (uchar**) &max_system_variables.group_concat_max_len, 0, GET_ULONG,
    REQUIRED_ARG, 1024, 4, (longlong) ULONG_MAX, 0, 1, 0},
  {"interactive_timeout", OPT_INTERACTIVE_TIMEOUT,
   "The number of seconds the server waits for activity on an interactive connection before closing it.",
   (uchar**) &global_system_variables.net_interactive_timeout,
   (uchar**) &max_system_variables.net_interactive_timeout, 0,
   GET_ULONG, REQUIRED_ARG, NET_WAIT_TIMEOUT, 1, LONG_TIMEOUT, 0, 1, 0},
  {"join_buffer_size", OPT_JOIN_BUFF_SIZE,
   "The size of the buffer that is used for full joins.",
   (uchar**) &global_system_variables.join_buff_size,
   (uchar**) &max_system_variables.join_buff_size, 0, GET_ULONG,
   REQUIRED_ARG, 128*1024L, IO_SIZE*2+MALLOC_OVERHEAD, (longlong) ULONG_MAX,
   MALLOC_OVERHEAD, IO_SIZE, 0},
  {"keep_files_on_create", OPT_KEEP_FILES_ON_CREATE,
   "Don't overwrite stale .MYD and .MYI even if no directory is specified.",
   (uchar**) &global_system_variables.keep_files_on_create,
   (uchar**) &max_system_variables.keep_files_on_create,
   0, GET_BOOL, OPT_ARG, 0, 0, 0, 0, 0, 0},
  {"key_buffer_size", OPT_KEY_BUFFER_SIZE,
   "The size of the buffer used for index blocks for MyISAM tables. Increase this to get better index handling (for all reads and multiple writes) to as much as you can afford; 64M on a 256M machine that mainly runs MySQL is quite common.",
   (uchar**) &dflt_key_cache_var.param_buff_size,
   (uchar**) 0,
   0, (GET_ULL | GET_ASK_ADDR),
   REQUIRED_ARG, KEY_CACHE_SIZE, MALLOC_OVERHEAD, SIZE_T_MAX, MALLOC_OVERHEAD,
   IO_SIZE, 0},
  {"key_cache_age_threshold", OPT_KEY_CACHE_AGE_THRESHOLD,
   "This characterizes the number of hits a hot block has to be untouched until it is considered aged enough to be downgraded to a warm block. This specifies the percentage ratio of that number of hits to the total number of blocks in key cache",
   (uchar**) &dflt_key_cache_var.param_age_threshold,
   (uchar**) 0,
   0, (GET_ULONG | GET_ASK_ADDR), REQUIRED_ARG,
   300, 100, (longlong) ULONG_MAX, 0, 100, 0},
  {"key_cache_block_size", OPT_KEY_CACHE_BLOCK_SIZE,
   "The default size of key cache blocks",
   (uchar**) &dflt_key_cache_var.param_block_size,
   (uchar**) 0,
   0, (GET_ULONG | GET_ASK_ADDR), REQUIRED_ARG,
   KEY_CACHE_BLOCK_SIZE, 512, 1024 * 16, 0, 512, 0},
  {"key_cache_division_limit", OPT_KEY_CACHE_DIVISION_LIMIT,
   "The minimum percentage of warm blocks in key cache",
   (uchar**) &dflt_key_cache_var.param_division_limit,
   (uchar**) 0,
   0, (GET_ULONG | GET_ASK_ADDR) , REQUIRED_ARG, 100,
   1, 100, 0, 1, 0},
  {"long_query_time", OPT_LONG_QUERY_TIME,
   "Log all queries that have taken more than long_query_time seconds to execute to file. "
   "The argument will be treated as a decimal value with microsecond precission.",
   (uchar**) &long_query_time, (uchar**) &long_query_time, 0, GET_DOUBLE,
   REQUIRED_ARG, 10, 0, LONG_TIMEOUT, 0, 0, 0},
  {"lower_case_table_names", OPT_LOWER_CASE_TABLE_NAMES,
   "If set to 1 table names are stored in lowercase on disk and table names will be case-insensitive.  Should be set to 2 if you are using a case insensitive file system",
   (uchar**) &lower_case_table_names,
   (uchar**) &lower_case_table_names, 0, GET_UINT, OPT_ARG,
#ifdef FN_NO_CASE_SENCE
    1
#else
    0
#endif
   , 0, 2, 0, 1, 0},
  {"max_allowed_packet", OPT_MAX_ALLOWED_PACKET,
   "Max packetlength to send/receive from to server.",
   (uchar**) &global_system_variables.max_allowed_packet,
   (uchar**) &max_system_variables.max_allowed_packet, 0, GET_ULONG,
   REQUIRED_ARG, 1024*1024L, 1024, 1024L*1024L*1024L, 0, 1024, 0},
  {"max_binlog_cache_size", OPT_MAX_BINLOG_CACHE_SIZE,
   "Can be used to restrict the total size used to cache a multi-transaction query.",
   (uchar**) &max_binlog_cache_size, (uchar**) &max_binlog_cache_size, 0,
   GET_ULONG, REQUIRED_ARG, (longlong) ULONG_MAX, IO_SIZE,
   (longlong) ULONG_MAX, 0, IO_SIZE, 0},
  {"max_binlog_size", OPT_MAX_BINLOG_SIZE,
   "Binary log will be rotated automatically when the size exceeds this \
value. Will also apply to relay logs if max_relay_log_size is 0. \
The minimum value for this variable is 4096.",
   (uchar**) &max_binlog_size, (uchar**) &max_binlog_size, 0, GET_ULONG,
   REQUIRED_ARG, 1024*1024L*1024L, IO_SIZE, 1024*1024L*1024L, 0, IO_SIZE, 0},
  {"max_connect_errors", OPT_MAX_CONNECT_ERRORS,
   "If there is more than this number of interrupted connections from a host this host will be blocked from further connections.",
   (uchar**) &max_connect_errors, (uchar**) &max_connect_errors, 0, GET_ULONG,
    REQUIRED_ARG, MAX_CONNECT_ERRORS, 1, (longlong) ULONG_MAX, 0, 1, 0},
  // Default max_connections of 151 is larger than Apache's default max
  // children, to avoid "too many connections" error in a common setup
  {"max_connections", OPT_MAX_CONNECTIONS,
   "The number of simultaneous clients allowed.", (uchar**) &max_connections,
   (uchar**) &max_connections, 0, GET_ULONG, REQUIRED_ARG, 151, 1, 100000, 0, 1,
   0},
  {"max_delayed_threads", OPT_MAX_DELAYED_THREADS,
   "Don't start more than this number of threads to handle INSERT DELAYED statements. If set to zero, which means INSERT DELAYED is not used.",
   (uchar**) &global_system_variables.max_insert_delayed_threads,
   (uchar**) &max_system_variables.max_insert_delayed_threads,
   0, GET_ULONG, REQUIRED_ARG, 20, 0, 16384, 0, 1, 0},
  {"max_error_count", OPT_MAX_ERROR_COUNT,
   "Max number of errors/warnings to store for a statement.",
   (uchar**) &global_system_variables.max_error_count,
   (uchar**) &max_system_variables.max_error_count,
   0, GET_ULONG, REQUIRED_ARG, DEFAULT_ERROR_COUNT, 0, 65535, 0, 1, 0},
  {"max_heap_table_size", OPT_MAX_HEP_TABLE_SIZE,
   "Don't allow creation of heap tables bigger than this.",
   (uchar**) &global_system_variables.max_heap_table_size,
   (uchar**) &max_system_variables.max_heap_table_size, 0, GET_ULL,
   REQUIRED_ARG, 16*1024*1024L, 16384, MAX_MEM_TABLE_SIZE,
   MALLOC_OVERHEAD, 1024, 0},
  {"max_join_size", OPT_MAX_JOIN_SIZE,
   "Joins that are probably going to read more than max_join_size records return an error.",
   (uchar**) &global_system_variables.max_join_size,
   (uchar**) &max_system_variables.max_join_size, 0, GET_HA_ROWS, REQUIRED_ARG,
   HA_POS_ERROR, 1, HA_POS_ERROR, 0, 1, 0},
   {"max_length_for_sort_data", OPT_MAX_LENGTH_FOR_SORT_DATA,
    "Max number of bytes in sorted records.",
    (uchar**) &global_system_variables.max_length_for_sort_data,
    (uchar**) &max_system_variables.max_length_for_sort_data, 0, GET_ULONG,
    REQUIRED_ARG, 1024, 4, 8192*1024L, 0, 1, 0},
  {"max_prepared_stmt_count", OPT_MAX_PREPARED_STMT_COUNT,
   "Maximum number of prepared statements in the server.",
   (uchar**) &max_prepared_stmt_count, (uchar**) &max_prepared_stmt_count,
   0, GET_ULONG, REQUIRED_ARG, 16382, 0, 1*1024*1024, 0, 1, 0},
  {"max_relay_log_size", OPT_MAX_RELAY_LOG_SIZE,
   "If non-zero: relay log will be rotated automatically when the size exceeds this value; if zero (the default): when the size exceeds max_binlog_size. 0 excepted, the minimum value for this variable is 4096.",
   (uchar**) &max_relay_log_size, (uchar**) &max_relay_log_size, 0, GET_ULONG,
   REQUIRED_ARG, 0L, 0L, 1024*1024L*1024L, 0, IO_SIZE, 0},
  { "max_seeks_for_key", OPT_MAX_SEEKS_FOR_KEY,
    "Limit assumed max number of seeks when looking up rows based on a key",
    (uchar**) &global_system_variables.max_seeks_for_key,
    (uchar**) &max_system_variables.max_seeks_for_key, 0, GET_ULONG,
    REQUIRED_ARG, (longlong) ULONG_MAX, 1, (longlong) ULONG_MAX, 0, 1, 0 },
  {"max_sort_length", OPT_MAX_SORT_LENGTH,
   "The number of bytes to use when sorting BLOB or TEXT values (only the first max_sort_length bytes of each value are used; the rest are ignored).",
   (uchar**) &global_system_variables.max_sort_length,
   (uchar**) &max_system_variables.max_sort_length, 0, GET_ULONG,
   REQUIRED_ARG, 1024, 4, 8192*1024L, 0, 1, 0},
  {"max_sp_recursion_depth", OPT_MAX_SP_RECURSION_DEPTH,
   "Maximum stored procedure recursion depth. (discussed with docs).",
   (uchar**) &global_system_variables.max_sp_recursion_depth,
   (uchar**) &max_system_variables.max_sp_recursion_depth, 0, GET_ULONG,
   OPT_ARG, 0, 0, 255, 0, 1, 0 },
  {"max_tmp_tables", OPT_MAX_TMP_TABLES,
   "Maximum number of temporary tables a client can keep open at a time.",
   (uchar**) &global_system_variables.max_tmp_tables,
   (uchar**) &max_system_variables.max_tmp_tables, 0, GET_ULONG,
   REQUIRED_ARG, 32, 1, (longlong) ULONG_MAX, 0, 1, 0},
  {"max_user_connections", OPT_MAX_USER_CONNECTIONS,
   "The maximum number of active connections for a single user (0 = no limit).",
   (uchar**) &max_user_connections, (uchar**) &max_user_connections, 0, GET_UINT,
   REQUIRED_ARG, 0, 0, UINT_MAX, 0, 1, 0},
  {"max_write_lock_count", OPT_MAX_WRITE_LOCK_COUNT,
   "After this many write locks, allow some read locks to run in between.",
   (uchar**) &max_write_lock_count, (uchar**) &max_write_lock_count, 0, GET_ULONG,
   REQUIRED_ARG, (longlong) ULONG_MAX, 1, (longlong) ULONG_MAX, 0, 1, 0},
  {"min_examined_row_limit", OPT_MIN_EXAMINED_ROW_LIMIT,
   "Don't log queries which examine less than min_examined_row_limit rows to file.",
   (uchar**) &global_system_variables.min_examined_row_limit,
   (uchar**) &max_system_variables.min_examined_row_limit, 0, GET_ULONG,
   REQUIRED_ARG, 0, 0, (longlong) ULONG_MAX, 0, 1L, 0},
  {"myisam_block_size", OPT_MYISAM_BLOCK_SIZE,
   "Block size to be used for MyISAM index pages.",
   (uchar**) &opt_myisam_block_size,
   (uchar**) &opt_myisam_block_size, 0, GET_ULONG, REQUIRED_ARG,
   MI_KEY_BLOCK_LENGTH, MI_MIN_KEY_BLOCK_LENGTH, MI_MAX_KEY_BLOCK_LENGTH,
   0, MI_MIN_KEY_BLOCK_LENGTH, 0},
  {"myisam_data_pointer_size", OPT_MYISAM_DATA_POINTER_SIZE,
   "Default pointer size to be used for MyISAM tables.",
   (uchar**) &myisam_data_pointer_size,
   (uchar**) &myisam_data_pointer_size, 0, GET_ULONG, REQUIRED_ARG,
   6, 2, 7, 0, 1, 0},
  {"myisam_max_sort_file_size", OPT_MYISAM_MAX_SORT_FILE_SIZE,
   "Don't use the fast sort index method to created index if the temporary file would get bigger than this.",
   (uchar**) &global_system_variables.myisam_max_sort_file_size,
   (uchar**) &max_system_variables.myisam_max_sort_file_size, 0,
   GET_ULL, REQUIRED_ARG, (longlong) LONG_MAX, 0, (ulonglong) MAX_FILE_SIZE,
   0, 1024*1024, 0},
  {"myisam_repair_threads", OPT_MYISAM_REPAIR_THREADS,
   "Number of threads to use when repairing MyISAM tables. The value of 1 disables parallel repair.",
   (uchar**) &global_system_variables.myisam_repair_threads,
   (uchar**) &max_system_variables.myisam_repair_threads, 0,
   GET_ULONG, REQUIRED_ARG, 1, 1, (longlong) ULONG_MAX, 0, 1, 0},
  {"myisam_sort_buffer_size", OPT_MYISAM_SORT_BUFFER_SIZE,
   "The buffer that is allocated when sorting the index when doing a REPAIR or when creating indexes with CREATE INDEX or ALTER TABLE.",
   (uchar**) &global_system_variables.myisam_sort_buff_size,
   (uchar**) &max_system_variables.myisam_sort_buff_size, 0,
   GET_ULONG, REQUIRED_ARG, 8192*1024, 4, (longlong) ULONG_MAX, 0, 1, 0},
  {"myisam_use_mmap", OPT_MYISAM_USE_MMAP,
   "Use memory mapping for reading and writing MyISAM tables",
   (uchar**) &opt_myisam_use_mmap,
   (uchar**) &opt_myisam_use_mmap, 0, GET_BOOL, NO_ARG, 0,
    0, 0, 0, 0, 0},
  {"myisam_stats_method", OPT_MYISAM_STATS_METHOD,
   "Specifies how MyISAM index statistics collection code should threat NULLs. "
   "Possible values of name are \"nulls_unequal\" (default behavior for 4.1/5.0), "
   "\"nulls_equal\" (emulate 4.0 behavior), and \"nulls_ignored\".",
   (uchar**) &myisam_stats_method_str, (uchar**) &myisam_stats_method_str, 0,
    GET_STR, REQUIRED_ARG, 0, 0, 0, 0, 0, 0},
  {"net_buffer_length", OPT_NET_BUFFER_LENGTH,
   "Buffer length for TCP/IP and socket communication.",
   (uchar**) &global_system_variables.net_buffer_length,
   (uchar**) &max_system_variables.net_buffer_length, 0, GET_ULONG,
   REQUIRED_ARG, 16384, 1024, 1024*1024L, 0, 1024, 0},
  {"net_read_timeout", OPT_NET_READ_TIMEOUT,
   "Number of seconds to wait for more data from a connection before aborting the read.",
   (uchar**) &global_system_variables.net_read_timeout,
   (uchar**) &max_system_variables.net_read_timeout, 0, GET_ULONG,
   REQUIRED_ARG, NET_READ_TIMEOUT, 1, LONG_TIMEOUT, 0, 1, 0},
  {"net_retry_count", OPT_NET_RETRY_COUNT,
   "If a read on a communication port is interrupted, retry this many times before giving up.",
   (uchar**) &global_system_variables.net_retry_count,
   (uchar**) &max_system_variables.net_retry_count,0,
   GET_ULONG, REQUIRED_ARG, MYSQLD_NET_RETRY_COUNT, 1, (longlong) ULONG_MAX,
   0, 1, 0},
  {"net_write_timeout", OPT_NET_WRITE_TIMEOUT,
   "Number of seconds to wait for a block to be written to a connection  before aborting the write.",
   (uchar**) &global_system_variables.net_write_timeout,
   (uchar**) &max_system_variables.net_write_timeout, 0, GET_ULONG,
   REQUIRED_ARG, NET_WRITE_TIMEOUT, 1, LONG_TIMEOUT, 0, 1, 0},
  {"old", OPT_OLD_MODE, "Use compatible behavior.",
    (uchar**) &global_system_variables.old_mode,
    (uchar**) &max_system_variables.old_mode, 0, GET_BOOL, NO_ARG,
    0, 0, 0, 0, 0, 0},
  {"open_files_limit", OPT_OPEN_FILES_LIMIT,
   "If this is not 0, then mysqld will use this value to reserve file descriptors to use with setrlimit(). If this value is 0 then mysqld will reserve max_connections*5 or max_connections + table_cache*2 (whichever is larger) number of files.",
   (uchar**) &open_files_limit, (uchar**) &open_files_limit, 0, GET_ULONG,
   REQUIRED_ARG, 0, 0, OS_FILE_LIMIT, 0, 1, 0},
  {"optimizer_prune_level", OPT_OPTIMIZER_PRUNE_LEVEL,
   "Controls the heuristic(s) applied during query optimization to prune less-promising partial plans from the optimizer search space. Meaning: 0 - do not apply any heuristic, thus perform exhaustive search; 1 - prune plans based on number of retrieved rows.",
   (uchar**) &global_system_variables.optimizer_prune_level,
   (uchar**) &max_system_variables.optimizer_prune_level,
   0, GET_ULONG, OPT_ARG, 1, 0, 1, 0, 1, 0},
  {"optimizer_search_depth", OPT_OPTIMIZER_SEARCH_DEPTH,
   "Maximum depth of search performed by the query optimizer. Values larger than the number of relations in a query result in better query plans, but take longer to compile a query. Smaller values than the number of tables in a relation result in faster optimization, but may produce very bad query plans. If set to 0, the system will automatically pick a reasonable value; if set to MAX_TABLES+2, the optimizer will switch to the original find_best (used for testing/comparison).",
   (uchar**) &global_system_variables.optimizer_search_depth,
   (uchar**) &max_system_variables.optimizer_search_depth,
   0, GET_ULONG, OPT_ARG, MAX_TABLES+1, 0, MAX_TABLES+2, 0, 1, 0},
  {"plugin_dir", OPT_PLUGIN_DIR,
   "Directory for plugins.",
   (uchar**) &opt_plugin_dir_ptr, (uchar**) &opt_plugin_dir_ptr, 0,
   GET_STR, REQUIRED_ARG, 0, 0, 0, 0, 0, 0},
  {"plugin-load", OPT_PLUGIN_LOAD,
   "Optional colon-separated list of plugins to load, where each plugin is "
   "identified as name=library, where name is the plugin name and library "
   "is the plugin library in plugin_dir.",
   (uchar**) &opt_plugin_load, (uchar**) &opt_plugin_load, 0,
   GET_STR, REQUIRED_ARG, 0, 0, 0, 0, 0, 0},
  {"preload_buffer_size", OPT_PRELOAD_BUFFER_SIZE,
   "The size of the buffer that is allocated when preloading indexes",
   (uchar**) &global_system_variables.preload_buff_size,
   (uchar**) &max_system_variables.preload_buff_size, 0, GET_ULONG,
   REQUIRED_ARG, 32*1024L, 1024, 1024*1024*1024L, 0, 1, 0},
  {"query_alloc_block_size", OPT_QUERY_ALLOC_BLOCK_SIZE,
   "Allocation block size for query parsing and execution",
   (uchar**) &global_system_variables.query_alloc_block_size,
   (uchar**) &max_system_variables.query_alloc_block_size, 0, GET_ULONG,
   REQUIRED_ARG, QUERY_ALLOC_BLOCK_SIZE, 1024, (longlong) ULONG_MAX, 0, 1024,
   0},
#ifdef HAVE_QUERY_CACHE
  {"query_cache_limit", OPT_QUERY_CACHE_LIMIT,
   "Don't cache results that are bigger than this.",
   (uchar**) &query_cache_limit, (uchar**) &query_cache_limit, 0, GET_ULONG,
   REQUIRED_ARG, 1024*1024L, 0, (longlong) ULONG_MAX, 0, 1, 0},
  {"query_cache_min_res_unit", OPT_QUERY_CACHE_MIN_RES_UNIT,
   "minimal size of unit in wich space for results is allocated (last unit will be trimed after writing all result data.",
   (uchar**) &query_cache_min_res_unit, (uchar**) &query_cache_min_res_unit,
   0, GET_ULONG, REQUIRED_ARG, QUERY_CACHE_MIN_RESULT_DATA_SIZE,
   0, (longlong) ULONG_MAX, 0, 1, 0},
#endif /*HAVE_QUERY_CACHE*/
  {"query_cache_size", OPT_QUERY_CACHE_SIZE,
   "The memory allocated to store results from old queries.",
   (uchar**) &query_cache_size, (uchar**) &query_cache_size, 0, GET_ULONG,
   REQUIRED_ARG, 0, 0, (longlong) ULONG_MAX, 0, 1024, 0},
#ifdef HAVE_QUERY_CACHE
  {"query_cache_type", OPT_QUERY_CACHE_TYPE,
   "0 = OFF = Don't cache or retrieve results. 1 = ON = Cache all results except SELECT SQL_NO_CACHE ... queries. 2 = DEMAND = Cache only SELECT SQL_CACHE ... queries.",
   (uchar**) &global_system_variables.query_cache_type,
   (uchar**) &max_system_variables.query_cache_type,
   0, GET_ULONG, REQUIRED_ARG, 1, 0, 2, 0, 1, 0},
  {"query_cache_wlock_invalidate", OPT_QUERY_CACHE_WLOCK_INVALIDATE,
   "Invalidate queries in query cache on LOCK for write",
   (uchar**) &global_system_variables.query_cache_wlock_invalidate,
   (uchar**) &max_system_variables.query_cache_wlock_invalidate,
   0, GET_BOOL, NO_ARG, 0, 0, 1, 0, 1, 0},
#endif /*HAVE_QUERY_CACHE*/
  {"query_prealloc_size", OPT_QUERY_PREALLOC_SIZE,
   "Persistent buffer for query parsing and execution",
   (uchar**) &global_system_variables.query_prealloc_size,
   (uchar**) &max_system_variables.query_prealloc_size, 0, GET_ULONG,
   REQUIRED_ARG, QUERY_ALLOC_PREALLOC_SIZE, QUERY_ALLOC_PREALLOC_SIZE,
   (longlong) ULONG_MAX, 0, 1024, 0},
  {"range_alloc_block_size", OPT_RANGE_ALLOC_BLOCK_SIZE,
   "Allocation block size for storing ranges during optimization",
   (uchar**) &global_system_variables.range_alloc_block_size,
   (uchar**) &max_system_variables.range_alloc_block_size, 0, GET_ULONG,
   REQUIRED_ARG, RANGE_ALLOC_BLOCK_SIZE, RANGE_ALLOC_BLOCK_SIZE,
   (longlong) ULONG_MAX, 0, 1024, 0},
  {"read_buffer_size", OPT_RECORD_BUFFER,
   "Each thread that does a sequential scan allocates a buffer of this size for each table it scans. If you do many sequential scans, you may want to increase this value.",
   (uchar**) &global_system_variables.read_buff_size,
   (uchar**) &max_system_variables.read_buff_size,0, GET_ULONG, REQUIRED_ARG,
   128*1024L, IO_SIZE*2+MALLOC_OVERHEAD, INT_MAX32, MALLOC_OVERHEAD, IO_SIZE,
   0},
  {"read_only", OPT_READONLY,
   "Make all non-temporary tables read-only, with the exception for replication (slave) threads and users with the SUPER privilege",
   (uchar**) &opt_readonly,
   (uchar**) &opt_readonly,
   0, GET_BOOL, NO_ARG, 0, 0, 1, 0, 1, 0},
  {"read_rnd_buffer_size", OPT_RECORD_RND_BUFFER,
   "When reading rows in sorted order after a sort, the rows are read through this buffer to avoid a disk seeks. If not set, then it's set to the value of record_buffer.",
   (uchar**) &global_system_variables.read_rnd_buff_size,
   (uchar**) &max_system_variables.read_rnd_buff_size, 0,
   GET_ULONG, REQUIRED_ARG, 256*1024L, 64 /*IO_SIZE*2+MALLOC_OVERHEAD*/ ,
   INT_MAX32, MALLOC_OVERHEAD, 1 /* Small lower limit to be able to test MRR */, 0},
  {"record_buffer", OPT_RECORD_BUFFER,
   "Alias for read_buffer_size",
   (uchar**) &global_system_variables.read_buff_size,
   (uchar**) &max_system_variables.read_buff_size,0, GET_ULONG, REQUIRED_ARG,
   128*1024L, IO_SIZE*2+MALLOC_OVERHEAD, INT_MAX32, MALLOC_OVERHEAD, IO_SIZE, 0},
#ifdef HAVE_REPLICATION
  {"relay_log_purge", OPT_RELAY_LOG_PURGE,
   "0 = do not purge relay logs. 1 = purge them as soon as they are no more needed.",
   (uchar**) &relay_log_purge,
   (uchar**) &relay_log_purge, 0, GET_BOOL, NO_ARG,
   1, 0, 1, 0, 1, 0},
  {"relay_log_space_limit", OPT_RELAY_LOG_SPACE_LIMIT,
   "Maximum space to use for all relay logs.",
   (uchar**) &relay_log_space_limit,
   (uchar**) &relay_log_space_limit, 0, GET_ULL, REQUIRED_ARG, 0L, 0L,
   (longlong) ULONG_MAX, 0, 1, 0},
  {"slave_compressed_protocol", OPT_SLAVE_COMPRESSED_PROTOCOL,
   "Use compression on master/slave protocol.",
   (uchar**) &opt_slave_compressed_protocol,
   (uchar**) &opt_slave_compressed_protocol,
   0, GET_BOOL, NO_ARG, 0, 0, 1, 0, 1, 0},
  {"slave_net_timeout", OPT_SLAVE_NET_TIMEOUT,
   "Number of seconds to wait for more data from a master/slave connection before aborting the read.",
   (uchar**) &slave_net_timeout, (uchar**) &slave_net_timeout, 0,
   GET_ULONG, REQUIRED_ARG, SLAVE_NET_TIMEOUT, 1, LONG_TIMEOUT, 0, 1, 0},
  {"slave_transaction_retries", OPT_SLAVE_TRANS_RETRIES,
   "Number of times the slave SQL thread will retry a transaction in case "
   "it failed with a deadlock or elapsed lock wait timeout, "
   "before giving up and stopping.",
   (uchar**) &slave_trans_retries, (uchar**) &slave_trans_retries, 0,
   GET_ULONG, REQUIRED_ARG, 10L, 0L, (longlong) ULONG_MAX, 0, 1, 0},
  {"slave-allow-batching", OPT_SLAVE_ALLOW_BATCHING,
   "Allow slave to batch requests.",
   (uchar**) &slave_allow_batching, (uchar**) &slave_allow_batching,
   0, GET_BOOL, NO_ARG, 0, 0, 1, 0, 1, 0},
#endif /* HAVE_REPLICATION */
  {"slow_launch_time", OPT_SLOW_LAUNCH_TIME,
   "If creating the thread takes longer than this value (in seconds), the Slow_launch_threads counter will be incremented.",
   (uchar**) &slow_launch_time, (uchar**) &slow_launch_time, 0, GET_ULONG,
   REQUIRED_ARG, 2L, 0L, LONG_TIMEOUT, 0, 1, 0},
  {"sort_buffer_size", OPT_SORT_BUFFER,
   "Each thread that needs to do a sort allocates a buffer of this size.",
   (uchar**) &global_system_variables.sortbuff_size,
   (uchar**) &max_system_variables.sortbuff_size, 0, GET_ULONG, REQUIRED_ARG,
   MAX_SORT_MEMORY, MIN_SORT_MEMORY+MALLOC_OVERHEAD*2, (longlong) ULONG_MAX,
   MALLOC_OVERHEAD, 1, 0},
  {"sync-binlog", OPT_SYNC_BINLOG,
   "Synchronously flush binary log to disk after every #th event. "
   "Use 0 (default) to disable synchronous flushing.",
   (uchar**) &sync_binlog_period, (uchar**) &sync_binlog_period, 0, GET_ULONG,
   REQUIRED_ARG, 0, 0, (longlong) ULONG_MAX, 0, 1, 0},
  {"sync-frm", OPT_SYNC_FRM, "Sync .frm to disk on create. Enabled by default.",
   (uchar**) &opt_sync_frm, (uchar**) &opt_sync_frm, 0, GET_BOOL, NO_ARG, 1, 0,
   0, 0, 0, 0},
  {"table_cache", OPT_TABLE_OPEN_CACHE,
   "Deprecated; use --table_open_cache instead.",
   (uchar**) &table_cache_size, (uchar**) &table_cache_size, 0, GET_ULONG,
   REQUIRED_ARG, TABLE_OPEN_CACHE_DEFAULT, 1, 512*1024L, 0, 1, 0},
  {"table_definition_cache", OPT_TABLE_DEF_CACHE,
   "The number of cached table definitions.",
   (uchar**) &table_def_size, (uchar**) &table_def_size,
   0, GET_ULONG, REQUIRED_ARG, TABLE_DEF_CACHE_DEFAULT, TABLE_DEF_CACHE_MIN,
   512*1024L, 0, 1, 0},
  {"table_open_cache", OPT_TABLE_OPEN_CACHE,
   "The number of cached open tables.",
   (uchar**) &table_cache_size, (uchar**) &table_cache_size, 0, GET_ULONG,
   REQUIRED_ARG, TABLE_OPEN_CACHE_DEFAULT, 1, 512*1024L, 0, 1, 0},
  {"table_lock_wait_timeout", OPT_TABLE_LOCK_WAIT_TIMEOUT,
   "Timeout in seconds to wait for a table level lock before returning an "
   "error. Used only if the connection has active cursors.",
   (uchar**) &table_lock_wait_timeout, (uchar**) &table_lock_wait_timeout,
   0, GET_ULONG, REQUIRED_ARG, 50, 1, 1024 * 1024 * 1024, 0, 1, 0},
  {"thread_cache_size", OPT_THREAD_CACHE_SIZE,
   "How many threads we should keep in a cache for reuse.",
   (uchar**) &thread_cache_size, (uchar**) &thread_cache_size, 0, GET_ULONG,
   REQUIRED_ARG, 0, 0, 16384, 0, 1, 0},
  {"thread_concurrency", OPT_THREAD_CONCURRENCY,
   "Permits the application to give the threads system a hint for the desired number of threads that should be run at the same time.",
   (uchar**) &concurrency, (uchar**) &concurrency, 0, GET_ULONG, REQUIRED_ARG,
   DEFAULT_CONCURRENCY, 1, 512, 0, 1, 0},
#if HAVE_POOL_OF_THREADS == 1
  {"thread_pool_size", OPT_THREAD_CACHE_SIZE,
   "How many threads we should create to handle query requests in case of 'thread_handling=pool-of-threads'",
   (uchar**) &thread_pool_size, (uchar**) &thread_pool_size, 0, GET_ULONG,
   REQUIRED_ARG, 20, 1, 16384, 0, 1, 0},
#endif
  {"thread_stack", OPT_THREAD_STACK,
   "The stack size for each thread.", (uchar**) &my_thread_stack_size,
   (uchar**) &my_thread_stack_size, 0, GET_ULONG, REQUIRED_ARG,DEFAULT_THREAD_STACK,
   1024L*128L, (longlong) ULONG_MAX, 0, 1024, 0},
  { "time_format", OPT_TIME_FORMAT,
    "The TIME format (for future).",
    (uchar**) &opt_date_time_formats[MYSQL_TIMESTAMP_TIME],
    (uchar**) &opt_date_time_formats[MYSQL_TIMESTAMP_TIME],
    0, GET_STR, REQUIRED_ARG, 0, 0, 0, 0, 0, 0},
  {"tmp_table_size", OPT_TMP_TABLE_SIZE,
   "If an internal in-memory temporary table exceeds this size, MySQL will"
   " automatically convert it to an on-disk MyISAM table.",
   (uchar**) &global_system_variables.tmp_table_size,
   (uchar**) &max_system_variables.tmp_table_size, 0, GET_ULL,
   REQUIRED_ARG, 16*1024*1024L, 1024, MAX_MEM_TABLE_SIZE, 0, 1, 0},
  {"transaction_alloc_block_size", OPT_TRANS_ALLOC_BLOCK_SIZE,
   "Allocation block size for transactions to be stored in binary log",
   (uchar**) &global_system_variables.trans_alloc_block_size,
   (uchar**) &max_system_variables.trans_alloc_block_size, 0, GET_ULONG,
   REQUIRED_ARG, QUERY_ALLOC_BLOCK_SIZE, 1024, (longlong) ULONG_MAX, 0, 1024,
   0},
  {"transaction_prealloc_size", OPT_TRANS_PREALLOC_SIZE,
   "Persistent buffer for transactions to be stored in binary log",
   (uchar**) &global_system_variables.trans_prealloc_size,
   (uchar**) &max_system_variables.trans_prealloc_size, 0, GET_ULONG,
   REQUIRED_ARG, TRANS_ALLOC_PREALLOC_SIZE, 1024, (longlong) ULONG_MAX, 0,
   1024, 0},
  {"thread_handling", OPT_THREAD_HANDLING,
   "Define threads usage for handling queries:  "
   "one-thread-per-connection or no-threads", 0, 0,
   0, GET_STR, REQUIRED_ARG, 0, 0, 0, 0, 0, 0},
  {"updatable_views_with_limit", OPT_UPDATABLE_VIEWS_WITH_LIMIT,
   "1 = YES = Don't issue an error message (warning only) if a VIEW without presence of a key of the underlying table is used in queries with a LIMIT clause for updating. 0 = NO = Prohibit update of a VIEW, which does not contain a key of the underlying table and the query uses a LIMIT clause (usually get from GUI tools).",
   (uchar**) &global_system_variables.updatable_views_with_limit,
   (uchar**) &max_system_variables.updatable_views_with_limit,
   0, GET_ULONG, REQUIRED_ARG, 1, 0, 1, 0, 1, 0},
  {"wait_timeout", OPT_WAIT_TIMEOUT,
   "The number of seconds the server waits for activity on a connection before closing it.",
   (uchar**) &global_system_variables.net_wait_timeout,
   (uchar**) &max_system_variables.net_wait_timeout, 0, GET_ULONG,
   REQUIRED_ARG, NET_WAIT_TIMEOUT, 1, IF_WIN(INT_MAX32/1000, LONG_TIMEOUT),
   0, 1, 0},
  {0, 0, 0, 0, 0, 0, GET_NO_ARG, NO_ARG, 0, 0, 0, 0, 0, 0}
};

<<<<<<< HEAD
=======

static int show_queries(THD *thd, SHOW_VAR *var, char *buff)
{
  var->type= SHOW_LONGLONG;
  var->value= (char *)&thd->query_id;
  return 0;
}


>>>>>>> 51b78382
static int show_net_compression(THD *thd, SHOW_VAR *var, char *buff)
{
  var->type= SHOW_MY_BOOL;
  var->value= (char *)&thd->net.compress;
  return 0;
}

static int show_starttime(THD *thd, SHOW_VAR *var, char *buff)
{
  var->type= SHOW_LONG;
  var->value= buff;
  *((long *)buff)= (long) (thd->query_start() - server_start_time);
  return 0;
}

#ifdef COMMUNITY_SERVER
static int show_flushstatustime(THD *thd, SHOW_VAR *var, char *buff)
{
  var->type= SHOW_LONG;
  var->value= buff;
  *((long *)buff)= (long) (thd->query_start() - flush_status_time);
  return 0;
}
#endif

#ifdef HAVE_REPLICATION
static int show_rpl_status(THD *thd, SHOW_VAR *var, char *buff)
{
  var->type= SHOW_CHAR;
  var->value= const_cast<char*>(rpl_status_type[(int)rpl_status]);
  return 0;
}

static int show_slave_running(THD *thd, SHOW_VAR *var, char *buff)
{
  var->type= SHOW_MY_BOOL;
  pthread_mutex_lock(&LOCK_active_mi);
  var->value= buff;
  *((my_bool *)buff)= (my_bool) (active_mi && active_mi->slave_running &&
                                 active_mi->rli.slave_running);
  pthread_mutex_unlock(&LOCK_active_mi);
  return 0;
}

static int show_slave_retried_trans(THD *thd, SHOW_VAR *var, char *buff)
{
  /*
    TODO: with multimaster, have one such counter per line in
    SHOW SLAVE STATUS, and have the sum over all lines here.
  */
  pthread_mutex_lock(&LOCK_active_mi);
  if (active_mi)
  {
    var->type= SHOW_LONG;
    var->value= buff;
    pthread_mutex_lock(&active_mi->rli.data_lock);
    *((long *)buff)= (long)active_mi->rli.retried_trans;
    pthread_mutex_unlock(&active_mi->rli.data_lock);
  }
  else
    var->type= SHOW_UNDEF;
  pthread_mutex_unlock(&LOCK_active_mi);
  return 0;
}

static int show_slave_received_heartbeats(THD *thd, SHOW_VAR *var, char *buff)
{
  pthread_mutex_lock(&LOCK_active_mi);
  if (active_mi)
  {
    var->type= SHOW_LONGLONG;
    var->value= buff;
    pthread_mutex_lock(&active_mi->rli.data_lock);
    *((longlong *)buff)= active_mi->received_heartbeats;
    pthread_mutex_unlock(&active_mi->rli.data_lock);
  }
  else
    var->type= SHOW_UNDEF;
  pthread_mutex_unlock(&LOCK_active_mi);
  return 0;
}

static int show_heartbeat_period(THD *thd, SHOW_VAR *var, char *buff)
{
  pthread_mutex_lock(&LOCK_active_mi);
  if (active_mi)
  {
    var->type= SHOW_CHAR;
    var->value= buff;
    my_sprintf(buff, (buff, "%.3f",active_mi->heartbeat_period));
  }
  else
    var->type= SHOW_UNDEF;
  pthread_mutex_unlock(&LOCK_active_mi);
  return 0;
}


#endif /* HAVE_REPLICATION */

static int show_open_tables(THD *thd, SHOW_VAR *var, char *buff)
{
  var->type= SHOW_LONG;
  var->value= buff;
  *((long *)buff)= (long)cached_open_tables();
  return 0;
}

static int show_prepared_stmt_count(THD *thd, SHOW_VAR *var, char *buff)
{
  var->type= SHOW_LONG;
  var->value= buff;
  pthread_mutex_lock(&LOCK_prepared_stmt_count);
  *((long *)buff)= (long)prepared_stmt_count;
  pthread_mutex_unlock(&LOCK_prepared_stmt_count);
  return 0;
}

static int show_table_definitions(THD *thd, SHOW_VAR *var, char *buff)
{
  var->type= SHOW_LONG;
  var->value= buff;
  *((long *)buff)= (long)cached_table_definitions();
  return 0;
}

#if defined(HAVE_OPENSSL) && !defined(EMBEDDED_LIBRARY)
/* Functions relying on CTX */
static int show_ssl_ctx_sess_accept(THD *thd, SHOW_VAR *var, char *buff)
{
  var->type= SHOW_LONG;
  var->value= buff;
  *((long *)buff)= (!ssl_acceptor_fd ? 0 :
                     SSL_CTX_sess_accept(ssl_acceptor_fd->ssl_context));
  return 0;
}

static int show_ssl_ctx_sess_accept_good(THD *thd, SHOW_VAR *var, char *buff)
{
  var->type= SHOW_LONG;
  var->value= buff;
  *((long *)buff)= (!ssl_acceptor_fd ? 0 :
                     SSL_CTX_sess_accept_good(ssl_acceptor_fd->ssl_context));
  return 0;
}

static int show_ssl_ctx_sess_connect_good(THD *thd, SHOW_VAR *var, char *buff)
{
  var->type= SHOW_LONG;
  var->value= buff;
  *((long *)buff)= (!ssl_acceptor_fd ? 0 :
                     SSL_CTX_sess_connect_good(ssl_acceptor_fd->ssl_context));
  return 0;
}

static int show_ssl_ctx_sess_accept_renegotiate(THD *thd, SHOW_VAR *var, char *buff)
{
  var->type= SHOW_LONG;
  var->value= buff;
  *((long *)buff)= (!ssl_acceptor_fd ? 0 :
                     SSL_CTX_sess_accept_renegotiate(ssl_acceptor_fd->ssl_context));
  return 0;
}

static int show_ssl_ctx_sess_connect_renegotiate(THD *thd, SHOW_VAR *var, char *buff)
{
  var->type= SHOW_LONG;
  var->value= buff;
  *((long *)buff)= (!ssl_acceptor_fd ? 0 :
                     SSL_CTX_sess_connect_renegotiate(ssl_acceptor_fd->ssl_context));
  return 0;
}

static int show_ssl_ctx_sess_cb_hits(THD *thd, SHOW_VAR *var, char *buff)
{
  var->type= SHOW_LONG;
  var->value= buff;
  *((long *)buff)= (!ssl_acceptor_fd ? 0 :
                     SSL_CTX_sess_cb_hits(ssl_acceptor_fd->ssl_context));
  return 0;
}

static int show_ssl_ctx_sess_hits(THD *thd, SHOW_VAR *var, char *buff)
{
  var->type= SHOW_LONG;
  var->value= buff;
  *((long *)buff)= (!ssl_acceptor_fd ? 0 :
                     SSL_CTX_sess_hits(ssl_acceptor_fd->ssl_context));
  return 0;
}

static int show_ssl_ctx_sess_cache_full(THD *thd, SHOW_VAR *var, char *buff)
{
  var->type= SHOW_LONG;
  var->value= buff;
  *((long *)buff)= (!ssl_acceptor_fd ? 0 :
                     SSL_CTX_sess_cache_full(ssl_acceptor_fd->ssl_context));
  return 0;
}

static int show_ssl_ctx_sess_misses(THD *thd, SHOW_VAR *var, char *buff)
{
  var->type= SHOW_LONG;
  var->value= buff;
  *((long *)buff)= (!ssl_acceptor_fd ? 0 :
                     SSL_CTX_sess_misses(ssl_acceptor_fd->ssl_context));
  return 0;
}

static int show_ssl_ctx_sess_timeouts(THD *thd, SHOW_VAR *var, char *buff)
{
  var->type= SHOW_LONG;
  var->value= buff;
  *((long *)buff)= (!ssl_acceptor_fd ? 0 :
                     SSL_CTX_sess_timeouts(ssl_acceptor_fd->ssl_context));
  return 0;
}

static int show_ssl_ctx_sess_number(THD *thd, SHOW_VAR *var, char *buff)
{
  var->type= SHOW_LONG;
  var->value= buff;
  *((long *)buff)= (!ssl_acceptor_fd ? 0 :
                     SSL_CTX_sess_number(ssl_acceptor_fd->ssl_context));
  return 0;
}

static int show_ssl_ctx_sess_connect(THD *thd, SHOW_VAR *var, char *buff)
{
  var->type= SHOW_LONG;
  var->value= buff;
  *((long *)buff)= (!ssl_acceptor_fd ? 0 :
                     SSL_CTX_sess_connect(ssl_acceptor_fd->ssl_context));
  return 0;
}

static int show_ssl_ctx_sess_get_cache_size(THD *thd, SHOW_VAR *var, char *buff)
{
  var->type= SHOW_LONG;
  var->value= buff;
  *((long *)buff)= (!ssl_acceptor_fd ? 0 :
                     SSL_CTX_sess_get_cache_size(ssl_acceptor_fd->ssl_context));
  return 0;
}

static int show_ssl_ctx_get_verify_mode(THD *thd, SHOW_VAR *var, char *buff)
{
  var->type= SHOW_LONG;
  var->value= buff;
  *((long *)buff)= (!ssl_acceptor_fd ? 0 :
                     SSL_CTX_get_verify_mode(ssl_acceptor_fd->ssl_context));
  return 0;
}

static int show_ssl_ctx_get_verify_depth(THD *thd, SHOW_VAR *var, char *buff)
{
  var->type= SHOW_LONG;
  var->value= buff;
  *((long *)buff)= (!ssl_acceptor_fd ? 0 :
                     SSL_CTX_get_verify_depth(ssl_acceptor_fd->ssl_context));
  return 0;
}

static int show_ssl_ctx_get_session_cache_mode(THD *thd, SHOW_VAR *var, char *buff)
{
  var->type= SHOW_CHAR;
  if (!ssl_acceptor_fd)
    var->value= const_cast<char*>("NONE");
  else
    switch (SSL_CTX_get_session_cache_mode(ssl_acceptor_fd->ssl_context))
    {
    case SSL_SESS_CACHE_OFF:
      var->value= const_cast<char*>("OFF"); break;
    case SSL_SESS_CACHE_CLIENT:
      var->value= const_cast<char*>("CLIENT"); break;
    case SSL_SESS_CACHE_SERVER:
      var->value= const_cast<char*>("SERVER"); break;
    case SSL_SESS_CACHE_BOTH:
      var->value= const_cast<char*>("BOTH"); break;
    case SSL_SESS_CACHE_NO_AUTO_CLEAR:
      var->value= const_cast<char*>("NO_AUTO_CLEAR"); break;
    case SSL_SESS_CACHE_NO_INTERNAL_LOOKUP:
      var->value= const_cast<char*>("NO_INTERNAL_LOOKUP"); break;
    default:
      var->value= const_cast<char*>("Unknown"); break;
    }
  return 0;
}

/*
   Functions relying on SSL
   Note: In the show_ssl_* functions, we need to check if we have a
         valid vio-object since this isn't always true, specifically
         when session_status or global_status is requested from
         inside an Event.
 */
static int show_ssl_get_version(THD *thd, SHOW_VAR *var, char *buff)
{
  var->type= SHOW_CHAR;
  if( thd->vio_ok() && thd->net.vio->ssl_arg )
    var->value= const_cast<char*>(SSL_get_version((SSL*) thd->net.vio->ssl_arg));
  else
    var->value= (char *)"";
  return 0;
}

static int show_ssl_session_reused(THD *thd, SHOW_VAR *var, char *buff)
{
  var->type= SHOW_LONG;
  var->value= buff;
  if( thd->vio_ok() && thd->net.vio->ssl_arg )
    *((long *)buff)= (long)SSL_session_reused((SSL*) thd->net.vio->ssl_arg);
  else
    *((long *)buff)= 0;
  return 0;
}

static int show_ssl_get_default_timeout(THD *thd, SHOW_VAR *var, char *buff)
{
  var->type= SHOW_LONG;
  var->value= buff;
  if( thd->vio_ok() && thd->net.vio->ssl_arg )
    *((long *)buff)= (long)SSL_get_default_timeout((SSL*)thd->net.vio->ssl_arg);
  else
    *((long *)buff)= 0;
  return 0;
}

static int show_ssl_get_verify_mode(THD *thd, SHOW_VAR *var, char *buff)
{
  var->type= SHOW_LONG;
  var->value= buff;
  if( thd->net.vio && thd->net.vio->ssl_arg )
    *((long *)buff)= (long)SSL_get_verify_mode((SSL*)thd->net.vio->ssl_arg);
  else
    *((long *)buff)= 0;
  return 0;
}

static int show_ssl_get_verify_depth(THD *thd, SHOW_VAR *var, char *buff)
{
  var->type= SHOW_LONG;
  var->value= buff;
  if( thd->vio_ok() && thd->net.vio->ssl_arg )
    *((long *)buff)= (long)SSL_get_verify_depth((SSL*)thd->net.vio->ssl_arg);
  else
    *((long *)buff)= 0;
  return 0;
}

static int show_ssl_get_cipher(THD *thd, SHOW_VAR *var, char *buff)
{
  var->type= SHOW_CHAR;
  if( thd->vio_ok() && thd->net.vio->ssl_arg )
    var->value= const_cast<char*>(SSL_get_cipher((SSL*) thd->net.vio->ssl_arg));
  else
    var->value= (char *)"";
  return 0;
}

static int show_ssl_get_cipher_list(THD *thd, SHOW_VAR *var, char *buff)
{
  var->type= SHOW_CHAR;
  var->value= buff;
  if (thd->vio_ok() && thd->net.vio->ssl_arg)
  {
    int i;
    const char *p;
    char *end= buff + SHOW_VAR_FUNC_BUFF_SIZE;
    for (i=0; (p= SSL_get_cipher_list((SSL*) thd->net.vio->ssl_arg,i)) &&
               buff < end; i++)
    {
      buff= strnmov(buff, p, end-buff-1);
      *buff++= ':';
    }
    if (i)
      buff--;
  }
  *buff=0;
  return 0;
}

#endif /* HAVE_OPENSSL && !EMBEDDED_LIBRARY */


/*
  Variables shown by SHOW STATUS in alphabetical order
*/

SHOW_VAR status_vars[]= {
  {"Aborted_clients",          (char*) &aborted_threads,        SHOW_LONG},
  {"Aborted_connects",         (char*) &aborted_connects,       SHOW_LONG},
  {"Binlog_cache_disk_use",    (char*) &binlog_cache_disk_use,  SHOW_LONG},
  {"Binlog_cache_use",         (char*) &binlog_cache_use,       SHOW_LONG},
  {"Bytes_received",           (char*) offsetof(STATUS_VAR, bytes_received), SHOW_LONGLONG_STATUS},
  {"Bytes_sent",               (char*) offsetof(STATUS_VAR, bytes_sent), SHOW_LONGLONG_STATUS},
  {"Com",                      (char*) com_status_vars, SHOW_ARRAY},
  {"Compression",              (char*) &show_net_compression, SHOW_FUNC},
  {"Connections",              (char*) &thread_id,              SHOW_LONG_NOFLUSH},
  {"Created_tmp_disk_tables",  (char*) offsetof(STATUS_VAR, created_tmp_disk_tables), SHOW_LONG_STATUS},
  {"Created_tmp_files",	       (char*) &my_tmp_file_created,	SHOW_LONG},
  {"Created_tmp_tables",       (char*) offsetof(STATUS_VAR, created_tmp_tables), SHOW_LONG_STATUS},
  {"Delayed_errors",           (char*) &delayed_insert_errors,  SHOW_LONG},
  {"Delayed_insert_threads",   (char*) &delayed_insert_threads, SHOW_LONG_NOFLUSH},
  {"Delayed_writes",           (char*) &delayed_insert_writes,  SHOW_LONG},
  {"Flush_commands",           (char*) &refresh_version,        SHOW_LONG_NOFLUSH},
  {"Handler_commit",           (char*) offsetof(STATUS_VAR, ha_commit_count), SHOW_LONG_STATUS},
  {"Handler_delete",           (char*) offsetof(STATUS_VAR, ha_delete_count), SHOW_LONG_STATUS},
  {"Handler_discover",         (char*) offsetof(STATUS_VAR, ha_discover_count), SHOW_LONG_STATUS},
  {"Handler_prepare",          (char*) offsetof(STATUS_VAR, ha_prepare_count),  SHOW_LONG_STATUS},
  {"Handler_read_first",       (char*) offsetof(STATUS_VAR, ha_read_first_count), SHOW_LONG_STATUS},
  {"Handler_read_key",         (char*) offsetof(STATUS_VAR, ha_read_key_count), SHOW_LONG_STATUS},
  {"Handler_read_next",        (char*) offsetof(STATUS_VAR, ha_read_next_count), SHOW_LONG_STATUS},
  {"Handler_read_prev",        (char*) offsetof(STATUS_VAR, ha_read_prev_count), SHOW_LONG_STATUS},
  {"Handler_read_rnd",         (char*) offsetof(STATUS_VAR, ha_read_rnd_count), SHOW_LONG_STATUS},
  {"Handler_read_rnd_next",    (char*) offsetof(STATUS_VAR, ha_read_rnd_next_count), SHOW_LONG_STATUS},
  {"Handler_rollback",         (char*) offsetof(STATUS_VAR, ha_rollback_count), SHOW_LONG_STATUS},
  {"Handler_savepoint",        (char*) offsetof(STATUS_VAR, ha_savepoint_count), SHOW_LONG_STATUS},
  {"Handler_savepoint_rollback",(char*) offsetof(STATUS_VAR, ha_savepoint_rollback_count), SHOW_LONG_STATUS},
  {"Handler_update",           (char*) offsetof(STATUS_VAR, ha_update_count), SHOW_LONG_STATUS},
  {"Handler_write",            (char*) offsetof(STATUS_VAR, ha_write_count), SHOW_LONG_STATUS},
  {"Key_blocks_not_flushed",   (char*) offsetof(KEY_CACHE, global_blocks_changed), SHOW_KEY_CACHE_LONG},
  {"Key_blocks_unused",        (char*) offsetof(KEY_CACHE, blocks_unused), SHOW_KEY_CACHE_LONG},
  {"Key_blocks_used",          (char*) offsetof(KEY_CACHE, blocks_used), SHOW_KEY_CACHE_LONG},
  {"Key_read_requests",        (char*) offsetof(KEY_CACHE, global_cache_r_requests), SHOW_KEY_CACHE_LONGLONG},
  {"Key_reads",                (char*) offsetof(KEY_CACHE, global_cache_read), SHOW_KEY_CACHE_LONGLONG},
  {"Key_write_requests",       (char*) offsetof(KEY_CACHE, global_cache_w_requests), SHOW_KEY_CACHE_LONGLONG},
  {"Key_writes",               (char*) offsetof(KEY_CACHE, global_cache_write), SHOW_KEY_CACHE_LONGLONG},
  {"Last_query_cost",          (char*) offsetof(STATUS_VAR, last_query_cost), SHOW_DOUBLE_STATUS},
  {"Max_used_connections",     (char*) &max_used_connections,  SHOW_LONG},
  {"Not_flushed_delayed_rows", (char*) &delayed_rows_in_use,    SHOW_LONG_NOFLUSH},
  {"Open_files",               (char*) &my_file_opened,         SHOW_LONG_NOFLUSH},
  {"Open_streams",             (char*) &my_stream_opened,       SHOW_LONG_NOFLUSH},
  {"Open_table_definitions",   (char*) &show_table_definitions, SHOW_FUNC},
  {"Open_tables",              (char*) &show_open_tables,       SHOW_FUNC},
  {"Opened_files",             (char*) &my_file_total_opened, SHOW_LONG_NOFLUSH},
  {"Opened_tables",            (char*) offsetof(STATUS_VAR, opened_tables), SHOW_LONG_STATUS},
  {"Opened_table_definitions", (char*) offsetof(STATUS_VAR, opened_shares), SHOW_LONG_STATUS},
  {"Prepared_stmt_count",      (char*) &show_prepared_stmt_count, SHOW_FUNC},
#ifdef HAVE_QUERY_CACHE
  {"Qcache_free_blocks",       (char*) &query_cache.free_memory_blocks, SHOW_LONG_NOFLUSH},
  {"Qcache_free_memory",       (char*) &query_cache.free_memory, SHOW_LONG_NOFLUSH},
  {"Qcache_hits",              (char*) &query_cache.hits,       SHOW_LONG},
  {"Qcache_inserts",           (char*) &query_cache.inserts,    SHOW_LONG},
  {"Qcache_lowmem_prunes",     (char*) &query_cache.lowmem_prunes, SHOW_LONG},
  {"Qcache_not_cached",        (char*) &query_cache.refused,    SHOW_LONG},
  {"Qcache_queries_in_cache",  (char*) &query_cache.queries_in_cache, SHOW_LONG_NOFLUSH},
  {"Qcache_total_blocks",      (char*) &query_cache.total_blocks, SHOW_LONG_NOFLUSH},
#endif /*HAVE_QUERY_CACHE*/
  {"Queries",                  (char*) &show_queries,            SHOW_FUNC},
  {"Questions",                (char*) offsetof(STATUS_VAR, questions), SHOW_LONG_STATUS},
#ifdef HAVE_REPLICATION
  {"Rpl_status",               (char*) &show_rpl_status,          SHOW_FUNC},
#endif
  {"Select_full_join",         (char*) offsetof(STATUS_VAR, select_full_join_count), SHOW_LONG_STATUS},
  {"Select_full_range_join",   (char*) offsetof(STATUS_VAR, select_full_range_join_count), SHOW_LONG_STATUS},
  {"Select_range",             (char*) offsetof(STATUS_VAR, select_range_count), SHOW_LONG_STATUS},
  {"Select_range_check",       (char*) offsetof(STATUS_VAR, select_range_check_count), SHOW_LONG_STATUS},
  {"Select_scan",	       (char*) offsetof(STATUS_VAR, select_scan_count), SHOW_LONG_STATUS},
  {"Slave_open_temp_tables",   (char*) &slave_open_temp_tables, SHOW_LONG},
#ifdef HAVE_REPLICATION
  {"Slave_retried_transactions",(char*) &show_slave_retried_trans, SHOW_FUNC},
  {"Slave_heartbeat_period",   (char*) &show_heartbeat_period, SHOW_FUNC},
  {"Slave_received_heartbeats",(char*) &show_slave_received_heartbeats, SHOW_FUNC},
  {"Slave_running",            (char*) &show_slave_running,     SHOW_FUNC},
#endif
  {"Slow_launch_threads",      (char*) &slow_launch_threads,    SHOW_LONG},
  {"Slow_queries",             (char*) offsetof(STATUS_VAR, long_query_count), SHOW_LONG_STATUS},
  {"Sort_merge_passes",	       (char*) offsetof(STATUS_VAR, filesort_merge_passes), SHOW_LONG_STATUS},
  {"Sort_range",	       (char*) offsetof(STATUS_VAR, filesort_range_count), SHOW_LONG_STATUS},
  {"Sort_rows",		       (char*) offsetof(STATUS_VAR, filesort_rows), SHOW_LONG_STATUS},
  {"Sort_scan",		       (char*) offsetof(STATUS_VAR, filesort_scan_count), SHOW_LONG_STATUS},
#ifdef HAVE_OPENSSL
#ifndef EMBEDDED_LIBRARY
  {"Ssl_accept_renegotiates",  (char*) &show_ssl_ctx_sess_accept_renegotiate, SHOW_FUNC},
  {"Ssl_accepts",              (char*) &show_ssl_ctx_sess_accept, SHOW_FUNC},
  {"Ssl_callback_cache_hits",  (char*) &show_ssl_ctx_sess_cb_hits, SHOW_FUNC},
  {"Ssl_cipher",               (char*) &show_ssl_get_cipher, SHOW_FUNC},
  {"Ssl_cipher_list",          (char*) &show_ssl_get_cipher_list, SHOW_FUNC},
  {"Ssl_client_connects",      (char*) &show_ssl_ctx_sess_connect, SHOW_FUNC},
  {"Ssl_connect_renegotiates", (char*) &show_ssl_ctx_sess_connect_renegotiate, SHOW_FUNC},
  {"Ssl_ctx_verify_depth",     (char*) &show_ssl_ctx_get_verify_depth, SHOW_FUNC},
  {"Ssl_ctx_verify_mode",      (char*) &show_ssl_ctx_get_verify_mode, SHOW_FUNC},
  {"Ssl_default_timeout",      (char*) &show_ssl_get_default_timeout, SHOW_FUNC},
  {"Ssl_finished_accepts",     (char*) &show_ssl_ctx_sess_accept_good, SHOW_FUNC},
  {"Ssl_finished_connects",    (char*) &show_ssl_ctx_sess_connect_good, SHOW_FUNC},
  {"Ssl_session_cache_hits",   (char*) &show_ssl_ctx_sess_hits, SHOW_FUNC},
  {"Ssl_session_cache_misses", (char*) &show_ssl_ctx_sess_misses, SHOW_FUNC},
  {"Ssl_session_cache_mode",   (char*) &show_ssl_ctx_get_session_cache_mode, SHOW_FUNC},
  {"Ssl_session_cache_overflows", (char*) &show_ssl_ctx_sess_cache_full, SHOW_FUNC},
  {"Ssl_session_cache_size",   (char*) &show_ssl_ctx_sess_get_cache_size, SHOW_FUNC},
  {"Ssl_session_cache_timeouts", (char*) &show_ssl_ctx_sess_timeouts, SHOW_FUNC},
  {"Ssl_sessions_reused",      (char*) &show_ssl_session_reused, SHOW_FUNC},
  {"Ssl_used_session_cache_entries",(char*) &show_ssl_ctx_sess_number, SHOW_FUNC},
  {"Ssl_verify_depth",         (char*) &show_ssl_get_verify_depth, SHOW_FUNC},
  {"Ssl_verify_mode",          (char*) &show_ssl_get_verify_mode, SHOW_FUNC},
  {"Ssl_version",              (char*) &show_ssl_get_version, SHOW_FUNC},
#endif
#endif /* HAVE_OPENSSL */
  {"Table_locks_immediate",    (char*) &locks_immediate,        SHOW_LONG},
  {"Table_locks_waited",       (char*) &locks_waited,           SHOW_LONG},
#ifdef HAVE_MMAP
  {"Tc_log_max_pages_used",    (char*) &tc_log_max_pages_used,  SHOW_LONG},
  {"Tc_log_page_size",         (char*) &tc_log_page_size,       SHOW_LONG},
  {"Tc_log_page_waits",        (char*) &tc_log_page_waits,      SHOW_LONG},
#endif
  {"Threads_cached",           (char*) &cached_thread_count,    SHOW_LONG_NOFLUSH},
  {"Threads_connected",        (char*) &connection_count,       SHOW_INT},
  {"Threads_created",	       (char*) &thread_created,		SHOW_LONG_NOFLUSH},
  {"Threads_running",          (char*) &thread_running,         SHOW_INT},
  {"Uptime",                   (char*) &show_starttime,         SHOW_FUNC},
#ifdef COMMUNITY_SERVER
  {"Uptime_since_flush_status",(char*) &show_flushstatustime,   SHOW_FUNC},
#endif
  {NullS, NullS, SHOW_LONG}
};

#ifndef EMBEDDED_LIBRARY
static void print_version(void)
{
  set_server_version();
  /*
    Note: the instance manager keys off the string 'Ver' so it can find the
    version from the output of 'mysqld --version', so don't change it!
  */
  printf("%s  Ver %s for %s on %s (%s)\n",my_progname,
	 server_version,SYSTEM_TYPE,MACHINE_TYPE, MYSQL_COMPILATION_COMMENT);
}

static void usage(void)
{
  if (!(default_charset_info= get_charset_by_csname(default_character_set_name,
					           MY_CS_PRIMARY,
						   MYF(MY_WME))))
    exit(1);
  if (!default_collation_name)
    default_collation_name= (char*) default_charset_info->name;
  print_version();
  puts("\
Copyright (C) 2000 MySQL AB, by Monty and others\n\
This software comes with ABSOLUTELY NO WARRANTY. This is free software,\n\
and you are welcome to modify and redistribute it under the GPL license\n\n\
Starts the MySQL database server\n");

  printf("Usage: %s [OPTIONS]\n", my_progname);
  if (!opt_verbose)
    puts("\nFor more help options (several pages), use mysqld --verbose --help");
  else
  {
#ifdef __WIN__
  puts("NT and Win32 specific options:\n\
  --install                     Install the default service (NT)\n\
  --install-manual              Install the default service started manually (NT)\n\
  --install service_name        Install an optional service (NT)\n\
  --install-manual service_name Install an optional service started manually (NT)\n\
  --remove                      Remove the default service from the service list (NT)\n\
  --remove service_name         Remove the service_name from the service list (NT)\n\
  --enable-named-pipe           Only to be used for the	default server (NT)\n\
  --standalone                  Dummy option to start as a standalone server (NT)\
");
  puts("");
#endif
  print_defaults(MYSQL_CONFIG_NAME,load_default_groups);
  puts("");
  set_ports();

  /* Print out all the options including plugin supplied options */
  my_print_help_inc_plugins(my_long_options, sizeof(my_long_options)/sizeof(my_option));

  puts("\n\
To see what values a running MySQL server is using, type\n\
'mysqladmin variables' instead of 'mysqld --verbose --help'.");
  }
}
#endif /*!EMBEDDED_LIBRARY*/


/**
  Initialize all MySQL global variables to default values.

  We don't need to set numeric variables refered to in my_long_options
  as these are initialized by my_getopt.

  @note
    The reason to set a lot of global variables to zero is to allow one to
    restart the embedded server with a clean environment
    It's also needed on some exotic platforms where global variables are
    not set to 0 when a program starts.

    We don't need to set numeric variables refered to in my_long_options
    as these are initialized by my_getopt.
*/

static int mysql_init_variables(void)
{
  /* Things reset to zero */
  opt_skip_slave_start= opt_reckless_slave = 0;
  mysql_home[0]= pidfile_name[0]= log_error_file[0]= 0;
#if defined(HAVE_REALPATH) && !defined(HAVE_purify) && !defined(HAVE_BROKEN_REALPATH)
  /*  We can only test for sub paths if my_symlink.c is using realpath */
  myisam_test_invalid_symlink= test_if_data_home_dir;
#endif
  opt_log= opt_slow_log= 0;
  opt_update_log= 0;
  log_output_options= find_bit_type(log_output_str, &log_output_typelib);
  log_backup_output_options= find_bit_type(log_backup_output_str, &log_output_typelib);
  opt_bin_log= 0;
  opt_disable_networking= opt_skip_show_db=0;
  opt_logname= opt_update_logname= opt_binlog_index_name= opt_slow_logname= 0;
  opt_tc_log_file= (char *)"tc.log";      // no hostname in tc_log file name !
  opt_secure_auth= 0;
  opt_secure_file_priv= 0;
  opt_bootstrap= opt_myisam_logical_log= 0;
  mqh_used= 0;
  segfaulted= kill_in_progress= 0;
  cleanup_done= 0;
  defaults_argc= 0;
  defaults_argv= 0;
  server_id_supplied= 0;
  test_flags= select_errors= dropping_tables= ha_open_options=0;
  thread_count= thread_running= kill_cached_threads= wake_thread=0;
  slave_open_temp_tables= 0;
  cached_thread_count= 0;
  opt_endinfo= using_udf_functions= 0;
  opt_using_transactions= 0;
  abort_loop= select_thread_in_use= signal_thread_in_use= 0;
  ready_to_exit= shutdown_in_progress= grant_option= 0;
  aborted_threads= aborted_connects= 0;
  delayed_insert_threads= delayed_insert_writes= delayed_rows_in_use= 0;
  delayed_insert_errors= thread_created= 0;
  specialflag= 0;
  binlog_cache_use=  binlog_cache_disk_use= 0;
  max_used_connections= slow_launch_threads = 0;
  mysqld_user= mysqld_chroot= opt_init_file= opt_bin_logname = 0;
  prepared_stmt_count= 0;
  errmesg= 0;
  mysqld_unix_port= opt_mysql_tmpdir= my_bind_addr_str= NullS;
  bzero((uchar*) &mysql_tmpdir_list, sizeof(mysql_tmpdir_list));
  bzero((char *) &global_status_var, sizeof(global_status_var));
  opt_large_pages= 0;
#if defined(ENABLED_DEBUG_SYNC)
  opt_debug_sync_timeout= 0;
#endif /* defined(ENABLED_DEBUG_SYNC) */
  key_map_full.set_all();

  /* Character sets */
  system_charset_info= &my_charset_utf8_general_ci;
  files_charset_info= &my_charset_utf8_general_ci;
  national_charset_info= &my_charset_utf8_general_ci;
  table_alias_charset= &my_charset_bin;
  character_set_filesystem= &my_charset_bin;

  opt_date_time_formats[0]= opt_date_time_formats[1]= opt_date_time_formats[2]= 0;

  /* Things with default values that are not zero */
  delay_key_write_options= (uint) DELAY_KEY_WRITE_ON;
  slave_exec_mode_options= 0;
  slave_exec_mode_options= (uint)
    find_bit_type_or_exit(slave_exec_mode_str, &slave_exec_mode_typelib, NULL);
  opt_specialflag= SPECIAL_ENGLISH;
  unix_sock= ip_sock= INVALID_SOCKET;
  mysql_home_ptr= mysql_home;
  pidfile_name_ptr= pidfile_name;
  log_error_file_ptr= log_error_file;
  language_ptr= language;
  mysql_data_home= mysql_real_data_home;
  thd_startup_options= (OPTION_AUTO_IS_NULL | OPTION_BIN_LOG |
                        OPTION_QUOTE_SHOW_CREATE | OPTION_SQL_NOTES);
  protocol_version= PROTOCOL_VERSION;
  what_to_log= ~ (1L << (uint) COM_TIME);
  refresh_version= 1L;	/* Increments on each reload */
  global_query_id= thread_id= 1L;
  strmov(server_version, MYSQL_SERVER_VERSION);
  myisam_recover_options_str= sql_mode_str= "OFF";
  myisam_stats_method_str= "nulls_unequal";
  threads.empty();
  thread_cache.empty();
  key_caches.empty();
  if (!(dflt_key_cache= get_or_create_key_cache(default_key_cache_base.str,
                                                default_key_cache_base.length)))
  {
    sql_print_error("Cannot allocate the keycache");
    return 1;
  }
  /* set key_cache_hash.default_value = dflt_key_cache */
  multi_keycache_init();

  /* Set directory paths */
  strmake(language, LANGUAGE, sizeof(language)-1);
  strmake(mysql_real_data_home, get_relative_path(DATADIR),
	  sizeof(mysql_real_data_home)-1);
  mysql_data_home_buff[0]=FN_CURLIB;	// all paths are relative from here
  mysql_data_home_buff[1]=0;
  mysql_data_home_len= 2;

  strmake(language, LANGUAGE, sizeof(language)-1);
 
  /* Replication parameters */
  master_info_file= (char*) "master.info",
    relay_log_info_file= (char*) "relay-log.info";
  report_user= report_password = report_host= 0;	/* TO BE DELETED */
  opt_relay_logname= opt_relaylog_index_name= 0;

  /* Variables in libraries */
  charsets_dir= 0;
  default_character_set_name= (char*) MYSQL_DEFAULT_CHARSET_NAME;
  default_collation_name= compiled_default_collation_name;
  sys_charset_system.value= (char*) system_charset_info->csname;
  character_set_filesystem_name= (char*) "binary";
  lc_time_names_name= (char*) "en_US";
  /* Set default values for some option variables */
  default_storage_engine_str= (char*) "MyISAM";
  global_system_variables.table_plugin= NULL;
  global_system_variables.tx_isolation= ISO_REPEATABLE_READ;
  global_system_variables.select_limit= (ulonglong) HA_POS_ERROR;
  max_system_variables.select_limit=    (ulonglong) HA_POS_ERROR;
  global_system_variables.max_join_size= (ulonglong) HA_POS_ERROR;
  max_system_variables.max_join_size=   (ulonglong) HA_POS_ERROR;
  global_system_variables.old_passwords= 0;
  global_system_variables.old_alter_table= 0;
  global_system_variables.binlog_format= BINLOG_FORMAT_UNSPEC;
  /*
    Default behavior for 4.1 and 5.0 is to treat NULL values as unequal
    when collecting index statistics for MyISAM tables.
  */
  global_system_variables.myisam_stats_method= MI_STATS_METHOD_NULLS_NOT_EQUAL;

  /* Variables that depends on compile options */
#ifndef DBUG_OFF
  default_dbug_option=IF_WIN("d:t:i:O,\\mysqld.trace",
			     "d:t:i:o,/tmp/mysqld.trace");
#endif
  opt_error_log= IF_WIN(1,0);
#ifdef COMMUNITY_SERVER
    have_community_features = SHOW_OPTION_YES;
#else
    have_community_features = SHOW_OPTION_NO;
#endif
  global_system_variables.ndb_index_stat_enable=FALSE;
  max_system_variables.ndb_index_stat_enable=TRUE;
  global_system_variables.ndb_index_stat_cache_entries=32;
  max_system_variables.ndb_index_stat_cache_entries=~0L;
  global_system_variables.ndb_index_stat_update_freq=20;
  max_system_variables.ndb_index_stat_update_freq=~0L;
#ifdef HAVE_OPENSSL
  have_ssl=SHOW_OPTION_YES;
#else
  have_ssl=SHOW_OPTION_NO;
#endif
#ifdef HAVE_BROKEN_REALPATH
  have_symlink=SHOW_OPTION_NO;
#else
  have_symlink=SHOW_OPTION_YES;
#endif
#ifdef HAVE_DLOPEN
  have_dlopen=SHOW_OPTION_YES;
#else
  have_dlopen=SHOW_OPTION_NO;
#endif
#ifdef HAVE_QUERY_CACHE
  have_query_cache=SHOW_OPTION_YES;
#else
  have_query_cache=SHOW_OPTION_NO;
#endif
#ifdef HAVE_SPATIAL
  have_geometry=SHOW_OPTION_YES;
#else
  have_geometry=SHOW_OPTION_NO;
#endif
#ifdef HAVE_RTREE_KEYS
  have_rtree_keys=SHOW_OPTION_YES;
#else
  have_rtree_keys=SHOW_OPTION_NO;
#endif
#ifdef HAVE_CRYPT
  have_crypt=SHOW_OPTION_YES;
#else
  have_crypt=SHOW_OPTION_NO;
#endif
#ifdef HAVE_COMPRESS
  have_compress= SHOW_OPTION_YES;
#else
  have_compress= SHOW_OPTION_NO;
#endif
#ifdef HAVE_LIBWRAP
  libwrapName= NullS;
#endif
#ifdef HAVE_OPENSSL
  des_key_file = 0;
#ifndef EMBEDDED_LIBRARY
  ssl_acceptor_fd= 0;
#endif /* ! EMBEDDED_LIBRARY */
#endif /* HAVE_OPENSSL */
#ifdef HAVE_SMEM
  shared_memory_base_name= default_shared_memory_base_name;
#endif

#if defined(__WIN__) || defined(__NETWARE__)
  /* Allow Win32 and NetWare users to move MySQL anywhere */
  {
    char prg_dev[LIBLEN];
#if defined __WIN__
	char executing_path_name[LIBLEN];
	if (!test_if_hard_path(my_progname))
	{
		// we don't want to use GetModuleFileName inside of my_path since
		// my_path is a generic path dereferencing function and here we care
		// only about the executing binary.
		GetModuleFileName(NULL, executing_path_name, sizeof(executing_path_name));
		my_path(prg_dev, executing_path_name, NULL);
	}
	else
#endif
    my_path(prg_dev,my_progname,"mysql/bin");
    strcat(prg_dev,"/../");			// Remove 'bin' to get base dir
    cleanup_dirname(mysql_home,prg_dev);
  }
#else
  const char *tmpenv;
  if (!(tmpenv = getenv("MY_BASEDIR_VERSION")))
    tmpenv = DEFAULT_MYSQL_HOME;
  (void) strmake(mysql_home, tmpenv, sizeof(mysql_home)-1);
#endif
  return 0;
}


my_bool
mysqld_get_one_option(int optid,
                      const struct my_option *opt __attribute__((unused)),
                      char *argument)
{
  switch(optid) {
#ifndef DBUG_OFF
  case '#':
    if (!argument)
      argument= (char*) default_dbug_option;
    if (argument[0] == '0' && !argument[1])
    {
      DEBUGGER_OFF;
      break;
    }
    DEBUGGER_ON;
    if (argument[0] == '1' && !argument[1])
      break;
    DBUG_SET_INITIAL(argument);
    opt_endinfo=1;				/* unireg: memory allocation */
    break;
#endif
  case 'a':
    global_system_variables.sql_mode= fix_sql_mode(MODE_ANSI);
    global_system_variables.tx_isolation= ISO_SERIALIZABLE;
    break;
  case 'b':
    strmake(mysql_home,argument,sizeof(mysql_home)-1);
    break;
  case 'C':
    if (default_collation_name == compiled_default_collation_name)
      default_collation_name= 0;
    break;
  case 'l':
    WARN_DEPRECATED(NULL, 7,0, "--log", "'--general-log --general-log-file'");
    opt_log=1;
    break;
  case 'B':
  {
    /*
      Check if directory exists and we have permission to create file and
      write to file.
    */
    if (my_access(argument, (F_OK|W_OK)))
    {
      sql_print_warning("The path specified for the variable backupdir cannot"
        " be accessed or is invalid. ref:'%s'\n", argument);
    }
    sys_var_backupdir.value= my_strdup(argument, MYF(0));
    sys_var_backupdir.value_length= strlen(sys_var_backupdir.value);
    break;
  }
  case 'h':
    strmake(mysql_real_data_home,argument, sizeof(mysql_real_data_home)-1);
    /* Correct pointer set by my_getopt (for embedded library) */
    mysql_data_home= mysql_real_data_home;
    mysql_data_home_len= strlen(mysql_data_home);
    break;
  case 'u':
    if (!mysqld_user || !strcmp(mysqld_user, argument))
      mysqld_user= argument;
    else
      sql_print_warning("Ignoring user change to '%s' because the user was set to '%s' earlier on the command line\n", argument, mysqld_user);
    break;
  case 'L':
    strmake(language, argument, sizeof(language)-1);
    break;
#ifdef HAVE_REPLICATION
  case OPT_SLAVE_SKIP_ERRORS:
    init_slave_skip_errors(argument);
    break;
  case OPT_SLAVE_EXEC_MODE:
    slave_exec_mode_options= (uint)
      find_bit_type_or_exit(argument, &slave_exec_mode_typelib, "");
    break;
#endif
  case OPT_SAFEMALLOC_MEM_LIMIT:
#if !defined(DBUG_OFF) && defined(SAFEMALLOC)
    sf_malloc_mem_limit = atoi(argument);
#endif
    break;
#include <sslopt-case.h>
#ifndef EMBEDDED_LIBRARY
  case 'V':
    print_version();
    exit(0);
#endif /*EMBEDDED_LIBRARY*/
  case 'W':
    if (!argument)
      global_system_variables.log_warnings++;
    else if (argument == disabled_my_option)
      global_system_variables.log_warnings= 0L;
    else
      global_system_variables.log_warnings= atoi(argument);
    break;
  case 'T':
    test_flags= argument ? (uint) atoi(argument) : 0;
    opt_endinfo=1;
    break;
  case (int) OPT_BIG_TABLES:
    thd_startup_options|=OPTION_BIG_TABLES;
    break;
  case (int) OPT_ISAM_LOG:
    opt_myisam_logical_log=1;
    break;
  case (int) OPT_UPDATE_LOG:
    opt_update_log=1;
    break;
  case (int) OPT_BIN_LOG:
    opt_bin_log= test(argument != disabled_my_option);
    break;
  case (int) OPT_ERROR_LOG_FILE:
    opt_error_log= 1;
    break;
#ifdef HAVE_REPLICATION
  case (int) OPT_INIT_RPL_ROLE:
  {
    int role;
    role= find_type_or_exit(argument, &rpl_role_typelib, opt->name);
    rpl_status = (role == 1) ?  RPL_AUTH_MASTER : RPL_IDLE_SLAVE;
    break;
  }
  case (int)OPT_REPLICATE_IGNORE_DB:
  {
    rpl_filter->add_ignore_db(argument);
    break;
  }
  case (int)OPT_REPLICATE_DO_DB:
  {
    rpl_filter->add_do_db(argument);
    break;
  }
  case (int)OPT_REPLICATE_REWRITE_DB:
  {
    char* key = argument,*p, *val;

    if (!(p= strstr(argument, "->")))
    {
      fprintf(stderr,
	      "Bad syntax in replicate-rewrite-db - missing '->'!\n");
      exit(1);
    }
    val= p--;
    while (my_isspace(mysqld_charset, *p) && p > argument)
      *p-- = 0;
    if (p == argument)
    {
      fprintf(stderr,
	      "Bad syntax in replicate-rewrite-db - empty FROM db!\n");
      exit(1);
    }
    *val= 0;
    val+= 2;
    while (*val && my_isspace(mysqld_charset, *val))
      *val++;
    if (!*val)
    {
      fprintf(stderr,
	      "Bad syntax in replicate-rewrite-db - empty TO db!\n");
      exit(1);
    }

    rpl_filter->add_db_rewrite(key, val);
    break;
  }

  case (int)OPT_BINLOG_IGNORE_DB:
  {
    binlog_filter->add_ignore_db(argument);
    break;
  }
  case OPT_BINLOG_FORMAT:
  {
    int id;
    id= find_type_or_exit(argument, &binlog_format_typelib, opt->name);
    global_system_variables.binlog_format= opt_binlog_format_id= id - 1;
    break;
  }
  case (int)OPT_BINLOG_DO_DB:
  {
    binlog_filter->add_do_db(argument);
    break;
  }
  case (int)OPT_REPLICATE_DO_TABLE:
  {
    if (rpl_filter->add_do_table(argument))
    {
      fprintf(stderr, "Could not add do table rule '%s'!\n", argument);
      exit(1);
    }
    break;
  }
  case (int)OPT_REPLICATE_WILD_DO_TABLE:
  {
    if (rpl_filter->add_wild_do_table(argument))
    {
      fprintf(stderr, "Could not add do table rule '%s'!\n", argument);
      exit(1);
    }
    break;
  }
  case (int)OPT_REPLICATE_WILD_IGNORE_TABLE:
  {
    if (rpl_filter->add_wild_ignore_table(argument))
    {
      fprintf(stderr, "Could not add ignore table rule '%s'!\n", argument);
      exit(1);
    }
    break;
  }
  case (int)OPT_REPLICATE_IGNORE_TABLE:
  {
    if (rpl_filter->add_ignore_table(argument))
    {
      fprintf(stderr, "Could not add ignore table rule '%s'!\n", argument);
      exit(1);
    }
    break;
  }
#endif /* HAVE_REPLICATION */
  case (int) OPT_SLOW_QUERY_LOG:
    WARN_DEPRECATED(NULL, 7,0, "--log-slow-queries",
                    "'--slow-query-log --slow-query-log-file'");
    opt_slow_log= 1;
    break;
#ifdef WITH_CSV_STORAGE_ENGINE
  case  OPT_LOG_OUTPUT:
  {
    if (!argument || !argument[0])
    {
      log_output_options= LOG_FILE;
      log_output_str= log_output_typelib.type_names[1];
    }
    else
    {
      log_output_str= argument;
      log_output_options=
        find_bit_type_or_exit(argument, &log_output_typelib, opt->name);
  }
    break;
  }
  case  OPT_LOG_BACKUP_OUTPUT:
  {
    if (!argument || !argument[0])
    {
      log_backup_output_options= LOG_TABLE;
      log_backup_output_str= log_output_typelib.type_names[1];
    }
    else
    {
      log_backup_output_str= argument;
      log_backup_output_options=
        find_bit_type_or_exit(argument, &log_output_typelib, opt->name);
  }
    break;
  }
#endif
  case OPT_EVENT_SCHEDULER:
#ifndef HAVE_EVENT_SCHEDULER
    sql_perror("Event scheduler is not supported in embedded build.");
#else
    if (Events::set_opt_event_scheduler(argument))
	exit(1);
#endif
    break;
  case (int) OPT_SKIP_NEW:
    opt_specialflag|= SPECIAL_NO_NEW_FUNC;
    delay_key_write_options= (uint) DELAY_KEY_WRITE_NONE;
    myisam_concurrent_insert=0;
    myisam_recover_options= HA_RECOVER_NONE;
    sp_automatic_privileges=0;
    my_use_symdir=0;
    ha_open_options&= ~(HA_OPEN_ABORT_IF_CRASHED | HA_OPEN_DELAY_KEY_WRITE);
#ifdef HAVE_QUERY_CACHE
    query_cache_size=0;
#endif
    break;
  case (int) OPT_SAFE:
    opt_specialflag|= SPECIAL_SAFE_MODE;
    delay_key_write_options= (uint) DELAY_KEY_WRITE_NONE;
    myisam_recover_options= HA_RECOVER_DEFAULT;
    ha_open_options&= ~(HA_OPEN_DELAY_KEY_WRITE);
    break;
  case (int) OPT_SKIP_PRIOR:
    opt_specialflag|= SPECIAL_NO_PRIOR;
    sql_print_warning("The --skip-thread-priority startup option is deprecated "
                      "and will be removed in MySQL 7.0. This option has no effect "
                      "as the implied behavior is already the default.");
    break;
  case (int) OPT_SKIP_LOCK:
    opt_external_locking=0;
    break;
  case (int) OPT_SKIP_HOST_CACHE:
    opt_specialflag|= SPECIAL_NO_HOST_CACHE;
    break;
  case (int) OPT_SKIP_RESOLVE:
    opt_specialflag|=SPECIAL_NO_RESOLVE;
    break;
  case (int) OPT_SKIP_NETWORKING:
#if defined(__NETWARE__)
    sql_perror("Can't start server: skip-networking option is currently not supported on NetWare");
    exit(1);
#endif
    opt_disable_networking=1;
    mysqld_port=0;
    break;
  case (int) OPT_SKIP_SHOW_DB:
    opt_skip_show_db=1;
    opt_specialflag|=SPECIAL_SKIP_SHOW_DB;
    break;
  case (int) OPT_WANT_CORE:
    test_flags |= TEST_CORE_ON_SIGNAL;
    break;
  case (int) OPT_SKIP_STACK_TRACE:
    test_flags|=TEST_NO_STACKTRACE;
    break;
  case (int) OPT_SKIP_SYMLINKS:
    my_use_symdir=0;
    break;
  case (int) OPT_BIND_ADDRESS:
    {
      struct addrinfo *res_lst, hints;    

      bzero(&hints, sizeof(struct addrinfo));
      hints.ai_socktype= SOCK_STREAM;
      hints.ai_protocol= IPPROTO_TCP;

      if (getaddrinfo(argument, NULL, &hints, &res_lst) != 0) 
      {
        sql_print_error("Can't start server: cannot resolve hostname!");
        return 1;
      }

      if (res_lst->ai_next)
      {
        sql_print_error("Can't start server: bind-address refers to multiple interfaces!");
        return 1;
      }
      freeaddrinfo(res_lst);
    }
    break;
  case (int) OPT_PID_FILE:
    strmake(pidfile_name, argument, sizeof(pidfile_name)-1);
    break;
#ifdef __WIN__
  case (int) OPT_STANDALONE:		/* Dummy option for NT */
    break;
#endif
  case OPT_CONSOLE:
    if (opt_console)
      opt_error_log= 0;			// Force logs to stdout
    break;
  case (int) OPT_FLUSH:
    myisam_flush=1;
    flush_time=0;			// No auto flush
    break;
  case OPT_LOW_PRIORITY_UPDATES:
    thr_upgraded_concurrent_insert_lock= TL_WRITE_LOW_PRIORITY;
    global_system_variables.low_priority_updates=1;
    break;
  case OPT_BOOTSTRAP:
    opt_noacl=opt_bootstrap=1;
    break;
  case OPT_SERVER_ID:
    server_id_supplied = 1;
    break;
  case OPT_DELAY_KEY_WRITE_ALL:
    if (argument != disabled_my_option)
      argument= (char*) "ALL";
    /* Fall through */
  case OPT_DELAY_KEY_WRITE:
    if (argument == disabled_my_option)
      delay_key_write_options= (uint) DELAY_KEY_WRITE_NONE;
    else if (! argument)
      delay_key_write_options= (uint) DELAY_KEY_WRITE_ON;
    else
    {
      int type;
      type= find_type_or_exit(argument, &delay_key_write_typelib, opt->name);
      delay_key_write_options= (uint) type-1;
    }
    break;
  case OPT_CHARSETS_DIR:
    strmake(mysql_charsets_dir, argument, sizeof(mysql_charsets_dir)-1);
    charsets_dir = mysql_charsets_dir;
    break;
  case OPT_TX_ISOLATION:
  {
    int type;
    type= find_type_or_exit(argument, &tx_isolation_typelib, opt->name);
    global_system_variables.tx_isolation= (type-1);
    break;
  }
#ifdef WITH_NDBCLUSTER_STORAGE_ENGINE
  case OPT_NDB_MGMD:
  case OPT_NDB_NODEID:
  {
    int len= my_snprintf(opt_ndb_constrbuf+opt_ndb_constrbuf_len,
			 sizeof(opt_ndb_constrbuf)-opt_ndb_constrbuf_len,
			 "%s%s%s",opt_ndb_constrbuf_len > 0 ? ",":"",
			 optid == OPT_NDB_NODEID ? "nodeid=" : "",
			 argument);
    opt_ndb_constrbuf_len+= len;
  }
  /* fall through to add the connectstring to the end
   * and set opt_ndbcluster_connectstring
   */
  case OPT_NDB_CONNECTSTRING:
    if (opt_ndb_connectstring && opt_ndb_connectstring[0])
      my_snprintf(opt_ndb_constrbuf+opt_ndb_constrbuf_len,
		  sizeof(opt_ndb_constrbuf)-opt_ndb_constrbuf_len,
		  "%s%s", opt_ndb_constrbuf_len > 0 ? ",":"",
		  opt_ndb_connectstring);
    else
      opt_ndb_constrbuf[opt_ndb_constrbuf_len]= 0;
    opt_ndbcluster_connectstring= opt_ndb_constrbuf;
    break;
  case OPT_NDB_DISTRIBUTION:
    int id;
    id= find_type_or_exit(argument, &ndb_distribution_typelib, opt->name);
    opt_ndb_distribution_id= (enum ndb_distribution)(id-1);
    break;
  case OPT_NDB_EXTRA_LOGGING:
    if (!argument)
      ndb_extra_logging++;
    else if (argument == disabled_my_option)
      ndb_extra_logging= 0L;
    else
      ndb_extra_logging= atoi(argument);
    break;
#endif
  case OPT_MYISAM_RECOVER:
  {
    if (!argument)
    {
      myisam_recover_options=    HA_RECOVER_DEFAULT;
      myisam_recover_options_str= myisam_recover_typelib.type_names[0];
    }
    else if (!argument[0])
    {
      myisam_recover_options= HA_RECOVER_NONE;
      myisam_recover_options_str= "OFF";
    }
    else
    {
      myisam_recover_options_str=argument;
      myisam_recover_options=
        find_bit_type_or_exit(argument, &myisam_recover_typelib, opt->name);
    }
    ha_open_options|=HA_OPEN_ABORT_IF_CRASHED;
    break;
  }
  case OPT_CONCURRENT_INSERT:
    /* The following code is mainly here to emulate old behavior */
    if (!argument)                      /* --concurrent-insert */
      myisam_concurrent_insert= 1;
    else if (argument == disabled_my_option)
      myisam_concurrent_insert= 0;      /* --skip-concurrent-insert */
    break;
  case OPT_TC_HEURISTIC_RECOVER:
    tc_heuristic_recover= find_type_or_exit(argument,
                                            &tc_heuristic_recover_typelib,
                                            opt->name);
    break;
  case OPT_MYISAM_STATS_METHOD:
  {
    ulong method_conv;
    int method;
    LINT_INIT(method_conv);

    myisam_stats_method_str= argument;
    method= find_type_or_exit(argument, &myisam_stats_method_typelib,
                              opt->name);
    switch (method-1) {
    case 2:
      method_conv= MI_STATS_METHOD_IGNORE_NULLS;
      break;
    case 1:
      method_conv= MI_STATS_METHOD_NULLS_EQUAL;
      break;
    case 0:
    default:
      method_conv= MI_STATS_METHOD_NULLS_NOT_EQUAL;
      break;
    }
    global_system_variables.myisam_stats_method= method_conv;
    break;
  }
  case OPT_SQL_MODE:
  {
    sql_mode_str= argument;
    global_system_variables.sql_mode=
      find_bit_type_or_exit(argument, &sql_mode_typelib, opt->name);
    global_system_variables.sql_mode= fix_sql_mode(global_system_variables.
						   sql_mode);
    break;
  }
  case OPT_ONE_THREAD:
    global_system_variables.thread_handling=
      SCHEDULER_ONE_THREAD_PER_CONNECTION;
    break;
#if HAVE_POOL_OF_THREADS == 1
  case OPT_POOL_OF_THREADS:
    global_system_variables.thread_handling=
      SCHEDULER_POOL_OF_THREADS;
    break;
#endif
  case OPT_THREAD_HANDLING:
  {
    global_system_variables.thread_handling=
      find_type_or_exit(argument, &thread_handling_typelib, opt->name)-1;
    break;
  }
  case OPT_FT_BOOLEAN_SYNTAX:
    if (ft_boolean_check_syntax_string((uchar*) argument))
    {
      sql_print_error("Invalid ft-boolean-syntax string: %s\n", argument);
      return 1;
    }
    strmake(ft_boolean_syntax, argument, sizeof(ft_boolean_syntax)-1);
    break;
  case OPT_SKIP_SAFEMALLOC:
#ifdef SAFEMALLOC
    sf_malloc_quick=1;
#endif
    break;
  case OPT_LOWER_CASE_TABLE_NAMES:
    lower_case_table_names= argument ? atoi(argument) : 1;
    lower_case_table_names_used= 1;
    break;
#if defined(ENABLED_DEBUG_SYNC)
  case OPT_DEBUG_SYNC_TIMEOUT:
    /*
      Debug Sync Facility. See debug_sync.cc.
      Default timeout for WAIT_FOR action.
      Default value is zero (facility disabled).
      If option is given without an argument, supply a non-zero value.
    */
    if (!argument)
    {
      /* purecov: begin tested */
      opt_debug_sync_timeout= DEBUG_SYNC_DEFAULT_WAIT_TIMEOUT;
      /* purecov: end */
    }
    break;
#endif /* defined(ENABLED_DEBUG_SYNC) */
  }
  return 0;
}


/** Handle arguments for multiple key caches. */

extern "C" uchar **mysql_getopt_value(const char *keyname, uint key_length,
                                      const struct my_option *option);

uchar* *
mysql_getopt_value(const char *keyname, uint key_length,
		   const struct my_option *option)
{
  switch (option->id) {
  case OPT_KEY_BUFFER_SIZE:
  case OPT_KEY_CACHE_BLOCK_SIZE:
  case OPT_KEY_CACHE_DIVISION_LIMIT:
  case OPT_KEY_CACHE_AGE_THRESHOLD:
  {
    KEY_CACHE *key_cache;
    if (!(key_cache= get_or_create_key_cache(keyname, key_length)))
      exit(1);
    switch (option->id) {
    case OPT_KEY_BUFFER_SIZE:
      return (uchar**) &key_cache->param_buff_size;
    case OPT_KEY_CACHE_BLOCK_SIZE:
      return (uchar**) &key_cache->param_block_size;
    case OPT_KEY_CACHE_DIVISION_LIMIT:
      return (uchar**) &key_cache->param_division_limit;
    case OPT_KEY_CACHE_AGE_THRESHOLD:
      return (uchar**) &key_cache->param_age_threshold;
    }
  }
  }
  return option->value;
}


extern "C" void option_error_reporter(enum loglevel level, const char *format, ...);

void option_error_reporter(enum loglevel level, const char *format, ...)
{
  va_list args;
  va_start(args, format);

  /* Don't print warnings for --loose options during bootstrap */
  if (level == ERROR_LEVEL || !opt_bootstrap ||
      global_system_variables.log_warnings)
  {
    vprint_msg_to_log(level, format, args);
  }
  va_end(args);
}


/**
  @todo
  - FIXME add EXIT_TOO_MANY_ARGUMENTS to "mysys_err.h" and return that code?
*/
static void get_options(int *argc,char **argv)
{
  int ho_error;

  my_getopt_register_get_addr(mysql_getopt_value);
  strmake(def_ft_boolean_syntax, ft_boolean_syntax,
	  sizeof(ft_boolean_syntax)-1);
  my_getopt_error_reporter= option_error_reporter;

  /* Skip unknown options so that they may be processed later by plugins */
  my_getopt_skip_unknown= TRUE;

  if ((ho_error= handle_options(argc, &argv, my_long_options,
                                mysqld_get_one_option)))
    exit(ho_error);
  (*argc)++; /* add back one for the progname handle_options removes */
             /* no need to do this for argv as we are discarding it. */

  if ((opt_log_slow_admin_statements || opt_log_queries_not_using_indexes ||
       opt_log_slow_slave_statements) &&
      !opt_slow_log)
    sql_print_warning("options --log-slow-admin-statements, --log-queries-not-using-indexes and --log-slow-slave-statements have no effect if --log_slow_queries is not set");

#if defined(HAVE_BROKEN_REALPATH)
  my_use_symdir=0;
  my_disable_symlinks=1;
  have_symlink=SHOW_OPTION_NO;
#else
  if (!my_use_symdir)
  {
    my_disable_symlinks=1;
    have_symlink=SHOW_OPTION_DISABLED;
  }
#endif
  if (opt_debugging)
  {
    /* Allow break with SIGINT, no core or stack trace */
    test_flags|= TEST_SIGINT | TEST_NO_STACKTRACE;
    test_flags&= ~TEST_CORE_ON_SIGNAL;
  }
  /* Set global MyISAM variables from delay_key_write_options */
  fix_delay_key_write((THD*) 0, OPT_GLOBAL);
  /* Set global slave_exec_mode from its option */
  fix_slave_exec_mode(OPT_GLOBAL);

#ifndef EMBEDDED_LIBRARY
  if (mysqld_chroot)
    set_root(mysqld_chroot);
#else
  global_system_variables.thread_handling = SCHEDULER_NO_THREADS;
  max_allowed_packet= global_system_variables.max_allowed_packet;
  net_buffer_length= global_system_variables.net_buffer_length;
#endif
  fix_paths();

  /*
    Set some global variables from the global_system_variables
    In most cases the global variables will not be used
  */
  my_disable_locking= myisam_single_user= test(opt_external_locking == 0);
  my_default_record_cache_size=global_system_variables.read_buff_size;
  myisam_max_temp_length=
    (my_off_t) global_system_variables.myisam_max_sort_file_size;

  /* Set global variables based on startup options */
  myisam_block_size=(uint) 1 << my_bit_log2(opt_myisam_block_size);
  my_crc_dbug_check= opt_my_crc_dbug_check;

  /* long_query_time is in microseconds */
  global_system_variables.long_query_time= max_system_variables.long_query_time=
    (longlong) (long_query_time * 1000000.0);

  if (opt_short_log_format)
    opt_specialflag|= SPECIAL_SHORT_LOG_FORMAT;

  if (init_global_datetime_format(MYSQL_TIMESTAMP_DATE,
				  &global_system_variables.date_format) ||
      init_global_datetime_format(MYSQL_TIMESTAMP_TIME,
				  &global_system_variables.time_format) ||
      init_global_datetime_format(MYSQL_TIMESTAMP_DATETIME,
				  &global_system_variables.datetime_format))
    exit(1);

#ifdef EMBEDDED_LIBRARY
  one_thread_scheduler(&thread_scheduler);
#else
  if (global_system_variables.thread_handling <=
      SCHEDULER_ONE_THREAD_PER_CONNECTION)
    one_thread_per_connection_scheduler(&thread_scheduler);
  else if (global_system_variables.thread_handling == SCHEDULER_NO_THREADS)
    one_thread_scheduler(&thread_scheduler);
  else
    pool_of_threads_scheduler(&thread_scheduler);  /* purecov: tested */
#endif
}


/*
  Create version name for running mysqld version
  We automaticly add suffixes -debug, -embedded and -log to the version
  name to make the version more descriptive.
  (MYSQL_SERVER_SUFFIX is set by the compilation environment)
*/

static void set_server_version(void)
{
  char *end= strxmov(server_version, MYSQL_SERVER_VERSION,
                     MYSQL_SERVER_SUFFIX_STR, NullS);
#ifdef EMBEDDED_LIBRARY
  end= strmov(end, "-embedded");
#endif
#ifndef DBUG_OFF
  if (!strstr(MYSQL_SERVER_SUFFIX_STR, "-debug"))
    end= strmov(end, "-debug");
#endif
  if (opt_log || opt_update_log || opt_slow_log || opt_bin_log)
    strmov(end, "-log");                        // This may slow down system
}


static char *get_relative_path(const char *path)
{
  if (test_if_hard_path(path) &&
      is_prefix(path,DEFAULT_MYSQL_HOME) &&
      strcmp(DEFAULT_MYSQL_HOME,FN_ROOTDIR))
  {
    path+=(uint) strlen(DEFAULT_MYSQL_HOME);
    while (*path == FN_LIBCHAR)
      path++;
  }
  return (char*) path;
}


/**
  Fix filename and replace extension where 'dir' is relative to
  mysql_real_data_home.
  @return
    1 if len(path) > FN_REFLEN
*/

bool
fn_format_relative_to_data_home(char * to, const char *name,
				const char *dir, const char *extension)
{
  char tmp_path[FN_REFLEN];
  if (!test_if_hard_path(dir))
  {
    strxnmov(tmp_path,sizeof(tmp_path)-1, mysql_real_data_home,
	     dir, NullS);
    dir=tmp_path;
  }
  return !fn_format(to, name, dir, extension,
		    MY_APPEND_EXT | MY_UNPACK_FILENAME | MY_SAFE_PATH);
}


static void fix_paths(void)
{
  char buff[FN_REFLEN],*pos;
  convert_dirname(mysql_home,mysql_home,NullS);
  /* Resolve symlinks to allow 'mysql_home' to be a relative symlink */
  my_realpath(mysql_home,mysql_home,MYF(0));
  /* Ensure that mysql_home ends in FN_LIBCHAR */
  pos=strend(mysql_home);
  if (pos[-1] != FN_LIBCHAR)
  {
    pos[0]= FN_LIBCHAR;
    pos[1]= 0;
  }
  convert_dirname(mysql_real_data_home,mysql_real_data_home,NullS);
  my_realpath(mysql_unpacked_real_data_home, mysql_real_data_home, MYF(0));
  mysql_unpacked_real_data_home_len= strlen(mysql_unpacked_real_data_home);
  if (mysql_unpacked_real_data_home[mysql_unpacked_real_data_home_len-1] == FN_LIBCHAR)
    --mysql_unpacked_real_data_home_len;


  convert_dirname(language,language,NullS);
  (void) my_load_path(mysql_home,mysql_home,""); // Resolve current dir
  (void) my_load_path(mysql_real_data_home,mysql_real_data_home,mysql_home);
 
  /*
    Set backupdir if datadir set on command line but not otherwise set.
  */
  if (!sys_var_backupdir.value)
  {
    sys_var_backupdir.value= my_strdup(mysql_real_data_home, MYF(0));
    sys_var_backupdir.value_length= strlen(mysql_real_data_home);
  }

  (void) my_load_path(pidfile_name,pidfile_name,mysql_real_data_home);
  (void) my_load_path(opt_plugin_dir, opt_plugin_dir_ptr ? opt_plugin_dir_ptr :
                                      get_relative_path(PLUGINDIR), mysql_home);
  opt_plugin_dir_ptr= opt_plugin_dir;

  char *sharedir=get_relative_path(SHAREDIR);
  if (test_if_hard_path(sharedir))
    strmake(buff,sharedir,sizeof(buff)-1);		/* purecov: tested */
  else
    strxnmov(buff,sizeof(buff)-1,mysql_home,sharedir,NullS);
  convert_dirname(buff,buff,NullS);
  (void) my_load_path(language,language,buff);

  /* If --character-sets-dir isn't given, use shared library dir */
  if (charsets_dir != mysql_charsets_dir)
  {
    strxnmov(mysql_charsets_dir, sizeof(mysql_charsets_dir)-1, buff,
	     CHARSET_DIR, NullS);
  }
  (void) my_load_path(mysql_charsets_dir, mysql_charsets_dir, buff);
  convert_dirname(mysql_charsets_dir, mysql_charsets_dir, NullS);
  charsets_dir=mysql_charsets_dir;

  if (init_tmpdir(&mysql_tmpdir_list, opt_mysql_tmpdir))
    exit(1);
#ifdef HAVE_REPLICATION
  if (!slave_load_tmpdir)
  {
    if (!(slave_load_tmpdir = (char*) my_strdup(mysql_tmpdir, MYF(MY_FAE))))
      exit(1);
  }
#endif /* HAVE_REPLICATION */
  /*
    Convert the secure-file-priv option to system format, allowing
    a quick strcmp to check if read or write is in an allowed dir
   */
  if (opt_secure_file_priv)
  {
    convert_dirname(buff, opt_secure_file_priv, NullS);
    my_free(opt_secure_file_priv, MYF(0));
    opt_secure_file_priv= my_strdup(buff, MYF(MY_FAE));
  }
}


static ulong find_bit_type_or_exit(const char *x, TYPELIB *bit_lib,
                                   const char *option)
{
  ulong res;

  const char **ptr;

  if ((res= find_bit_type(x, bit_lib)) == ~(ulong) 0)
  {
    ptr= bit_lib->type_names;
    if (!*x)
      fprintf(stderr, "No option given to %s\n", option);
    else
      fprintf(stderr, "Wrong option to %s. Option(s) given: %s\n", option, x);
    fprintf(stderr, "Alternatives are: '%s'", *ptr);
    while (*++ptr)
      fprintf(stderr, ",'%s'", *ptr);
    fprintf(stderr, "\n");
    exit(1);
  }
  return res;
}


/**
  @return
    a bitfield from a string of substrings separated by ','
    or
    ~(ulong) 0 on error.
*/

static ulong find_bit_type(const char *x, TYPELIB *bit_lib)
{
  bool found_end;
  int  found_count;
  const char *end,*i,*j;
  const char **array, *pos;
  ulong found,found_int,bit;
  DBUG_ENTER("find_bit_type");
  DBUG_PRINT("enter",("x: '%s'",x));

  found=0;
  found_end= 0;
  pos=(char *) x;
  while (*pos == ' ') pos++;
  found_end= *pos == 0;
  while (!found_end)
  {
    if (!*(end=strcend(pos,',')))		/* Let end point at fieldend */
    {
      while (end > pos && end[-1] == ' ')
	end--;					/* Skip end-space */
      found_end=1;
    }
    found_int=0; found_count=0;
    for (array=bit_lib->type_names, bit=1 ; (i= *array++) ; bit<<=1)
    {
      j=pos;
      while (j != end)
      {
	if (my_toupper(mysqld_charset,*i++) !=
            my_toupper(mysqld_charset,*j++))
	  goto skip;
      }
      found_int=bit;
      if (! *i)
      {
	found_count=1;
	break;
      }
      else if (j != pos)			// Half field found
      {
	found_count++;				// Could be one of two values
      }
skip: ;
    }
    if (found_count != 1)
      DBUG_RETURN(~(ulong) 0);				// No unique value
    found|=found_int;
    pos=end+1;
  }

  DBUG_PRINT("exit",("bit-field: %ld",(ulong) found));
  DBUG_RETURN(found);
} /* find_bit_type */


/**
  Check if file system used for databases is case insensitive.

  @param dir_name			Directory to test

  @retval
    -1  Don't know (Test failed)
  @retval
    0   File system is case sensitive
  @retval
    1   File system is case insensitive
*/

static int test_if_case_insensitive(const char *dir_name)
{
  int result= 0;
  File file;
  char buff[FN_REFLEN], buff2[FN_REFLEN];
  MY_STAT stat_info;
  DBUG_ENTER("test_if_case_insensitive");

  fn_format(buff, glob_hostname, dir_name, ".lower-test",
	    MY_UNPACK_FILENAME | MY_REPLACE_EXT | MY_REPLACE_DIR);
  fn_format(buff2, glob_hostname, dir_name, ".LOWER-TEST",
	    MY_UNPACK_FILENAME | MY_REPLACE_EXT | MY_REPLACE_DIR);
  (void) my_delete(buff2, MYF(0));
  if ((file= my_create(buff, 0666, O_RDWR, MYF(0))) < 0)
  {
    sql_print_warning("Can't create test file %s", buff);
    DBUG_RETURN(-1);
  }
  my_close(file, MYF(0));
  if (my_stat(buff2, &stat_info, MYF(0)))
    result= 1;					// Can access file
  (void) my_delete(buff, MYF(MY_WME));
  DBUG_PRINT("exit", ("result: %d", result));
  DBUG_RETURN(result);
}


#ifndef EMBEDDED_LIBRARY

/**
  Create file to store pid number.
*/
static void create_pid_file()
{
  File file;
  if ((file = my_create(pidfile_name,0664,
			O_WRONLY | O_TRUNC, MYF(MY_WME))) >= 0)
  {
    char buff[21], *end;
    end= int10_to_str((long) getpid(), buff, 10);
    *end++= '\n';
    if (!my_write(file, (uchar*) buff, (uint) (end-buff), MYF(MY_WME | MY_NABP)))
    {
      (void) my_close(file, MYF(0));
      return;
    }
    (void) my_close(file, MYF(0));
  }
  sql_perror("Can't start server: can't create PID file");
  exit(1);
}
#endif /* EMBEDDED_LIBRARY */

/** Clear most status variables. */
void refresh_status(THD *thd)
{
  pthread_mutex_lock(&LOCK_status);

  /* Add thread's status variabes to global status */
  add_to_status(&global_status_var, &thd->status_var);

  /* Reset thread's status variables */
  bzero((uchar*) &thd->status_var, sizeof(thd->status_var));

  /* Reset some global variables */
  reset_status_vars();

  /* Reset the counters of all key caches (default and named). */
  process_key_caches(reset_key_cache_counters);
  flush_status_time= time((time_t*) 0);
  pthread_mutex_unlock(&LOCK_status);

  /*
    Set max_used_connections to the number of currently open
    connections.  Lock LOCK_thread_count out of LOCK_status to avoid
    deadlocks.  Status reset becomes not atomic, but status data is
    not exact anyway.
  */
  pthread_mutex_lock(&LOCK_thread_count);
  max_used_connections= thread_count-delayed_insert_threads;
  pthread_mutex_unlock(&LOCK_thread_count);
}


/*****************************************************************************
  Instantiate variables for missing storage engines
  This section should go away soon
*****************************************************************************/

#ifndef WITH_NDBCLUSTER_STORAGE_ENGINE
ulong ndb_cache_check_time;
ulong ndb_extra_logging;
#endif

/*****************************************************************************
  Instantiate templates
*****************************************************************************/

#ifdef HAVE_EXPLICIT_TEMPLATE_INSTANTIATION
/* Used templates */
template class I_List<THD>;
template class I_List_iterator<THD>;
template class I_List<i_string>;
template class I_List<i_string_pair>;
template class I_List<NAMED_LIST>;
template class I_List<Statement>;
template class I_List_iterator<Statement>;
#endif<|MERGE_RESOLUTION|>--- conflicted
+++ resolved
@@ -7265,8 +7265,6 @@
   {0, 0, 0, 0, 0, 0, GET_NO_ARG, NO_ARG, 0, 0, 0, 0, 0, 0}
 };
 
-<<<<<<< HEAD
-=======
 
 static int show_queries(THD *thd, SHOW_VAR *var, char *buff)
 {
@@ -7276,7 +7274,6 @@
 }
 
 
->>>>>>> 51b78382
 static int show_net_compression(THD *thd, SHOW_VAR *var, char *buff)
 {
   var->type= SHOW_MY_BOOL;
