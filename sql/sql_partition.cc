/* Copyright (C) 2005, 2006 MySQL AB

   This program is free software; you can redistribute it and/or modify
   it under the terms of the GNU General Public License as published by
   the Free Software Foundation; version 2 of the License.

   This program is distributed in the hope that it will be useful,
   but WITHOUT ANY WARRANTY; without even the implied warranty of
   MERCHANTABILITY or FITNESS FOR A PARTICULAR PURPOSE.  See the
   GNU General Public License for more details.

   You should have received a copy of the GNU General Public License
   along with this program; if not, write to the Free Software
   Foundation, Inc., 59 Temple Place, Suite 330, Boston, MA  02111-1307  USA */

/*
  This file is a container for general functionality related
  to partitioning introduced in MySQL version 5.1. It contains functionality
  used by all handlers that support partitioning, such as
  the partitioning handler itself and the NDB handler.

  The first version was written by Mikael Ronstrom.

  This version supports RANGE partitioning, LIST partitioning, HASH
  partitioning and composite partitioning (hereafter called subpartitioning)
  where each RANGE/LIST partitioning is HASH partitioned. The hash function
  can either be supplied by the user or by only a list of fields (also
  called KEY partitioning), where the MySQL server will use an internal
  hash function.
  There are quite a few defaults that can be used as well.
*/

/* Some general useful functions */

#define MYSQL_LEX 1
#include "mysql_priv.h"
#include <errno.h>
#include <m_ctype.h>
#include "my_md5.h"

#ifdef WITH_PARTITION_STORAGE_ENGINE
#include "ha_partition.h"
/*
  Partition related functions declarations and some static constants;
*/
const LEX_STRING partition_keywords[]=
{
  { C_STRING_WITH_LEN("HASH") },
  { C_STRING_WITH_LEN("RANGE") },
  { C_STRING_WITH_LEN("LIST") }, 
  { C_STRING_WITH_LEN("KEY") },
  { C_STRING_WITH_LEN("MAXVALUE") },
  { C_STRING_WITH_LEN("LINEAR ") }
};
static const char *part_str= "PARTITION";
static const char *sub_str= "SUB";
static const char *by_str= "BY";
static const char *space_str= " ";
static const char *equal_str= "=";
static const char *end_paren_str= ")";
static const char *begin_paren_str= "(";
static const char *comma_str= ",";

static int get_part_id_charset_func_all(partition_info *part_info,
                                        uint32 *part_id,
                                        longlong *func_value);
static int get_part_id_charset_func_part(partition_info *part_info,
                                         uint32 *part_id,
                                         longlong *func_value);
static int get_part_id_charset_func_subpart(partition_info *part_info,
                                            uint32 *part_id,
                                            longlong *func_value);
static int get_part_part_id_charset_func(partition_info *part_info,
                                         uint32 *part_id,
                                         longlong *func_value);
static uint32 get_subpart_id_charset_func(partition_info *part_info);
int get_partition_id_list(partition_info *part_info,
                          uint32 *part_id,
                          longlong *func_value);
int get_partition_id_list(partition_info *part_info,
                          uint32 *part_id,
                          longlong *func_value);
int get_partition_id_range(partition_info *part_info,
                           uint32 *part_id,
                           longlong *func_value);
int get_partition_id_hash_nosub(partition_info *part_info,
                                uint32 *part_id,
                                longlong *func_value);
int get_partition_id_key_nosub(partition_info *part_info,
                               uint32 *part_id,
                               longlong *func_value);
int get_partition_id_linear_hash_nosub(partition_info *part_info,
                                       uint32 *part_id,
                                       longlong *func_value);
int get_partition_id_linear_key_nosub(partition_info *part_info,
                                      uint32 *part_id,
                                      longlong *func_value);
int get_partition_id_range_sub_hash(partition_info *part_info,
                                    uint32 *part_id,
                                    longlong *func_value);
int get_partition_id_range_sub_key(partition_info *part_info,
                                   uint32 *part_id,
                                   longlong *func_value);
int get_partition_id_range_sub_linear_hash(partition_info *part_info,
                                           uint32 *part_id,
                                           longlong *func_value);
int get_partition_id_range_sub_linear_key(partition_info *part_info,
                                          uint32 *part_id,
                                          longlong *func_value);
int get_partition_id_list_sub_hash(partition_info *part_info,
                                   uint32 *part_id,
                                   longlong *func_value);
int get_partition_id_list_sub_key(partition_info *part_info,
                                  uint32 *part_id,
                                  longlong *func_value);
int get_partition_id_list_sub_linear_hash(partition_info *part_info,
                                          uint32 *part_id,
                                          longlong *func_value);
int get_partition_id_list_sub_linear_key(partition_info *part_info,
                                         uint32 *part_id,
                                         longlong *func_value);
uint32 get_partition_id_hash_sub(partition_info *part_info); 
uint32 get_partition_id_key_sub(partition_info *part_info); 
uint32 get_partition_id_linear_hash_sub(partition_info *part_info); 
uint32 get_partition_id_linear_key_sub(partition_info *part_info); 
static uint32 get_next_partition_via_walking(PARTITION_ITERATOR*);
static void set_up_range_analysis_info(partition_info *part_info);
static uint32 get_next_subpartition_via_walking(PARTITION_ITERATOR*);
#endif

uint32 get_next_partition_id_range(PARTITION_ITERATOR* part_iter);
uint32 get_next_partition_id_list(PARTITION_ITERATOR* part_iter);
int get_part_iter_for_interval_via_mapping(partition_info *part_info,
                                           bool is_subpart,
                                           uchar *min_value, uchar *max_value,
                                           uint flags,
                                           PARTITION_ITERATOR *part_iter);
int get_part_iter_for_interval_via_walking(partition_info *part_info,
                                           bool is_subpart,
                                           uchar *min_value, uchar *max_value,
                                           uint flags,
                                           PARTITION_ITERATOR *part_iter);

#ifdef WITH_PARTITION_STORAGE_ENGINE
/*
  A support function to check if a name is in a list of strings

  SYNOPSIS
    is_name_in_list()
    name               String searched for
    list_names         A list of names searched in

  RETURN VALUES
    TRUE               String found
    FALSE              String not found
*/

bool is_name_in_list(char *name,
                          List<char> list_names)
{
  List_iterator<char> names_it(list_names);
  uint no_names= list_names.elements;
  uint i= 0;

  do
  {
    char *list_name= names_it++;
    if (!(my_strcasecmp(system_charset_info, name, list_name)))
      return TRUE;
  } while (++i < no_names);
  return FALSE;
}



/*
  Set-up defaults for partitions. 

  SYNOPSIS
    partition_default_handling()
    table                         Table object
    part_info                     Partition info to set up
    is_create_table_ind           Is this part of a table creation
    normalized_path               Normalized path name of table and database

  RETURN VALUES
    TRUE                          Error
    FALSE                         Success
*/

bool partition_default_handling(TABLE *table, partition_info *part_info,
                                bool is_create_table_ind,
                                const char *normalized_path)
{
  DBUG_ENTER("partition_default_handling");

  if (part_info->use_default_no_partitions)
  {
    if (!is_create_table_ind &&
        table->file->get_no_parts(normalized_path, &part_info->no_parts))
    {
      DBUG_RETURN(TRUE);
    }
  }
  else if (part_info->is_sub_partitioned() &&
           part_info->use_default_no_subpartitions)
  {
    uint no_parts;
    if (!is_create_table_ind &&
        (table->file->get_no_parts(normalized_path, &no_parts)))
    {
      DBUG_RETURN(TRUE);
    }
    DBUG_ASSERT(part_info->no_parts > 0);
    part_info->no_subparts= no_parts / part_info->no_parts;
    DBUG_ASSERT((no_parts % part_info->no_parts) == 0);
  }
  part_info->set_up_defaults_for_partitioning(table->file,
                                              (ulonglong)0, (uint)0);
  DBUG_RETURN(FALSE);
}


/*
  Check that the reorganized table will not have duplicate partitions.

  SYNOPSIS
    check_reorganise_list()
    new_part_info      New partition info
    old_part_info      Old partition info
    list_part_names    The list of partition names that will go away and
                       can be reused in the new table.

  RETURN VALUES
    TRUE               Inacceptable name conflict detected.
    FALSE              New names are OK.

  DESCRIPTION
    Can handle that the 'new_part_info' and 'old_part_info' the same
    in which case it checks that the list of names in the partitions
    doesn't contain any duplicated names.
*/

bool check_reorganise_list(partition_info *new_part_info,
                           partition_info *old_part_info,
                           List<char> list_part_names)
{
  uint new_count, old_count;
  uint no_new_parts= new_part_info->partitions.elements;
  uint no_old_parts= old_part_info->partitions.elements;
  List_iterator<partition_element> new_parts_it(new_part_info->partitions);
  bool same_part_info= (new_part_info == old_part_info);
  DBUG_ENTER("check_reorganise_list");

  new_count= 0;
  do
  {
    List_iterator<partition_element> old_parts_it(old_part_info->partitions);
    char *new_name= (new_parts_it++)->partition_name;
    new_count++;
    old_count= 0;
    do
    {
      char *old_name= (old_parts_it++)->partition_name;
      old_count++;
      if (same_part_info && old_count == new_count)
        break;
      if (!(my_strcasecmp(system_charset_info, old_name, new_name)))
      {
        if (!is_name_in_list(old_name, list_part_names))
          DBUG_RETURN(TRUE);
      }
    } while (old_count < no_old_parts);
  } while (new_count < no_new_parts);
  DBUG_RETURN(FALSE);
}


/*
  A useful routine used by update_row for partition handlers to calculate
  the partition ids of the old and the new record.

  SYNOPSIS
    get_parts_for_update()
    old_data                Buffer of old record
    new_data                Buffer of new record
    rec0                    Reference to table->record[0]
    part_info               Reference to partition information
    out:old_part_id         The returned partition id of old record 
    out:new_part_id         The returned partition id of new record

  RETURN VALUE
    0                       Success
    > 0                     Error code
*/

int get_parts_for_update(const uchar *old_data, uchar *new_data,
                         const uchar *rec0, partition_info *part_info,
                         uint32 *old_part_id, uint32 *new_part_id,
                         longlong *new_func_value)
{
  Field **part_field_array= part_info->full_part_field_array;
  int error;
  longlong old_func_value;
  DBUG_ENTER("get_parts_for_update");

  DBUG_ASSERT(new_data == rec0);
  set_field_ptr(part_field_array, old_data, rec0);
  error= part_info->get_partition_id(part_info, old_part_id,
                                     &old_func_value);
  set_field_ptr(part_field_array, rec0, old_data);
  if (unlikely(error))                             // Should never happen
  {
    DBUG_ASSERT(0);
    DBUG_RETURN(error);
  }
#ifdef NOT_NEEDED
  if (new_data == rec0)
#endif
  {
    if (unlikely(error= part_info->get_partition_id(part_info,
                                                    new_part_id,
                                                    new_func_value)))
    {
      DBUG_RETURN(error);
    }
  }
#ifdef NOT_NEEDED
  else
  {
    /*
      This branch should never execute but it is written anyways for
      future use. It will be tested by ensuring that the above
      condition is false in one test situation before pushing the code.
    */
    set_field_ptr(part_field_array, new_data, rec0);
    error= part_info->get_partition_id(part_info, new_part_id,
                                       new_func_value);
    set_field_ptr(part_field_array, rec0, new_data);
    if (unlikely(error))
    {
      DBUG_RETURN(error);
    }
  }
#endif
  DBUG_RETURN(0);
}


/*
  A useful routine used by delete_row for partition handlers to calculate
  the partition id.

  SYNOPSIS
    get_part_for_delete()
    buf                     Buffer of old record
    rec0                    Reference to table->record[0]
    part_info               Reference to partition information
    out:part_id             The returned partition id to delete from

  RETURN VALUE
    0                       Success
    > 0                     Error code

  DESCRIPTION
    Dependent on whether buf is not record[0] we need to prepare the
    fields. Then we call the function pointer get_partition_id to
    calculate the partition id.
*/

int get_part_for_delete(const uchar *buf, const uchar *rec0,
                        partition_info *part_info, uint32 *part_id)
{
  int error;
  longlong func_value;
  DBUG_ENTER("get_part_for_delete");

  if (likely(buf == rec0))
  {
    if (unlikely((error= part_info->get_partition_id(part_info, part_id,
                                                     &func_value))))
    {
      DBUG_RETURN(error);
    }
    DBUG_PRINT("info", ("Delete from partition %d", *part_id));
  }
  else
  {
    Field **part_field_array= part_info->full_part_field_array;
    set_field_ptr(part_field_array, buf, rec0);
    error= part_info->get_partition_id(part_info, part_id, &func_value);
    set_field_ptr(part_field_array, rec0, buf);
    if (unlikely(error))
    {
      DBUG_RETURN(error);
    }
    DBUG_PRINT("info", ("Delete from partition %d (path2)", *part_id));
  }
  DBUG_RETURN(0);
}


/*
  This method is used to set-up both partition and subpartitioning
  field array and used for all types of partitioning.
  It is part of the logic around fix_partition_func.

  SYNOPSIS
    set_up_field_array()
    table                TABLE object for which partition fields are set-up
    sub_part             Is the table subpartitioned as well

  RETURN VALUE
    TRUE                 Error, some field didn't meet requirements
    FALSE                Ok, partition field array set-up

  DESCRIPTION

    A great number of functions below here is part of the fix_partition_func
    method. It is used to set up the partition structures for execution from
    openfrm. It is called at the end of the openfrm when the table struct has
    been set-up apart from the partition information.
    It involves:
    1) Setting arrays of fields for the partition functions.
    2) Setting up binary search array for LIST partitioning
    3) Setting up array for binary search for RANGE partitioning
    4) Setting up key_map's to assist in quick evaluation whether one
       can deduce anything from a given index of what partition to use
    5) Checking whether a set of partitions can be derived from a range on
       a field in the partition function.
    As part of doing this there is also a great number of error controls.
    This is actually the place where most of the things are checked for
    partition information when creating a table.
    Things that are checked includes
    1) All fields of partition function in Primary keys and unique indexes
       (if not supported)


    Create an array of partition fields (NULL terminated). Before this method
    is called fix_fields or find_table_in_sef has been called to set
    GET_FIXED_FIELDS_FLAG on all fields that are part of the partition
    function.
*/

static bool set_up_field_array(TABLE *table,
                              bool is_sub_part)
{
  Field **ptr, *field, **field_array;
  uint no_fields= 0;
  uint size_field_array;
  uint i= 0;
  partition_info *part_info= table->part_info;
  int result= FALSE;
  DBUG_ENTER("set_up_field_array");

  ptr= table->field;
  while ((field= *(ptr++))) 
  {
    if (field->flags & GET_FIXED_FIELDS_FLAG)
      no_fields++;
  }
  if (no_fields == 0)
  {
    /*
      We are using hidden key as partitioning field
    */
    DBUG_ASSERT(!is_sub_part);
    DBUG_RETURN(result);
  }
  size_field_array= (no_fields+1)*sizeof(Field*);
  field_array= (Field**)sql_alloc(size_field_array);
  if (unlikely(!field_array))
  {
    mem_alloc_error(size_field_array);
    result= TRUE;
  }
  ptr= table->field;
  while ((field= *(ptr++))) 
  {
    if (field->flags & GET_FIXED_FIELDS_FLAG)
    {
      field->flags&= ~GET_FIXED_FIELDS_FLAG;
      field->flags|= FIELD_IN_PART_FUNC_FLAG;
      if (likely(!result))
      {
        field_array[i++]= field;

        /*
          We check that the fields are proper. It is required for each
          field in a partition function to:
          1) Not be a BLOB of any type
            A BLOB takes too long time to evaluate so we don't want it for
            performance reasons.
        */

        if (unlikely(field->flags & BLOB_FLAG))
        {
          my_error(ER_BLOB_FIELD_IN_PART_FUNC_ERROR, MYF(0));
          result= TRUE;
        }
      }
    }
  }
  field_array[no_fields]= 0;
  if (!is_sub_part)
  {
    part_info->part_field_array= field_array;
    part_info->no_part_fields= no_fields;
  }
  else
  {
    part_info->subpart_field_array= field_array;
    part_info->no_subpart_fields= no_fields;
  }
  DBUG_RETURN(result);
}



/*
  Create a field array including all fields of both the partitioning and the
  subpartitioning functions.

  SYNOPSIS
    create_full_part_field_array()
    thd                  Thread handle
    table                TABLE object for which partition fields are set-up
    part_info            Reference to partitioning data structure

  RETURN VALUE
    TRUE                 Memory allocation of field array failed
    FALSE                Ok

  DESCRIPTION
    If there is no subpartitioning then the same array is used as for the
    partitioning. Otherwise a new array is built up using the flag
    FIELD_IN_PART_FUNC in the field object.
    This function is called from fix_partition_func
*/

static bool create_full_part_field_array(THD *thd, TABLE *table,
                                         partition_info *part_info)
{
  bool result= FALSE;
  Field **ptr;
  my_bitmap_map *bitmap_buf;
  DBUG_ENTER("create_full_part_field_array");

  if (!part_info->is_sub_partitioned())
  {
    part_info->full_part_field_array= part_info->part_field_array;
    part_info->no_full_part_fields= part_info->no_part_fields;
  }
  else
  {
    Field *field, **field_array;
    uint no_part_fields=0, size_field_array;
    ptr= table->field;
    while ((field= *(ptr++)))
    {
      if (field->flags & FIELD_IN_PART_FUNC_FLAG)
        no_part_fields++;
    }
    size_field_array= (no_part_fields+1)*sizeof(Field*);
    field_array= (Field**)sql_alloc(size_field_array);
    if (unlikely(!field_array))
    {
      mem_alloc_error(size_field_array);
      result= TRUE;
      goto end;
    }
    no_part_fields= 0;
    ptr= table->field;
    while ((field= *(ptr++)))
    {
      if (field->flags & FIELD_IN_PART_FUNC_FLAG)
        field_array[no_part_fields++]= field;
    }
    field_array[no_part_fields]=0;
    part_info->full_part_field_array= field_array;
    part_info->no_full_part_fields= no_part_fields;
  }

  /*
    Initialize the set of all fields used in partition and subpartition
    expression. Required for testing of partition fields in write_set
    when updating. We need to set all bits in read_set because the row
    may need to be inserted in a different [sub]partition.
  */
  if (!(bitmap_buf= (my_bitmap_map*)
        thd->alloc(bitmap_buffer_size(table->s->fields))))
  {
    mem_alloc_error(bitmap_buffer_size(table->s->fields));
    result= TRUE;
    goto end;
  }
  if (bitmap_init(&part_info->full_part_field_set, bitmap_buf,
                  table->s->fields, FALSE))
  {
    mem_alloc_error(table->s->fields);
    result= TRUE;
    goto end;
  }
  /*
    full_part_field_array may be NULL if storage engine supports native
    partitioning.
  */
  if ((ptr= part_info->full_part_field_array))
    for (; *ptr; ptr++)
      bitmap_set_bit(&part_info->full_part_field_set, (*ptr)->field_index);

end:
  DBUG_RETURN(result);
}


/*

  Clear flag GET_FIXED_FIELDS_FLAG in all fields of a key previously set by
  set_indicator_in_key_fields (always used in pairs).

  SYNOPSIS
    clear_indicator_in_key_fields()
    key_info                  Reference to find the key fields

  RETURN VALUE
    NONE

  DESCRIPTION
    These support routines is used to set/reset an indicator of all fields
    in a certain key. It is used in conjunction with another support routine
    that traverse all fields in the PF to find if all or some fields in the
    PF is part of the key. This is used to check primary keys and unique
    keys involve all fields in PF (unless supported) and to derive the
    key_map's used to quickly decide whether the index can be used to
    derive which partitions are needed to scan.
*/

static void clear_indicator_in_key_fields(KEY *key_info)
{
  KEY_PART_INFO *key_part;
  uint key_parts= key_info->key_parts, i;
  for (i= 0, key_part=key_info->key_part; i < key_parts; i++, key_part++)
    key_part->field->flags&= (~GET_FIXED_FIELDS_FLAG);
}


/*
  Set flag GET_FIXED_FIELDS_FLAG in all fields of a key.

  SYNOPSIS
    set_indicator_in_key_fields
    key_info                  Reference to find the key fields

  RETURN VALUE
    NONE
*/

static void set_indicator_in_key_fields(KEY *key_info)
{
  KEY_PART_INFO *key_part;
  uint key_parts= key_info->key_parts, i;
  for (i= 0, key_part=key_info->key_part; i < key_parts; i++, key_part++)
    key_part->field->flags|= GET_FIXED_FIELDS_FLAG;
}


/*
  Check if all or some fields in partition field array is part of a key
  previously used to tag key fields.

  SYNOPSIS
    check_fields_in_PF()
    ptr                  Partition field array
    out:all_fields       Is all fields of partition field array used in key
    out:some_fields      Is some fields of partition field array used in key

  RETURN VALUE
    all_fields, some_fields
*/

static void check_fields_in_PF(Field **ptr, bool *all_fields,
                               bool *some_fields)
{
  DBUG_ENTER("check_fields_in_PF");

  *all_fields= TRUE;
  *some_fields= FALSE;
  if ((!ptr) || !(*ptr))
  {
    *all_fields= FALSE;
    DBUG_VOID_RETURN;
  }
  do
  {
  /* Check if the field of the PF is part of the current key investigated */
    if ((*ptr)->flags & GET_FIXED_FIELDS_FLAG)
      *some_fields= TRUE; 
    else
      *all_fields= FALSE;
  } while (*(++ptr));
  DBUG_VOID_RETURN;
}


/*
  Clear flag GET_FIXED_FIELDS_FLAG in all fields of the table.
  This routine is used for error handling purposes.

  SYNOPSIS
    clear_field_flag()
    table                TABLE object for which partition fields are set-up

  RETURN VALUE
    NONE
*/

static void clear_field_flag(TABLE *table)
{
  Field **ptr;
  DBUG_ENTER("clear_field_flag");

  for (ptr= table->field; *ptr; ptr++)
    (*ptr)->flags&= (~GET_FIXED_FIELDS_FLAG);
  DBUG_VOID_RETURN;
}


/*
  find_field_in_table_sef finds the field given its name. All fields get
  GET_FIXED_FIELDS_FLAG set.

  SYNOPSIS
    handle_list_of_fields()
    it                   A list of field names for the partition function
    table                TABLE object for which partition fields are set-up
    part_info            Reference to partitioning data structure
    sub_part             Is the table subpartitioned as well

  RETURN VALUE
    TRUE                 Fields in list of fields not part of table
    FALSE                All fields ok and array created

  DESCRIPTION
    This routine sets-up the partition field array for KEY partitioning, it
    also verifies that all fields in the list of fields is actually a part of
    the table.

*/


static bool handle_list_of_fields(List_iterator<char> it,
                                  TABLE *table,
                                  partition_info *part_info,
                                  bool is_sub_part)
{
  Field *field;
  bool result;
  char *field_name;
  bool is_list_empty= TRUE;
  DBUG_ENTER("handle_list_of_fields");

  while ((field_name= it++))
  {
    is_list_empty= FALSE;
    field= find_field_in_table_sef(table, field_name);
    if (likely(field != 0))
      field->flags|= GET_FIXED_FIELDS_FLAG;
    else
    {
      my_error(ER_FIELD_NOT_FOUND_PART_ERROR, MYF(0));
      clear_field_flag(table);
      result= TRUE;
      goto end;
    }
  }
  if (is_list_empty)
  {
    uint primary_key= table->s->primary_key;
    if (primary_key != MAX_KEY)
    {
      uint no_key_parts= table->key_info[primary_key].key_parts, i;
      /*
        In the case of an empty list we use primary key as partition key.
      */
      for (i= 0; i < no_key_parts; i++)
      {
        Field *field= table->key_info[primary_key].key_part[i].field;
        field->flags|= GET_FIXED_FIELDS_FLAG;
      }
    }
    else
    {
      if (table->s->db_type()->partition_flags &&
          (table->s->db_type()->partition_flags() & HA_USE_AUTO_PARTITION) &&
          (table->s->db_type()->partition_flags() & HA_CAN_PARTITION))
      {
        /*
          This engine can handle automatic partitioning and there is no
          primary key. In this case we rely on that the engine handles
          partitioning based on a hidden key. Thus we allocate no
          array for partitioning fields.
        */
        DBUG_RETURN(FALSE);
      }
      else
      {
        my_error(ER_FIELD_NOT_FOUND_PART_ERROR, MYF(0));
        DBUG_RETURN(TRUE);
      }
    }
  }
  result= set_up_field_array(table, is_sub_part);
end:
  DBUG_RETURN(result);
}


/*
  Support function to check if all VALUES * (expression) is of the
  right sign (no signed constants when unsigned partition function)

  SYNOPSIS
    check_signed_flag()
    part_info                Partition info object

  RETURN VALUES
    0                        No errors due to sign errors
    >0                       Sign error
*/

int check_signed_flag(partition_info *part_info)
{
  int error= 0;
  uint i= 0;
  if (part_info->part_type != HASH_PARTITION &&
      part_info->part_expr->unsigned_flag)
  {
    List_iterator<partition_element> part_it(part_info->partitions);
    do
    {
      partition_element *part_elem= part_it++;

      if (part_elem->signed_flag)
      {
        my_error(ER_PARTITION_CONST_DOMAIN_ERROR, MYF(0));
        error= ER_PARTITION_CONST_DOMAIN_ERROR;
        break;
      }
    } while (++i < part_info->no_parts);
  }
  return error;
}


/*
  The function uses a new feature in fix_fields where the flag 
  GET_FIXED_FIELDS_FLAG is set for all fields in the item tree.
  This field must always be reset before returning from the function
  since it is used for other purposes as well.

  SYNOPSIS
    fix_fields_part_func()
    thd                  The thread object
    func_expr            The item tree reference of the partition function
    table                The table object
    part_info            Reference to partitioning data structure
    is_sub_part          Is the table subpartitioned as well
    is_field_to_be_setup Flag if we are to set-up field arrays

  RETURN VALUE
    TRUE                 An error occurred, something was wrong with the
                         partition function.
    FALSE                Ok, a partition field array was created

  DESCRIPTION
    This function is used to build an array of partition fields for the
    partitioning function and subpartitioning function. The partitioning
    function is an item tree that must reference at least one field in the
    table. This is checked first in the parser that the function doesn't
    contain non-cacheable parts (like a random function) and by checking
    here that the function isn't a constant function.

    Calculate the number of fields in the partition function.
    Use it allocate memory for array of Field pointers.
    Initialise array of field pointers. Use information set when
    calling fix_fields and reset it immediately after.
    The get_fields_in_item_tree activates setting of bit in flags
    on the field object.
*/

bool fix_fields_part_func(THD *thd, Item* func_expr, TABLE *table,
                          bool is_sub_part, bool is_field_to_be_setup)
{
  partition_info *part_info= table->part_info;
  uint dir_length, home_dir_length;
  bool result= TRUE;
  TABLE_LIST tables;
  TABLE_LIST *save_table_list, *save_first_table, *save_last_table;
  int error;
  Name_resolution_context *context;
  const char *save_where;
  char* db_name;
  char db_name_string[FN_REFLEN];
  bool save_use_only_table_context;
  DBUG_ENTER("fix_fields_part_func");

  if (part_info->fixed)
  {
    if (!(is_sub_part || (error= check_signed_flag(part_info))))
      result= FALSE;
    goto end;
  }

  /*
    Set-up the TABLE_LIST object to be a list with a single table
    Set the object to zero to create NULL pointers and set alias
    and real name to table name and get database name from file name.
  */

  bzero((void*)&tables, sizeof(TABLE_LIST));
  tables.alias= tables.table_name= (char*) table->s->table_name.str;
  tables.table= table;
  tables.next_local= 0;
  tables.next_name_resolution_table= 0;
  strmov(db_name_string, table->s->normalized_path.str);
  dir_length= dirname_length(db_name_string);
  db_name_string[dir_length - 1]= 0;
  home_dir_length= dirname_length(db_name_string);
  db_name= &db_name_string[home_dir_length];
  tables.db= db_name;

  context= thd->lex->current_context();
  table->map= 1; //To ensure correct calculation of const item
  table->get_fields_in_item_tree= TRUE;
  save_table_list= context->table_list;
  save_first_table= context->first_name_resolution_table;
  save_last_table= context->last_name_resolution_table;
  context->table_list= &tables;
  context->first_name_resolution_table= &tables;
  context->last_name_resolution_table= NULL;
  func_expr->walk(&Item::change_context_processor, 0, (uchar*) context);
  save_where= thd->where;
  thd->where= "partition function";
  /*
    In execution we must avoid the use of thd->change_item_tree since
    we might release memory before statement is completed. We do this
    by temporarily setting the stmt_arena->mem_root to be the mem_root
    of the table object, this also ensures that any memory allocated
    during fix_fields will not be released at end of execution of this
    statement. Thus the item tree will remain valid also in subsequent
    executions of this table object. We do however not at the moment
    support allocations during execution of val_int so any item class
    that does this during val_int must be disallowed as partition
    function.
    SEE Bug #21658
  */
  /*
    This is a tricky call to prepare for since it can have a large number
    of interesting side effects, both desirable and undesirable.
  */

  save_use_only_table_context= thd->lex->use_only_table_context;
  thd->lex->use_only_table_context= TRUE;
  
  error= func_expr->fix_fields(thd, (Item**)0);

  thd->lex->use_only_table_context= save_use_only_table_context;

  context->table_list= save_table_list;
  context->first_name_resolution_table= save_first_table;
  context->last_name_resolution_table= save_last_table;
  if (unlikely(error))
  {
    DBUG_PRINT("info", ("Field in partition function not part of table"));
    if (is_field_to_be_setup)
      clear_field_flag(table);
    goto end;
  }
  thd->where= save_where;
  if (unlikely(func_expr->const_item()))
  {
    my_error(ER_CONST_EXPR_IN_PARTITION_FUNC_ERROR, MYF(0));
    clear_field_flag(table);
    goto end;
  }
  if ((!is_sub_part) && (error= check_signed_flag(part_info)))
    goto end;
  result= FALSE;
  if (is_field_to_be_setup)
    result= set_up_field_array(table, is_sub_part);
  if (!is_sub_part)
    part_info->fixed= TRUE;
end:
  table->get_fields_in_item_tree= FALSE;
  table->map= 0; //Restore old value
  DBUG_RETURN(result);
}


/*
  Check that the primary key contains all partition fields if defined

  SYNOPSIS
    check_primary_key()
    table                TABLE object for which partition fields are set-up

  RETURN VALUES
    TRUE                 Not all fields in partitioning function was part
                         of primary key
    FALSE                Ok, all fields of partitioning function were part
                         of primary key

  DESCRIPTION
    This function verifies that if there is a primary key that it contains
    all the fields of the partition function.
    This is a temporary limitation that will hopefully be removed after a
    while.
*/

static bool check_primary_key(TABLE *table)
{
  uint primary_key= table->s->primary_key;
  bool all_fields, some_fields;
  bool result= FALSE;
  DBUG_ENTER("check_primary_key");

  if (primary_key < MAX_KEY)
  {
    set_indicator_in_key_fields(table->key_info+primary_key);
    check_fields_in_PF(table->part_info->full_part_field_array,
                        &all_fields, &some_fields);
    clear_indicator_in_key_fields(table->key_info+primary_key);
    if (unlikely(!all_fields))
    {
      my_error(ER_UNIQUE_KEY_NEED_ALL_FIELDS_IN_PF,MYF(0),"PRIMARY KEY");
      result= TRUE;
    }
  }
  DBUG_RETURN(result);
}


/*
  Check that unique keys contains all partition fields

  SYNOPSIS
    check_unique_keys()
    table                TABLE object for which partition fields are set-up

  RETURN VALUES
    TRUE                 Not all fields in partitioning function was part
                         of all unique keys
    FALSE                Ok, all fields of partitioning function were part
                         of unique keys

  DESCRIPTION
    This function verifies that if there is a unique index that it contains
    all the fields of the partition function.
    This is a temporary limitation that will hopefully be removed after a
    while.
*/

static bool check_unique_keys(TABLE *table)
{
  bool all_fields, some_fields;
  bool result= FALSE;
  uint keys= table->s->keys;
  uint i;
  DBUG_ENTER("check_unique_keys");

  for (i= 0; i < keys; i++)
  {
    if (table->key_info[i].flags & HA_NOSAME) //Unique index
    {
      set_indicator_in_key_fields(table->key_info+i);
      check_fields_in_PF(table->part_info->full_part_field_array,
                         &all_fields, &some_fields);
      clear_indicator_in_key_fields(table->key_info+i);
      if (unlikely(!all_fields))
      {
        my_error(ER_UNIQUE_KEY_NEED_ALL_FIELDS_IN_PF,MYF(0),"UNIQUE INDEX");
        result= TRUE;
        break;
      }
    }
  }
  DBUG_RETURN(result);
}


/*
  An important optimisation is whether a range on a field can select a subset
  of the partitions.
  A prerequisite for this to happen is that the PF is a growing function OR
  a shrinking function.
  This can never happen for a multi-dimensional PF. Thus this can only happen
  with PF with at most one field involved in the PF.
  The idea is that if the function is a growing function and you know that
  the field of the PF is 4 <= A <= 6 then we can convert this to a range
  in the PF instead by setting the range to PF(4) <= PF(A) <= PF(6). In the
  case of RANGE PARTITIONING and LIST PARTITIONING this can be used to
  calculate a set of partitions rather than scanning all of them.
  Thus the following prerequisites are there to check if sets of partitions
  can be found.
  1) Only possible for RANGE and LIST partitioning (not for subpartitioning)
  2) Only possible if PF only contains 1 field
  3) Possible if PF is a growing function of the field
  4) Possible if PF is a shrinking function of the field
  OBSERVATION:
  1) IF f1(A) is a growing function AND f2(A) is a growing function THEN
     f1(A) + f2(A) is a growing function
     f1(A) * f2(A) is a growing function if f1(A) >= 0 and f2(A) >= 0
  2) IF f1(A) is a growing function and f2(A) is a shrinking function THEN
     f1(A) / f2(A) is a growing function if f1(A) >= 0 and f2(A) > 0
  3) IF A is a growing function then a function f(A) that removes the
     least significant portion of A is a growing function
     E.g. DATE(datetime) is a growing function
     MONTH(datetime) is not a growing/shrinking function
  4) IF f1(A) is a growing function and f2(A) is a growing function THEN
     f1(f2(A)) and f2(f1(A)) are also growing functions
  5) IF f1(A) is a shrinking function and f2(A) is a growing function THEN
     f1(f2(A)) is a shrinking function and f2(f1(A)) is a shrinking function
  6) f1(A) = A is a growing function
  7) f1(A) = A*a + b (where a and b are constants) is a growing function

  By analysing the item tree of the PF we can use these deducements and
  derive whether the PF is a growing function or a shrinking function or
  neither of it.

  If the PF is range capable then a flag is set on the table object
  indicating this to notify that we can use also ranges on the field
  of the PF to deduce a set of partitions if the fields of the PF were
  not all fully bound.

  SYNOPSIS
    check_range_capable_PF()
    table                TABLE object for which partition fields are set-up

  DESCRIPTION
    Support for this is not implemented yet.
*/

void check_range_capable_PF(TABLE *table)
{
  DBUG_ENTER("check_range_capable_PF");

  DBUG_VOID_RETURN;
}


/*
  Set up partition bitmap

  SYNOPSIS
    set_up_partition_bitmap()
    thd                  Thread object
    part_info            Reference to partitioning data structure

  RETURN VALUE
    TRUE                 Memory allocation failure
    FALSE                Success

  DESCRIPTION
    Allocate memory for bitmap of the partitioned table
    and initialise it.
*/

static bool set_up_partition_bitmap(THD *thd, partition_info *part_info)
{
  uint32 *bitmap_buf;
  uint bitmap_bits= part_info->no_subparts? 
                     (part_info->no_subparts* part_info->no_parts):
                      part_info->no_parts;
  uint bitmap_bytes= bitmap_buffer_size(bitmap_bits);
  DBUG_ENTER("set_up_partition_bitmap");

  if (!(bitmap_buf= (uint32*)thd->alloc(bitmap_bytes)))
  {
    mem_alloc_error(bitmap_bytes);
    DBUG_RETURN(TRUE);
  }
  bitmap_init(&part_info->used_partitions, bitmap_buf, bitmap_bytes*8, FALSE);
  bitmap_set_all(&part_info->used_partitions);
  DBUG_RETURN(FALSE);
}


/*
  Set up partition key maps

  SYNOPSIS
    set_up_partition_key_maps()
    table                TABLE object for which partition fields are set-up
    part_info            Reference to partitioning data structure

  RETURN VALUES
    None

  DESCRIPTION
    This function sets up a couple of key maps to be able to quickly check
    if an index ever can be used to deduce the partition fields or even
    a part of the fields of the  partition function.
    We set up the following key_map's.
    PF = Partition Function
    1) All fields of the PF is set even by equal on the first fields in the
       key
    2) All fields of the PF is set if all fields of the key is set
    3) At least one field in the PF is set if all fields is set
    4) At least one field in the PF is part of the key
*/

static void set_up_partition_key_maps(TABLE *table,
                                      partition_info *part_info)
{
  uint keys= table->s->keys;
  uint i;
  bool all_fields, some_fields;
  DBUG_ENTER("set_up_partition_key_maps");

  part_info->all_fields_in_PF.clear_all();
  part_info->all_fields_in_PPF.clear_all();
  part_info->all_fields_in_SPF.clear_all();
  part_info->some_fields_in_PF.clear_all();
  for (i= 0; i < keys; i++)
  {
    set_indicator_in_key_fields(table->key_info+i);
    check_fields_in_PF(part_info->full_part_field_array,
                       &all_fields, &some_fields);
    if (all_fields)
      part_info->all_fields_in_PF.set_bit(i);
    if (some_fields)
      part_info->some_fields_in_PF.set_bit(i);
    if (part_info->is_sub_partitioned())
    {
      check_fields_in_PF(part_info->part_field_array,
                         &all_fields, &some_fields);
      if (all_fields)
        part_info->all_fields_in_PPF.set_bit(i);
      check_fields_in_PF(part_info->subpart_field_array,
                         &all_fields, &some_fields);
      if (all_fields)
        part_info->all_fields_in_SPF.set_bit(i);
    }
    clear_indicator_in_key_fields(table->key_info+i);
  }
  DBUG_VOID_RETURN;
}


/*
  Set up function pointers for partition function

  SYNOPSIS
    set_up_partition_func_pointers()
    part_info            Reference to partitioning data structure

  RETURN VALUE
    NONE

  DESCRIPTION
    Set-up all function pointers for calculation of partition id,
    subpartition id and the upper part in subpartitioning. This is to speed up
    execution of get_partition_id which is executed once every record to be
    written and deleted and twice for updates.
*/

static void set_up_partition_func_pointers(partition_info *part_info)
{
  DBUG_ENTER("set_up_partition_func_pointers");

  if (part_info->is_sub_partitioned())
  {
    if (part_info->part_type == RANGE_PARTITION)
    {
      part_info->get_part_partition_id= get_partition_id_range;
      if (part_info->list_of_subpart_fields)
      {
        if (part_info->linear_hash_ind)
        {
          part_info->get_partition_id= get_partition_id_range_sub_linear_key;
          part_info->get_subpartition_id= get_partition_id_linear_key_sub;
        }
        else
        {
          part_info->get_partition_id= get_partition_id_range_sub_key;
          part_info->get_subpartition_id= get_partition_id_key_sub;
        }
      }
      else
      {
        if (part_info->linear_hash_ind)
        {
          part_info->get_partition_id= get_partition_id_range_sub_linear_hash;
          part_info->get_subpartition_id= get_partition_id_linear_hash_sub;
        }
        else
        {
          part_info->get_partition_id= get_partition_id_range_sub_hash;
          part_info->get_subpartition_id= get_partition_id_hash_sub;
        }
      }
    }
    else /* LIST Partitioning */
    {
      part_info->get_part_partition_id= get_partition_id_list;
      if (part_info->list_of_subpart_fields)
      {
        if (part_info->linear_hash_ind)
        {
          part_info->get_partition_id= get_partition_id_list_sub_linear_key;
          part_info->get_subpartition_id= get_partition_id_linear_key_sub;
        }
        else
        {
          part_info->get_partition_id= get_partition_id_list_sub_key;
          part_info->get_subpartition_id= get_partition_id_key_sub;
        }
      }
      else
      {
        if (part_info->linear_hash_ind)
        {
          part_info->get_partition_id= get_partition_id_list_sub_linear_hash;
          part_info->get_subpartition_id= get_partition_id_linear_hash_sub;
        }
        else
        {
          part_info->get_partition_id= get_partition_id_list_sub_hash;
          part_info->get_subpartition_id= get_partition_id_hash_sub;
        }
      }
    }
  }
  else /* No subpartitioning */
  {
    part_info->get_part_partition_id= NULL;
    part_info->get_subpartition_id= NULL;
    if (part_info->part_type == RANGE_PARTITION)
      part_info->get_partition_id= get_partition_id_range;
    else if (part_info->part_type == LIST_PARTITION)
      part_info->get_partition_id= get_partition_id_list;
    else /* HASH partitioning */
    {
      if (part_info->list_of_part_fields)
      {
        if (part_info->linear_hash_ind)
          part_info->get_partition_id= get_partition_id_linear_key_nosub;
        else
          part_info->get_partition_id= get_partition_id_key_nosub;
      }
      else
      {
        if (part_info->linear_hash_ind)
          part_info->get_partition_id= get_partition_id_linear_hash_nosub;
        else
          part_info->get_partition_id= get_partition_id_hash_nosub;
      }
    }
  }
  if (part_info->full_part_charset_field_array)
  {
    DBUG_ASSERT(part_info->get_partition_id);
    part_info->get_partition_id_charset= part_info->get_partition_id;
    if (part_info->part_charset_field_array &&
        part_info->subpart_charset_field_array)
      part_info->get_partition_id= get_part_id_charset_func_all;
    else if (part_info->part_charset_field_array)
      part_info->get_partition_id= get_part_id_charset_func_part;
    else
      part_info->get_partition_id= get_part_id_charset_func_subpart;
  }
  if (part_info->part_charset_field_array &&
      part_info->is_sub_partitioned())
  {
    DBUG_ASSERT(part_info->get_part_partition_id);
    part_info->get_part_partition_id_charset=
          part_info->get_part_partition_id;
    part_info->get_part_partition_id= get_part_part_id_charset_func;
  }
  if (part_info->subpart_charset_field_array)
  {
    DBUG_ASSERT(part_info->get_subpartition_id);
    part_info->get_subpartition_id_charset=
          part_info->get_subpartition_id;
    part_info->get_subpartition_id= get_subpart_id_charset_func;
  }
  DBUG_VOID_RETURN;
}


/*
  For linear hashing we need a mask which is on the form 2**n - 1 where
  2**n >= no_parts. Thus if no_parts is 6 then mask is 2**3 - 1 = 8 - 1 = 7.

  SYNOPSIS
    set_linear_hash_mask()
    part_info            Reference to partitioning data structure
    no_parts             Number of parts in linear hash partitioning

  RETURN VALUE
    NONE
*/

void set_linear_hash_mask(partition_info *part_info, uint no_parts)
{
  uint mask;

  for (mask= 1; mask < no_parts; mask<<=1)
    ;
  part_info->linear_hash_mask= mask - 1;
}


/*
  This function calculates the partition id provided the result of the hash
  function using linear hashing parameters, mask and number of partitions.

  SYNOPSIS
    get_part_id_from_linear_hash()
    hash_value          Hash value calculated by HASH function or KEY function
    mask                Mask calculated previously by set_linear_hash_mask
    no_parts            Number of partitions in HASH partitioned part

  RETURN VALUE
    part_id             The calculated partition identity (starting at 0)

  DESCRIPTION
    The partition is calculated according to the theory of linear hashing.
    See e.g. Linear hashing: a new tool for file and table addressing,
    Reprinted from VLDB-80 in Readings Database Systems, 2nd ed, M. Stonebraker
    (ed.), Morgan Kaufmann 1994.
*/

static uint32 get_part_id_from_linear_hash(longlong hash_value, uint mask,
                                           uint no_parts)
{
  uint32 part_id= (uint32)(hash_value & mask);
  DBUG_ENTER("get_part_id_from_linear_hash");

  if (part_id >= no_parts)
  {
    uint new_mask= ((mask + 1) >> 1) - 1;
    part_id= (uint32)(hash_value & new_mask);
  }
  DBUG_RETURN(part_id);
}


/*
  Check if a particular field is in need of character set
  handling for partition functions.

  SYNOPSIS
    field_is_partition_charset()
    field                         The field to check

  RETURN VALUES
    FALSE                        Not in need of character set handling
    TRUE                         In need of character set handling
*/

bool field_is_partition_charset(Field *field)
{
  if (!(field->type() == MYSQL_TYPE_STRING) &&
      !(field->type() == MYSQL_TYPE_VARCHAR))
    return FALSE;
  {
    CHARSET_INFO *cs= ((Field_str*)field)->charset();
    if (!(field->type() == MYSQL_TYPE_STRING) ||
        !(cs->state & MY_CS_BINSORT))
      return TRUE;
    return FALSE;
  }
}


/*
  Check that partition function doesn't contain any forbidden
  character sets and collations.

  SYNOPSIS
    check_part_func_fields()
    ptr                                 Array of Field pointers
    ok_with_charsets                    Will we report allowed charset
                                        fields as ok
  RETURN VALUES
    FALSE                               Success
    TRUE                                Error

  DESCRIPTION
    We will check in this routine that the fields of the partition functions
    do not contain unallowed parts. It can also be used to check if there
    are fields that require special care by calling my_strnxfrm before
    calling the functions to calculate partition id.
*/

bool check_part_func_fields(Field **ptr, bool ok_with_charsets)
{
  Field *field;
  DBUG_ENTER("check_part_func_fields");

  while ((field= *(ptr++)))
  {
    /*
      For CHAR/VARCHAR fields we need to take special precautions.
      Binary collation with CHAR is automatically supported. Other
      types need some kind of standardisation function handling
    */
    if (field_is_partition_charset(field))
    {
      CHARSET_INFO *cs= ((Field_str*)field)->charset();
      if (!ok_with_charsets ||
          cs->mbmaxlen > 1 ||
          cs->strxfrm_multiply > 1)
      {
        DBUG_RETURN(TRUE);
      }
    }
  }
  DBUG_RETURN(FALSE);
}


/*
  fix partition functions

  SYNOPSIS
    fix_partition_func()
    thd                  The thread object
    table                TABLE object for which partition fields are set-up
    is_create_table_ind  Indicator of whether openfrm was called as part of
                         CREATE or ALTER TABLE

  RETURN VALUE
    TRUE                 Error
    FALSE                Success

  DESCRIPTION
    The name parameter contains the full table name and is used to get the
    database name of the table which is used to set-up a correct
    TABLE_LIST object for use in fix_fields.

NOTES
    This function is called as part of opening the table by opening the .frm
    file. It is a part of CREATE TABLE to do this so it is quite permissible
    that errors due to erroneus syntax isn't found until we come here.
    If the user has used a non-existing field in the table is one such example
    of an error that is not discovered until here.
*/

bool fix_partition_func(THD *thd, TABLE *table,
                        bool is_create_table_ind)
{
  bool result= TRUE;
  partition_info *part_info= table->part_info;
  enum_mark_columns save_mark_used_columns= thd->mark_used_columns;
  DBUG_ENTER("fix_partition_func");

  if (part_info->fixed)
  {
    DBUG_RETURN(FALSE);
  }
  thd->mark_used_columns= MARK_COLUMNS_NONE;
  DBUG_PRINT("info", ("thd->mark_used_columns: %d", thd->mark_used_columns));

  if (!is_create_table_ind ||
       thd->lex->sql_command != SQLCOM_CREATE_TABLE)
  {
    if (partition_default_handling(table, part_info,
                                   is_create_table_ind,
                                   table->s->normalized_path.str))
    {
      DBUG_RETURN(TRUE);
    }
  }
  if (part_info->is_sub_partitioned())
  {
    DBUG_ASSERT(part_info->subpart_type == HASH_PARTITION);
    /*
      Subpartition is defined. We need to verify that subpartitioning
      function is correct.
    */
    if (part_info->linear_hash_ind)
      set_linear_hash_mask(part_info, part_info->no_subparts);
    if (part_info->list_of_subpart_fields)
    {
      List_iterator<char> it(part_info->subpart_field_list);
      if (unlikely(handle_list_of_fields(it, table, part_info, TRUE)))
        goto end;
    }
    else
    {
      if (unlikely(fix_fields_part_func(thd, part_info->subpart_expr,
                                        table, TRUE, TRUE)))
        goto end;
      if (unlikely(part_info->subpart_expr->result_type() != INT_RESULT))
      {
        my_error(ER_PARTITION_FUNC_NOT_ALLOWED_ERROR, MYF(0),
                 "SUBPARTITION");
        goto end;
      }
    }
  }
  DBUG_ASSERT(part_info->part_type != NOT_A_PARTITION);
  /*
    Partition is defined. We need to verify that partitioning
    function is correct.
  */
  if (part_info->part_type == HASH_PARTITION)
  {
    if (part_info->linear_hash_ind)
      set_linear_hash_mask(part_info, part_info->no_parts);
    if (part_info->list_of_part_fields)
    {
      List_iterator<char> it(part_info->part_field_list);
      if (unlikely(handle_list_of_fields(it, table, part_info, FALSE)))
        goto end;
    }
    else
    {
      if (unlikely(fix_fields_part_func(thd, part_info->part_expr,
                                        table, FALSE, TRUE)))
        goto end;
      if (unlikely(part_info->part_expr->result_type() != INT_RESULT))
      {
        my_error(ER_PARTITION_FUNC_NOT_ALLOWED_ERROR, MYF(0), part_str);
        goto end;
      }
      part_info->part_result_type= INT_RESULT;
    }
  }
  else
  {
    const char *error_str;
    if (unlikely(fix_fields_part_func(thd, part_info->part_expr,
                                      table, FALSE, TRUE)))
      goto end;
    if (part_info->part_type == RANGE_PARTITION)
    {
      error_str= partition_keywords[PKW_RANGE].str; 
      if (unlikely(part_info->check_range_constants()))
        goto end;
    }
    else if (part_info->part_type == LIST_PARTITION)
    {
      error_str= partition_keywords[PKW_LIST].str; 
      if (unlikely(part_info->check_list_constants()))
        goto end;
    }
    else
    {
      DBUG_ASSERT(0);
      my_error(ER_INCONSISTENT_PARTITION_INFO_ERROR, MYF(0));
      goto end;
    }
    if (unlikely(part_info->no_parts < 1))
    {
      my_error(ER_PARTITIONS_MUST_BE_DEFINED_ERROR, MYF(0), error_str);
      goto end;
    }
    if (unlikely(part_info->part_expr->result_type() != INT_RESULT))
    {
      my_error(ER_PARTITION_FUNC_NOT_ALLOWED_ERROR, MYF(0), part_str);
      goto end;
    }
  }
  if (((part_info->part_type != HASH_PARTITION ||
      part_info->list_of_part_fields == FALSE) &&
      check_part_func_fields(part_info->part_field_array, TRUE)) ||
      (part_info->list_of_part_fields == FALSE &&
       part_info->is_sub_partitioned() &&
       check_part_func_fields(part_info->subpart_field_array, TRUE)))
  {
    my_error(ER_PARTITION_FUNCTION_IS_NOT_ALLOWED, MYF(0));
    goto end;
  }
  if (unlikely(create_full_part_field_array(thd, table, part_info)))
    goto end;
  if (unlikely(check_primary_key(table)))
    goto end;
  if (unlikely((!(table->s->db_type()->partition_flags &&
      (table->s->db_type()->partition_flags() & HA_CAN_PARTITION_UNIQUE))) &&
               check_unique_keys(table)))
    goto end;
  if (unlikely(set_up_partition_bitmap(thd, part_info)))
    goto end;
  if (unlikely(part_info->set_up_charset_field_preps()))
  {
    my_error(ER_PARTITION_FUNCTION_IS_NOT_ALLOWED, MYF(0));
    goto end;
  }
  check_range_capable_PF(table);
  set_up_partition_key_maps(table, part_info);
  set_up_partition_func_pointers(part_info);
  set_up_range_analysis_info(part_info);
  table->file->set_part_info(part_info, FALSE);
  result= FALSE;
end:
  thd->mark_used_columns= save_mark_used_columns;
  DBUG_PRINT("info", ("thd->mark_used_columns: %d", thd->mark_used_columns));
  DBUG_RETURN(result);
}


/*
  The code below is support routines for the reverse parsing of the 
  partitioning syntax. This feature is very useful to generate syntax for
  all default values to avoid all default checking when opening the frm
  file. It is also used when altering the partitioning by use of various
  ALTER TABLE commands. Finally it is used for SHOW CREATE TABLES.
*/

static int add_write(File fptr, const char *buf, uint len)
{
  uint len_written= my_write(fptr, (const uchar*)buf, len, MYF(0));

  if (likely(len == len_written))
    return 0;
  else
    return 1;
}

static int add_string_object(File fptr, String *string)
{
  return add_write(fptr, string->ptr(), string->length());
}

static int add_string(File fptr, const char *string)
{
  return add_write(fptr, string, strlen(string));
}

static int add_string_len(File fptr, const char *string, uint len)
{
  return add_write(fptr, string, len);
}

static int add_space(File fptr)
{
  return add_string(fptr, space_str);
}

static int add_comma(File fptr)
{
  return add_string(fptr, comma_str);
}

static int add_equal(File fptr)
{
  return add_string(fptr, equal_str);
}

static int add_end_parenthesis(File fptr)
{
  return add_string(fptr, end_paren_str);
}

static int add_begin_parenthesis(File fptr)
{
  return add_string(fptr, begin_paren_str);
}

static int add_part_key_word(File fptr, const char *key_string)
{
  int err= add_string(fptr, key_string);

  err+= add_space(fptr);
  return err + add_begin_parenthesis(fptr);
}

static int add_hash(File fptr)
{
  return add_part_key_word(fptr, partition_keywords[PKW_HASH].str);
}

static int add_partition(File fptr)
{
  char buff[22];
  strxmov(buff, part_str, space_str, NullS);
  return add_string(fptr, buff);
}

static int add_subpartition(File fptr)
{
  int err= add_string(fptr, sub_str);

  return err + add_partition(fptr);
}

static int add_partition_by(File fptr)
{
  char buff[22];
  strxmov(buff, part_str, space_str, by_str, space_str, NullS);
  return add_string(fptr, buff);
}

static int add_subpartition_by(File fptr)
{
  int err= add_string(fptr, sub_str);

  return err + add_partition_by(fptr);
}

static int add_key_partition(File fptr, List<char> field_list)
{
  uint i, no_fields;
  int err;

  List_iterator<char> part_it(field_list);
  err= add_part_key_word(fptr, partition_keywords[PKW_KEY].str);
  no_fields= field_list.elements;
  i= 0;
  while (i < no_fields)
  {
    const char *field_str= part_it++;
    String field_string("", 0, system_charset_info);
    THD *thd= current_thd;
    ulonglong save_options= thd->options;
    thd->options= 0;
    append_identifier(thd, &field_string, field_str,
                      strlen(field_str));
    thd->options= save_options;
    err+= add_string_object(fptr, &field_string);
    if (i != (no_fields-1))
      err+= add_comma(fptr);
    i++;
  }
  return err;
}

static int add_name_string(File fptr, const char *name)
{
  int err;
  String name_string("", 0, system_charset_info);
  THD *thd= current_thd;
  ulonglong save_options= thd->options;

  thd->options= 0;
  append_identifier(thd, &name_string, name,
                    strlen(name));
  thd->options= save_options;
  err= add_string_object(fptr, &name_string);
  return err;
}

static int add_int(File fptr, longlong number)
{
  char buff[32];
  llstr(number, buff);
  return add_string(fptr, buff);
}

static int add_uint(File fptr, ulonglong number)
{
  char buff[32];
  longlong2str(number, buff, 10);
  return add_string(fptr, buff);
}

/*
   Must escape strings in partitioned tables frm-files,
   parsing it later with mysql_unpack_partition will fail otherwise.
*/
static int add_quoted_string(File fptr, const char *quotestr)
{
  String orgstr(quotestr, system_charset_info);
  String escapedstr;
  int err= add_string(fptr, "'");
  err+= append_escaped(&escapedstr, &orgstr);
  err+= add_string(fptr, escapedstr.c_ptr_safe());
  return err + add_string(fptr, "'");
}

static int add_keyword_string(File fptr, const char *keyword,
                              bool should_use_quotes, 
                              const char *keystr)
{
  int err= add_string(fptr, keyword);

  err+= add_space(fptr);
  err+= add_equal(fptr);
  err+= add_space(fptr);
  if (should_use_quotes)
    err+= add_quoted_string(fptr, keystr);
  else
    err+= add_string(fptr, keystr);
  return err + add_space(fptr);
}

static int add_keyword_int(File fptr, const char *keyword, longlong num)
{
  int err= add_string(fptr, keyword);

  err+= add_space(fptr);
  err+= add_equal(fptr);
  err+= add_space(fptr);
  err+= add_int(fptr, num);
  return err + add_space(fptr);
}

static int add_engine(File fptr, handlerton *engine_type)
{
  const char *engine_str= ha_resolve_storage_engine_name(engine_type);
  DBUG_PRINT("info", ("ENGINE: %s", engine_str));
  int err= add_string(fptr, "ENGINE = ");
  return err + add_string(fptr, engine_str);
}

static int add_partition_options(File fptr, partition_element *p_elem)
{
  int err= 0;

  err+= add_space(fptr);
  if (p_elem->tablespace_name)
    err+= add_keyword_string(fptr,"TABLESPACE", FALSE,
                             p_elem->tablespace_name);
  if (p_elem->nodegroup_id != UNDEF_NODEGROUP)
    err+= add_keyword_int(fptr,"NODEGROUP",(longlong)p_elem->nodegroup_id);
  if (p_elem->part_max_rows)
    err+= add_keyword_int(fptr,"MAX_ROWS",(longlong)p_elem->part_max_rows);
  if (p_elem->part_min_rows)
    err+= add_keyword_int(fptr,"MIN_ROWS",(longlong)p_elem->part_min_rows);
  if (!(current_thd->variables.sql_mode & MODE_NO_DIR_IN_CREATE))
  {
    if (p_elem->data_file_name)
      err+= add_keyword_string(fptr, "DATA DIRECTORY", TRUE, 
                               p_elem->data_file_name);
    if (p_elem->index_file_name)
      err+= add_keyword_string(fptr, "INDEX DIRECTORY", TRUE, 
                               p_elem->index_file_name);
  }
  if (p_elem->part_comment)
    err+= add_keyword_string(fptr, "COMMENT", TRUE, p_elem->part_comment);
  return err + add_engine(fptr,p_elem->engine_type);
}

static int add_partition_values(File fptr, partition_info *part_info, partition_element *p_elem)
{
  int err= 0;

  if (part_info->part_type == RANGE_PARTITION)
  {
    err+= add_string(fptr, " VALUES LESS THAN ");
    if (!p_elem->max_value)
    {
      err+= add_begin_parenthesis(fptr);
      if (p_elem->signed_flag)
        err+= add_int(fptr, p_elem->range_value);
      else
        err+= add_uint(fptr, p_elem->range_value);
      err+= add_end_parenthesis(fptr);
    }
    else
      err+= add_string(fptr, partition_keywords[PKW_MAXVALUE].str);
  }
  else if (part_info->part_type == LIST_PARTITION)
  {
    uint i;
    List_iterator<part_elem_value> list_val_it(p_elem->list_val_list);
    err+= add_string(fptr, " VALUES IN ");
    uint no_items= p_elem->list_val_list.elements;

    err+= add_begin_parenthesis(fptr);
    if (p_elem->has_null_value)
    {
      err+= add_string(fptr, "NULL");
      if (no_items == 0)
      {
        err+= add_end_parenthesis(fptr);
        goto end;
      }
      err+= add_comma(fptr);
    }
    i= 0;
    do
    {
      part_elem_value *list_value= list_val_it++;

      if (!list_value->unsigned_flag)
        err+= add_int(fptr, list_value->value);
      else
        err+= add_uint(fptr, list_value->value);
      if (i != (no_items-1))
        err+= add_comma(fptr);
    } while (++i < no_items);
    err+= add_end_parenthesis(fptr);
  }
end:
  return err;
}

/*
  Generate the partition syntax from the partition data structure.
  Useful for support of generating defaults, SHOW CREATE TABLES
  and easy partition management.

  SYNOPSIS
    generate_partition_syntax()
    part_info                  The partitioning data structure
    buf_length                 A pointer to the returned buffer length
    use_sql_alloc              Allocate buffer from sql_alloc if true
                               otherwise use my_malloc
    show_partition_options     Should we display partition options

  RETURN VALUES
    NULL error
    buf, buf_length            Buffer and its length

  DESCRIPTION
  Here we will generate the full syntax for the given command where all
  defaults have been expanded. By so doing the it is also possible to
  make lots of checks of correctness while at it.
  This could will also be reused for SHOW CREATE TABLES and also for all
  type ALTER TABLE commands focusing on changing the PARTITION structure
  in any fashion.

  The implementation writes the syntax to a temporary file (essentially
  an abstraction of a dynamic array) and if all writes goes well it
  allocates a buffer and writes the syntax into this one and returns it.

  As a security precaution the file is deleted before writing into it. This
  means that no other processes on the machine can open and read the file
  while this processing is ongoing.

  The code is optimised for minimal code size since it is not used in any
  common queries.
*/

char *generate_partition_syntax(partition_info *part_info,
                                uint *buf_length,
                                bool use_sql_alloc,
                                bool show_partition_options)
{
  uint i,j, tot_no_parts, no_subparts;
  partition_element *part_elem;
  ulonglong buffer_length;
  char path[FN_REFLEN];
  int err= 0;
  List_iterator<partition_element> part_it(part_info->partitions);
  File fptr;
  char *buf= NULL; //Return buffer
  DBUG_ENTER("generate_partition_syntax");

  if (unlikely(((fptr= create_temp_file(path,mysql_tmpdir,"psy", 
                                        O_RDWR | O_BINARY | O_TRUNC |  
                                        O_TEMPORARY, MYF(MY_WME)))) < 0))
    DBUG_RETURN(NULL);
#ifndef __WIN__
  unlink(path);
#endif
  err+= add_space(fptr);
  err+= add_partition_by(fptr);
  switch (part_info->part_type)
  {
    case RANGE_PARTITION:
      err+= add_part_key_word(fptr, partition_keywords[PKW_RANGE].str);
      break;
    case LIST_PARTITION:
      err+= add_part_key_word(fptr, partition_keywords[PKW_LIST].str);
      break;
    case HASH_PARTITION:
      if (part_info->linear_hash_ind)
        err+= add_string(fptr, partition_keywords[PKW_LINEAR].str);
      if (part_info->list_of_part_fields)
        err+= add_key_partition(fptr, part_info->part_field_list);
      else
        err+= add_hash(fptr);
      break;
    default:
      DBUG_ASSERT(0);
      /* We really shouldn't get here, no use in continuing from here */
      my_error(ER_OUT_OF_RESOURCES, MYF(0));
      current_thd->fatal_error();
      DBUG_RETURN(NULL);
  }
  if (part_info->part_expr)
    err+= add_string_len(fptr, part_info->part_func_string,
                         part_info->part_func_len);
  err+= add_end_parenthesis(fptr);
  err+= add_space(fptr);
  if ((!part_info->use_default_no_partitions) &&
       part_info->use_default_partitions)
  {
    err+= add_string(fptr, "PARTITIONS ");
    err+= add_int(fptr, part_info->no_parts);
    err+= add_space(fptr);
  }
  if (part_info->is_sub_partitioned())
  {
    err+= add_subpartition_by(fptr);
    /* Must be hash partitioning for subpartitioning */
    if (part_info->linear_hash_ind)
      err+= add_string(fptr, partition_keywords[PKW_LINEAR].str);
    if (part_info->list_of_subpart_fields)
      err+= add_key_partition(fptr, part_info->subpart_field_list);
    else
      err+= add_hash(fptr);
    if (part_info->subpart_expr)
      err+= add_string_len(fptr, part_info->subpart_func_string,
                           part_info->subpart_func_len);
    err+= add_end_parenthesis(fptr);
    err+= add_space(fptr);
    if ((!part_info->use_default_no_subpartitions) && 
          part_info->use_default_subpartitions)
    {
      err+= add_string(fptr, "SUBPARTITIONS ");
      err+= add_int(fptr, part_info->no_subparts);
      err+= add_space(fptr);
    }
  }
  tot_no_parts= part_info->partitions.elements;
  no_subparts= part_info->no_subparts;

  if (!part_info->use_default_partitions)
  {
    bool first= TRUE;
    err+= add_begin_parenthesis(fptr);
    i= 0;
    do
    {
      part_elem= part_it++;
      if (part_elem->part_state != PART_TO_BE_DROPPED &&
          part_elem->part_state != PART_REORGED_DROPPED)
      {
        if (!first)
        {
          err+= add_comma(fptr);
          err+= add_space(fptr);
        }
        first= FALSE;
        err+= add_partition(fptr);
        err+= add_name_string(fptr, part_elem->partition_name);
        err+= add_partition_values(fptr, part_info, part_elem);
        if (!part_info->is_sub_partitioned() ||
            part_info->use_default_subpartitions)
        {
          if (show_partition_options)
            err+= add_partition_options(fptr, part_elem);
        }
        else
        {
          err+= add_space(fptr);
          err+= add_begin_parenthesis(fptr);
          List_iterator<partition_element> sub_it(part_elem->subpartitions);
          j= 0;
          do
          {
            part_elem= sub_it++;
            err+= add_subpartition(fptr);
            err+= add_name_string(fptr, part_elem->partition_name);
            if (show_partition_options)
              err+= add_partition_options(fptr, part_elem);
            if (j != (no_subparts-1))
            {
              err+= add_comma(fptr);
              err+= add_space(fptr);
            }
            else
              err+= add_end_parenthesis(fptr);
          } while (++j < no_subparts);
        }
      }
      if (i == (tot_no_parts-1))
        err+= add_end_parenthesis(fptr);
    } while (++i < tot_no_parts);
  }
  if (err)
    goto close_file;
  buffer_length= my_seek(fptr, 0L,MY_SEEK_END,MYF(0));
  if (unlikely(buffer_length == MY_FILEPOS_ERROR))
    goto close_file;
  if (unlikely(my_seek(fptr, 0L, MY_SEEK_SET, MYF(0)) == MY_FILEPOS_ERROR))
    goto close_file;
  *buf_length= (uint)buffer_length;
  if (use_sql_alloc)
    buf= (char*) sql_alloc(*buf_length+1);
  else
    buf= (char*) my_malloc(*buf_length+1, MYF(MY_WME));
  if (!buf)
    goto close_file;

  if (unlikely(my_read(fptr, (uchar*)buf, *buf_length, MYF(MY_FNABP))))
  {
    if (!use_sql_alloc)
      my_free(buf, MYF(0));
    else
      buf= NULL;
  }
  else
    buf[*buf_length]= 0;

close_file:
  my_close(fptr, MYF(0));
  DBUG_RETURN(buf);
}


/*
  Check if partition key fields are modified and if it can be handled by the
  underlying storage engine.

  SYNOPSIS
    partition_key_modified
    table                TABLE object for which partition fields are set-up
    fields               Bitmap representing fields to be modified

  RETURN VALUES
    TRUE                 Need special handling of UPDATE
    FALSE                Normal UPDATE handling is ok
*/

bool partition_key_modified(TABLE *table, const MY_BITMAP *fields)
{
  Field **fld;
  partition_info *part_info= table->part_info;
  DBUG_ENTER("partition_key_modified");

  if (!part_info)
    DBUG_RETURN(FALSE);
  if (table->s->db_type()->partition_flags &&
      (table->s->db_type()->partition_flags() & HA_CAN_UPDATE_PARTITION_KEY))
    DBUG_RETURN(FALSE);
  for (fld= part_info->full_part_field_array; *fld; fld++)
    if (bitmap_is_set(fields, (*fld)->field_index))
      DBUG_RETURN(TRUE);
  DBUG_RETURN(FALSE);
}


/*
  A function to handle correct handling of NULL values in partition
  functions.
  SYNOPSIS
    part_val_int()
    item_expr                 The item expression to evaluate
  RETURN VALUES
    The value of the partition function, LONGLONG_MIN if any null value
    in function
*/

static inline longlong part_val_int(Item *item_expr)
{
  longlong value= item_expr->val_int();
  if (item_expr->null_value)
    value= LONGLONG_MIN;
  return value;
}

/*
  The next set of functions are used to calculate the partition identity.
  A handler sets up a variable that corresponds to one of these functions
  to be able to quickly call it whenever the partition id needs to calculated
  based on the record in table->record[0] (or set up to fake that).
  There are 4 functions for hash partitioning and 2 for RANGE/LIST partitions.
  In addition there are 4 variants for RANGE subpartitioning and 4 variants
  for LIST subpartitioning thus in total there are 14 variants of this
  function.

  We have a set of support functions for these 14 variants. There are 4
  variants of hash functions and there is a function for each. The KEY
  partitioning uses the function calculate_key_hash_value to calculate the
  hash value based on an array of fields. The linear hash variants uses the
  method get_part_id_from_linear_hash to get the partition id using the
  hash value and some parameters calculated from the number of partitions.

  Handlers can implement their own calculate_key_hash_value function or use the
  method defined in ha_partition.cc
*/

/*
  A simple support function to calculate part_id given local part and
  sub part.

  SYNOPSIS
    get_part_id_for_sub()
    loc_part_id             Local partition id
    sub_part_id             Subpartition id
    no_subparts             Number of subparts
*/

inline
static uint32 get_part_id_for_sub(uint32 loc_part_id, uint32 sub_part_id,
                                  uint no_subparts)
{
  return (uint32)((loc_part_id * no_subparts) + sub_part_id);
}


/*
  Calculate part_id for (SUB)PARTITION BY HASH

  SYNOPSIS
    get_part_id_hash()
    no_parts                 Number of hash partitions
    part_expr                Item tree of hash function
    out:func_value      Value of hash function

  RETURN VALUE
    Calculated partition id
*/

inline
static uint32 get_part_id_hash(uint no_parts,
                               Item *part_expr,
                               longlong *func_value)
{
  longlong int_hash_id;
  DBUG_ENTER("get_part_id_hash");

  *func_value= part_val_int(part_expr);
  int_hash_id= *func_value % no_parts;

  DBUG_RETURN(int_hash_id < 0 ? (uint32) -int_hash_id : (uint32) int_hash_id);
}


/*
  Calculate part_id for (SUB)PARTITION BY LINEAR HASH

  SYNOPSIS
    get_part_id_linear_hash()
    part_info           A reference to the partition_info struct where all the
                        desired information is given
    no_parts            Number of hash partitions
    part_expr           Item tree of hash function
    out:func_value      Value of hash function

  RETURN VALUE
    Calculated partition id
*/

inline
static uint32 get_part_id_linear_hash(partition_info *part_info,
                                      uint no_parts,
                                      Item *part_expr,
                                      longlong *func_value)
{
  DBUG_ENTER("get_part_id_linear_hash");

  *func_value= part_val_int(part_expr);
  DBUG_RETURN(get_part_id_from_linear_hash(*func_value,
                                           part_info->linear_hash_mask,
                                           no_parts));
}


/*
  Calculate part_id for (SUB)PARTITION BY KEY

  SYNOPSIS
    get_part_id_key()
    file                Handle to storage engine
    field_array         Array of fields for PARTTION KEY
    no_parts            Number of KEY partitions
    func_value          Returns hash value calculated

  RETURN VALUE
    Calculated partition id
*/

inline
static uint32 get_part_id_key(handler *file,
                              Field **field_array,
                              uint no_parts,
                              longlong *func_value)
{
  DBUG_ENTER("get_part_id_key");
  *func_value= file->calculate_key_hash_value(field_array);
  DBUG_RETURN((uint32) (*func_value % no_parts));
}


/*
  Calculate part_id for (SUB)PARTITION BY LINEAR KEY

  SYNOPSIS
    get_part_id_linear_key()
    part_info           A reference to the partition_info struct where all the
                        desired information is given
    field_array         Array of fields for PARTTION KEY
    no_parts            Number of KEY partitions

  RETURN VALUE
    Calculated partition id
*/

inline
static uint32 get_part_id_linear_key(partition_info *part_info,
                                     Field **field_array,
                                     uint no_parts,
                                     longlong *func_value)
{
  DBUG_ENTER("get_partition_id_linear_key");

  *func_value= part_info->table->file->calculate_key_hash_value(field_array);
  DBUG_RETURN(get_part_id_from_linear_hash(*func_value,
                                           part_info->linear_hash_mask,
                                           no_parts));
}

/*
  Copy to field buffers and set up field pointers

  SYNOPSIS
    copy_to_part_field_buffers()
    ptr                          Array of fields to copy
    field_bufs                   Array of field buffers to copy to
    restore_ptr                  Array of pointers to restore to

  RETURN VALUES
    NONE
  DESCRIPTION
    This routine is used to take the data from field pointer, convert
    it to a standard format and store this format in a field buffer
    allocated for this purpose. Next the field pointers are moved to
    point to the field buffers. There is a separate to restore the
    field pointers after this call.
*/

static void copy_to_part_field_buffers(Field **ptr,
                                       uchar **field_bufs,
                                       uchar **restore_ptr)
{
  Field *field;
  while ((field= *(ptr++)))
  {
    *restore_ptr= field->ptr;
    restore_ptr++;
    if (!field->maybe_null() || !field->is_null())
    {
      CHARSET_INFO *cs= ((Field_str*)field)->charset();
      uint len= field->pack_length();
      uchar *field_buf= *field_bufs;
      /*
         We only use the field buffer for VARCHAR and CHAR strings
         which isn't of a binary collation. We also only use the
         field buffer for fields which are not currently NULL.
         The field buffer will store a normalised string. We use
         the strnxfrm method to normalise the string.
       */
      if (field->type() == MYSQL_TYPE_VARCHAR)
      {
        uint len_bytes= ((Field_varstring*)field)->length_bytes;
        my_strnxfrm(cs, field_buf + len_bytes, (len - len_bytes),
                    field->ptr + len_bytes, field->field_length);
        if (len_bytes == 1)
          *field_buf= (uchar) field->field_length;
        else
          int2store(field_buf, field->field_length);
      }
      else
      {
        my_strnxfrm(cs, field_buf, len,
                    field->ptr, field->field_length);
      }
      field->ptr= field_buf;
    }
    field_bufs++;
  }
  return;
}

/*
  Restore field pointers
  SYNOPSIS
    restore_part_field_pointers()
    ptr                            Array of fields to restore
    restore_ptr                    Array of field pointers to restore to

  RETURN VALUES
*/

static void restore_part_field_pointers(Field **ptr, uchar **restore_ptr)
{
  Field *field;
  while ((field= *(ptr++)))
  {
    field->ptr= *restore_ptr;
    restore_ptr++;
  }
  return;
}
/*
  This function is used to calculate the partition id where all partition
  fields have been prepared to point to a record where the partition field
  values are bound.

  SYNOPSIS
    get_partition_id()
    part_info           A reference to the partition_info struct where all the
                        desired information is given
    out:part_id         The partition id is returned through this pointer
    out: func_value     Value of partition function (longlong)

  RETURN VALUE
    part_id                     Partition id of partition that would contain
                                row with given values of PF-fields
    HA_ERR_NO_PARTITION_FOUND   The fields of the partition function didn't
                                fit into any partition and thus the values of 
                                the PF-fields are not allowed.

  DESCRIPTION
    A routine used from write_row, update_row and delete_row from any
    handler supporting partitioning. It is also a support routine for
    get_partition_set used to find the set of partitions needed to scan
    for a certain index scan or full table scan.
    
    It is actually 14 different variants of this function which are called
    through a function pointer.

    get_partition_id_list
    get_partition_id_range
    get_partition_id_hash_nosub
    get_partition_id_key_nosub
    get_partition_id_linear_hash_nosub
    get_partition_id_linear_key_nosub
    get_partition_id_range_sub_hash
    get_partition_id_range_sub_key
    get_partition_id_range_sub_linear_hash
    get_partition_id_range_sub_linear_key
    get_partition_id_list_sub_hash
    get_partition_id_list_sub_key
    get_partition_id_list_sub_linear_hash
    get_partition_id_list_sub_linear_key
*/

/*
  This function is used to calculate the main partition to use in the case of
  subpartitioning and we don't know enough to get the partition identity in
  total.

  SYNOPSIS
    get_part_partition_id()
    part_info           A reference to the partition_info struct where all the
                        desired information is given
    out:part_id         The partition id is returned through this pointer
    out: func_value     The value calculated by partition function

  RETURN VALUE
    part_id                     Partition id of partition that would contain
                                row with given values of PF-fields
    HA_ERR_NO_PARTITION_FOUND   The fields of the partition function didn't
                                fit into any partition and thus the values of 
                                the PF-fields are not allowed.

  DESCRIPTION
    
    It is actually 6 different variants of this function which are called
    through a function pointer.

    get_partition_id_list
    get_partition_id_range
    get_partition_id_hash_nosub
    get_partition_id_key_nosub
    get_partition_id_linear_hash_nosub
    get_partition_id_linear_key_nosub
*/

static int get_part_id_charset_func_subpart(partition_info *part_info,
                                            uint32 *part_id,
                                            longlong *func_value)
{
  int res;
  DBUG_ENTER("get_part_id_charset_func_subpart");
  copy_to_part_field_buffers(part_info->subpart_charset_field_array,
                             part_info->subpart_field_buffers,
                             part_info->restore_subpart_field_ptrs);
  res= part_info->get_partition_id_charset(part_info, part_id, func_value);
  restore_part_field_pointers(part_info->subpart_charset_field_array,
                              part_info->restore_subpart_field_ptrs);
  DBUG_RETURN(res);
}


static int get_part_id_charset_func_part(partition_info *part_info,
                                         uint32 *part_id,
                                         longlong *func_value)
{
  int res;
  DBUG_ENTER("get_part_id_charset_func_part");
  copy_to_part_field_buffers(part_info->part_charset_field_array,
                             part_info->part_field_buffers,
                             part_info->restore_part_field_ptrs);
  res= part_info->get_partition_id_charset(part_info, part_id, func_value);
  restore_part_field_pointers(part_info->part_charset_field_array,
                              part_info->restore_part_field_ptrs);
  DBUG_RETURN(res);
}


static int get_part_id_charset_func_all(partition_info *part_info,
                                        uint32 *part_id,
                                        longlong *func_value)
{
  int res;
  DBUG_ENTER("get_part_id_charset_func_all");
  copy_to_part_field_buffers(part_info->full_part_field_array,
                             part_info->full_part_field_buffers,
                             part_info->restore_full_part_field_ptrs);
  res= part_info->get_partition_id_charset(part_info, part_id, func_value);
  restore_part_field_pointers(part_info->full_part_field_array,
                              part_info->restore_full_part_field_ptrs);
  DBUG_RETURN(res);
}


static int get_part_part_id_charset_func(partition_info *part_info,
                                         uint32 *part_id,
                                         longlong *func_value)
{
  int res;
  DBUG_ENTER("get_part_part_id_charset_func");
  copy_to_part_field_buffers(part_info->part_charset_field_array,
                             part_info->part_field_buffers,
                             part_info->restore_part_field_ptrs);
  res= part_info->get_part_partition_id_charset(part_info,
                                                part_id, func_value);
  restore_part_field_pointers(part_info->part_charset_field_array,
                              part_info->restore_part_field_ptrs);
  DBUG_RETURN(res);
}


static uint32 get_subpart_id_charset_func(partition_info *part_info)
{
  int res;
  DBUG_ENTER("get_subpart_id_charset_func");
  copy_to_part_field_buffers(part_info->subpart_charset_field_array,
                             part_info->subpart_field_buffers,
                             part_info->restore_subpart_field_ptrs);
  res= part_info->get_subpartition_id_charset(part_info);
  restore_part_field_pointers(part_info->subpart_charset_field_array,
                              part_info->restore_subpart_field_ptrs);
  DBUG_RETURN(res);
}


int get_partition_id_list(partition_info *part_info,
                          uint32 *part_id,
                          longlong *func_value)
{
  LIST_PART_ENTRY *list_array= part_info->list_array;
  int list_index;
  int min_list_index= 0;
  int max_list_index= part_info->no_list_values - 1;
  longlong part_func_value= part_val_int(part_info->part_expr);
  longlong list_value;
  bool unsigned_flag= part_info->part_expr->unsigned_flag;
  DBUG_ENTER("get_partition_id_list");

  if (part_info->part_expr->null_value)
  {
    if (part_info->has_null_value)
    {
      *part_id= part_info->has_null_part_id;
      DBUG_RETURN(0);
    }
    goto notfound;
  }
  *func_value= part_func_value;
  if (unsigned_flag)
    part_func_value-= 0x8000000000000000ULL;
  while (max_list_index >= min_list_index)
  {
    list_index= (max_list_index + min_list_index) >> 1;
    list_value= list_array[list_index].list_value;
    if (list_value < part_func_value)
      min_list_index= list_index + 1;
    else if (list_value > part_func_value)
    {
      if (!list_index)
        goto notfound;
      max_list_index= list_index - 1;
    }
    else
    {
      *part_id= (uint32)list_array[list_index].partition_id;
      DBUG_RETURN(0);
    }
  }
notfound:
  *part_id= 0;
  DBUG_RETURN(HA_ERR_NO_PARTITION_FOUND);
}


/*
  Find the sub-array part_info->list_array that corresponds to given interval

  SYNOPSIS 
    get_list_array_idx_for_endpoint()
      part_info         Partitioning info (partitioning type must be LIST)
      left_endpoint     TRUE  - the interval is [a; +inf) or (a; +inf)
                        FALSE - the interval is (-inf; a] or (-inf; a)
      include_endpoint  TRUE iff the interval includes the endpoint

  DESCRIPTION
    This function finds the sub-array of part_info->list_array where values of
    list_array[idx].list_value are contained within the specifed interval.
    list_array is ordered by list_value, so
    1. For [a; +inf) or (a; +inf)-type intervals (left_endpoint==TRUE), the 
       sought sub-array starts at some index idx and continues till array end.
       The function returns first number idx, such that 
       list_array[idx].list_value is contained within the passed interval.
       
    2. For (-inf; a] or (-inf; a)-type intervals (left_endpoint==FALSE), the
       sought sub-array starts at array start and continues till some last 
       index idx.
       The function returns first number idx, such that 
       list_array[idx].list_value is NOT contained within the passed interval.
       If all array elements are contained, part_info->no_list_values is
       returned.

  NOTE
    The caller will call this function and then will run along the sub-array of
    list_array to collect partition ids. If the number of list values is 
    significantly higher then number of partitions, this could be slow and
    we could invent some other approach. The "run over list array" part is
    already wrapped in a get_next()-like function.

  RETURN
    The edge of corresponding sub-array of part_info->list_array
*/

uint32 get_list_array_idx_for_endpoint_charset(partition_info *part_info,
                                               bool left_endpoint,
                                               bool include_endpoint)
{
  uint32 res;
  DBUG_ENTER("get_list_array_idx_for_endpoint_charset");
  copy_to_part_field_buffers(part_info->part_field_array,
                             part_info->part_field_buffers,
                             part_info->restore_part_field_ptrs);
  res= get_list_array_idx_for_endpoint(part_info, left_endpoint,
                                       include_endpoint);
  restore_part_field_pointers(part_info->part_field_array,
                              part_info->restore_part_field_ptrs);
  DBUG_RETURN(res);
}

uint32 get_list_array_idx_for_endpoint(partition_info *part_info,
                                       bool left_endpoint,
                                       bool include_endpoint)
{
  LIST_PART_ENTRY *list_array= part_info->list_array;
  uint list_index;
  uint min_list_index= 0, max_list_index= part_info->no_list_values - 1;
  longlong list_value;
  /* Get the partitioning function value for the endpoint */
  longlong part_func_value= 
    part_info->part_expr->val_int_endpoint(left_endpoint, &include_endpoint);
  bool unsigned_flag= part_info->part_expr->unsigned_flag;
  DBUG_ENTER("get_list_array_idx_for_endpoint");

  if (part_info->part_expr->null_value)
  {
    DBUG_RETURN(0);
  }
  if (unsigned_flag)
    part_func_value-= 0x8000000000000000ULL;
  DBUG_ASSERT(part_info->no_list_values);
  do
  {
    list_index= (max_list_index + min_list_index) >> 1;
    list_value= list_array[list_index].list_value;
    if (list_value < part_func_value)
      min_list_index= list_index + 1;
    else if (list_value > part_func_value)
    {
      if (!list_index)
        goto notfound;
      max_list_index= list_index - 1;
    }
    else 
    {
      DBUG_RETURN(list_index + test(left_endpoint ^ include_endpoint));
    }
  } while (max_list_index >= min_list_index);
notfound:
  if (list_value < part_func_value)
    list_index++;
  DBUG_RETURN(list_index);
}


int get_partition_id_range(partition_info *part_info,
                           uint32 *part_id,
                           longlong *func_value)
{
  longlong *range_array= part_info->range_int_array;
  uint max_partition= part_info->no_parts - 1;
  uint min_part_id= 0;
  uint max_part_id= max_partition;
  uint loc_part_id;
  longlong part_func_value= part_val_int(part_info->part_expr);
  bool unsigned_flag= part_info->part_expr->unsigned_flag;
  DBUG_ENTER("get_partition_id_range");

  if (part_info->part_expr->null_value)
  {
    *part_id= 0;
    DBUG_RETURN(0);
  }
  *func_value= part_func_value;
  if (unsigned_flag)
    part_func_value-= 0x8000000000000000ULL;
  while (max_part_id > min_part_id)
  {
    loc_part_id= (max_part_id + min_part_id + 1) >> 1;
    if (range_array[loc_part_id] <= part_func_value)
      min_part_id= loc_part_id + 1;
    else
      max_part_id= loc_part_id - 1;
  }
  loc_part_id= max_part_id;
  if (part_func_value >= range_array[loc_part_id])
    if (loc_part_id != max_partition)
      loc_part_id++;
  *part_id= (uint32)loc_part_id;
  if (loc_part_id == max_partition &&
      part_func_value >= range_array[loc_part_id] &&
      !part_info->defined_max_value)
    DBUG_RETURN(HA_ERR_NO_PARTITION_FOUND);

  DBUG_PRINT("exit",("partition: %d", *part_id));
  DBUG_RETURN(0);
}


/*
  Find the sub-array of part_info->range_int_array that covers given interval
 
  SYNOPSIS 
    get_partition_id_range_for_endpoint()
      part_info         Partitioning info (partitioning type must be RANGE)
      left_endpoint     TRUE  - the interval is [a; +inf) or (a; +inf)
                        FALSE - the interval is (-inf; a] or (-inf; a).
      include_endpoint  TRUE <=> the endpoint itself is included in the
                        interval

  DESCRIPTION
    This function finds the sub-array of part_info->range_int_array where the
    elements have non-empty intersections with the given interval.
 
    A range_int_array element at index idx represents the interval
      
      [range_int_array[idx-1], range_int_array[idx]),

    intervals are disjoint and ordered by their right bound, so
    
    1. For [a; +inf) or (a; +inf)-type intervals (left_endpoint==TRUE), the
       sought sub-array starts at some index idx and continues till array end.
       The function returns first number idx, such that the interval
       represented by range_int_array[idx] has non empty intersection with 
       the passed interval.
       
    2. For (-inf; a] or (-inf; a)-type intervals (left_endpoint==FALSE), the
       sought sub-array starts at array start and continues till some last
       index idx.
       The function returns first number idx, such that the interval
       represented by range_int_array[idx] has EMPTY intersection with the
       passed interval.
       If the interval represented by the last array element has non-empty 
       intersection with the passed interval, part_info->no_parts is
       returned.
       
  RETURN
    The edge of corresponding part_info->range_int_array sub-array.
*/

static uint32
get_partition_id_range_for_endpoint_charset(partition_info *part_info,
                                            bool left_endpoint,
                                            bool include_endpoint)
{
  uint32 res;
  DBUG_ENTER("get_partition_id_range_for_endpoint_charset");
  copy_to_part_field_buffers(part_info->part_field_array,
                             part_info->part_field_buffers,
                             part_info->restore_part_field_ptrs);
  res= get_partition_id_range_for_endpoint(part_info, left_endpoint,
                                           include_endpoint);
  restore_part_field_pointers(part_info->part_field_array,
                              part_info->restore_part_field_ptrs);
  DBUG_RETURN(res);
}

uint32 get_partition_id_range_for_endpoint(partition_info *part_info,
                                           bool left_endpoint,
                                           bool include_endpoint)
{
  longlong *range_array= part_info->range_int_array;
  uint max_partition= part_info->no_parts - 1;
  uint min_part_id= 0, max_part_id= max_partition, loc_part_id;
  /* Get the partitioning function value for the endpoint */
  longlong part_func_value= 
    part_info->part_expr->val_int_endpoint(left_endpoint, &include_endpoint);

  bool unsigned_flag= part_info->part_expr->unsigned_flag;
  DBUG_ENTER("get_partition_id_range_for_endpoint");

  if (part_info->part_expr->null_value)
  {
    uint32 ret_part_id= 0;
    if (!left_endpoint && include_endpoint)
      ret_part_id= 1;
    DBUG_RETURN(ret_part_id);
  }
  if (unsigned_flag)
    part_func_value-= 0x8000000000000000ULL;
  if (left_endpoint && !include_endpoint)
    part_func_value++;
  while (max_part_id > min_part_id)
  {
    loc_part_id= (max_part_id + min_part_id + 1) >> 1;
    if (range_array[loc_part_id] <= part_func_value)
      min_part_id= loc_part_id + 1;
    else
      max_part_id= loc_part_id - 1;
  }
  loc_part_id= max_part_id;
  if (loc_part_id < max_partition && 
      part_func_value >= range_array[loc_part_id+1])
  {
   loc_part_id++;
  }
  if (left_endpoint)
  {
    longlong bound= range_array[loc_part_id];
    /*
      In case of PARTITION p VALUES LESS THAN MAXVALUE
      the maximum value is in the current partition.
    */
    if (part_func_value > bound ||
        (part_func_value == bound && !part_info->defined_max_value))
      loc_part_id++;
  }
  else 
  {
    if (loc_part_id < max_partition)
    {
      if (part_func_value == range_array[loc_part_id])
        loc_part_id += test(include_endpoint);
      else if (part_func_value > range_array[loc_part_id])
        loc_part_id++;
    }
    loc_part_id++;
  }
  DBUG_RETURN(loc_part_id);
}


int get_partition_id_hash_nosub(partition_info *part_info,
                                uint32 *part_id,
                                longlong *func_value)
{
  *part_id= get_part_id_hash(part_info->no_parts, part_info->part_expr,
                             func_value);
  return 0;
}


int get_partition_id_linear_hash_nosub(partition_info *part_info,
                                       uint32 *part_id,
                                       longlong *func_value)
{
  *part_id= get_part_id_linear_hash(part_info, part_info->no_parts,
                                    part_info->part_expr, func_value);
  return 0;
}


int get_partition_id_key_nosub(partition_info *part_info,
                                uint32 *part_id,
                                longlong *func_value)
{
  *part_id= get_part_id_key(part_info->table->file,
                            part_info->part_field_array,
                            part_info->no_parts, func_value);
  return 0;
}


int get_partition_id_linear_key_nosub(partition_info *part_info,
                                       uint32 *part_id,
                                       longlong *func_value)
{
  *part_id= get_part_id_linear_key(part_info,
                                   part_info->part_field_array,
                                   part_info->no_parts, func_value);
  return 0;
}


int get_partition_id_range_sub_hash(partition_info *part_info,
                                     uint32 *part_id,
                                     longlong *func_value)
{
  uint32 loc_part_id, sub_part_id;
  uint no_subparts;
  longlong local_func_value;
  int error;
  DBUG_ENTER("get_partition_id_range_sub_hash");

  if (unlikely((error= get_partition_id_range(part_info, &loc_part_id,
                                              func_value))))
  {
    DBUG_RETURN(error);
  }
  no_subparts= part_info->no_subparts;
  sub_part_id= get_part_id_hash(no_subparts, part_info->subpart_expr,
                                &local_func_value);
  *part_id= get_part_id_for_sub(loc_part_id, sub_part_id, no_subparts);
  DBUG_RETURN(0);
}


int get_partition_id_range_sub_linear_hash(partition_info *part_info,
                                            uint32 *part_id,
                                            longlong *func_value)
{
  uint32 loc_part_id, sub_part_id;
  uint no_subparts;
  longlong local_func_value;
  int error;
  DBUG_ENTER("get_partition_id_range_sub_linear_hash");

  if (unlikely((error= get_partition_id_range(part_info, &loc_part_id,
                                              func_value))))
  {
    DBUG_RETURN(error);
  }
  no_subparts= part_info->no_subparts;
  sub_part_id= get_part_id_linear_hash(part_info, no_subparts,
                                       part_info->subpart_expr,
                                       &local_func_value);
  *part_id= get_part_id_for_sub(loc_part_id, sub_part_id, no_subparts);
  DBUG_RETURN(0);
}


int get_partition_id_range_sub_key(partition_info *part_info,
                                    uint32 *part_id,
                                    longlong *func_value)
{
  uint32 loc_part_id, sub_part_id;
  uint no_subparts;
  longlong local_func_value;
  int error;
  DBUG_ENTER("get_partition_id_range_sub_key");

  if (unlikely((error= get_partition_id_range(part_info, &loc_part_id,
                                              func_value))))
  {
    DBUG_RETURN(error);
  }
  no_subparts= part_info->no_subparts;
  sub_part_id= get_part_id_key(part_info->table->file,
                               part_info->subpart_field_array,
                               no_subparts, &local_func_value);
  *part_id= get_part_id_for_sub(loc_part_id, sub_part_id, no_subparts);
  DBUG_RETURN(0);
}


int get_partition_id_range_sub_linear_key(partition_info *part_info,
                                           uint32 *part_id,
                                           longlong *func_value)
{
  uint32 loc_part_id, sub_part_id;
  uint no_subparts;
  longlong local_func_value;
  int error;
  DBUG_ENTER("get_partition_id_range_sub_linear_key");

  if (unlikely((error= get_partition_id_range(part_info, &loc_part_id,
                                              func_value))))
  {
    DBUG_RETURN(error);
  }
  no_subparts= part_info->no_subparts;
  sub_part_id= get_part_id_linear_key(part_info,
                                      part_info->subpart_field_array,
                                      no_subparts, &local_func_value);
  *part_id= get_part_id_for_sub(loc_part_id, sub_part_id, no_subparts);
  DBUG_RETURN(0);
}


int get_partition_id_list_sub_hash(partition_info *part_info,
                                    uint32 *part_id,
                                    longlong *func_value)
{
  uint32 loc_part_id, sub_part_id;
  uint no_subparts;
  longlong local_func_value;
  int error;
  DBUG_ENTER("get_partition_id_list_sub_hash");

  if (unlikely((error= get_partition_id_list(part_info, &loc_part_id,
                                             func_value))))
  {
    DBUG_RETURN(error);
  }
  no_subparts= part_info->no_subparts;
  sub_part_id= get_part_id_hash(no_subparts, part_info->subpart_expr,
                                &local_func_value);
  *part_id= get_part_id_for_sub(loc_part_id, sub_part_id, no_subparts);
  DBUG_RETURN(0);
}


int get_partition_id_list_sub_linear_hash(partition_info *part_info,
                                           uint32 *part_id,
                                           longlong *func_value)
{
  uint32 loc_part_id, sub_part_id;
  uint no_subparts;
  longlong local_func_value;
  int error;
  DBUG_ENTER("get_partition_id_list_sub_linear_hash");

  if (unlikely((error= get_partition_id_list(part_info, &loc_part_id,
                                             func_value))))
  {
    DBUG_RETURN(error);
  }
  no_subparts= part_info->no_subparts;
  sub_part_id= get_part_id_linear_hash(part_info, no_subparts,
                                       part_info->subpart_expr,
                                       &local_func_value);
  *part_id= get_part_id_for_sub(loc_part_id, sub_part_id, no_subparts);
  DBUG_RETURN(0);
}


int get_partition_id_list_sub_key(partition_info *part_info,
                                   uint32 *part_id,
                                   longlong *func_value)
{
  uint32 loc_part_id, sub_part_id;
  uint no_subparts;
  longlong local_func_value;
  int error;
  DBUG_ENTER("get_partition_id_range_sub_key");

  if (unlikely((error= get_partition_id_list(part_info, &loc_part_id,
                                             func_value))))
  {
    DBUG_RETURN(error);
  }
  no_subparts= part_info->no_subparts;
  sub_part_id= get_part_id_key(part_info->table->file,
                               part_info->subpart_field_array,
                               no_subparts, &local_func_value);
  *part_id= get_part_id_for_sub(loc_part_id, sub_part_id, no_subparts);
  DBUG_RETURN(0);
}


int get_partition_id_list_sub_linear_key(partition_info *part_info,
                                          uint32 *part_id,
                                          longlong *func_value)
{
  uint32 loc_part_id, sub_part_id;
  uint no_subparts;
  longlong local_func_value;
  int error;
  DBUG_ENTER("get_partition_id_list_sub_linear_key");

  if (unlikely((error= get_partition_id_list(part_info, &loc_part_id,
                                             func_value))))
  {
    DBUG_RETURN(error);
  }
  no_subparts= part_info->no_subparts;
  sub_part_id= get_part_id_linear_key(part_info,
                                      part_info->subpart_field_array,
                                      no_subparts, &local_func_value);
  *part_id= get_part_id_for_sub(loc_part_id, sub_part_id, no_subparts);
  DBUG_RETURN(0);
}


/*
  This function is used to calculate the subpartition id

  SYNOPSIS
    get_subpartition_id()
    part_info           A reference to the partition_info struct where all the
                        desired information is given

  RETURN VALUE
    part_id             The subpartition identity

  DESCRIPTION
    A routine used in some SELECT's when only partial knowledge of the
    partitions is known.
    
    It is actually 4 different variants of this function which are called
    through a function pointer.

    get_partition_id_hash_sub
    get_partition_id_key_sub
    get_partition_id_linear_hash_sub
    get_partition_id_linear_key_sub
*/

uint32 get_partition_id_hash_sub(partition_info *part_info)
{
  longlong func_value;
  return get_part_id_hash(part_info->no_subparts, part_info->subpart_expr,
                          &func_value);
}


uint32 get_partition_id_linear_hash_sub(partition_info *part_info)
{
  longlong func_value;
  return get_part_id_linear_hash(part_info, part_info->no_subparts,
                                 part_info->subpart_expr, &func_value);
}


uint32 get_partition_id_key_sub(partition_info *part_info)
{
  longlong func_value;
  return get_part_id_key(part_info->table->file,
                         part_info->subpart_field_array,
                         part_info->no_subparts, &func_value);
}


uint32 get_partition_id_linear_key_sub(partition_info *part_info)
{
  longlong func_value;
  return get_part_id_linear_key(part_info,
                                part_info->subpart_field_array,
                                part_info->no_subparts, &func_value);
}


/*
  Set an indicator on all partition fields that are set by the key

  SYNOPSIS
    set_PF_fields_in_key()
    key_info                   Information about the index
    key_length                 Length of key

  RETURN VALUE
    TRUE                       Found partition field set by key
    FALSE                      No partition field set by key
*/

static bool set_PF_fields_in_key(KEY *key_info, uint key_length)
{
  KEY_PART_INFO *key_part;
  bool found_part_field= FALSE;
  DBUG_ENTER("set_PF_fields_in_key");

  for (key_part= key_info->key_part; (int)key_length > 0; key_part++)
  {
    if (key_part->null_bit)
      key_length--;
    if (key_part->type == HA_KEYTYPE_BIT)
    {
      if (((Field_bit*)key_part->field)->bit_len)
        key_length--;
    }
    if (key_part->key_part_flag & (HA_BLOB_PART + HA_VAR_LENGTH_PART))
    {
      key_length-= HA_KEY_BLOB_LENGTH;
    }
    if (key_length < key_part->length)
      break;
    key_length-= key_part->length;
    if (key_part->field->flags & FIELD_IN_PART_FUNC_FLAG)
    {
      found_part_field= TRUE;
      key_part->field->flags|= GET_FIXED_FIELDS_FLAG;
    }
  }
  DBUG_RETURN(found_part_field);
}


/*
  We have found that at least one partition field was set by a key, now
  check if a partition function has all its fields bound or not.

  SYNOPSIS
    check_part_func_bound()
    ptr                     Array of fields NULL terminated (partition fields)

  RETURN VALUE
    TRUE                    All fields in partition function are set
    FALSE                   Not all fields in partition function are set
*/

static bool check_part_func_bound(Field **ptr)
{
  bool result= TRUE;
  DBUG_ENTER("check_part_func_bound");

  for (; *ptr; ptr++)
  {
    if (!((*ptr)->flags & GET_FIXED_FIELDS_FLAG))
    {
      result= FALSE;
      break;
    }
  }
  DBUG_RETURN(result);
}


/*
  Get the id of the subpartitioning part by using the key buffer of the
  index scan.

  SYNOPSIS
    get_sub_part_id_from_key()
    table         The table object
    buf           A buffer that can be used to evaluate the partition function
    key_info      The index object
    key_spec      A key_range containing key and key length

  RETURN VALUES
    part_id       Subpartition id to use

  DESCRIPTION
    Use key buffer to set-up record in buf, move field pointers and
    get the partition identity and restore field pointers afterwards.
*/

static uint32 get_sub_part_id_from_key(const TABLE *table,uchar *buf,
                                       KEY *key_info,
                                       const key_range *key_spec)
{
  uchar *rec0= table->record[0];
  partition_info *part_info= table->part_info;
  uint32 part_id;
  DBUG_ENTER("get_sub_part_id_from_key");

  key_restore(buf, (uchar*)key_spec->key, key_info, key_spec->length);
  if (likely(rec0 == buf))
  {
    part_id= part_info->get_subpartition_id(part_info);
  }
  else
  {
    Field **part_field_array= part_info->subpart_field_array;
    set_field_ptr(part_field_array, buf, rec0);
    part_id= part_info->get_subpartition_id(part_info);
    set_field_ptr(part_field_array, rec0, buf);
  }
  DBUG_RETURN(part_id);
}

/*
  Get the id of the partitioning part by using the key buffer of the
  index scan.

  SYNOPSIS
    get_part_id_from_key()
    table         The table object
    buf           A buffer that can be used to evaluate the partition function
    key_info      The index object
    key_spec      A key_range containing key and key length
    out:part_id   Partition to use

  RETURN VALUES
    TRUE          Partition to use not found
    FALSE         Ok, part_id indicates partition to use

  DESCRIPTION
    Use key buffer to set-up record in buf, move field pointers and
    get the partition identity and restore field pointers afterwards.
*/

bool get_part_id_from_key(const TABLE *table, uchar *buf, KEY *key_info,
                          const key_range *key_spec, uint32 *part_id)
{
  bool result;
  uchar *rec0= table->record[0];
  partition_info *part_info= table->part_info;
  longlong func_value;
  DBUG_ENTER("get_part_id_from_key");

  key_restore(buf, (uchar*)key_spec->key, key_info, key_spec->length);
  if (likely(rec0 == buf))
  {
    result= part_info->get_part_partition_id(part_info, part_id,
                                             &func_value);
  }
  else
  {
    Field **part_field_array= part_info->part_field_array;
    set_field_ptr(part_field_array, buf, rec0);
    result= part_info->get_part_partition_id(part_info, part_id,
                                             &func_value);
    set_field_ptr(part_field_array, rec0, buf);
  }
  DBUG_RETURN(result);
}

/*
  Get the partitioning id of the full PF by using the key buffer of the
  index scan.

  SYNOPSIS
    get_full_part_id_from_key()
    table         The table object
    buf           A buffer that is used to evaluate the partition function
    key_info      The index object
    key_spec      A key_range containing key and key length
    out:part_spec A partition id containing start part and end part

  RETURN VALUES
    part_spec
    No partitions to scan is indicated by end_part > start_part when returning

  DESCRIPTION
    Use key buffer to set-up record in buf, move field pointers if needed and
    get the partition identity and restore field pointers afterwards.
*/

void get_full_part_id_from_key(const TABLE *table, uchar *buf,
                               KEY *key_info,
                               const key_range *key_spec,
                               part_id_range *part_spec)
{
  bool result;
  partition_info *part_info= table->part_info;
  uchar *rec0= table->record[0];
  longlong func_value;
  DBUG_ENTER("get_full_part_id_from_key");

  key_restore(buf, (uchar*)key_spec->key, key_info, key_spec->length);
  if (likely(rec0 == buf))
  {
    result= part_info->get_partition_id(part_info, &part_spec->start_part,
                                        &func_value);
  }
  else
  {
    Field **part_field_array= part_info->full_part_field_array;
    set_field_ptr(part_field_array, buf, rec0);
    result= part_info->get_partition_id(part_info, &part_spec->start_part,
                                        &func_value);
    set_field_ptr(part_field_array, rec0, buf);
  }
  part_spec->end_part= part_spec->start_part;
  if (unlikely(result))
    part_spec->start_part++;
  DBUG_VOID_RETURN;
}

/*
  Prune the set of partitions to use in query 

  SYNOPSIS
    prune_partition_set()
    table         The table object
    out:part_spec Contains start part, end part 

  DESCRIPTION
    This function is called to prune the range of partitions to scan by
    checking the used_partitions bitmap.
    If start_part > end_part at return it means no partition needs to be
    scanned. If start_part == end_part it always means a single partition
    needs to be scanned.

  RETURN VALUE
    part_spec
*/
void prune_partition_set(const TABLE *table, part_id_range *part_spec)
{
  int last_partition= -1;
  uint i;
  partition_info *part_info= table->part_info;

  DBUG_ENTER("prune_partition_set");
  for (i= part_spec->start_part; i <= part_spec->end_part; i++)
  {
    if (bitmap_is_set(&(part_info->used_partitions), i))
    {
      DBUG_PRINT("info", ("Partition %d is set", i));
      if (last_partition == -1)
        /* First partition found in set and pruned bitmap */
        part_spec->start_part= i;
      last_partition= i;
    }
  }
  if (last_partition == -1)
    /* No partition found in pruned bitmap */
    part_spec->start_part= part_spec->end_part + 1;  
  else //if (last_partition != -1)
    part_spec->end_part= last_partition;

  DBUG_VOID_RETURN;
}

/*
  Get the set of partitions to use in query.

  SYNOPSIS
    get_partition_set()
    table         The table object
    buf           A buffer that can be used to evaluate the partition function
    index         The index of the key used, if MAX_KEY no index used
    key_spec      A key_range containing key and key length
    out:part_spec Contains start part, end part and indicator if bitmap is
                  used for which partitions to scan

  DESCRIPTION
    This function is called to discover which partitions to use in an index
    scan or a full table scan.
    It returns a range of partitions to scan. If there are holes in this
    range with partitions that are not needed to scan a bit array is used
    to signal which partitions to use and which not to use.
    If start_part > end_part at return it means no partition needs to be
    scanned. If start_part == end_part it always means a single partition
    needs to be scanned.

  RETURN VALUE
    part_spec
*/
void get_partition_set(const TABLE *table, uchar *buf, const uint index,
                       const key_range *key_spec, part_id_range *part_spec)
{
  partition_info *part_info= table->part_info;
  uint no_parts= part_info->get_tot_partitions();
  uint i, part_id;
  uint sub_part= no_parts;
  uint32 part_part= no_parts;
  KEY *key_info= NULL;
  bool found_part_field= FALSE;
  DBUG_ENTER("get_partition_set");

  part_spec->start_part= 0;
  part_spec->end_part= no_parts - 1;
  if ((index < MAX_KEY) && 
       key_spec && key_spec->flag == (uint)HA_READ_KEY_EXACT &&
       part_info->some_fields_in_PF.is_set(index))
  {
    key_info= table->key_info+index;
    /*
      The index can potentially provide at least one PF-field (field in the
      partition function). Thus it is interesting to continue our probe.
    */
    if (key_spec->length == key_info->key_length)
    {
      /*
        The entire key is set so we can check whether we can immediately
        derive either the complete PF or if we can derive either
        the top PF or the subpartitioning PF. This can be established by
        checking precalculated bits on each index.
      */
      if (part_info->all_fields_in_PF.is_set(index))
      {
        /*
          We can derive the exact partition to use, no more than this one
          is needed.
        */
        get_full_part_id_from_key(table,buf,key_info,key_spec,part_spec);
        /*
          Check if range can be adjusted by looking in used_partitions
        */
        prune_partition_set(table, part_spec);
        DBUG_VOID_RETURN;
      }
      else if (part_info->is_sub_partitioned())
      {
        if (part_info->all_fields_in_SPF.is_set(index))
          sub_part= get_sub_part_id_from_key(table, buf, key_info, key_spec);
        else if (part_info->all_fields_in_PPF.is_set(index))
        {
          if (get_part_id_from_key(table,buf,key_info,
                                   key_spec,(uint32*)&part_part))
          {
            /*
              The value of the RANGE or LIST partitioning was outside of
              allowed values. Thus it is certain that the result of this
              scan will be empty.
            */
            part_spec->start_part= no_parts;
            DBUG_VOID_RETURN;
          }
        }
      }
    }
    else
    {
      /*
        Set an indicator on all partition fields that are bound.
        If at least one PF-field was bound it pays off to check whether
        the PF or PPF or SPF has been bound.
        (PF = Partition Function, SPF = Subpartition Function and
         PPF = Partition Function part of subpartitioning)
      */
      if ((found_part_field= set_PF_fields_in_key(key_info,
                                                  key_spec->length)))
      {
        if (check_part_func_bound(part_info->full_part_field_array))
        {
          /*
            We were able to bind all fields in the partition function even
            by using only a part of the key. Calculate the partition to use.
          */
          get_full_part_id_from_key(table,buf,key_info,key_spec,part_spec);
          clear_indicator_in_key_fields(key_info);
          /*
            Check if range can be adjusted by looking in used_partitions
          */
          prune_partition_set(table, part_spec);
          DBUG_VOID_RETURN; 
        }
        else if (part_info->is_sub_partitioned())
        {
          if (check_part_func_bound(part_info->subpart_field_array))
            sub_part= get_sub_part_id_from_key(table, buf, key_info, key_spec);
          else if (check_part_func_bound(part_info->part_field_array))
          {
            if (get_part_id_from_key(table,buf,key_info,key_spec,&part_part))
            {
              part_spec->start_part= no_parts;
              clear_indicator_in_key_fields(key_info);
              DBUG_VOID_RETURN;
            }
          }
        }
      }
    }
  }
  {
    /*
      The next step is to analyse the table condition to see whether any
      information about which partitions to scan can be derived from there.
      Currently not implemented.
    */
  }
  /*
    If we come here we have found a range of sorts we have either discovered
    nothing or we have discovered a range of partitions with possible holes
    in it. We need a bitvector to further the work here.
  */
  if (!(part_part == no_parts && sub_part == no_parts))
  {
    /*
      We can only arrive here if we are using subpartitioning.
    */
    if (part_part != no_parts)
    {
      /*
        We know the top partition and need to scan all underlying
        subpartitions. This is a range without holes.
      */
      DBUG_ASSERT(sub_part == no_parts);
      part_spec->start_part= part_part * part_info->no_subparts;
      part_spec->end_part= part_spec->start_part+part_info->no_subparts - 1;
    }
    else
    {
      DBUG_ASSERT(sub_part != no_parts);
      part_spec->start_part= sub_part;
      part_spec->end_part=sub_part+
                           (part_info->no_subparts*(part_info->no_parts-1));
      for (i= 0, part_id= sub_part; i < part_info->no_parts;
           i++, part_id+= part_info->no_subparts)
        ; //Set bit part_id in bit array
    }
  }
  if (found_part_field)
    clear_indicator_in_key_fields(key_info);
  /*
    Check if range can be adjusted by looking in used_partitions
  */
  prune_partition_set(table, part_spec);
  DBUG_VOID_RETURN;
}

/*
   If the table is partitioned we will read the partition info into the
   .frm file here.
   -------------------------------
   |  Fileinfo     64 bytes      |
   -------------------------------
   | Formnames     7 bytes       |
   -------------------------------
   | Not used    4021 bytes      |
   -------------------------------
   | Keyinfo + record            |
   -------------------------------
   | Padded to next multiple     |
   | of IO_SIZE                  |
   -------------------------------
   | Forminfo     288 bytes      |
   -------------------------------
   | Screen buffer, to make      |
   |field names readable        |
   -------------------------------
   | Packed field info           |
   |17 + 1 + strlen(field_name) |
   | + 1 end of file character   |
   -------------------------------
   | Partition info              |
   -------------------------------
   We provide the length of partition length in Fileinfo[55-58].

   Read the partition syntax from the frm file and parse it to get the
   data structures of the partitioning.

   SYNOPSIS
     mysql_unpack_partition()
     thd                           Thread object
     part_buf                      Partition info from frm file
     part_info_len                 Length of partition syntax
     table                         Table object of partitioned table
     create_table_ind              Is it called from CREATE TABLE
     default_db_type               What is the default engine of the table
     work_part_info_used           Flag is raised if we don't create new
                                   part_info, but used thd->work_part_info

   RETURN VALUE
     TRUE                          Error
     FALSE                         Sucess

   DESCRIPTION
     Read the partition syntax from the current position in the frm file.
     Initiate a LEX object, save the list of item tree objects to free after
     the query is done. Set-up partition info object such that parser knows
     it is called from internally. Call parser to create data structures
     (best possible recreation of item trees and so forth since there is no
     serialisation of these objects other than in parseable text format).
     We need to save the text of the partition functions since it is not
     possible to retrace this given an item tree.
*/

bool mysql_unpack_partition(THD *thd,
                            const char *part_buf, uint part_info_len,
                            const char *part_state, uint part_state_len,
                            TABLE* table, bool is_create_table_ind,
                            handlerton *default_db_type,
                            bool *work_part_info_used)
{
  bool result= TRUE;
  partition_info *part_info;
  CHARSET_INFO *old_character_set_client= thd->variables.character_set_client;
  LEX *old_lex= thd->lex;
  LEX lex;
  DBUG_ENTER("mysql_unpack_partition");

  thd->lex= &lex;
  thd->variables.character_set_client= system_charset_info;

  Lex_input_stream lip(thd, part_buf, part_info_len);

  lex_start(thd);
  *work_part_info_used= false;
  /*
    We need to use the current SELECT_LEX since I need to keep the
    Name_resolution_context object which is referenced from the
    Item_field objects.
    This is not a nice solution since if the parser uses current_select
    for anything else it will corrupt the current LEX object.
  */
  thd->lex->current_select= old_lex->current_select; 
  /*
    All Items created is put into a free list on the THD object. This list
    is used to free all Item objects after completing a query. We don't
    want that to happen with the Item tree created as part of the partition
    info. This should be attached to the table object and remain so until
    the table object is released.
    Thus we move away the current list temporarily and start a new list that
    we then save in the partition info structure.
  */
  lex.part_info= new partition_info();/* Indicates MYSQLparse from this place */
  if (!lex.part_info)
  {
    mem_alloc_error(sizeof(partition_info));
    goto end;
  }
  lex.part_info->part_state= part_state;
  lex.part_info->part_state_len= part_state_len;
  DBUG_PRINT("info", ("Parse: %s", part_buf));
  if (parse_sql(thd, &lip, NULL))
  {
    thd->free_items();
    goto end;
  }
  /*
    The parsed syntax residing in the frm file can still contain defaults.
    The reason is that the frm file is sometimes saved outside of this
    MySQL Server and used in backup and restore of clusters or partitioned
    tables. It is not certain that the restore will restore exactly the
    same default partitioning.
    
    The easiest manner of handling this is to simply continue using the
    part_info we already built up during mysql_create_table if we are
    in the process of creating a table. If the table already exists we
    need to discover the number of partitions for the default parts. Since
    the handler object hasn't been created here yet we need to postpone this
    to the fix_partition_func method.
  */

  DBUG_PRINT("info", ("Successful parse"));
  part_info= lex.part_info;
  DBUG_PRINT("info", ("default engine = %d, default_db_type = %d",
             ha_legacy_type(part_info->default_engine_type),
             ha_legacy_type(default_db_type)));
  if (is_create_table_ind && old_lex->sql_command == SQLCOM_CREATE_TABLE)
  {
    if (old_lex->create_info.options & HA_LEX_CREATE_TABLE_LIKE)
    {
      /*
        This code is executed when we create table in CREATE TABLE t1 LIKE t2.
        old_lex->query_tables contains table list element for t2 and the table
        we are opening has name t1.
      */
      if (partition_default_handling(table, part_info, FALSE,
                                     old_lex->query_tables->table->s->path.str))
      {
        result= TRUE;
        goto end;
      }
    }
    else
    {
      /*
        When we come here we are doing a create table. In this case we
        have already done some preparatory work on the old part_info
        object. We don't really need this new partition_info object.
        Thus we go back to the old partition info object.
        We need to free any memory objects allocated on item_free_list
        by the parser since we are keeping the old info from the first
        parser call in CREATE TABLE.
        We'll ensure that this object isn't put into table cache also
        just to ensure we don't get into strange situations with the
        item objects.
      */
      thd->free_items();
      part_info= thd->work_part_info;
      table->s->version= 0UL;
      *work_part_info_used= true;
    }
  }
  table->part_info= part_info;
  part_info->table= table;
  table->file->set_part_info(part_info, TRUE);
  if (!part_info->default_engine_type)
    part_info->default_engine_type= default_db_type;
  DBUG_ASSERT(part_info->default_engine_type == default_db_type);

  {
  /*
    This code part allocates memory for the serialised item information for
    the partition functions. In most cases this is not needed but if the
    table is used for SHOW CREATE TABLES or ALTER TABLE that modifies
    partition information it is needed and the info is lost if we don't
    save it here so unfortunately we have to do it here even if in most
    cases it is not needed. This is a consequence of that item trees are
    not serialisable.
  */
    uint part_func_len= part_info->part_func_len;
    uint subpart_func_len= part_info->subpart_func_len; 
    char *part_func_string= NULL;
    char *subpart_func_string= NULL;
    if ((part_func_len &&
         !((part_func_string= (char*) thd->alloc(part_func_len)))) ||
        (subpart_func_len &&
         !((subpart_func_string= (char*) thd->alloc(subpart_func_len)))))
    {
      mem_alloc_error(part_func_len);
      thd->free_items();
      goto end;
    }
    if (part_func_len)
      memcpy(part_func_string, part_info->part_func_string, part_func_len);
    if (subpart_func_len)
      memcpy(subpart_func_string, part_info->subpart_func_string,
             subpart_func_len);
    part_info->part_func_string= part_func_string;
    part_info->subpart_func_string= subpart_func_string;
  }

  result= FALSE;
end:
  lex_end(thd->lex);
  thd->lex= old_lex;
  thd->variables.character_set_client= old_character_set_client;
  DBUG_RETURN(result);
}


/*
  Set engine type on all partition element objects
  SYNOPSIS
    set_engine_all_partitions()
    part_info                  Partition info
    engine_type                Handlerton reference of engine
  RETURN VALUES
    NONE
*/

static
void
set_engine_all_partitions(partition_info *part_info,
                          handlerton *engine_type)
{
  uint i= 0;
  List_iterator<partition_element> part_it(part_info->partitions);
  do
  {
    partition_element *part_elem= part_it++;

    part_elem->engine_type= engine_type;
    if (part_info->is_sub_partitioned())
    {
      List_iterator<partition_element> sub_it(part_elem->subpartitions);
      uint j= 0;

      do
      {
        partition_element *sub_elem= sub_it++;

        sub_elem->engine_type= engine_type;
      } while (++j < part_info->no_subparts);
    }
  } while (++i < part_info->no_parts);
}
/*
  SYNOPSIS
    fast_end_partition()
    thd                           Thread object
    out:copied                    Number of records copied
    out:deleted                   Number of records deleted
    table_list                    Table list with the one table in it
    empty                         Has nothing been done
    lpt                           Struct to be used by error handler

  RETURN VALUES
    FALSE                         Success
    TRUE                          Failure

  DESCRIPTION
    Support routine to handle the successful cases for partition
    management.
*/

static int fast_end_partition(THD *thd, ulonglong copied,
                              ulonglong deleted,
                              TABLE *table,
                              TABLE_LIST *table_list, bool is_empty,
                              ALTER_PARTITION_PARAM_TYPE *lpt,
                              bool written_bin_log)
{
  int error;
  char tmp_name[80];
  DBUG_ENTER("fast_end_partition");

<<<<<<< HEAD
  THD_SET_PROC_INFO(thd, "end");
=======
  thd->proc_info="end";

>>>>>>> d8e6308c
  if (!is_empty)
    query_cache_invalidate3(thd, table_list, 0);

  error= ha_autocommit_or_rollback(thd, 0);
  if (end_active_trans(thd))
    error= 1;

  if (error)
  {
    /* If error during commit, no need to rollback, it's done. */
    table->file->print_error(error, MYF(0));
    DBUG_RETURN(TRUE);
  }

  if ((!is_empty) && (!written_bin_log) &&
      (!thd->lex->no_write_to_binlog))
    write_bin_log(thd, FALSE, thd->query, thd->query_length);

  my_snprintf(tmp_name, sizeof(tmp_name), ER(ER_INSERT_INFO),
              (ulong) (copied + deleted),
              (ulong) deleted,
              (ulong) 0);
  send_ok(thd, (ha_rows) (copied+deleted),0L, tmp_name);
  DBUG_RETURN(FALSE);
}


/*
  Check engine mix that it is correct
  SYNOPSIS
    check_engine_condition()
    p_elem                   Partition element
    default_engine           Have user specified engine on table level
    inout::engine_type       Current engine used
    inout::first             Is it first partition
  RETURN VALUE
    TRUE                     Failed check
    FALSE                    Ok
  DESCRIPTION
    (specified partition handler ) specified table handler
    (NDB, NDB) NDB           OK
    (MYISAM, MYISAM) -       OK
    (MYISAM, -)      -       NOT OK
    (MYISAM, -)    MYISAM    OK
    (- , MYISAM)   -         NOT OK
    (- , -)        MYISAM    OK
    (-,-)          -         OK
    (NDB, MYISAM) *          NOT OK
*/

static bool check_engine_condition(partition_element *p_elem,
                                   bool default_engine,
                                   handlerton **engine_type,
                                   bool *first)
{
  DBUG_ENTER("check_engine_condition");

  DBUG_PRINT("enter", ("def_eng = %u, first = %u", default_engine, *first));
  if (*first && default_engine)
  {
    *engine_type= p_elem->engine_type;
  }
  *first= FALSE;
  if ((!default_engine &&
      (p_elem->engine_type != (*engine_type) &&
       p_elem->engine_type)) ||
      (default_engine &&
       p_elem->engine_type != (*engine_type)))
  {
    DBUG_RETURN(TRUE);
  }
  else
  {
    DBUG_RETURN(FALSE);
  }
}

/*
  We need to check if engine used by all partitions can handle
  partitioning natively.

  SYNOPSIS
    check_native_partitioned()
    create_info            Create info in CREATE TABLE
    out:ret_val            Return value
    part_info              Partition info
    thd                    Thread object

  RETURN VALUES
  Value returned in bool ret_value
    TRUE                   Native partitioning supported by engine
    FALSE                  Need to use partition handler

  Return value from function
    TRUE                   Error
    FALSE                  Success
*/

static bool check_native_partitioned(HA_CREATE_INFO *create_info,bool *ret_val,
                                     partition_info *part_info, THD *thd)
{
  List_iterator<partition_element> part_it(part_info->partitions);
  bool first= TRUE;
  bool default_engine;
  handlerton *engine_type= create_info->db_type;
  handlerton *old_engine_type= engine_type;
  uint i= 0;
  uint no_parts= part_info->partitions.elements;
  DBUG_ENTER("check_native_partitioned");

  default_engine= (create_info->used_fields & HA_CREATE_USED_ENGINE) ?
                   FALSE : TRUE;
  DBUG_PRINT("info", ("engine_type = %u, default = %u",
                       ha_legacy_type(engine_type),
                       default_engine));
  if (no_parts)
  {
    do
    {
      partition_element *part_elem= part_it++;
      if (part_info->is_sub_partitioned() &&
          part_elem->subpartitions.elements)
      {
        uint no_subparts= part_elem->subpartitions.elements;
        uint j= 0;
        List_iterator<partition_element> sub_it(part_elem->subpartitions);
        do
        {
          partition_element *sub_elem= sub_it++;
          if (check_engine_condition(sub_elem, default_engine,
                                     &engine_type, &first))
            goto error;
        } while (++j < no_subparts);
        /*
          In case of subpartitioning and defaults we allow that only
          subparts have specified engines, as long as the parts haven't
          specified the wrong engine it's ok.
        */
        if (check_engine_condition(part_elem, FALSE,
                                   &engine_type, &first))
          goto error;
      }
      else if (check_engine_condition(part_elem, default_engine,
                                      &engine_type, &first))
        goto error;
    } while (++i < no_parts);
  }

  /*
    All engines are of the same type. Check if this engine supports
    native partitioning.
  */

  if (!engine_type)
    engine_type= old_engine_type;
  DBUG_PRINT("info", ("engine_type = %s",
              ha_resolve_storage_engine_name(engine_type)));
  if (engine_type->partition_flags &&
      (engine_type->partition_flags() & HA_CAN_PARTITION))
  {
    create_info->db_type= engine_type;
    DBUG_PRINT("info", ("Changed to native partitioning"));
    *ret_val= TRUE;
  }
  DBUG_RETURN(FALSE);
error:
  /*
    Mixed engines not yet supported but when supported it will need
    the partition handler
  */
  my_error(ER_MIX_HANDLER_ERROR, MYF(0));
  *ret_val= FALSE;
  DBUG_RETURN(TRUE);
}


/*
  Prepare for ALTER TABLE of partition structure

  SYNOPSIS
    prep_alter_part_table()
    thd                        Thread object
    table                      Table object
    inout:alter_info           Alter information
    inout:create_info          Create info for CREATE TABLE
    old_db_type                Old engine type
    out:partition_changed      Boolean indicating whether partition changed
    out:fast_alter_partition   Boolean indicating whether fast partition
                               change is requested

  RETURN VALUES
    TRUE                       Error
    FALSE                      Success
    partition_changed
    fast_alter_partition

  DESCRIPTION
    This method handles all preparations for ALTER TABLE for partitioned
    tables
    We need to handle both partition management command such as Add Partition
    and others here as well as an ALTER TABLE that completely changes the
    partitioning and yet others that don't change anything at all. We start
    by checking the partition management variants and then check the general
    change patterns.
*/

uint prep_alter_part_table(THD *thd, TABLE *table, Alter_info *alter_info,
                           HA_CREATE_INFO *create_info,
                           handlerton *old_db_type,
                           bool *partition_changed,
                           uint *fast_alter_partition)
{
  DBUG_ENTER("prep_alter_part_table");

  /*
    We are going to manipulate the partition info on the table object
    so we need to ensure that the data structure of the table object
    is freed by setting version to 0. table->s->version= 0 forces a
    flush of the table object in close_thread_tables().
  */
  if (table->part_info)
    table->s->version= 0L;

  thd->work_part_info= thd->lex->part_info;
  if (thd->work_part_info &&
      !(thd->work_part_info= thd->lex->part_info->get_clone()))
    DBUG_RETURN(TRUE);

  if (alter_info->flags &
      (ALTER_ADD_PARTITION | ALTER_DROP_PARTITION |
       ALTER_COALESCE_PARTITION | ALTER_REORGANIZE_PARTITION |
       ALTER_TABLE_REORG | ALTER_OPTIMIZE_PARTITION |
       ALTER_CHECK_PARTITION | ALTER_ANALYZE_PARTITION |
       ALTER_REPAIR_PARTITION | ALTER_REBUILD_PARTITION))
  {
    partition_info *tab_part_info= table->part_info;
    partition_info *alt_part_info= thd->work_part_info;
    uint flags= 0;
    if (!tab_part_info)
    {
      my_error(ER_PARTITION_MGMT_ON_NONPARTITIONED, MYF(0));
      DBUG_RETURN(TRUE);
    }
    if (alter_info->flags == ALTER_TABLE_REORG)
    {
      uint new_part_no, curr_part_no;
      if (tab_part_info->part_type != HASH_PARTITION ||
          tab_part_info->use_default_no_partitions)
      {
        my_error(ER_REORG_NO_PARAM_ERROR, MYF(0));
        DBUG_RETURN(TRUE);
      }
      new_part_no= table->file->get_default_no_partitions(create_info);
      curr_part_no= tab_part_info->no_parts;
      if (new_part_no == curr_part_no)
      {
        /*
          No change is needed, we will have the same number of partitions
          after the change as before. Thus we can reply ok immediately
          without any changes at all.
        */
        DBUG_RETURN(fast_end_partition(thd, ULL(0), ULL(0),
                                       table, NULL,
                                       TRUE, NULL, FALSE));
      }
      else if (new_part_no > curr_part_no)
      {
        /*
          We will add more partitions, we use the ADD PARTITION without
          setting the flag for no default number of partitions
        */
        alter_info->flags|= ALTER_ADD_PARTITION;
        thd->work_part_info->no_parts= new_part_no - curr_part_no;
      }
      else
      {
        /*
          We will remove hash partitions, we use the COALESCE PARTITION
          without setting the flag for no default number of partitions
        */
        alter_info->flags|= ALTER_COALESCE_PARTITION;
        alter_info->no_parts= curr_part_no - new_part_no;
      }
    }
    if (table->s->db_type()->alter_partition_flags &&
        (!(flags= table->s->db_type()->alter_partition_flags())))
    {
      my_error(ER_PARTITION_FUNCTION_FAILURE, MYF(0));
      DBUG_RETURN(1);
    }
    *fast_alter_partition=
      ((flags & (HA_FAST_CHANGE_PARTITION | HA_PARTITION_ONE_PHASE)) != 0);
    DBUG_PRINT("info", ("*fast_alter_partition: %d  flags: 0x%x",
                        *fast_alter_partition, flags));
    if (((alter_info->flags & ALTER_ADD_PARTITION) ||
         (alter_info->flags & ALTER_REORGANIZE_PARTITION)) &&
         (thd->work_part_info->part_type != tab_part_info->part_type) &&
         (thd->work_part_info->part_type != NOT_A_PARTITION))
    {
      if (thd->work_part_info->part_type == RANGE_PARTITION)
      {
        my_error(ER_PARTITION_WRONG_VALUES_ERROR, MYF(0),
                 "RANGE", "LESS THAN");
      }
      else if (thd->work_part_info->part_type == LIST_PARTITION)
      {
        DBUG_ASSERT(thd->work_part_info->part_type == LIST_PARTITION);
        my_error(ER_PARTITION_WRONG_VALUES_ERROR, MYF(0),
                 "LIST", "IN");
      }
      else if (tab_part_info->part_type == RANGE_PARTITION)
      {
        my_error(ER_PARTITION_REQUIRES_VALUES_ERROR, MYF(0),
                 "RANGE", "LESS THAN");
      }
      else
      {
        DBUG_ASSERT(tab_part_info->part_type == LIST_PARTITION);
        my_error(ER_PARTITION_REQUIRES_VALUES_ERROR, MYF(0),
                 "LIST", "IN");
      }
      DBUG_RETURN(TRUE);
    }
    if (alter_info->flags & ALTER_ADD_PARTITION)
    {
      /*
        We start by moving the new partitions to the list of temporary
        partitions. We will then check that the new partitions fit in the
        partitioning scheme as currently set-up.
        Partitions are always added at the end in ADD PARTITION.
      */
      uint no_new_partitions= alt_part_info->no_parts;
      uint no_orig_partitions= tab_part_info->no_parts;
      uint check_total_partitions= no_new_partitions + no_orig_partitions;
      uint new_total_partitions= check_total_partitions;
      /*
        We allow quite a lot of values to be supplied by defaults, however we
        must know the number of new partitions in this case.
      */
      if (thd->lex->no_write_to_binlog &&
          tab_part_info->part_type != HASH_PARTITION)
      {
        my_error(ER_NO_BINLOG_ERROR, MYF(0));
        DBUG_RETURN(TRUE);
      } 
      if (no_new_partitions == 0)
      {
        my_error(ER_ADD_PARTITION_NO_NEW_PARTITION, MYF(0));
        DBUG_RETURN(TRUE);
      }
      if (tab_part_info->is_sub_partitioned())
      {
        if (alt_part_info->no_subparts == 0)
          alt_part_info->no_subparts= tab_part_info->no_subparts;
        else if (alt_part_info->no_subparts != tab_part_info->no_subparts)
        {
          my_error(ER_ADD_PARTITION_SUBPART_ERROR, MYF(0));
          DBUG_RETURN(TRUE);
        }
        check_total_partitions= new_total_partitions*
                                alt_part_info->no_subparts;
      }
      if (check_total_partitions > MAX_PARTITIONS)
      {
        my_error(ER_TOO_MANY_PARTITIONS_ERROR, MYF(0));
        DBUG_RETURN(TRUE);
      }
      alt_part_info->part_type= tab_part_info->part_type;
      alt_part_info->subpart_type= tab_part_info->subpart_type;
      if (alt_part_info->set_up_defaults_for_partitioning(table->file,
                                                          ULL(0), 
                                                          tab_part_info->no_parts))
      {
        DBUG_RETURN(TRUE);
      }
/*
Handling of on-line cases:

ADD PARTITION for RANGE/LIST PARTITIONING:
------------------------------------------
For range and list partitions add partition is simply adding a
new empty partition to the table. If the handler support this we
will use the simple method of doing this. The figure below shows
an example of this and the states involved in making this change.
            
Existing partitions                                     New added partitions
------       ------        ------        ------      |  ------    ------
|    |       |    |        |    |        |    |      |  |    |    |    |
| p0 |       | p1 |        | p2 |        | p3 |      |  | p4 |    | p5 |
------       ------        ------        ------      |  ------    ------
PART_NORMAL  PART_NORMAL   PART_NORMAL   PART_NORMAL    PART_TO_BE_ADDED*2
PART_NORMAL  PART_NORMAL   PART_NORMAL   PART_NORMAL    PART_IS_ADDED*2

The first line is the states before adding the new partitions and the 
second line is after the new partitions are added. All the partitions are
in the partitions list, no partitions are placed in the temp_partitions
list.

ADD PARTITION for HASH PARTITIONING
-----------------------------------
This little figure tries to show the various partitions involved when
adding two new partitions to a linear hash based partitioned table with
four partitions to start with, which lists are used and the states they
pass through. Adding partitions to a normal hash based is similar except
that it is always all the existing partitions that are reorganised not
only a subset of them.

Existing partitions                                     New added partitions
------       ------        ------        ------      |  ------    ------
|    |       |    |        |    |        |    |      |  |    |    |    |
| p0 |       | p1 |        | p2 |        | p3 |      |  | p4 |    | p5 |
------       ------        ------        ------      |  ------    ------
PART_CHANGED PART_CHANGED  PART_NORMAL   PART_NORMAL    PART_TO_BE_ADDED
PART_IS_CHANGED*2          PART_NORMAL   PART_NORMAL    PART_IS_ADDED
PART_NORMAL  PART_NORMAL   PART_NORMAL   PART_NORMAL    PART_IS_ADDED

Reorganised existing partitions
------      ------
|    |      |    |
| p0'|      | p1'|
------      ------

p0 - p5 will be in the partitions list of partitions.
p0' and p1' will actually not exist as separate objects, there presence can
be deduced from the state of the partition and also the names of those
partitions can be deduced this way.

After adding the partitions and copying the partition data to p0', p1',
p4 and p5 from p0 and p1 the states change to adapt for the new situation
where p0 and p1 is dropped and replaced by p0' and p1' and the new p4 and
p5 are in the table again.

The first line above shows the states of the partitions before we start
adding and copying partitions, the second after completing the adding
and copying and finally the third line after also dropping the partitions
that are reorganised.
*/
      if (*fast_alter_partition &&
          tab_part_info->part_type == HASH_PARTITION)
      {
        uint part_no= 0, start_part= 1, start_sec_part= 1;
        uint end_part= 0, end_sec_part= 0;
        uint upper_2n= tab_part_info->linear_hash_mask + 1;
        uint lower_2n= upper_2n >> 1;
        bool all_parts= TRUE;
        if (tab_part_info->linear_hash_ind &&
            no_new_partitions < upper_2n)
        {
          /*
            An analysis of which parts needs reorganisation shows that it is
            divided into two intervals. The first interval is those parts
            that are reorganised up until upper_2n - 1. From upper_2n and
            onwards it starts again from partition 0 and goes on until
            it reaches p(upper_2n - 1). If the last new partition reaches
            beyond upper_2n - 1 then the first interval will end with
            p(lower_2n - 1) and start with p(no_orig_partitions - lower_2n).
            If lower_2n partitions are added then p0 to p(lower_2n - 1) will
            be reorganised which means that the two interval becomes one
            interval at this point. Thus only when adding less than
            lower_2n partitions and going beyond a total of upper_2n we
            actually get two intervals.

            To exemplify this assume we have 6 partitions to start with and
            add 1, 2, 3, 5, 6, 7, 8, 9 partitions.
            The first to add after p5 is p6 = 110 in bit numbers. Thus we
            can see that 10 = p2 will be partition to reorganise if only one
            partition.
            If 2 partitions are added we reorganise [p2, p3]. Those two
            cases are covered by the second if part below.
            If 3 partitions are added we reorganise [p2, p3] U [p0,p0]. This
            part is covered by the else part below.
            If 5 partitions are added we get [p2,p3] U [p0, p2] = [p0, p3].
            This is covered by the first if part where we need the max check
            to here use lower_2n - 1.
            If 7 partitions are added we get [p2,p3] U [p0, p4] = [p0, p4].
            This is covered by the first if part but here we use the first
            calculated end_part.
            Finally with 9 new partitions we would also reorganise p6 if we
            used the method below but we cannot reorganise more partitions
            than what we had from the start and thus we simply set all_parts
            to TRUE. In this case we don't get into this if-part at all.
          */
          all_parts= FALSE;
          if (no_new_partitions >= lower_2n)
          {
            /*
              In this case there is only one interval since the two intervals
              overlap and this starts from zero to last_part_no - upper_2n
            */
            start_part= 0;
            end_part= new_total_partitions - (upper_2n + 1);
            end_part= max(lower_2n - 1, end_part);
          }
          else if (new_total_partitions <= upper_2n)
          {
            /*
              Also in this case there is only one interval since we are not
              going over a 2**n boundary
            */
            start_part= no_orig_partitions - lower_2n;
            end_part= start_part + (no_new_partitions - 1);
          }
          else
          {
            /* We have two non-overlapping intervals since we are not
               passing a 2**n border and we have not at least lower_2n
               new parts that would ensure that the intervals become
               overlapping.
            */
            start_part= no_orig_partitions - lower_2n;
            end_part= upper_2n - 1;
            start_sec_part= 0;
            end_sec_part= new_total_partitions - (upper_2n + 1);
          }
        }
        List_iterator<partition_element> tab_it(tab_part_info->partitions);
        part_no= 0;
        do
        {
          partition_element *p_elem= tab_it++;
          if (all_parts ||
              (part_no >= start_part && part_no <= end_part) ||
              (part_no >= start_sec_part && part_no <= end_sec_part))
          {
            p_elem->part_state= PART_CHANGED;
          }
        } while (++part_no < no_orig_partitions);
      }
      /*
        Need to concatenate the lists here to make it possible to check the
        partition info for correctness using check_partition_info.
        For on-line add partition we set the state of this partition to
        PART_TO_BE_ADDED to ensure that it is known that it is not yet
        usable (becomes usable when partition is created and the switch of
        partition configuration is made.
      */
      {
        List_iterator<partition_element> alt_it(alt_part_info->partitions);
        uint part_count= 0;
        do
        {
          partition_element *part_elem= alt_it++;
          if (*fast_alter_partition)
            part_elem->part_state= PART_TO_BE_ADDED;
          if (tab_part_info->partitions.push_back(part_elem))
          {
            mem_alloc_error(1);
            DBUG_RETURN(TRUE);
          }
        } while (++part_count < no_new_partitions);
        tab_part_info->no_parts+= no_new_partitions;
      }
      /*
        If we specify partitions explicitly we don't use defaults anymore.
        Using ADD PARTITION also means that we don't have the default number
        of partitions anymore. We use this code also for Table reorganisations
        and here we don't set any default flags to FALSE.
      */
      if (!(alter_info->flags & ALTER_TABLE_REORG))
      {
        if (!alt_part_info->use_default_partitions)
        {
          DBUG_PRINT("info", ("part_info: 0x%lx", (long) tab_part_info));
          tab_part_info->use_default_partitions= FALSE;
        }
        tab_part_info->use_default_no_partitions= FALSE;
        tab_part_info->is_auto_partitioned= FALSE;
      }
    }
    else if (alter_info->flags == ALTER_DROP_PARTITION)
    {
      /*
        Drop a partition from a range partition and list partitioning is
        always safe and can be made more or less immediate. It is necessary
        however to ensure that the partition to be removed is safely removed
        and that REPAIR TABLE can remove the partition if for some reason the
        command to drop the partition failed in the middle.
      */
      uint part_count= 0;
      uint no_parts_dropped= alter_info->partition_names.elements;
      uint no_parts_found= 0;
      List_iterator<partition_element> part_it(tab_part_info->partitions);

      tab_part_info->is_auto_partitioned= FALSE;
      if (!(tab_part_info->part_type == RANGE_PARTITION ||
            tab_part_info->part_type == LIST_PARTITION))
      {
        my_error(ER_ONLY_ON_RANGE_LIST_PARTITION, MYF(0), "DROP");
        DBUG_RETURN(TRUE);
      }
      if (no_parts_dropped >= tab_part_info->no_parts)
      {
        my_error(ER_DROP_LAST_PARTITION, MYF(0));
        DBUG_RETURN(TRUE);
      }
      do
      {
        partition_element *part_elem= part_it++;
        if (is_name_in_list(part_elem->partition_name,
                            alter_info->partition_names))
        {
          /*
            Set state to indicate that the partition is to be dropped.
          */
          no_parts_found++;
          part_elem->part_state= PART_TO_BE_DROPPED;
        }
      } while (++part_count < tab_part_info->no_parts);
      if (no_parts_found != no_parts_dropped)
      {
        my_error(ER_DROP_PARTITION_NON_EXISTENT, MYF(0), "DROP");
        DBUG_RETURN(TRUE);
      }
      if (table->file->is_fk_defined_on_table_or_index(MAX_KEY))
      {
        my_error(ER_ROW_IS_REFERENCED, MYF(0));
        DBUG_RETURN(TRUE);
      }
      tab_part_info->no_parts-= no_parts_dropped;
    }
    else if ((alter_info->flags & ALTER_OPTIMIZE_PARTITION) ||
             (alter_info->flags & ALTER_ANALYZE_PARTITION) ||
             (alter_info->flags & ALTER_CHECK_PARTITION) ||
             (alter_info->flags & ALTER_REPAIR_PARTITION) ||
             (alter_info->flags & ALTER_REBUILD_PARTITION))
    {
      uint no_parts_opt= alter_info->partition_names.elements;
      uint part_count= 0;
      uint no_parts_found= 0;
      List_iterator<partition_element> part_it(tab_part_info->partitions);

      do
      {
        partition_element *part_elem= part_it++;
        if ((alter_info->flags & ALTER_ALL_PARTITION) ||
            (is_name_in_list(part_elem->partition_name,
                             alter_info->partition_names)))
        {
          /*
            Mark the partition as a partition to be "changed" by
            analyzing/optimizing/rebuilding/checking/repairing
          */
          no_parts_found++;
          part_elem->part_state= PART_CHANGED;
        }
      } while (++part_count < tab_part_info->no_parts);
      if (no_parts_found != no_parts_opt &&
          (!(alter_info->flags & ALTER_ALL_PARTITION)))
      {
        const char *ptr;
        if (alter_info->flags & ALTER_OPTIMIZE_PARTITION)
          ptr= "OPTIMIZE";
        else if (alter_info->flags & ALTER_ANALYZE_PARTITION)
          ptr= "ANALYZE";
        else if (alter_info->flags & ALTER_CHECK_PARTITION)
          ptr= "CHECK";
        else if (alter_info->flags & ALTER_REPAIR_PARTITION)
          ptr= "REPAIR";
        else
          ptr= "REBUILD";
        my_error(ER_DROP_PARTITION_NON_EXISTENT, MYF(0), ptr);
        DBUG_RETURN(TRUE);
      }
      if (!(*fast_alter_partition))
      {
        table->file->print_error(HA_ERR_WRONG_COMMAND, MYF(0));
        DBUG_RETURN(TRUE);
      }
    }
    else if (alter_info->flags & ALTER_COALESCE_PARTITION)
    {
      uint no_parts_coalesced= alter_info->no_parts;
      uint no_parts_remain= tab_part_info->no_parts - no_parts_coalesced;
      List_iterator<partition_element> part_it(tab_part_info->partitions);
      if (tab_part_info->part_type != HASH_PARTITION)
      {
        my_error(ER_COALESCE_ONLY_ON_HASH_PARTITION, MYF(0));
        DBUG_RETURN(TRUE);
      }
      if (no_parts_coalesced == 0)
      {
        my_error(ER_COALESCE_PARTITION_NO_PARTITION, MYF(0));
        DBUG_RETURN(TRUE);
      }
      if (no_parts_coalesced >= tab_part_info->no_parts)
      {
        my_error(ER_DROP_LAST_PARTITION, MYF(0));
        DBUG_RETURN(TRUE);
      }
/*
Online handling:
COALESCE PARTITION:
-------------------
The figure below shows the manner in which partitions are handled when
performing an on-line coalesce partition and which states they go through
at start, after adding and copying partitions and finally after dropping
the partitions to drop. The figure shows an example using four partitions
to start with, using linear hash and coalescing one partition (always the
last partition).

Using linear hash then all remaining partitions will have a new reorganised
part.

Existing partitions                     Coalesced partition 
------       ------              ------   |      ------
|    |       |    |              |    |   |      |    |
| p0 |       | p1 |              | p2 |   |      | p3 |
------       ------              ------   |      ------
PART_NORMAL  PART_CHANGED        PART_NORMAL     PART_REORGED_DROPPED
PART_NORMAL  PART_IS_CHANGED     PART_NORMAL     PART_TO_BE_DROPPED
PART_NORMAL  PART_NORMAL         PART_NORMAL     PART_IS_DROPPED

Reorganised existing partitions
            ------
            |    |
            | p1'|
            ------

p0 - p3 is in the partitions list.
The p1' partition will actually not be in any list it is deduced from the
state of p1.
*/
      {
        uint part_count= 0, start_part= 1, start_sec_part= 1;
        uint end_part= 0, end_sec_part= 0;
        bool all_parts= TRUE;
        if (*fast_alter_partition &&
            tab_part_info->linear_hash_ind)
        {
          uint upper_2n= tab_part_info->linear_hash_mask + 1;
          uint lower_2n= upper_2n >> 1;
          all_parts= FALSE;
          if (no_parts_coalesced >= lower_2n)
          {
            all_parts= TRUE;
          }
          else if (no_parts_remain >= lower_2n)
          {
            end_part= tab_part_info->no_parts - (lower_2n + 1);
            start_part= no_parts_remain - lower_2n;
          }
          else
          {
            start_part= 0;
            end_part= tab_part_info->no_parts - (lower_2n + 1);
            end_sec_part= (lower_2n >> 1) - 1;
            start_sec_part= end_sec_part - (lower_2n - (no_parts_remain + 1));
          }
        }
        do
        {
          partition_element *p_elem= part_it++;
          if (*fast_alter_partition &&
              (all_parts ||
              (part_count >= start_part && part_count <= end_part) ||
              (part_count >= start_sec_part && part_count <= end_sec_part)))
            p_elem->part_state= PART_CHANGED;
          if (++part_count > no_parts_remain)
          {
            if (*fast_alter_partition)
              p_elem->part_state= PART_REORGED_DROPPED;
            else
              part_it.remove();
          }
        } while (part_count < tab_part_info->no_parts);
        tab_part_info->no_parts= no_parts_remain;
      }
      if (!(alter_info->flags & ALTER_TABLE_REORG))
      {
        tab_part_info->use_default_no_partitions= FALSE;
        tab_part_info->is_auto_partitioned= FALSE;
      }
    }
    else if (alter_info->flags == ALTER_REORGANIZE_PARTITION)
    {
      /*
        Reorganise partitions takes a number of partitions that are next
        to each other (at least for RANGE PARTITIONS) and then uses those
        to create a set of new partitions. So data is copied from those
        partitions into the new set of partitions. Those new partitions
        can have more values in the LIST value specifications or less both
        are allowed. The ranges can be different but since they are 
        changing a set of consecutive partitions they must cover the same
        range as those changed from.
        This command can be used on RANGE and LIST partitions.
      */
      uint no_parts_reorged= alter_info->partition_names.elements;
      uint no_parts_new= thd->work_part_info->partitions.elements;
      partition_info *alt_part_info= thd->work_part_info;
      uint check_total_partitions;

      tab_part_info->is_auto_partitioned= FALSE;
      if (no_parts_reorged > tab_part_info->no_parts)
      {
        my_error(ER_REORG_PARTITION_NOT_EXIST, MYF(0));
        DBUG_RETURN(TRUE);
      }
      if (!(tab_part_info->part_type == RANGE_PARTITION ||
            tab_part_info->part_type == LIST_PARTITION) &&
           (no_parts_new != no_parts_reorged))
      {
        my_error(ER_REORG_HASH_ONLY_ON_SAME_NO, MYF(0));
        DBUG_RETURN(TRUE);
      }
      if (tab_part_info->is_sub_partitioned() &&
          alt_part_info->no_subparts &&
          alt_part_info->no_subparts != tab_part_info->no_subparts)
      {
        my_error(ER_PARTITION_WRONG_NO_SUBPART_ERROR, MYF(0));
        DBUG_RETURN(TRUE);
      }
      check_total_partitions= tab_part_info->no_parts + no_parts_new;
      check_total_partitions-= no_parts_reorged;
      if (check_total_partitions > MAX_PARTITIONS)
      {
        my_error(ER_TOO_MANY_PARTITIONS_ERROR, MYF(0));
        DBUG_RETURN(TRUE);
      }
      alt_part_info->part_type= tab_part_info->part_type;
      alt_part_info->subpart_type= tab_part_info->subpart_type;
      alt_part_info->no_subparts= tab_part_info->no_subparts;
      DBUG_ASSERT(!alt_part_info->use_default_partitions);
      if (alt_part_info->set_up_defaults_for_partitioning(table->file,
                                                          ULL(0), 
                                                          0))
      {
        DBUG_RETURN(TRUE);
      }
/*
Online handling:
REORGANIZE PARTITION:
---------------------
The figure exemplifies the handling of partitions, their state changes and
how they are organised. It exemplifies four partitions where two of the
partitions are reorganised (p1 and p2) into two new partitions (p4 and p5).
The reason of this change could be to change range limits, change list
values or for hash partitions simply reorganise the partition which could
also involve moving them to new disks or new node groups (MySQL Cluster).

Existing partitions                                  
------       ------        ------        ------
|    |       |    |        |    |        |    |
| p0 |       | p1 |        | p2 |        | p3 |
------       ------        ------        ------
PART_NORMAL  PART_TO_BE_REORGED          PART_NORMAL
PART_NORMAL  PART_TO_BE_DROPPED          PART_NORMAL
PART_NORMAL  PART_IS_DROPPED             PART_NORMAL

Reorganised new partitions (replacing p1 and p2)
------      ------
|    |      |    |
| p4 |      | p5 |
------      ------
PART_TO_BE_ADDED
PART_IS_ADDED
PART_IS_ADDED

All unchanged partitions and the new partitions are in the partitions list
in the order they will have when the change is completed. The reorganised
partitions are placed in the temp_partitions list. PART_IS_ADDED is only a
temporary state not written in the frm file. It is used to ensure we write
the generated partition syntax in a correct manner.
*/
      {
        List_iterator<partition_element> tab_it(tab_part_info->partitions);
        uint part_count= 0;
        bool found_first= FALSE;
        bool found_last= FALSE;
        bool is_last_partition_reorged;
        uint drop_count= 0;
        longlong tab_max_range= 0, alt_max_range= 0;
        do
        {
          partition_element *part_elem= tab_it++;
          is_last_partition_reorged= FALSE;
          if (is_name_in_list(part_elem->partition_name,
                              alter_info->partition_names))
          {
            is_last_partition_reorged= TRUE;
            drop_count++;
            tab_max_range= part_elem->range_value;
            if (*fast_alter_partition &&
                tab_part_info->temp_partitions.push_back(part_elem))
            {
              mem_alloc_error(1);
              DBUG_RETURN(TRUE);
            }
            if (*fast_alter_partition)
              part_elem->part_state= PART_TO_BE_REORGED;
            if (!found_first)
            {
              uint alt_part_count= 0;
              found_first= TRUE;
              List_iterator<partition_element>
                                 alt_it(alt_part_info->partitions);
              do
              {
                partition_element *alt_part_elem= alt_it++;
                alt_max_range= alt_part_elem->range_value;
                if (*fast_alter_partition)
                  alt_part_elem->part_state= PART_TO_BE_ADDED;
                if (alt_part_count == 0)
                  tab_it.replace(alt_part_elem);
                else
                  tab_it.after(alt_part_elem);
              } while (++alt_part_count < no_parts_new);
            }
            else if (found_last)
            {
              my_error(ER_CONSECUTIVE_REORG_PARTITIONS, MYF(0));
              DBUG_RETURN(TRUE);
            }
            else
              tab_it.remove();
          }
          else
          {
            if (found_first)
              found_last= TRUE;
          }
        } while (++part_count < tab_part_info->no_parts);
        if (drop_count != no_parts_reorged)
        {
          my_error(ER_DROP_PARTITION_NON_EXISTENT, MYF(0), "REORGANIZE");
          DBUG_RETURN(TRUE);
        }
        if (tab_part_info->part_type == RANGE_PARTITION &&
            ((is_last_partition_reorged &&
               alt_max_range < tab_max_range) ||
              (!is_last_partition_reorged &&
               alt_max_range != tab_max_range)))
        {
          /*
            For range partitioning the total resulting range before and
            after the change must be the same except in one case. This is
            when the last partition is reorganised, in this case it is
            acceptable to increase the total range.
            The reason is that it is not allowed to have "holes" in the
            middle of the ranges and thus we should not allow to reorganise
            to create "holes". Also we should not allow using REORGANIZE
            to drop data.
          */
          my_error(ER_REORG_OUTSIDE_RANGE, MYF(0));
          DBUG_RETURN(TRUE);
        }
        tab_part_info->no_parts= check_total_partitions;
      }
    }
    else
    {
      DBUG_ASSERT(FALSE);
    }
    *partition_changed= TRUE;
    thd->work_part_info= tab_part_info;
    if (alter_info->flags == ALTER_ADD_PARTITION ||
        alter_info->flags == ALTER_REORGANIZE_PARTITION)
    {
      if (tab_part_info->use_default_subpartitions &&
          !alt_part_info->use_default_subpartitions)
      {
        tab_part_info->use_default_subpartitions= FALSE;
        tab_part_info->use_default_no_subpartitions= FALSE;
      }
      if (tab_part_info->check_partition_info(thd, (handlerton**)NULL,
                                              table->file, ULL(0), FALSE))
      {
        DBUG_RETURN(TRUE);
      }
    }
  }
  else
  {
    /*
     When thd->lex->part_info has a reference to a partition_info the
     ALTER TABLE contained a definition of a partitioning.

     Case I:
       If there was a partition before and there is a new one defined.
       We use the new partitioning. The new partitioning is already
       defined in the correct variable so no work is needed to
       accomplish this.
       We do however need to update partition_changed to ensure that not
       only the frm file is changed in the ALTER TABLE command.

     Case IIa:
       There was a partitioning before and there is no new one defined.
       Also the user has not specified to remove partitioning explicitly.

       We use the old partitioning also for the new table. We do this
       by assigning the partition_info from the table loaded in
       open_table to the partition_info struct used by mysql_create_table
       later in this method.

     Case IIb:
       There was a partitioning before and there is no new one defined.
       The user has specified explicitly to remove partitioning

       Since the user has specified explicitly to remove partitioning
       we override the old partitioning info and create a new table using
       the specified engine.
       In this case the partition also is changed.

     Case III:
       There was no partitioning before altering the table, there is
       partitioning defined in the altered table. Use the new partitioning.
       No work needed since the partitioning info is already in the
       correct variable.

       In this case we discover one case where the new partitioning is using
       the same partition function as the default (PARTITION BY KEY or
       PARTITION BY LINEAR KEY with the list of fields equal to the primary
       key fields OR PARTITION BY [LINEAR] KEY() for tables without primary
       key)
       Also here partition has changed and thus a new table must be
       created.

     Case IV:
       There was no partitioning before and no partitioning defined.
       Obviously no work needed.
    */
    if (table->part_info)
    {
      if (alter_info->flags & ALTER_REMOVE_PARTITIONING)
      {
        DBUG_PRINT("info", ("Remove partitioning"));
        if (!(create_info->used_fields & HA_CREATE_USED_ENGINE))
        {
          DBUG_PRINT("info", ("No explicit engine used"));
          create_info->db_type= table->part_info->default_engine_type;
        }
        DBUG_PRINT("info", ("New engine type: %s",
                   ha_resolve_storage_engine_name(create_info->db_type)));
        thd->work_part_info= NULL;
        *partition_changed= TRUE;
      }
      else if (!thd->work_part_info)
      {
        /*
          Retain partitioning but possibly with a new storage engine
          beneath.
        */
        thd->work_part_info= table->part_info;
        if (create_info->used_fields & HA_CREATE_USED_ENGINE &&
            create_info->db_type != table->part_info->default_engine_type)
        {
          /*
            Make sure change of engine happens to all partitions.
          */
          DBUG_PRINT("info", ("partition changed"));
          if (table->part_info->is_auto_partitioned)
          {
            /*
              If the user originally didn't specify partitioning to be
              used we can remove it now.
            */
            thd->work_part_info= NULL;
          }
          else
          {
            /*
              Ensure that all partitions have the proper engine set-up
            */
            set_engine_all_partitions(thd->work_part_info,
                                      create_info->db_type);
          }
          *partition_changed= TRUE;
        }
      }
    }
    if (thd->work_part_info)
    {
      partition_info *part_info= thd->work_part_info;
      bool is_native_partitioned= FALSE;
      /*
        Need to cater for engine types that can handle partition without
        using the partition handler.
      */
      if (thd->work_part_info != table->part_info)
      {
        DBUG_PRINT("info", ("partition changed"));
        *partition_changed= TRUE;
      }
      if (create_info->db_type == partition_hton)
      {
        if (!part_info->default_engine_type)
          part_info->default_engine_type= table->part_info->default_engine_type;
      }
      else
        part_info->default_engine_type= create_info->db_type;
      if (check_native_partitioned(create_info, &is_native_partitioned,
                                   part_info, thd))
      {
        DBUG_RETURN(TRUE);
      }
      if (!is_native_partitioned)
      {
        DBUG_ASSERT(create_info->db_type);
        create_info->db_type= partition_hton;
      }
    }
  }
  DBUG_RETURN(FALSE);
}


/*
  Change partitions, used to implement ALTER TABLE ADD/REORGANIZE/COALESCE
  partitions. This method is used to implement both single-phase and multi-
  phase implementations of ADD/REORGANIZE/COALESCE partitions.

  SYNOPSIS
    mysql_change_partitions()
    lpt                        Struct containing parameters

  RETURN VALUES
    TRUE                          Failure
    FALSE                         Success

  DESCRIPTION
    Request handler to add partitions as set in states of the partition

    Elements of the lpt parameters used:
    create_info                Create information used to create partitions
    db                         Database name
    table_name                 Table name
    copied                     Output parameter where number of copied
                               records are added
    deleted                    Output parameter where number of deleted
                               records are added
*/

static bool mysql_change_partitions(ALTER_PARTITION_PARAM_TYPE *lpt)
{
  char path[FN_REFLEN+1];
  int error;
  handler *file= lpt->table->file;
  DBUG_ENTER("mysql_change_partitions");

  build_table_filename(path, sizeof(path), lpt->db, lpt->table_name, "", 0);
  if ((error= file->ha_change_partitions(lpt->create_info, path, &lpt->copied,
                                         &lpt->deleted, lpt->pack_frm_data,
                                         lpt->pack_frm_len)))
  {
    if (error != ER_OUTOFMEMORY)
      file->print_error(error, MYF(0));
    else
      lpt->thd->fatal_error();
    DBUG_RETURN(TRUE);
  }
  DBUG_RETURN(FALSE);
}


/*
  Rename partitions in an ALTER TABLE of partitions

  SYNOPSIS
    mysql_rename_partitions()
    lpt                        Struct containing parameters

  RETURN VALUES
    TRUE                          Failure
    FALSE                         Success

  DESCRIPTION
    Request handler to rename partitions as set in states of the partition

    Parameters used:
    db                         Database name
    table_name                 Table name
*/

static bool mysql_rename_partitions(ALTER_PARTITION_PARAM_TYPE *lpt)
{
  char path[FN_REFLEN+1];
  int error;
  DBUG_ENTER("mysql_rename_partitions");

  build_table_filename(path, sizeof(path), lpt->db, lpt->table_name, "", 0);
  if ((error= lpt->table->file->ha_rename_partitions(path)))
  {
    if (error != 1)
      lpt->table->file->print_error(error, MYF(0));
    DBUG_RETURN(TRUE);
  }
  DBUG_RETURN(FALSE);
}


/*
  Drop partitions in an ALTER TABLE of partitions

  SYNOPSIS
    mysql_drop_partitions()
    lpt                        Struct containing parameters

  RETURN VALUES
    TRUE                          Failure
    FALSE                         Success
  DESCRIPTION
    Drop the partitions marked with PART_TO_BE_DROPPED state and remove
    those partitions from the list.

    Parameters used:
    table                       Table object
    db                          Database name
    table_name                  Table name
*/

static bool mysql_drop_partitions(ALTER_PARTITION_PARAM_TYPE *lpt)
{
  char path[FN_REFLEN+1];
  partition_info *part_info= lpt->table->part_info;
  List_iterator<partition_element> part_it(part_info->partitions);
  uint i= 0;
  uint remove_count= 0;
  int error;
  DBUG_ENTER("mysql_drop_partitions");

  build_table_filename(path, sizeof(path), lpt->db, lpt->table_name, "", 0);
  if ((error= lpt->table->file->ha_drop_partitions(path)))
  {
    lpt->table->file->print_error(error, MYF(0));
    DBUG_RETURN(TRUE);
  }
  do
  {
    partition_element *part_elem= part_it++;
    if (part_elem->part_state == PART_IS_DROPPED)
    {
      part_it.remove();
      remove_count++;
    }
  } while (++i < part_info->no_parts);
  part_info->no_parts-= remove_count;
  DBUG_RETURN(FALSE);
}


/*
  Insert log entry into list
  SYNOPSIS
    insert_part_info_log_entry_list()
    log_entry
  RETURN VALUES
    NONE
*/

static void insert_part_info_log_entry_list(partition_info *part_info,
                                            DDL_LOG_MEMORY_ENTRY *log_entry)
{
  log_entry->next_active_log_entry= part_info->first_log_entry;
  part_info->first_log_entry= log_entry;
}


/*
  Release all log entries for this partition info struct
  SYNOPSIS
    release_part_info_log_entries()
    first_log_entry                 First log entry in list to release
  RETURN VALUES
    NONE
*/

static void release_part_info_log_entries(DDL_LOG_MEMORY_ENTRY *log_entry)
{
  DBUG_ENTER("release_part_info_log_entries");

  while (log_entry)
  {
    release_ddl_log_memory_entry(log_entry);
    log_entry= log_entry->next_active_log_entry;
  }
  DBUG_VOID_RETURN;
}


/*
  Log an delete/rename frm file
  SYNOPSIS
    write_log_replace_delete_frm()
    lpt                            Struct for parameters
    next_entry                     Next reference to use in log record
    from_path                      Name to rename from
    to_path                        Name to rename to
    replace_flag                   TRUE if replace, else delete
  RETURN VALUES
    TRUE                           Error
    FALSE                          Success
  DESCRIPTION
    Support routine that writes a replace or delete of an frm file into the
    ddl log. It also inserts an entry that keeps track of used space into
    the partition info object
*/

static bool write_log_replace_delete_frm(ALTER_PARTITION_PARAM_TYPE *lpt,
                                         uint next_entry,
                                         const char *from_path,
                                         const char *to_path,
                                         bool replace_flag)
{
  DDL_LOG_ENTRY ddl_log_entry;
  DDL_LOG_MEMORY_ENTRY *log_entry;
  DBUG_ENTER("write_log_replace_delete_frm");

  if (replace_flag)
    ddl_log_entry.action_type= DDL_LOG_REPLACE_ACTION;
  else
    ddl_log_entry.action_type= DDL_LOG_DELETE_ACTION;
  ddl_log_entry.next_entry= next_entry;
  ddl_log_entry.handler_name= reg_ext;
  ddl_log_entry.name= to_path;
  if (replace_flag)
    ddl_log_entry.from_name= from_path;
  if (write_ddl_log_entry(&ddl_log_entry, &log_entry))
  {
    DBUG_RETURN(TRUE);
  }
  insert_part_info_log_entry_list(lpt->part_info, log_entry);
  DBUG_RETURN(FALSE);
}


/*
  Log final partition changes in change partition
  SYNOPSIS
    write_log_changed_partitions()
    lpt                      Struct containing parameters
  RETURN VALUES
    TRUE                     Error
    FALSE                    Success
  DESCRIPTION
    This code is used to perform safe ADD PARTITION for HASH partitions
    and COALESCE for HASH partitions and REORGANIZE for any type of
    partitions.
    We prepare entries for all partitions except the reorganised partitions
    in REORGANIZE partition, those are handled by
    write_log_dropped_partitions. For those partitions that are replaced
    special care is needed to ensure that this is performed correctly and
    this requires a two-phased approach with this log as a helper for this.

    This code is closely intertwined with the code in rename_partitions in
    the partition handler.
*/

static bool write_log_changed_partitions(ALTER_PARTITION_PARAM_TYPE *lpt,
                                         uint *next_entry, const char *path)
{
  DDL_LOG_ENTRY ddl_log_entry;
  partition_info *part_info= lpt->part_info;
  DDL_LOG_MEMORY_ENTRY *log_entry;
  char tmp_path[FN_LEN];
  char normal_path[FN_LEN];
  List_iterator<partition_element> part_it(part_info->partitions);
  uint temp_partitions= part_info->temp_partitions.elements;
  uint no_elements= part_info->partitions.elements;
  uint i= 0;
  DBUG_ENTER("write_log_changed_partitions");

  do
  {
    partition_element *part_elem= part_it++;
    if (part_elem->part_state == PART_IS_CHANGED ||
        (part_elem->part_state == PART_IS_ADDED && temp_partitions))
    {
      if (part_info->is_sub_partitioned())
      {
        List_iterator<partition_element> sub_it(part_elem->subpartitions);
        uint no_subparts= part_info->no_subparts;
        uint j= 0;
        do
        {
          partition_element *sub_elem= sub_it++;
          ddl_log_entry.next_entry= *next_entry;
          ddl_log_entry.handler_name=
               ha_resolve_storage_engine_name(sub_elem->engine_type);
          create_subpartition_name(tmp_path, path,
                                   part_elem->partition_name,
                                   sub_elem->partition_name,
                                   TEMP_PART_NAME);
          create_subpartition_name(normal_path, path,
                                   part_elem->partition_name,
                                   sub_elem->partition_name,
                                   NORMAL_PART_NAME);
          ddl_log_entry.name= normal_path;
          ddl_log_entry.from_name= tmp_path;
          if (part_elem->part_state == PART_IS_CHANGED)
            ddl_log_entry.action_type= DDL_LOG_REPLACE_ACTION;
          else
            ddl_log_entry.action_type= DDL_LOG_RENAME_ACTION;
          if (write_ddl_log_entry(&ddl_log_entry, &log_entry))
          {
            DBUG_RETURN(TRUE);
          }
          *next_entry= log_entry->entry_pos;
          sub_elem->log_entry= log_entry;
          insert_part_info_log_entry_list(part_info, log_entry);
        } while (++j < no_subparts);
      }
      else
      {
        ddl_log_entry.next_entry= *next_entry;
        ddl_log_entry.handler_name=
               ha_resolve_storage_engine_name(part_elem->engine_type);
        create_partition_name(tmp_path, path,
                              part_elem->partition_name,
                              TEMP_PART_NAME, TRUE);
        create_partition_name(normal_path, path,
                              part_elem->partition_name,
                              NORMAL_PART_NAME, TRUE);
        ddl_log_entry.name= normal_path;
        ddl_log_entry.from_name= tmp_path;
        if (part_elem->part_state == PART_IS_CHANGED)
          ddl_log_entry.action_type= DDL_LOG_REPLACE_ACTION;
        else
          ddl_log_entry.action_type= DDL_LOG_RENAME_ACTION;
        if (write_ddl_log_entry(&ddl_log_entry, &log_entry))
        {
          DBUG_RETURN(TRUE);
        }
        *next_entry= log_entry->entry_pos;
        part_elem->log_entry= log_entry;
        insert_part_info_log_entry_list(part_info, log_entry);
      }
    }
  } while (++i < no_elements);
  DBUG_RETURN(FALSE);
}


/*
  Log dropped partitions
  SYNOPSIS
    write_log_dropped_partitions()
    lpt                      Struct containing parameters
  RETURN VALUES
    TRUE                     Error
    FALSE                    Success
*/

static bool write_log_dropped_partitions(ALTER_PARTITION_PARAM_TYPE *lpt,
                                         uint *next_entry,
                                         const char *path,
                                         bool temp_list)
{
  DDL_LOG_ENTRY ddl_log_entry;
  partition_info *part_info= lpt->part_info;
  DDL_LOG_MEMORY_ENTRY *log_entry;
  char tmp_path[FN_LEN];
  List_iterator<partition_element> part_it(part_info->partitions);
  List_iterator<partition_element> temp_it(part_info->temp_partitions);
  uint no_temp_partitions= part_info->temp_partitions.elements;
  uint no_elements= part_info->partitions.elements;
  DBUG_ENTER("write_log_dropped_partitions");

  ddl_log_entry.action_type= DDL_LOG_DELETE_ACTION;
  if (temp_list)
    no_elements= no_temp_partitions;
  while (no_elements--)
  {
    partition_element *part_elem;
    if (temp_list)
      part_elem= temp_it++;
    else
      part_elem= part_it++;
    if (part_elem->part_state == PART_TO_BE_DROPPED ||
        part_elem->part_state == PART_TO_BE_ADDED ||
        part_elem->part_state == PART_CHANGED)
    {
      uint name_variant;
      if (part_elem->part_state == PART_CHANGED ||
          (part_elem->part_state == PART_TO_BE_ADDED &&
           no_temp_partitions))
        name_variant= TEMP_PART_NAME;
      else
        name_variant= NORMAL_PART_NAME;
      if (part_info->is_sub_partitioned())
      {
        List_iterator<partition_element> sub_it(part_elem->subpartitions);
        uint no_subparts= part_info->no_subparts;
        uint j= 0;
        do
        {
          partition_element *sub_elem= sub_it++;
          ddl_log_entry.next_entry= *next_entry;
          ddl_log_entry.handler_name=
               ha_resolve_storage_engine_name(sub_elem->engine_type);
          create_subpartition_name(tmp_path, path,
                                   part_elem->partition_name,
                                   sub_elem->partition_name,
                                   name_variant);
          ddl_log_entry.name= tmp_path;
          if (write_ddl_log_entry(&ddl_log_entry, &log_entry))
          {
            DBUG_RETURN(TRUE);
          }
          *next_entry= log_entry->entry_pos;
          sub_elem->log_entry= log_entry;
          insert_part_info_log_entry_list(part_info, log_entry);
        } while (++j < no_subparts);
      }
      else
      {
        ddl_log_entry.next_entry= *next_entry;
        ddl_log_entry.handler_name=
               ha_resolve_storage_engine_name(part_elem->engine_type);
        create_partition_name(tmp_path, path,
                              part_elem->partition_name,
                              name_variant, TRUE);
        ddl_log_entry.name= tmp_path;
        if (write_ddl_log_entry(&ddl_log_entry, &log_entry))
        {
          DBUG_RETURN(TRUE);
        }
        *next_entry= log_entry->entry_pos;
        part_elem->log_entry= log_entry;
        insert_part_info_log_entry_list(part_info, log_entry);
      }
    }
  }
  DBUG_RETURN(FALSE);
}


/*
  Set execute log entry in ddl log for this partitioned table
  SYNOPSIS
    set_part_info_exec_log_entry()
    part_info                      Partition info object
    exec_log_entry                 Log entry
  RETURN VALUES
    NONE
*/

static void set_part_info_exec_log_entry(partition_info *part_info,
                                         DDL_LOG_MEMORY_ENTRY *exec_log_entry)
{
  part_info->exec_log_entry= exec_log_entry;
  exec_log_entry->next_active_log_entry= NULL;
}


/*
  Write the log entry to ensure that the shadow frm file is removed at
  crash.
  SYNOPSIS
    write_log_drop_shadow_frm()
    lpt                      Struct containing parameters
    install_frm              Should we log action to install shadow frm or should
                             the action be to remove the shadow frm file.
  RETURN VALUES
    TRUE                     Error
    FALSE                    Success
  DESCRIPTION
    Prepare an entry to the ddl log indicating a drop/install of the shadow frm
    file and its corresponding handler file.
*/

static bool write_log_drop_shadow_frm(ALTER_PARTITION_PARAM_TYPE *lpt)
{
  partition_info *part_info= lpt->part_info;
  DDL_LOG_MEMORY_ENTRY *log_entry;
  DDL_LOG_MEMORY_ENTRY *exec_log_entry= NULL;
  char shadow_path[FN_LEN];
  DBUG_ENTER("write_log_drop_shadow_frm");

  build_table_shadow_filename(shadow_path, sizeof(shadow_path), lpt);
  pthread_mutex_lock(&LOCK_gdl);
  if (write_log_replace_delete_frm(lpt, 0UL, NULL,
                                  (const char*)shadow_path, FALSE))
    goto error;
  log_entry= part_info->first_log_entry;
  if (write_execute_ddl_log_entry(log_entry->entry_pos,
                                    FALSE, &exec_log_entry))
    goto error;
  pthread_mutex_unlock(&LOCK_gdl);
  set_part_info_exec_log_entry(part_info, exec_log_entry);
  DBUG_RETURN(FALSE);

error:
  release_part_info_log_entries(part_info->first_log_entry);
  pthread_mutex_unlock(&LOCK_gdl);
  part_info->first_log_entry= NULL;
  my_error(ER_DDL_LOG_ERROR, MYF(0));
  DBUG_RETURN(TRUE);
}


/*
  Log renaming of shadow frm to real frm name and dropping of old frm
  SYNOPSIS
    write_log_rename_frm()
    lpt                      Struct containing parameters
  RETURN VALUES
    TRUE                     Error
    FALSE                    Success
  DESCRIPTION
    Prepare an entry to ensure that we complete the renaming of the frm
    file if failure occurs in the middle of the rename process.
*/

static bool write_log_rename_frm(ALTER_PARTITION_PARAM_TYPE *lpt)
{
  partition_info *part_info= lpt->part_info;
  DDL_LOG_MEMORY_ENTRY *log_entry;
  DDL_LOG_MEMORY_ENTRY *exec_log_entry= part_info->exec_log_entry;
  char path[FN_LEN];
  char shadow_path[FN_LEN];
  DDL_LOG_MEMORY_ENTRY *old_first_log_entry= part_info->first_log_entry;
  DBUG_ENTER("write_log_rename_frm");

  part_info->first_log_entry= NULL;
  build_table_filename(path, sizeof(path), lpt->db,
                       lpt->table_name, "", 0);
  build_table_shadow_filename(shadow_path, sizeof(shadow_path), lpt);
  pthread_mutex_lock(&LOCK_gdl);
  if (write_log_replace_delete_frm(lpt, 0UL, shadow_path, path, TRUE))
    goto error;
  log_entry= part_info->first_log_entry;
  part_info->frm_log_entry= log_entry;
  if (write_execute_ddl_log_entry(log_entry->entry_pos,
                                    FALSE, &exec_log_entry))
    goto error;
  release_part_info_log_entries(old_first_log_entry);
  pthread_mutex_unlock(&LOCK_gdl);
  DBUG_RETURN(FALSE);

error:
  release_part_info_log_entries(part_info->first_log_entry);
  pthread_mutex_unlock(&LOCK_gdl);
  part_info->first_log_entry= old_first_log_entry;
  part_info->frm_log_entry= NULL;
  my_error(ER_DDL_LOG_ERROR, MYF(0));
  DBUG_RETURN(TRUE);
}


/*
  Write the log entries to ensure that the drop partition command is completed
  even in the presence of a crash.

  SYNOPSIS
    write_log_drop_partition()
    lpt                      Struct containing parameters
  RETURN VALUES
    TRUE                     Error
    FALSE                    Success
  DESCRIPTION
    Prepare entries to the ddl log indicating all partitions to drop and to
    install the shadow frm file and remove the old frm file.
*/

static bool write_log_drop_partition(ALTER_PARTITION_PARAM_TYPE *lpt)
{
  partition_info *part_info= lpt->part_info;
  DDL_LOG_MEMORY_ENTRY *log_entry;
  DDL_LOG_MEMORY_ENTRY *exec_log_entry= part_info->exec_log_entry;
  char tmp_path[FN_LEN];
  char path[FN_LEN];
  uint next_entry= 0;
  DDL_LOG_MEMORY_ENTRY *old_first_log_entry= part_info->first_log_entry;
  DBUG_ENTER("write_log_drop_partition");

  part_info->first_log_entry= NULL;
  build_table_filename(path, sizeof(path), lpt->db,
                       lpt->table_name, "", 0);
  build_table_filename(tmp_path, sizeof(tmp_path), lpt->db,
                       lpt->table_name, "#", 0);
  pthread_mutex_lock(&LOCK_gdl);
  if (write_log_dropped_partitions(lpt, &next_entry, (const char*)path,
                                   FALSE))
    goto error;
  if (write_log_replace_delete_frm(lpt, next_entry, (const char*)tmp_path,
                                  (const char*)path, TRUE))
    goto error;
  log_entry= part_info->first_log_entry;
  part_info->frm_log_entry= log_entry;
  if (write_execute_ddl_log_entry(log_entry->entry_pos,
                                    FALSE, &exec_log_entry))
    goto error;
  release_part_info_log_entries(old_first_log_entry);
  pthread_mutex_unlock(&LOCK_gdl);
  DBUG_RETURN(FALSE);

error:
  release_part_info_log_entries(part_info->first_log_entry);
  pthread_mutex_unlock(&LOCK_gdl);
  part_info->first_log_entry= old_first_log_entry;
  part_info->frm_log_entry= NULL;
  my_error(ER_DDL_LOG_ERROR, MYF(0));
  DBUG_RETURN(TRUE);
}


/*
  Write the log entries to ensure that the add partition command is not
  executed at all if a crash before it has completed

  SYNOPSIS
    write_log_add_change_partition()
    lpt                      Struct containing parameters
  RETURN VALUES
    TRUE                     Error
    FALSE                    Success
  DESCRIPTION
    Prepare entries to the ddl log indicating all partitions to drop and to
    remove the shadow frm file.
    We always inject entries backwards in the list in the ddl log since we
    don't know the entry position until we have written it.
*/

static bool write_log_add_change_partition(ALTER_PARTITION_PARAM_TYPE *lpt)
{
  partition_info *part_info= lpt->part_info;
  DDL_LOG_MEMORY_ENTRY *log_entry;
  DDL_LOG_MEMORY_ENTRY *exec_log_entry= NULL;
  char tmp_path[FN_LEN];
  char path[FN_LEN];
  uint next_entry= 0;
  DBUG_ENTER("write_log_add_change_partition");

  build_table_filename(path, sizeof(path), lpt->db,
                       lpt->table_name, "", 0);
  build_table_filename(tmp_path, sizeof(tmp_path), lpt->db,
                       lpt->table_name, "#", 0);
  pthread_mutex_lock(&LOCK_gdl);
  if (write_log_dropped_partitions(lpt, &next_entry, (const char*)path,
                                   FALSE))
    goto error;
  if (write_log_replace_delete_frm(lpt, next_entry, NULL, tmp_path,
                                  FALSE))
    goto error;
  log_entry= part_info->first_log_entry;
  if (write_execute_ddl_log_entry(log_entry->entry_pos,
                                    FALSE, &exec_log_entry))
    goto error;
  pthread_mutex_unlock(&LOCK_gdl);
  set_part_info_exec_log_entry(part_info, exec_log_entry);
  DBUG_RETURN(FALSE);

error:
  release_part_info_log_entries(part_info->first_log_entry);
  pthread_mutex_unlock(&LOCK_gdl);
  part_info->first_log_entry= NULL;
  my_error(ER_DDL_LOG_ERROR, MYF(0));
  DBUG_RETURN(TRUE);
}


/*
  Write description of how to complete the operation after first phase of
  change partitions.

  SYNOPSIS
    write_log_final_change_partition()
    lpt                      Struct containing parameters
  RETURN VALUES
    TRUE                     Error
    FALSE                    Success
  DESCRIPTION
    We will write log entries that specify to remove all partitions reorganised,
    to rename others to reflect the new naming scheme and to install the shadow
    frm file.
*/

static bool write_log_final_change_partition(ALTER_PARTITION_PARAM_TYPE *lpt)
{
  partition_info *part_info= lpt->part_info;
  DDL_LOG_MEMORY_ENTRY *log_entry;
  DDL_LOG_MEMORY_ENTRY *exec_log_entry= part_info->exec_log_entry;
  char path[FN_LEN];
  char shadow_path[FN_LEN];
  DDL_LOG_MEMORY_ENTRY *old_first_log_entry= part_info->first_log_entry;
  uint next_entry= 0;
  DBUG_ENTER("write_log_final_change_partition");

  part_info->first_log_entry= NULL;
  build_table_filename(path, sizeof(path), lpt->db,
                       lpt->table_name, "", 0);
  build_table_shadow_filename(shadow_path, sizeof(shadow_path), lpt);
  pthread_mutex_lock(&LOCK_gdl);
  if (write_log_dropped_partitions(lpt, &next_entry, (const char*)path,
                      lpt->alter_info->flags & ALTER_REORGANIZE_PARTITION))
    goto error;
  if (write_log_changed_partitions(lpt, &next_entry, (const char*)path))
    goto error;
  if (write_log_replace_delete_frm(lpt, 0UL, shadow_path, path, TRUE))
    goto error;
  log_entry= part_info->first_log_entry;
  part_info->frm_log_entry= log_entry;
  if (write_execute_ddl_log_entry(log_entry->entry_pos,
                                    FALSE, &exec_log_entry))
    goto error;
  release_part_info_log_entries(old_first_log_entry);
  pthread_mutex_unlock(&LOCK_gdl);
  DBUG_RETURN(FALSE);

error:
  release_part_info_log_entries(part_info->first_log_entry);
  pthread_mutex_unlock(&LOCK_gdl);
  part_info->first_log_entry= old_first_log_entry;
  part_info->frm_log_entry= NULL;
  my_error(ER_DDL_LOG_ERROR, MYF(0));
  DBUG_RETURN(TRUE);
}


/*
  Remove entry from ddl log and release resources for others to use

  SYNOPSIS
    write_log_completed()
    lpt                      Struct containing parameters
  RETURN VALUES
    TRUE                     Error
    FALSE                    Success
*/

static void write_log_completed(ALTER_PARTITION_PARAM_TYPE *lpt,
                                bool dont_crash)
{
  partition_info *part_info= lpt->part_info;
  DDL_LOG_MEMORY_ENTRY *log_entry= part_info->exec_log_entry;
  DBUG_ENTER("write_log_completed");

  DBUG_ASSERT(log_entry);
  pthread_mutex_lock(&LOCK_gdl);
  if (write_execute_ddl_log_entry(0UL, TRUE, &log_entry))
  {
    /*
      Failed to write, Bad...
      We have completed the operation but have log records to REMOVE
      stuff that shouldn't be removed. What clever things could one do
      here? An error output was written to the error output by the
      above method so we don't do anything here.
    */
    ;
  }
  release_part_info_log_entries(part_info->first_log_entry);
  release_part_info_log_entries(part_info->exec_log_entry);
  pthread_mutex_unlock(&LOCK_gdl);
  part_info->exec_log_entry= NULL;
  part_info->first_log_entry= NULL;
  DBUG_VOID_RETURN;
}


/*
   Release all log entries
   SYNOPSIS
     release_log_entries()
     part_info                  Partition info struct
   RETURN VALUES
     NONE
*/

static void release_log_entries(partition_info *part_info)
{
  pthread_mutex_lock(&LOCK_gdl);
  release_part_info_log_entries(part_info->first_log_entry);
  release_part_info_log_entries(part_info->exec_log_entry);
  pthread_mutex_unlock(&LOCK_gdl);
  part_info->first_log_entry= NULL;
  part_info->exec_log_entry= NULL;
}


/*
  Get a lock on table name to avoid that anyone can open the table in
  a critical part of the ALTER TABLE.
  SYNOPSIS
    get_name_lock()
    lpt                        Struct carrying parameters
  RETURN VALUES
    FALSE                      Success
    TRUE                       Failure
*/

static int get_name_lock(ALTER_PARTITION_PARAM_TYPE *lpt)
{
  int error= 0;
  DBUG_ENTER("get_name_lock");

  bzero(&lpt->table_list, sizeof(lpt->table_list));
  lpt->table_list.db= (char*)lpt->db;
  lpt->table_list.table= lpt->table;
  lpt->table_list.table_name= (char*)lpt->table_name;
  pthread_mutex_lock(&LOCK_open);
  error= lock_table_name(lpt->thd, &lpt->table_list, FALSE);
  pthread_mutex_unlock(&LOCK_open);
  DBUG_RETURN(error);
}


/*
  Unlock and close table before renaming and dropping partitions
  SYNOPSIS
    alter_close_tables()
    lpt                        Struct carrying parameters
  RETURN VALUES
    0
*/

static int alter_close_tables(ALTER_PARTITION_PARAM_TYPE *lpt)
{
  THD *thd= lpt->thd;
  TABLE *table= lpt->table;
  DBUG_ENTER("alter_close_tables");
  /*
    We need to also unlock tables and close all handlers.
    We set lock to zero to ensure we don't do this twice
    and we set db_stat to zero to ensure we don't close twice.
  */
  mysql_unlock_tables(thd, thd->lock);
  thd->lock= 0;
  table->file->close();
  table->db_stat= 0;
  DBUG_RETURN(0);
}


/*
  Release a lock name
  SYNOPSIS
    release_name_lock()
    lpt
  RETURN VALUES
    0
*/

static int release_name_lock(ALTER_PARTITION_PARAM_TYPE *lpt)
{
  DBUG_ENTER("release_name_lock");
  pthread_mutex_lock(&LOCK_open);
  unlock_table_name(lpt->thd, &lpt->table_list);
  pthread_mutex_unlock(&LOCK_open);
  DBUG_RETURN(0);
}


/*
  Handle errors for ALTER TABLE for partitioning
  SYNOPSIS
    handle_alter_part_error()
    lpt                        Struct carrying parameters
    not_completed              Was request in complete phase when error occurred
  RETURN VALUES
    NONE
*/

void handle_alter_part_error(ALTER_PARTITION_PARAM_TYPE *lpt,
                             bool not_completed,
                             bool drop_partition,
                             bool frm_install)
{
  partition_info *part_info= lpt->part_info;
  DBUG_ENTER("handle_alter_part_error");

  if (!part_info->first_log_entry &&
      execute_ddl_log_entry(current_thd,
                            part_info->first_log_entry->entry_pos))
  {
    /*
      We couldn't recover from error, most likely manual interaction
      is required.
    */
    write_log_completed(lpt, FALSE);
    release_log_entries(part_info);
    if (not_completed)
    {
      if (drop_partition)
      {
        /* Table is still ok, but we left a shadow frm file behind. */
        push_warning_printf(lpt->thd, MYSQL_ERROR::WARN_LEVEL_WARN, 1,
                            "%s %s",
           "Operation was unsuccessful, table is still intact,",
           "but it is possible that a shadow frm file was left behind");
      }
      else
      {
        push_warning_printf(lpt->thd, MYSQL_ERROR::WARN_LEVEL_WARN, 1,
                            "%s %s %s %s",
           "Operation was unsuccessful, table is still intact,",
           "but it is possible that a shadow frm file was left behind.",
           "It is also possible that temporary partitions are left behind,",
           "these could be empty or more or less filled with records");
      }
    }
    else
    {
      if (frm_install)
      {
        /*
           Failed during install of shadow frm file, table isn't intact
           and dropped partitions are still there
        */
        push_warning_printf(lpt->thd, MYSQL_ERROR::WARN_LEVEL_WARN, 1,
                            "%s %s %s",
          "Failed during alter of partitions, table is no longer intact.",
          "The frm file is in an unknown state, and a backup",
          "is required.");
      }
      else if (drop_partition)
      {
        /*
          Table is ok, we have switched to new table but left dropped
          partitions still in their places. We remove the log records and
          ask the user to perform the action manually. We remove the log
          records and ask the user to perform the action manually.
        */
        push_warning_printf(lpt->thd, MYSQL_ERROR::WARN_LEVEL_WARN, 1,
                            "%s %s",
              "Failed during drop of partitions, table is intact.",
              "Manual drop of remaining partitions is required");
      }
      else
      {
        /*
          We failed during renaming of partitions. The table is most
          certainly in a very bad state so we give user warning and disable
          the table by writing an ancient frm version into it.
        */
        push_warning_printf(lpt->thd, MYSQL_ERROR::WARN_LEVEL_WARN, 1,
                            "%s %s %s",
           "Failed during renaming of partitions. We are now in a position",
           "where table is not reusable",
           "Table is disabled by writing ancient frm file version into it");
      }
    }
  }
  else
  {
    release_log_entries(part_info);
    if (not_completed)
    {
      /*
        We hit an error before things were completed but managed
        to recover from the error. An error occurred and we have
        restored things to original so no need for further action.
      */
      ;
    }
    else
    {
      /*
        We hit an error after we had completed most of the operation
        and were successful in a second attempt so the operation
        actually is successful now. We need to issue a warning that
        even though we reported an error the operation was successfully
        completed.
      */
      push_warning_printf(lpt->thd, MYSQL_ERROR::WARN_LEVEL_WARN, 1,"%s %s",
         "Operation was successfully completed by failure handling,",
         "after failure of normal operation");
    }
  }
  DBUG_VOID_RETURN;
}


/*
  Actually perform the change requested by ALTER TABLE of partitions
  previously prepared.

  SYNOPSIS
    fast_alter_partition_table()
    thd                           Thread object
    table                         Table object
    alter_info                    ALTER TABLE info
    create_info                   Create info for CREATE TABLE
    table_list                    List of the table involved
    db                            Database name of new table
    table_name                    Table name of new table

  RETURN VALUES
    TRUE                          Error
    FALSE                         Success

  DESCRIPTION
    Perform all ALTER TABLE operations for partitioned tables that can be
    performed fast without a full copy of the original table.
*/

uint fast_alter_partition_table(THD *thd, TABLE *table,
                                Alter_info *alter_info,
                                HA_CREATE_INFO *create_info,
                                TABLE_LIST *table_list,
                                char *db,
                                const char *table_name,
                                uint fast_alter_partition)
{
  /* Set-up struct used to write frm files */
  partition_info *part_info= table->part_info;
  ALTER_PARTITION_PARAM_TYPE lpt_obj;
  ALTER_PARTITION_PARAM_TYPE *lpt= &lpt_obj;
  bool written_bin_log= TRUE;
  bool not_completed= TRUE;
  bool frm_install= FALSE;
  DBUG_ENTER("fast_alter_partition_table");

  lpt->thd= thd;
  lpt->part_info= part_info;
  lpt->alter_info= alter_info;
  lpt->create_info= create_info;
  lpt->db_options= create_info->table_options;
  if (create_info->row_type == ROW_TYPE_DYNAMIC)
    lpt->db_options|= HA_OPTION_PACK_RECORD;
  lpt->table= table;
  lpt->key_info_buffer= 0;
  lpt->key_count= 0;
  lpt->db= db;
  lpt->table_name= table_name;
  lpt->copied= 0;
  lpt->deleted= 0;
  lpt->pack_frm_data= NULL;
  lpt->pack_frm_len= 0;
  thd->work_part_info= part_info;

  if (alter_info->flags & ALTER_OPTIMIZE_PARTITION ||
      alter_info->flags & ALTER_ANALYZE_PARTITION ||
      alter_info->flags & ALTER_CHECK_PARTITION ||
      alter_info->flags & ALTER_REPAIR_PARTITION)
  {
    /*
      In this case the user has specified that he wants a set of partitions
      to be optimised and the partition engine can handle optimising
      partitions natively without requiring a full rebuild of the
      partitions.

      In this case it is enough to call optimise_partitions, there is no
      need to change frm files or anything else.
    */
    int error;
    written_bin_log= FALSE;
    if (((alter_info->flags & ALTER_OPTIMIZE_PARTITION) &&
         (error= table->file->ha_optimize_partitions(thd))) ||
        ((alter_info->flags & ALTER_ANALYZE_PARTITION) &&
         (error= table->file->ha_analyze_partitions(thd))) ||
        ((alter_info->flags & ALTER_CHECK_PARTITION) &&
         (error= table->file->ha_check_partitions(thd))) ||
        ((alter_info->flags & ALTER_REPAIR_PARTITION) &&
         (error= table->file->ha_repair_partitions(thd))))
    {
      table->file->print_error(error, MYF(0));
      goto err;
    }
  }
  else if (fast_alter_partition & HA_PARTITION_ONE_PHASE)
  {
    /*
      In the case where the engine supports one phase online partition
      changes it is not necessary to have any exclusive locks. The
      correctness is upheld instead by transactions being aborted if they
      access the table after its partition definition has changed (if they
      are still using the old partition definition).

      The handler is in this case responsible to ensure that all users
      start using the new frm file after it has changed. To implement
      one phase it is necessary for the handler to have the master copy
      of the frm file and use discovery mechanisms to renew it. Thus
      write frm will write the frm, pack the new frm and finally
      the frm is deleted and the discovery mechanisms will either restore
      back to the old or installing the new after the change is activated.

      Thus all open tables will be discovered that they are old, if not
      earlier as soon as they try an operation using the old table. One
      should ensure that this is checked already when opening a table,
      even if it is found in the cache of open tables.

      change_partitions will perform all operations and it is the duty of
      the handler to ensure that the frm files in the system gets updated
      in synch with the changes made and if an error occurs that a proper
      error handling is done.

      If the MySQL Server crashes at this moment but the handler succeeds
      in performing the change then the binlog is not written for the
      change. There is no way to solve this as long as the binlog is not
      transactional and even then it is hard to solve it completely.
 
      The first approach here was to downgrade locks. Now a different approach
      is decided upon. The idea is that the handler will have access to the
      Alter_info when store_lock arrives with TL_WRITE_ALLOW_READ. So if the
      handler knows that this functionality can be handled with a lower lock
      level it will set the lock level to TL_WRITE_ALLOW_WRITE immediately.
      Thus the need to downgrade the lock disappears.
      1) Write the new frm, pack it and then delete it
      2) Perform the change within the handler
    */
    if (mysql_write_frm(lpt, WFRM_WRITE_SHADOW | WFRM_PACK_FRM) ||
        mysql_change_partitions(lpt))
    {
      goto err;
    }
  }
  else if (alter_info->flags == ALTER_DROP_PARTITION)
  {
    /*
      Now after all checks and setting state on dropped partitions we can
      start the actual dropping of the partitions.

      Drop partition is actually two things happening. The first is that
      a lot of records are deleted. The second is that the behaviour of
      subsequent updates and writes and deletes will change. The delete
      part can be handled without any particular high lock level by
      transactional engines whereas non-transactional engines need to
      ensure that this change is done with an exclusive lock on the table.
      The second part, the change of partitioning does however require
      an exclusive lock to install the new partitioning as one atomic
      operation. If this is not the case, it is possible for two
      transactions to see the change in a different order than their
      serialisation order. Thus we need an exclusive lock for both
      transactional and non-transactional engines.

      For LIST partitions it could be possible to avoid the exclusive lock
      (and for RANGE partitions if they didn't rearrange range definitions
      after a DROP PARTITION) if one ensured that failed accesses to the
      dropped partitions was aborted for sure (thus only possible for
      transactional engines).

      0) Write an entry that removes the shadow frm file if crash occurs 
      1) Write the new frm file as a shadow frm
      2) Write the ddl log to ensure that the operation is completed
         even in the presence of a MySQL Server crash
      3) Lock the table in TL_WRITE_ONLY to ensure all other accesses to
         the table have completed. This ensures that other threads can not
         execute on the table in parallel.
      4) Get a name lock on the table. This ensures that we can release all
         locks on the table and since no one can open the table, there can
         be no new threads accessing the table. They will be hanging on the
         name lock.
      5) Close all tables that have already been opened but didn't stumble on
         the abort locked previously. This is done as part of the
         get_name_lock call.
      6) We are now ready to release all locks we got in this thread.
      7) Write the bin log
         Unfortunately the writing of the binlog is not synchronised with
         other logging activities. So no matter in which order the binlog
         is written compared to other activities there will always be cases
         where crashes make strange things occur. In this placement it can
         happen that the ALTER TABLE DROP PARTITION gets performed in the
         master but not in the slaves if we have a crash, after writing the
         ddl log but before writing the binlog. A solution to this would
         require writing the statement first in the ddl log and then
         when recovering from the crash read the binlog and insert it into
         the binlog if not written already.
      8) Install the previously written shadow frm file
      9) Prepare handlers for drop of partitions
      10) Drop the partitions
      11) Remove entries from ddl log
      12) Release name lock so that all other threads can access the table
          again.
      13) Complete query

      We insert Error injections at all places where it could be interesting
      to test if recovery is properly done.
    */
    if (write_log_drop_shadow_frm(lpt) ||
        ERROR_INJECT_CRASH("crash_drop_partition_1") ||
        mysql_write_frm(lpt, WFRM_WRITE_SHADOW) ||
        ERROR_INJECT_CRASH("crash_drop_partition_2") ||
        write_log_drop_partition(lpt) ||
        ERROR_INJECT_CRASH("crash_drop_partition_3") ||
        (not_completed= FALSE) ||
        abort_and_upgrade_lock(lpt) || /* Always returns 0 */
        ERROR_INJECT_CRASH("crash_drop_partition_4") ||
        get_name_lock(lpt) ||
        ERROR_INJECT_CRASH("crash_drop_partition_5") ||
        alter_close_tables(lpt) ||
        ERROR_INJECT_CRASH("crash_drop_partition_6") ||
        ((!thd->lex->no_write_to_binlog) &&
         (write_bin_log(thd, FALSE,
                        thd->query, thd->query_length), FALSE)) ||
        ERROR_INJECT_CRASH("crash_drop_partition_7") ||
        ((frm_install= TRUE), FALSE) ||
        mysql_write_frm(lpt, WFRM_INSTALL_SHADOW) ||
        ((frm_install= FALSE), FALSE) ||
        ERROR_INJECT_CRASH("crash_drop_partition_8") ||
        mysql_drop_partitions(lpt) ||
        ERROR_INJECT_CRASH("crash_drop_partition_9") ||
        (write_log_completed(lpt, FALSE), FALSE) ||
        ERROR_INJECT_CRASH("crash_drop_partition_10") ||
        (release_name_lock(lpt), FALSE)) 
    {
      handle_alter_part_error(lpt, not_completed, TRUE, frm_install);
      goto err;
    }
  }
  else if ((alter_info->flags & ALTER_ADD_PARTITION) &&
           (part_info->part_type == RANGE_PARTITION ||
            part_info->part_type == LIST_PARTITION))
  {
    /*
      ADD RANGE/LIST PARTITIONS
      In this case there are no tuples removed and no tuples are added.
      Thus the operation is merely adding a new partition. Thus it is
      necessary to perform the change as an atomic operation. Otherwise
      someone reading without seeing the new partition could potentially
      miss updates made by a transaction serialised before it that are
      inserted into the new partition.

      0) Write an entry that removes the shadow frm file if crash occurs 
      1) Write the new frm file as a shadow frm file
      2) Log the changes to happen in ddl log
      2) Add the new partitions
      3) Lock all partitions in TL_WRITE_ONLY to ensure that no users
         are still using the old partitioning scheme. Wait until all
         ongoing users have completed before progressing.
      4) Get a name lock on the table. This ensures that we can release all
         locks on the table and since no one can open the table, there can
         be no new threads accessing the table. They will be hanging on the
         name lock.
      5) Close all tables that have already been opened but didn't stumble on
         the abort locked previously. This is done as part of the
         get_name_lock call.
      6) Close all table handlers and unlock all handlers but retain name lock
      7) Write binlog
      8) Now the change is completed except for the installation of the
         new frm file. We thus write an action in the log to change to
         the shadow frm file
      9) Install the new frm file of the table where the partitions are
         added to the table.
      10)Wait until all accesses using the old frm file has completed
      11)Remove entries from ddl log
      12)Release name lock
      13)Complete query
    */
    if (write_log_add_change_partition(lpt) ||
        ERROR_INJECT_CRASH("crash_add_partition_1") ||
        mysql_write_frm(lpt, WFRM_WRITE_SHADOW) ||
        ERROR_INJECT_CRASH("crash_add_partition_2") ||
        mysql_change_partitions(lpt) ||
        ERROR_INJECT_CRASH("crash_add_partition_3") ||
        abort_and_upgrade_lock(lpt) || /* Always returns 0 */
        ERROR_INJECT_CRASH("crash_add_partition_3") ||
        get_name_lock(lpt) ||
        ERROR_INJECT_CRASH("crash_add_partition_4") ||
        alter_close_tables(lpt) ||
        ERROR_INJECT_CRASH("crash_add_partition_5") ||
        ((!thd->lex->no_write_to_binlog) &&
         (write_bin_log(thd, FALSE,
                        thd->query, thd->query_length), FALSE)) ||
        ERROR_INJECT_CRASH("crash_add_partition_6") ||
        write_log_rename_frm(lpt) ||
        (not_completed= FALSE) ||
        ERROR_INJECT_CRASH("crash_add_partition_7") ||
        ((frm_install= TRUE), FALSE) ||
        mysql_write_frm(lpt, WFRM_INSTALL_SHADOW) ||
        ERROR_INJECT_CRASH("crash_add_partition_8") ||
        (write_log_completed(lpt, FALSE), FALSE) ||
        ERROR_INJECT_CRASH("crash_add_partition_9") ||
        (release_name_lock(lpt), FALSE)) 
    {
      handle_alter_part_error(lpt, not_completed, FALSE, frm_install);
      goto err;
    }
  }
  else
  {
    /*
      ADD HASH PARTITION/
      COALESCE PARTITION/
      REBUILD PARTITION/
      REORGANIZE PARTITION
 
      In this case all records are still around after the change although
      possibly organised into new partitions, thus by ensuring that all
      updates go to both the old and the new partitioning scheme we can
      actually perform this operation lock-free. The only exception to
      this is when REORGANIZE PARTITION adds/drops ranges. In this case
      there needs to be an exclusive lock during the time when the range
      changes occur.
      This is only possible if the handler can ensure double-write for a
      period. The double write will ensure that it doesn't matter where the
      data is read from since both places are updated for writes. If such
      double writing is not performed then it is necessary to perform the
      change with the usual exclusive lock. With double writes it is even
      possible to perform writes in parallel with the reorganisation of
      partitions.

      Without double write procedure we get the following procedure.
      The only difference with using double write is that we can downgrade
      the lock to TL_WRITE_ALLOW_WRITE. Double write in this case only
      double writes from old to new. If we had double writing in both
      directions we could perform the change completely without exclusive
      lock for HASH partitions.
      Handlers that perform double writing during the copy phase can actually
      use a lower lock level. This can be handled inside store_lock in the
      respective handler.

      0) Write an entry that removes the shadow frm file if crash occurs 
      1) Write the shadow frm file of new partitioning
      2) Log such that temporary partitions added in change phase are
         removed in a crash situation
      3) Add the new partitions
         Copy from the reorganised partitions to the new partitions
      4) Log that operation is completed and log all complete actions
         needed to complete operation from here
      5) Lock all partitions in TL_WRITE_ONLY to ensure that no users
         are still using the old partitioning scheme. Wait until all
         ongoing users have completed before progressing.
      6) Get a name lock of the table
      7) Close all tables opened but not yet locked, after this call we are
         certain that no other thread is in the lock wait queue or has
         opened the table. The name lock will ensure that they are blocked
         on the open call. This is achieved also by get_name_lock call.
      8) Close all partitions opened by this thread, but retain name lock.
      9) Write bin log
      10) Prepare handlers for rename and delete of partitions
      11) Rename and drop the reorged partitions such that they are no
          longer used and rename those added to their real new names.
      12) Install the shadow frm file
      13) Release the name lock to enable other threads to start using the
          table again.
      14) Complete query
    */
    if (write_log_add_change_partition(lpt) ||
        ERROR_INJECT_CRASH("crash_change_partition_1") ||
        mysql_write_frm(lpt, WFRM_WRITE_SHADOW) ||
        ERROR_INJECT_CRASH("crash_change_partition_2") ||
        mysql_change_partitions(lpt) ||
        ERROR_INJECT_CRASH("crash_change_partition_3") ||
        write_log_final_change_partition(lpt) ||
        ERROR_INJECT_CRASH("crash_change_partition_4") ||
        (not_completed= FALSE) ||
        abort_and_upgrade_lock(lpt) || /* Always returns 0 */
        ERROR_INJECT_CRASH("crash_change_partition_5") ||
        get_name_lock(lpt) ||
        ERROR_INJECT_CRASH("crash_change_partition_6") ||
        alter_close_tables(lpt) ||
        ERROR_INJECT_CRASH("crash_change_partition_7") ||
        ((!thd->lex->no_write_to_binlog) &&
         (write_bin_log(thd, FALSE,
                        thd->query, thd->query_length), FALSE)) ||
        ERROR_INJECT_CRASH("crash_change_partition_8") ||
        mysql_write_frm(lpt, WFRM_INSTALL_SHADOW) ||
        ERROR_INJECT_CRASH("crash_change_partition_9") ||
        mysql_drop_partitions(lpt) ||
        ERROR_INJECT_CRASH("crash_change_partition_10") ||
        mysql_rename_partitions(lpt) ||
        ((frm_install= TRUE), FALSE) ||
        ERROR_INJECT_CRASH("crash_change_partition_11") ||
        (write_log_completed(lpt, FALSE), FALSE) ||
        ERROR_INJECT_CRASH("crash_change_partition_12") ||
        (release_name_lock(lpt), FALSE))
    {
      handle_alter_part_error(lpt, not_completed, FALSE, frm_install);
      goto err;
    }
  }
  /*
    A final step is to write the query to the binlog and send ok to the
    user
  */
  DBUG_RETURN(fast_end_partition(thd, lpt->copied, lpt->deleted,
                                 table, table_list, FALSE, NULL,
                                 written_bin_log));
err:
  close_thread_tables(thd);
  DBUG_RETURN(TRUE);
}
#endif


/*
  Prepare for calling val_int on partition function by setting fields to
  point to the record where the values of the PF-fields are stored.

  SYNOPSIS
    set_field_ptr()
    ptr                 Array of fields to change ptr
    new_buf             New record pointer
    old_buf             Old record pointer

  DESCRIPTION
    Set ptr in field objects of field array to refer to new_buf record
    instead of previously old_buf. Used before calling val_int and after
    it is used to restore pointers to table->record[0].
    This routine is placed outside of partition code since it can be useful
    also for other programs.
*/

void set_field_ptr(Field **ptr, const uchar *new_buf,
                   const uchar *old_buf)
{
  my_ptrdiff_t diff= (new_buf - old_buf);
  DBUG_ENTER("set_field_ptr");

  do
  {
    (*ptr)->move_field_offset(diff);
  } while (*(++ptr));
  DBUG_VOID_RETURN;
}


/*
  Prepare for calling val_int on partition function by setting fields to
  point to the record where the values of the PF-fields are stored.
  This variant works on a key_part reference.
  It is not required that all fields are NOT NULL fields.

  SYNOPSIS
    set_key_field_ptr()
    key_info            key info with a set of fields to change ptr
    new_buf             New record pointer
    old_buf             Old record pointer

  DESCRIPTION
    Set ptr in field objects of field array to refer to new_buf record
    instead of previously old_buf. Used before calling val_int and after
    it is used to restore pointers to table->record[0].
    This routine is placed outside of partition code since it can be useful
    also for other programs.
*/

void set_key_field_ptr(KEY *key_info, const uchar *new_buf,
                       const uchar *old_buf)
{
  KEY_PART_INFO *key_part= key_info->key_part;
  uint key_parts= key_info->key_parts;
  uint i= 0;
  my_ptrdiff_t diff= (new_buf - old_buf);
  DBUG_ENTER("set_key_field_ptr");

  do
  {
    key_part->field->move_field_offset(diff);
    key_part++;
  } while (++i < key_parts);
  DBUG_VOID_RETURN;
}


/*
  SYNOPSIS
    mem_alloc_error()
    size                Size of memory attempted to allocate
    None

  RETURN VALUES
    None

  DESCRIPTION
    A routine to use for all the many places in the code where memory
    allocation error can happen, a tremendous amount of them, needs
    simple routine that signals this error.
*/

void mem_alloc_error(size_t size)
{
  my_error(ER_OUTOFMEMORY, MYF(0), size);
}

#ifdef WITH_PARTITION_STORAGE_ENGINE
/*
  Return comma-separated list of used partitions in the provided given string

  SYNOPSIS
    make_used_partitions_str()
      part_info  IN  Partitioning info
      parts_str  OUT The string to fill

  DESCRIPTION
    Generate a list of used partitions (from bits in part_info->used_partitions
    bitmap), asd store it into the provided String object.
    
  NOTE
    The produced string must not be longer then MAX_PARTITIONS * (1 + FN_LEN).
*/

void make_used_partitions_str(partition_info *part_info, String *parts_str)
{
  parts_str->length(0);
  partition_element *pe;
  uint partition_id= 0;
  List_iterator<partition_element> it(part_info->partitions);
  
  if (part_info->is_sub_partitioned())
  {
    partition_element *head_pe;
    while ((head_pe= it++))
    {
      List_iterator<partition_element> it2(head_pe->subpartitions);
      while ((pe= it2++))
      {
        if (bitmap_is_set(&part_info->used_partitions, partition_id))
        {
          if (parts_str->length())
            parts_str->append(',');
          parts_str->append(head_pe->partition_name,
                           strlen(head_pe->partition_name),
                           system_charset_info);
          parts_str->append('_');
          parts_str->append(pe->partition_name,
                           strlen(pe->partition_name),
                           system_charset_info);
        }
        partition_id++;
      }
    }
  }
  else
  {
    while ((pe= it++))
    {
      if (bitmap_is_set(&part_info->used_partitions, partition_id))
      {
        if (parts_str->length())
          parts_str->append(',');
        parts_str->append(pe->partition_name, strlen(pe->partition_name),
                         system_charset_info);
      }
      partition_id++;
    }
  }
}
#endif

/****************************************************************************
 * Partition interval analysis support
 ***************************************************************************/

/*
  Setup partition_info::* members related to partitioning range analysis

  SYNOPSIS
    set_up_partition_func_pointers()
      part_info  Partitioning info structure

  DESCRIPTION
    Assuming that passed partition_info structure already has correct values
    for members that specify [sub]partitioning type, table fields, and
    functions, set up partition_info::* members that are related to
    Partitioning Interval Analysis (see get_partitions_in_range_iter for its
    definition)

  IMPLEMENTATION
    There are two available interval analyzer functions:
    (1) get_part_iter_for_interval_via_mapping 
    (2) get_part_iter_for_interval_via_walking

    They both have limited applicability:
    (1) is applicable for "PARTITION BY <RANGE|LIST>(func(t.field))", where
    func is a monotonic function.
    
    (2) is applicable for 
      "[SUB]PARTITION BY <any-partitioning-type>(any_func(t.integer_field))"
      
    If both are applicable, (1) is preferred over (2).
    
    This function sets part_info::get_part_iter_for_interval according to
    this criteria, and also sets some auxilary fields that the function
    uses.
*/
#ifdef WITH_PARTITION_STORAGE_ENGINE
static void set_up_range_analysis_info(partition_info *part_info)
{
  /* Set the catch-all default */
  part_info->get_part_iter_for_interval= NULL;
  part_info->get_subpart_iter_for_interval= NULL;

  /* 
    Check if get_part_iter_for_interval_via_mapping() can be used for 
    partitioning
  */
  switch (part_info->part_type) {
  case RANGE_PARTITION:
  case LIST_PARTITION:
    if (part_info->part_expr->get_monotonicity_info() != NON_MONOTONIC)
    {
      part_info->get_part_iter_for_interval=
        get_part_iter_for_interval_via_mapping;
      goto setup_subparts;
    }
  default:
    ;
  }
   
  /*
    Check if get_part_iter_for_interval_via_walking() can be used for
    partitioning
  */
  if (part_info->no_part_fields == 1)
  {
    Field *field= part_info->part_field_array[0];
    switch (field->type()) {
    case MYSQL_TYPE_TINY:
    case MYSQL_TYPE_SHORT:
    case MYSQL_TYPE_INT24:
    case MYSQL_TYPE_LONG:
    case MYSQL_TYPE_LONGLONG:
      part_info->get_part_iter_for_interval=
        get_part_iter_for_interval_via_walking;
      break;
    default:
      ;
    }
  }

setup_subparts:
  /*
    Check if get_part_iter_for_interval_via_walking() can be used for
    subpartitioning
  */
  if (part_info->no_subpart_fields == 1)
  {
    Field *field= part_info->subpart_field_array[0];
    switch (field->type()) {
    case MYSQL_TYPE_TINY:
    case MYSQL_TYPE_SHORT:
    case MYSQL_TYPE_LONG:
    case MYSQL_TYPE_LONGLONG:
      part_info->get_subpart_iter_for_interval=
        get_part_iter_for_interval_via_walking;
      break;
    default:
      ;
    }
  }
}


typedef uint32 (*get_endpoint_func)(partition_info*, bool left_endpoint,
                                    bool include_endpoint);

/*
  Partitioning Interval Analysis: Initialize the iterator for "mapping" case

  SYNOPSIS
    get_part_iter_for_interval_via_mapping()
      part_info   Partition info
      is_subpart  TRUE  - act for subpartitioning
                  FALSE - act for partitioning
      min_value   minimum field value, in opt_range key format.
      max_value   minimum field value, in opt_range key format.
      flags       Some combination of NEAR_MIN, NEAR_MAX, NO_MIN_RANGE,
                  NO_MAX_RANGE.
      part_iter   Iterator structure to be initialized

  DESCRIPTION
    Initialize partition set iterator to walk over the interval in
    ordered-array-of-partitions (for RANGE partitioning) or 
    ordered-array-of-list-constants (for LIST partitioning) space.

  IMPLEMENTATION
    This function is used when partitioning is done by
    <RANGE|LIST>(ascending_func(t.field)), and we can map an interval in
    t.field space into a sub-array of partition_info::range_int_array or
    partition_info::list_array (see get_partition_id_range_for_endpoint,
    get_list_array_idx_for_endpoint for details).
    
    The function performs this interval mapping, and sets the iterator to
    traverse the sub-array and return appropriate partitions.
    
  RETURN
    0 - No matching partitions (iterator not initialized)
    1 - Ok, iterator intialized for traversal of matching partitions.
   -1 - All partitions would match (iterator not initialized)
*/

int get_part_iter_for_interval_via_mapping(partition_info *part_info,
                                           bool is_subpart,
                                           uchar *min_value, uchar *max_value,
                                           uint flags,
                                           PARTITION_ITERATOR *part_iter)
{
  Field *field= part_info->part_field_array[0];
  uint32             max_endpoint_val;
  get_endpoint_func  get_endpoint;
  uint field_len= field->pack_length_in_rec();
  DBUG_ENTER("get_part_iter_for_interval_via_mapping");
  DBUG_ASSERT(!is_subpart);

  if (part_info->part_type == RANGE_PARTITION)
  {
    if (part_info->part_charset_field_array)
      get_endpoint=        get_partition_id_range_for_endpoint_charset;
    else
      get_endpoint=        get_partition_id_range_for_endpoint;
    max_endpoint_val=    part_info->no_parts;
    part_iter->get_next= get_next_partition_id_range;
  }
  else if (part_info->part_type == LIST_PARTITION)
  {

    if (part_info->part_charset_field_array)
      get_endpoint=        get_list_array_idx_for_endpoint_charset;
    else
      get_endpoint=        get_list_array_idx_for_endpoint;
    max_endpoint_val=    part_info->no_list_values;
    part_iter->get_next= get_next_partition_id_list;
    part_iter->part_info= part_info;
    part_iter->ret_null_part= part_iter->ret_null_part_orig= FALSE;
    if (max_endpoint_val == 0)
    {
      /*
        We handle this special case without optimisations since it is
        of little practical value but causes a great number of complex
        checks later in the code.
      */
      part_iter->part_nums.start= part_iter->part_nums.end= 0;
      part_iter->part_nums.cur= 0;
      part_iter->ret_null_part= part_iter->ret_null_part_orig= TRUE;
      DBUG_RETURN(-1);
    }
  }
  else
    assert(0);

  /* 
    Find minimum: Do special handling if the interval has left bound in form
     " NULL <= X ":
  */
  if (field->real_maybe_null() && part_info->has_null_value && 
      !(flags & (NO_MIN_RANGE | NEAR_MIN)) && *min_value)
  {
    part_iter->ret_null_part= part_iter->ret_null_part_orig= TRUE;
    part_iter->part_nums.start= part_iter->part_nums.cur= 0;
    if (*max_value && !(flags & NO_MAX_RANGE))
    {
      /* The right bound is X <= NULL, i.e. it is a "X IS NULL" interval */
      part_iter->part_nums.end= 0;
      DBUG_RETURN(1);
    }
  }
  else
  {
    if (flags & NO_MIN_RANGE)
      part_iter->part_nums.start= part_iter->part_nums.cur= 0;
    else
    {
      /*
        Store the interval edge in the record buffer, and call the
        function that maps the edge in table-field space to an edge
        in ordered-set-of-partitions (for RANGE partitioning) or 
        index-in-ordered-array-of-list-constants (for LIST) space.
      */
      store_key_image_to_rec(field, min_value, field_len);
      bool include_endp= !test(flags & NEAR_MIN);
      part_iter->part_nums.start= get_endpoint(part_info, 1, include_endp);
      part_iter->part_nums.cur= part_iter->part_nums.start;
      if (part_iter->part_nums.start == max_endpoint_val)
      {
        DBUG_RETURN(0); /* No partitions */
      }
    }
  }

  /* Find maximum, do the same as above but for right interval bound */
  if (flags & NO_MAX_RANGE)
    part_iter->part_nums.end= max_endpoint_val;
  else
  {
    store_key_image_to_rec(field, max_value, field_len);
    bool include_endp= !test(flags & NEAR_MAX);
    part_iter->part_nums.end= get_endpoint(part_info, 0, include_endp);
    if (part_iter->part_nums.start == part_iter->part_nums.end &&
        !part_iter->ret_null_part)
    {
      DBUG_RETURN(0); /* No partitions */
    }
  }
  DBUG_RETURN(1); /* Ok, iterator initialized */
}


/* See get_part_iter_for_interval_via_walking for definition of what this is */
#define MAX_RANGE_TO_WALK 10


/*
  Partitioning Interval Analysis: Initialize iterator to walk field interval

  SYNOPSIS
    get_part_iter_for_interval_via_walking()
      part_info   Partition info
      is_subpart  TRUE  - act for subpartitioning
                  FALSE - act for partitioning
      min_value   minimum field value, in opt_range key format.
      max_value   minimum field value, in opt_range key format.
      flags       Some combination of NEAR_MIN, NEAR_MAX, NO_MIN_RANGE,
                  NO_MAX_RANGE.
      part_iter   Iterator structure to be initialized

  DESCRIPTION
    Initialize partition set iterator to walk over interval in integer field
    space. That is, for "const1 <=? t.field <=? const2" interval, initialize 
    the iterator to return a set of [sub]partitions obtained with the
    following procedure:
      get partition id for t.field = const1,   return it
      get partition id for t.field = const1+1, return it
       ...                 t.field = const1+2, ...
       ...                           ...       ...
       ...                 t.field = const2    ...

  IMPLEMENTATION
    See get_partitions_in_range_iter for general description of interval
    analysis. We support walking over the following intervals: 
      "t.field IS NULL" 
      "c1 <=? t.field <=? c2", where c1 and c2 are finite. 
    Intervals with +inf/-inf, and [NULL, c1] interval can be processed but
    that is more tricky and I don't have time to do it right now.

    Additionally we have these requirements:
    * number of values in the interval must be less then number of
      [sub]partitions, and 
    * Number of values in the interval must be less then MAX_RANGE_TO_WALK.
    
    The rationale behind these requirements is that if they are not met
    we're likely to hit most of the partitions and traversing the interval
    will only add overhead. So it's better return "all partitions used" in
    that case.

  RETURN
    0 - No matching partitions, iterator not initialized
    1 - Some partitions would match, iterator intialized for traversing them
   -1 - All partitions would match, iterator not initialized
*/

int get_part_iter_for_interval_via_walking(partition_info *part_info,
                                           bool is_subpart,
                                           uchar *min_value, uchar *max_value,
                                           uint flags,
                                           PARTITION_ITERATOR *part_iter)
{
  Field *field;
  uint total_parts;
  partition_iter_func get_next_func;
  DBUG_ENTER("get_part_iter_for_interval_via_walking");
  if (is_subpart)
  {
    field= part_info->subpart_field_array[0];
    total_parts= part_info->no_subparts;
    get_next_func=  get_next_subpartition_via_walking;
  }
  else
  {
    field= part_info->part_field_array[0];
    total_parts= part_info->no_parts;
    get_next_func=  get_next_partition_via_walking;
  }

  /* Handle the "t.field IS NULL" interval, it is a special case */
  if (field->real_maybe_null() && !(flags & (NO_MIN_RANGE | NO_MAX_RANGE)) &&
      *min_value && *max_value)
  {
    /* 
      We don't have a part_iter->get_next() function that would find which
      partition "t.field IS NULL" belongs to, so find partition that contains 
      NULL right here, and return an iterator over singleton set.
    */
    uint32 part_id;
    field->set_null();
    if (is_subpart)
    {
      part_id= part_info->get_subpartition_id(part_info);
      init_single_partition_iterator(part_id, part_iter);
      DBUG_RETURN(1); /* Ok, iterator initialized */
    }
    else
    {
      longlong dummy;
      int res= part_info->is_sub_partitioned() ?
                  part_info->get_part_partition_id(part_info, &part_id,
                                                   &dummy):
                  part_info->get_partition_id(part_info, &part_id, &dummy);
      if (!res)
      {
        init_single_partition_iterator(part_id, part_iter);
        DBUG_RETURN(1); /* Ok, iterator initialized */
      }
    }
    DBUG_RETURN(0); /* No partitions match */
  }

  if ((field->real_maybe_null() && 
       ((!(flags & NO_MIN_RANGE) && *min_value) ||  // NULL <? X
        (!(flags & NO_MAX_RANGE) && *max_value))) ||  // X <? NULL
      (flags & (NO_MIN_RANGE | NO_MAX_RANGE)))    // -inf at any bound
  {
    DBUG_RETURN(-1); /* Can't handle this interval, have to use all partitions */
  }
  
  /* Get integers for left and right interval bound */
  longlong a, b;
  uint len= field->pack_length_in_rec();
  store_key_image_to_rec(field, min_value, len);
  a= field->val_int();
  
  store_key_image_to_rec(field, max_value, len);
  b= field->val_int();
  
  /* 
    Handle a special case where the distance between interval bounds is 
    exactly 4G-1. This interval is too big for range walking, and if it is an
    (x,y]-type interval then the following "b +=..." code will convert it to 
    an empty interval by "wrapping around" a + 4G-1 + 1 = a. 
  */
  if ((ulonglong)b - (ulonglong)a == ~0ULL)
  {
    DBUG_RETURN(-1);
  }
  a += test(flags & NEAR_MIN);
  b += test(!(flags & NEAR_MAX));
  ulonglong n_values= b - a;
  
  if (n_values > total_parts || n_values > MAX_RANGE_TO_WALK)
  {
    DBUG_RETURN(-1);
  }
  part_iter->field_vals.start= part_iter->field_vals.cur= a;
  part_iter->field_vals.end=   b;
  part_iter->part_info= part_info;
  part_iter->get_next=  get_next_func;
  DBUG_RETURN(1);
}


/*
  PARTITION_ITERATOR::get_next implementation: enumerate partitions in range

  SYNOPSIS
    get_next_partition_id_range()
      part_iter  Partition set iterator structure

  DESCRIPTION
    This is implementation of PARTITION_ITERATOR::get_next() that returns
    [sub]partition ids in [min_partition_id, max_partition_id] range.
    The function conforms to partition_iter_func type.

  RETURN
    partition id
    NOT_A_PARTITION_ID if there are no more partitions
*/

uint32 get_next_partition_id_range(PARTITION_ITERATOR* part_iter)
{
  if (part_iter->part_nums.cur == part_iter->part_nums.end)
  {
    part_iter->part_nums.cur= part_iter->part_nums.start;
    return NOT_A_PARTITION_ID;
  }
  else
    return part_iter->part_nums.cur++;
}


/*
  PARTITION_ITERATOR::get_next implementation for LIST partitioning

  SYNOPSIS
    get_next_partition_id_list()
      part_iter  Partition set iterator structure

  DESCRIPTION
    This implementation of PARTITION_ITERATOR::get_next() is special for 
    LIST partitioning: it enumerates partition ids in 
    part_info->list_array[i] where i runs over [min_idx, max_idx] interval.
    The function conforms to partition_iter_func type.

  RETURN 
    partition id
    NOT_A_PARTITION_ID if there are no more partitions
*/

uint32 get_next_partition_id_list(PARTITION_ITERATOR *part_iter)
{
  if (part_iter->part_nums.cur == part_iter->part_nums.end)
  {
    if (part_iter->ret_null_part)
    {
      part_iter->ret_null_part= FALSE;
      return part_iter->part_info->has_null_part_id;
    }
    part_iter->part_nums.cur= part_iter->part_nums.start;
    part_iter->ret_null_part= part_iter->ret_null_part_orig;
    return NOT_A_PARTITION_ID;
  }
  else
    return part_iter->part_info->list_array[part_iter->
                                            part_nums.cur++].partition_id;
}


/*
  PARTITION_ITERATOR::get_next implementation: walk over field-space interval

  SYNOPSIS
    get_next_partition_via_walking()
      part_iter  Partitioning iterator

  DESCRIPTION
    This implementation of PARTITION_ITERATOR::get_next() returns ids of
    partitions that contain records with partitioning field value within
    [start_val, end_val] interval.
    The function conforms to partition_iter_func type.

  RETURN 
    partition id
    NOT_A_PARTITION_ID if there are no more partitioning.
*/

static uint32 get_next_partition_via_walking(PARTITION_ITERATOR *part_iter)
{
  uint32 part_id;
  Field *field= part_iter->part_info->part_field_array[0];
  while (part_iter->field_vals.cur != part_iter->field_vals.end)
  {
    longlong dummy;
    field->store(part_iter->field_vals.cur++,
                 ((Field_num*)field)->unsigned_flag);
    if (part_iter->part_info->is_sub_partitioned() &&
        !part_iter->part_info->get_part_partition_id(part_iter->part_info,
                                                     &part_id, &dummy) ||
        !part_iter->part_info->get_partition_id(part_iter->part_info,
                                                &part_id, &dummy))
      return part_id;
  }
  part_iter->field_vals.cur= part_iter->field_vals.start;
  return NOT_A_PARTITION_ID;
}


/* Same as get_next_partition_via_walking, but for subpartitions */

static uint32 get_next_subpartition_via_walking(PARTITION_ITERATOR *part_iter)
{
  Field *field= part_iter->part_info->subpart_field_array[0];
  if (part_iter->field_vals.cur == part_iter->field_vals.end)
  {
    part_iter->field_vals.cur= part_iter->field_vals.start;
    return NOT_A_PARTITION_ID;
  }
  field->store(part_iter->field_vals.cur++, FALSE);
  return part_iter->part_info->get_subpartition_id(part_iter->part_info);
}


/*
  Create partition names

  SYNOPSIS
    create_partition_name()
    out:out                   Created partition name string
    in1                       First part
    in2                       Second part
    name_variant              Normal, temporary or renamed partition name

  RETURN VALUE
    NONE

  DESCRIPTION
    This method is used to calculate the partition name, service routine to
    the del_ren_cre_table method.
*/

void create_partition_name(char *out, const char *in1,
                           const char *in2, uint name_variant,
                           bool translate)
{
  char transl_part_name[FN_REFLEN];
  const char *transl_part;

  if (translate)
  {
    tablename_to_filename(in2, transl_part_name, FN_REFLEN);
    transl_part= transl_part_name;
  }
  else
    transl_part= in2;
  if (name_variant == NORMAL_PART_NAME)
    strxmov(out, in1, "#P#", transl_part, NullS);
  else if (name_variant == TEMP_PART_NAME)
    strxmov(out, in1, "#P#", transl_part, "#TMP#", NullS);
  else if (name_variant == RENAMED_PART_NAME)
    strxmov(out, in1, "#P#", transl_part, "#REN#", NullS);
}


/*
  Create subpartition name

  SYNOPSIS
    create_subpartition_name()
    out:out                   Created partition name string
    in1                       First part
    in2                       Second part
    in3                       Third part
    name_variant              Normal, temporary or renamed partition name

  RETURN VALUE
    NONE

  DESCRIPTION
  This method is used to calculate the subpartition name, service routine to
  the del_ren_cre_table method.
*/

void create_subpartition_name(char *out, const char *in1,
                              const char *in2, const char *in3,
                              uint name_variant)
{
  char transl_part_name[FN_REFLEN], transl_subpart_name[FN_REFLEN];

  tablename_to_filename(in2, transl_part_name, FN_REFLEN);
  tablename_to_filename(in3, transl_subpart_name, FN_REFLEN);
  if (name_variant == NORMAL_PART_NAME)
    strxmov(out, in1, "#P#", transl_part_name,
            "#SP#", transl_subpart_name, NullS);
  else if (name_variant == TEMP_PART_NAME)
    strxmov(out, in1, "#P#", transl_part_name,
            "#SP#", transl_subpart_name, "#TMP#", NullS);
  else if (name_variant == RENAMED_PART_NAME)
    strxmov(out, in1, "#P#", transl_part_name,
            "#SP#", transl_subpart_name, "#REN#", NullS);
}
#endif
<|MERGE_RESOLUTION|>--- conflicted
+++ resolved
@@ -3961,12 +3961,8 @@
   char tmp_name[80];
   DBUG_ENTER("fast_end_partition");
 
-<<<<<<< HEAD
   THD_SET_PROC_INFO(thd, "end");
-=======
-  thd->proc_info="end";
-
->>>>>>> d8e6308c
+
   if (!is_empty)
     query_cache_invalidate3(thd, table_list, 0);
 
