/*****************************************************************************

Copyright (c) 2007, 2014, Oracle and/or its affiliates. All Rights Reserved.

This program is free software; you can redistribute it and/or modify it under
the terms of the GNU General Public License as published by the Free Software
Foundation; version 2 of the License.

This program is distributed in the hope that it will be useful, but WITHOUT
ANY WARRANTY; without even the implied warranty of MERCHANTABILITY or FITNESS
FOR A PARTICULAR PURPOSE. See the GNU General Public License for more details.

You should have received a copy of the GNU General Public License along with
this program; if not, write to the Free Software Foundation, Inc.,
51 Franklin Street, Suite 500, Boston, MA 02110-1335 USA

*****************************************************************************/

/**************************************************//**
@file fts/fts0ast.cc
Full Text Search parser helper file.

Created 2007/3/16 Sunny Bains.
***********************************************************************/

#include "ha_prototypes.h"

#include "fts0ast.h"
#include "fts0pars.h"
#include "fts0fts.h"

/* The FTS ast visit pass. */
enum fts_ast_visit_pass_t {
	FTS_PASS_FIRST,		/*!< First visit pass,
				process operators excluding
				FTS_EXIST and FTS_IGNORE */
	FTS_PASS_EXIST,		/*!< Exist visit pass,
				process operator FTS_EXIST */
	FTS_PASS_IGNORE		/*!< Ignore visit pass,
				process operator FTS_IGNORE */
};

/******************************************************************//**
Create an empty fts_ast_node_t.
@return Create a new node */
static
fts_ast_node_t*
fts_ast_node_create(void)
/*=====================*/
{
	fts_ast_node_t*	node;

	node = (fts_ast_node_t*) ut_malloc(sizeof(*node));
	memset(node, 0x0, sizeof(*node));

	return(node);
}

/******************************************************************//**
Create a operator fts_ast_node_t.
@return new node */

fts_ast_node_t*
fts_ast_create_node_oper(
/*=====================*/
	void*		arg,			/*!< in: ast state instance */
	fts_ast_oper_t	oper)			/*!< in: ast operator */
{
	fts_ast_node_t*	node = fts_ast_node_create();

	node->type = FTS_AST_OPER;
	node->oper = oper;

	fts_ast_state_add_node((fts_ast_state_t*) arg, node);

	return(node);
}

/******************************************************************//**
This function takes ownership of the ptr and is responsible
for free'ing it
@return new node or a node list with tokenized words */

fts_ast_node_t*
fts_ast_create_node_term(
/*=====================*/
	void*			arg,		/*!< in: ast state instance */
	const fts_ast_string_t*	ptr)		/*!< in: ast term string */
{
	fts_ast_state_t*	state = static_cast<fts_ast_state_t*>(arg);
	ulint			len = ptr->len;
	ulint			cur_pos = 0;
	fts_ast_node_t*         node = NULL;
	fts_ast_node_t*		node_list = NULL;
	fts_ast_node_t*		first_node = NULL;

	/* Scan the incoming string and filter out any "non-word" characters */
	while (cur_pos < len) {
		fts_string_t	str;
		ulint		cur_len;

		cur_len = innobase_mysql_fts_get_token(
			state->charset,
<<<<<<< HEAD
			reinterpret_cast<const byte*>(ptr) + cur_pos,
			reinterpret_cast<const byte*>(ptr) + len, &str);
=======
			reinterpret_cast<const byte*>(ptr->str) + cur_pos,
			reinterpret_cast<const byte*>(ptr->str) + len,
			&str, &offset);
>>>>>>> 4b4cfa5a

		if (cur_len == 0) {
			break;
		}

		cur_pos += cur_len;

		if (str.f_n_char > 0) {
			/* If the subsequent term (after the first one)'s size
			is less than fts_min_token_size or the term is greater
			than fts_max_token_size, we shall ignore that. This is
			to make consistent with MyISAM behavior */
			if ((first_node && (str.f_n_char < fts_min_token_size))
			    || str.f_n_char > fts_max_token_size) {
				continue;
			}

			node = fts_ast_node_create();

			node->type = FTS_AST_TERM;

			node->term.ptr = fts_ast_string_create(
						str.f_str, str.f_len);

			fts_ast_state_add_node(
				static_cast<fts_ast_state_t*>(arg), node);

			if (first_node) {
				/* There is more than one word, create
				a list to organize them */
				if (!node_list) {
					node_list = fts_ast_create_node_list(
						static_cast<fts_ast_state_t*>(
							arg),
						 first_node);
				}

				fts_ast_add_node(node_list, node);
			} else {
				first_node = node;
			}
		}
	}

	return((node_list != NULL) ? node_list : first_node);
}

/******************************************************************//**
Create an AST term node, makes a copy of ptr for plugin parser
@return node */
fts_ast_node_t*
fts_ast_create_node_term_for_parser(
/*================================*/
	void*		arg,		/*!< in: ast state */
	const char*	ptr,		/*!< in: term string */
	const ulint	len)		/*!< in: term string length */
{
	fts_ast_node_t*		node = NULL;

	if (len > fts_max_token_size) {
		return(NULL);
	}

	node = fts_ast_node_create();

	node->type = FTS_AST_TERM;

	node->term.ptr = static_cast<byte*>(ut_malloc(len + 1));
	memcpy(node->term.ptr, ptr, len);
	node->term.ptr[len] = '\0';

	fts_ast_state_add_node(static_cast<fts_ast_state_t*>(arg), node);

	return(node);
}

/******************************************************************//**
This function takes ownership of the ptr and is responsible
for free'ing it.
@return new node */

fts_ast_node_t*
fts_ast_create_node_text(
/*=====================*/
	void*			arg,	/*!< in: ast state instance */
	const fts_ast_string_t*	ptr)	/*!< in: ast text string */
{
	ulint		len = ptr->len;
	fts_ast_node_t*	node = NULL;

	/* Once we come here, the string must have at least 2 quotes ""
	around the query string, which could be empty. Also the query
	string may contain 0x00 in it, we don't treat it as null-terminated. */
	ut_ad(len >= 2);
	ut_ad(ptr->str[0] == '\"' && ptr->str[len - 1] == '\"');

	if (len == 2) {
		/* If the query string contains nothing except quotes,
		it's obviously an invalid query. */
		return(NULL);
	}

	node = fts_ast_node_create();

	/*!< We ignore the actual quotes "" */
	len -= 2;

	node->type = FTS_AST_TEXT;
	/*!< Skip copying the first quote */
	node->text.ptr = fts_ast_string_create(
			reinterpret_cast<const byte*>(ptr->str + 1), len);
	node->text.distance = ULINT_UNDEFINED;

	fts_ast_state_add_node((fts_ast_state_t*) arg, node);

	return(node);
}

/******************************************************************//**
Create an AST phrase list node for plugin parser
@return node */
fts_ast_node_t*
fts_ast_create_node_phrase_list(
/*============================*/
	void*		arg)			/*!< in: ast state */
{
	fts_ast_node_t*		node = fts_ast_node_create();

	node->type = FTS_AST_PARSER_PHRASE_LIST;

	node->text.distance = ULINT_UNDEFINED;
	node->list.head = node->list.tail = NULL;

	fts_ast_state_add_node(static_cast<fts_ast_state_t*>(arg), node);

	return(node);
}

/******************************************************************//**
This function takes ownership of the expr and is responsible
for free'ing it.
@return new node */

fts_ast_node_t*
fts_ast_create_node_list(
/*=====================*/
	void*		arg,			/*!< in: ast state instance */
	fts_ast_node_t*	expr)			/*!< in: ast expr instance */
{
	fts_ast_node_t*	node = fts_ast_node_create();

	node->type = FTS_AST_LIST;
	node->list.head = node->list.tail = expr;

	fts_ast_state_add_node((fts_ast_state_t*) arg, node);

	return(node);
}

/******************************************************************//**
Create a sub-expression list node. This function takes ownership of
expr and is responsible for deleting it.
@return new node */

fts_ast_node_t*
fts_ast_create_node_subexp_list(
/*============================*/
	void*		arg,			/*!< in: ast state instance */
	fts_ast_node_t*	expr)			/*!< in: ast expr instance */
{
	fts_ast_node_t*	node = fts_ast_node_create();

	node->type = FTS_AST_SUBEXP_LIST;
	node->list.head = node->list.tail = expr;

	fts_ast_state_add_node((fts_ast_state_t*) arg, node);

	return(node);
}

/******************************************************************//**
Free an expr list node elements. */
static
void
fts_ast_free_list(
/*==============*/
	fts_ast_node_t*	node)			/*!< in: ast node to free */
{
	ut_a(node->type == FTS_AST_LIST
	     || node->type == FTS_AST_SUBEXP_LIST
	     || node->type == FTS_AST_PARSER_PHRASE_LIST);

	for (node = node->list.head;
	     node != NULL;
	     node = fts_ast_free_node(node)) {

		/*!< No op */
	}
}

/********************************************************************//**
Free a fts_ast_node_t instance.
@return next node to free */

fts_ast_node_t*
fts_ast_free_node(
/*==============*/
	fts_ast_node_t*	node)			/*!< in: the node to free */
{
	fts_ast_node_t*	next_node;

	switch (node->type) {
	case FTS_AST_TEXT:
		if (node->text.ptr) {
			fts_ast_string_free(node->text.ptr);
			node->text.ptr = NULL;
		}
		break;

	case FTS_AST_TERM:
		if (node->term.ptr) {
			fts_ast_string_free(node->term.ptr);
			node->term.ptr = NULL;
		}
		break;

	case FTS_AST_LIST:
	case FTS_AST_SUBEXP_LIST:
	case FTS_AST_PARSER_PHRASE_LIST:
		fts_ast_free_list(node);
		node->list.head = node->list.tail = NULL;
		break;

	case FTS_AST_OPER:
		break;

	default:
		ut_error;
	}

	/*!< Get next node before freeing the node itself */
	next_node = node->next;

	ut_free(node);

	return(next_node);
}

/******************************************************************//**
This AST takes ownership of the expr and is responsible
for free'ing it.
@return in param "list" */

fts_ast_node_t*
fts_ast_add_node(
/*=============*/
	fts_ast_node_t*	node,			/*!< in: list instance */
	fts_ast_node_t*	elem)			/*!< in: node to add to list */
{
	if (!elem) {
		return(NULL);
	}

	ut_a(!elem->next);
	ut_a(node->type == FTS_AST_LIST
	     || node->type == FTS_AST_SUBEXP_LIST
	     || node->type == FTS_AST_PARSER_PHRASE_LIST);

	if (!node->list.head) {
		ut_a(!node->list.tail);

		node->list.head = node->list.tail = elem;
	} else {
		ut_a(node->list.tail);

		node->list.tail->next = elem;
		node->list.tail = elem;
	}

	return(node);
}

/******************************************************************//**
For tracking node allocations, in case there is an error during
parsing. */

void
fts_ast_state_add_node(
/*===================*/
	fts_ast_state_t*state,			/*!< in: ast instance */
	fts_ast_node_t*	node)			/*!< in: node to add to ast */
{
	if (!state->list.head) {
		ut_a(!state->list.tail);

		state->list.head = state->list.tail = node;
	} else {
		state->list.tail->next_alloc = node;
		state->list.tail = node;
	}
}

/******************************************************************//**
Set the wildcard attribute of a term. */

void
fts_ast_term_set_wildcard(
/*======================*/
	fts_ast_node_t*	node)			/*!< in/out: set attribute of
						a term node */
{
	if (!node) {
		return;
	}

	/* If it's a node list, the wildcard should be set to the tail node*/
	if (node->type == FTS_AST_LIST)	{
		ut_ad(node->list.tail != NULL);
		node = node->list.tail;
	}

	ut_a(node->type == FTS_AST_TERM);
	ut_a(!node->term.wildcard);

	node->term.wildcard = TRUE;
}

/******************************************************************//**
Set the proximity attribute of a text node. */

void
fts_ast_text_set_distance(
/*======================*/
	fts_ast_node_t*	node,			/*!< in/out: text node */
	ulint		distance)		/*!< in: the text proximity
						distance */
{
	if (node == NULL) {
		return;
	}

	ut_a(node->type == FTS_AST_TEXT);
	ut_a(node->text.distance == ULINT_UNDEFINED);

	node->text.distance = distance;
}

/******************************************************************//**
Free node and expr allocations. */

void
fts_ast_state_free(
/*===============*/
	fts_ast_state_t*state)			/*!< in: ast state to free */
{
	fts_ast_node_t*	node = state->list.head;

	/* Free the nodes that were allocated during parsing. */
	while (node) {
		fts_ast_node_t*	next = node->next_alloc;

		if (node->type == FTS_AST_TEXT && node->text.ptr) {
			fts_ast_string_free(node->text.ptr);
			node->text.ptr = NULL;
		} else if (node->type == FTS_AST_TERM && node->term.ptr) {
			fts_ast_string_free(node->term.ptr);
			node->term.ptr = NULL;
		}

		ut_free(node);
		node = next;
	}

	state->root = state->list.head = state->list.tail = NULL;
}

/******************************************************************//**
Print an ast node recursively. */
static
void
fts_ast_node_print_recursive(
/*=========================*/
	fts_ast_node_t*	node,			/*!< in: ast node to print */
	ulint		level)			/*!< in: recursive level */
{
	/* Print alignment blank */
	for (ulint i = 0; i < level; i++) {
		printf("  ");
	}

	switch (node->type) {
	case FTS_AST_TEXT:
		printf("TEXT: ");
		fts_ast_string_print(node->text.ptr);
		break;

	case FTS_AST_TERM:
		printf("TERM: ");
		fts_ast_string_print(node->term.ptr);
		break;

	case FTS_AST_LIST:
		printf("LIST: \n");

		for (node = node->list.head; node; node = node->next) {
			fts_ast_node_print_recursive(node, level + 1);
		}
		break;

	case FTS_AST_SUBEXP_LIST:
		printf("SUBEXP_LIST: \n");

		for (node = node->list.head; node; node = node->next) {
			fts_ast_node_print_recursive(node, level + 1);
		}
		break;

	case FTS_AST_OPER:
		printf("OPER: %d\n", node->oper);
		break;

	case FTS_AST_PARSER_PHRASE_LIST:
		printf("PARSER_PHRASE_LIST: \n");

		for (node = node->list.head; node; node = node->next) {
			fts_ast_node_print_recursive(node, level + 1);
		}
		break;

	default:
		ut_error;
	}
}

/******************************************************************//**
Print an ast node */
void
fts_ast_node_print(
/*===============*/
	fts_ast_node_t* node)		/*!< in: ast node to print */
{
	fts_ast_node_print_recursive(node, 0);
}

/******************************************************************//**
Traverse the AST - in-order traversal, except for the FTX_EXIST and FTS_IGNORE
nodes, which will be ignored in the first pass of each level, and visited in a
second and third pass after all other nodes in the same level are visited.
@return DB_SUCCESS if all went well */
dberr_t
fts_ast_visit(
/*==========*/
	fts_ast_oper_t		oper,		/*!< in: current operator */
	fts_ast_node_t*		node,		/*!< in: current root node */
	fts_ast_callback	visitor,	/*!< in: callback function */
	void*			arg,		/*!< in: arg for callback */
	bool*			has_ignore)	/*!< out: true, if the operator
						was ignored during processing,
						currently we ignore FTS_EXIST
						and FTS_IGNORE operators */
{
	dberr_t			error = DB_SUCCESS;
	fts_ast_node_t*		oper_node = NULL;
	fts_ast_node_t*		start_node;
	bool			revisit = false;
	bool			will_be_ignored = false;
	fts_ast_visit_pass_t	visit_pass = FTS_PASS_FIRST;

	start_node = node->list.head;

	ut_a(node->type == FTS_AST_LIST
	     || node->type == FTS_AST_SUBEXP_LIST);

	if (oper == FTS_EXIST_SKIP) {
		visit_pass = FTS_PASS_EXIST;
	} else if (oper == FTS_IGNORE_SKIP) {
		visit_pass = FTS_PASS_IGNORE;
	}

	/* In the first pass of the tree, at the leaf level of the
	tree, FTS_EXIST and FTS_IGNORE operation will be ignored.
	It will be repeated at the level above the leaf level.

	The basic idea here is that when we encounter FTS_EXIST or
	FTS_IGNORE, we will change the operator node into FTS_EXIST_SKIP
	or FTS_IGNORE_SKIP, and term node & text node with the operators
	is ignored in the first pass. We have two passes during the revisit:
	We process nodes with FTS_EXIST_SKIP in the exist pass, and then
	process nodes with FTS_IGNORE_SKIP in the ignore pass.

	The order should be restrictly followed, or we will get wrong results.
	For example, we have a query 'a +b -c d +e -f'.
	first pass: process 'a' and 'd' by union;
	exist pass: process '+b' and '+e' by intersection;
	ignore pass: process '-c' and '-f' by difference. */

	for (node = node->list.head;
	     node && (error == DB_SUCCESS);
	     node = node->next) {

		switch (node->type) {
		case FTS_AST_LIST:
			if (visit_pass != FTS_PASS_FIRST) {
				break;
			}

			error = fts_ast_visit(oper, node, visitor,
					      arg, &will_be_ignored);

			/* If will_be_ignored is set to true, then
			we encountered and ignored a FTS_EXIST or FTS_IGNORE
			operator. */
			if (will_be_ignored) {
				revisit = true;
				/* Remember oper for list in case '-abc&def',
				ignored oper is from previous node of list.*/
				node->oper = oper;
			}

			break;

		case FTS_AST_OPER:
			oper = node->oper;
			oper_node = node;

			/* Change the operator for revisit */
			if (oper == FTS_EXIST) {
				oper_node->oper = FTS_EXIST_SKIP;
			} else if (oper == FTS_IGNORE) {
				oper_node->oper = FTS_IGNORE_SKIP;
			}

			break;

		default:
			if (node->visited) {
				continue;
			}

			ut_a(oper == FTS_NONE || !oper_node
			     || oper_node->oper == oper
			     || oper_node->oper == FTS_EXIST_SKIP
			     || oper_node->oper == FTS_IGNORE_SKIP);

			if (oper== FTS_EXIST || oper == FTS_IGNORE) {
				*has_ignore = true;
				continue;
			}

			/* Process leaf node accroding to its pass.*/
			if (oper == FTS_EXIST_SKIP
			    && visit_pass == FTS_PASS_EXIST) {
				error = visitor(FTS_EXIST, node, arg);
				node->visited = true;
			} else if (oper == FTS_IGNORE_SKIP
				   && visit_pass == FTS_PASS_IGNORE) {
				error = visitor(FTS_IGNORE, node, arg);
				node->visited = true;
			} else if (visit_pass == FTS_PASS_FIRST) {
				error = visitor(oper, node, arg);
				node->visited = true;
			}
		}
	}

	if (revisit) {
		/* Exist pass processes the skipped FTS_EXIST operation. */
                for (node = start_node;
		     node && error == DB_SUCCESS;
		     node = node->next) {

			if (node->type == FTS_AST_LIST
			    && node->oper != FTS_IGNORE) {
				error = fts_ast_visit(FTS_EXIST_SKIP, node,
					visitor, arg, &will_be_ignored);
			}
		}

		/* Ignore pass processes the skipped FTS_IGNORE operation. */
		for (node = start_node;
		     node && error == DB_SUCCESS;
		     node = node->next) {

			if (node->type == FTS_AST_LIST) {
				error = fts_ast_visit(FTS_IGNORE_SKIP, node,
					visitor, arg, &will_be_ignored);
			}
		}
	}

	return(error);
}

/**
Create an ast string object, with NUL-terminator, so the string
has one more byte than len
@param[in] str		pointer to string
@param[in] len		length of the string
@return ast string with NUL-terminator */
UNIV_INTERN
fts_ast_string_t*
fts_ast_string_create(
	const byte*	str,
	ulint		len)
{
	fts_ast_string_t*	ast_str;

	ut_ad(len > 0);

	ast_str = static_cast<fts_ast_string_t*>
			(ut_malloc(sizeof(fts_ast_string_t)));
	ast_str->str = static_cast<byte*>(ut_malloc(len + 1));

	ast_str->len = len;
	memcpy(ast_str->str, str, len);
	ast_str->str[len] = '\0';

	return(ast_str);
}

/**
Free an ast string instance
@param[in,out] ast_str		string to free */
UNIV_INTERN
void
fts_ast_string_free(
	fts_ast_string_t*	ast_str)
{
	if (ast_str != NULL) {
		ut_free(ast_str->str);
		ut_free(ast_str);
	}
}

/**
Translate ast string of type FTS_AST_NUMB to unsigned long by strtoul
@param[in] str		string to translate
@param[in] base		the base
@return translated number */
UNIV_INTERN
ulint
fts_ast_string_to_ul(
	const fts_ast_string_t*	ast_str,
	int			base)
{
	return(strtoul(reinterpret_cast<const char*>(ast_str->str),
		       NULL, base));
}

/**
Print the ast string
@param[in] str		string to print */
UNIV_INTERN
void
fts_ast_string_print(
	const fts_ast_string_t*	ast_str)
{
	for (ulint i = 0; i < ast_str->len; ++i) {
		printf("%c", ast_str->str[i]);
	}

	printf("\n");
}<|MERGE_RESOLUTION|>--- conflicted
+++ resolved
@@ -101,14 +101,8 @@
 
 		cur_len = innobase_mysql_fts_get_token(
 			state->charset,
-<<<<<<< HEAD
-			reinterpret_cast<const byte*>(ptr) + cur_pos,
-			reinterpret_cast<const byte*>(ptr) + len, &str);
-=======
 			reinterpret_cast<const byte*>(ptr->str) + cur_pos,
-			reinterpret_cast<const byte*>(ptr->str) + len,
-			&str, &offset);
->>>>>>> 4b4cfa5a
+			reinterpret_cast<const byte*>(ptr->str) + len, &str);
 
 		if (cur_len == 0) {
 			break;
@@ -176,9 +170,8 @@
 
 	node->type = FTS_AST_TERM;
 
-	node->term.ptr = static_cast<byte*>(ut_malloc(len + 1));
-	memcpy(node->term.ptr, ptr, len);
-	node->term.ptr[len] = '\0';
+	node->term.ptr = fts_ast_string_create(
+			reinterpret_cast<const byte*>(ptr), len);
 
 	fts_ast_state_add_node(static_cast<fts_ast_state_t*>(arg), node);
 
@@ -708,7 +701,7 @@
 @param[in] str		pointer to string
 @param[in] len		length of the string
 @return ast string with NUL-terminator */
-UNIV_INTERN
+
 fts_ast_string_t*
 fts_ast_string_create(
 	const byte*	str,
@@ -732,7 +725,7 @@
 /**
 Free an ast string instance
 @param[in,out] ast_str		string to free */
-UNIV_INTERN
+
 void
 fts_ast_string_free(
 	fts_ast_string_t*	ast_str)
@@ -748,7 +741,7 @@
 @param[in] str		string to translate
 @param[in] base		the base
 @return translated number */
-UNIV_INTERN
+
 ulint
 fts_ast_string_to_ul(
 	const fts_ast_string_t*	ast_str,
@@ -761,7 +754,7 @@
 /**
 Print the ast string
 @param[in] str		string to print */
-UNIV_INTERN
+
 void
 fts_ast_string_print(
 	const fts_ast_string_t*	ast_str)
