/* Copyright (C) 2008 MySQL AB

   This program is free software; you can redistribute it and/or modify
   it under the terms of the GNU General Public License as published by
   the Free Software Foundation; version 2 of the License.

   This program is distributed in the hope that it will be useful,
   but WITHOUT ANY WARRANTY; without even the implied warranty of
   MERCHANTABILITY or FITNESS FOR A PARTICULAR PURPOSE.  See the
   GNU General Public License for more details.

   You should have received a copy of the GNU General Public License
   along with this program; if not, write to the Free Software
   Foundation, Inc., 59 Temple Place, Suite 330, Boston, MA  02111-1307 USA */

/** @file Server Service Interface for Backup: the implementation.  */

#include "mysql_priv.h"

#include "si_objects.h"
#include "ddl_blocker.h"
#include "sql_show.h"
#include "sql_trigger.h"
#include "sp.h"
#include "sp_head.h" // for sp_add_to_query_tables().

#ifdef HAVE_EVENT_SCHEDULER
#include "events.h"
#include "event_data_objects.h"
#include "event_db_repository.h"
#endif

DDL_blocker_class *DDL_blocker= NULL;

///////////////////////////////////////////////////////////////////////////
///////////////////////////////////////////////////////////////////////////

#define STR(x) (int) (x).length(), (x).ptr()

#define LXS_INIT(x) {((char *) (x)), ((size_t) (sizeof (x) - 1))}

///////////////////////////////////////////////////////////////////////////

namespace {

///////////////////////////////////////////////////////////////////////////
///////////////////////////////////////////////////////////////////////////

/**
  Si_session_context defines a way to save/reset/restore session context
  for SI-operations.
*/

class Si_session_context
{
public:
  inline Si_session_context()
  { }

public:
  void save_si_ctx(THD *thd);
  void reset_si_ctx(THD *thd);
  void restore_si_ctx(THD *thd);

private:
  ulong m_sql_mode_saved;
  CHARSET_INFO *m_client_cs_saved;
  CHARSET_INFO *m_results_cs_saved;
  CHARSET_INFO *m_connection_cl_saved;
  Time_zone *m_tz_saved;
  TABLE *m_tmp_tables_saved;

private:
  Si_session_context(const Si_session_context &);
  Si_session_context &operator =(const Si_session_context &);
};

///////////////////////////////////////////////////////////////////////////

/**
  Preserve the following session attributes:
    - sql_mode;
    - character_set_client;
    - character_set_results;
    - collation_connection;
    - time_zone;

  Remember also session temporary tables.
*/

void Si_session_context::save_si_ctx(THD *thd)
{
  DBUG_ENTER("Si_session_context::save_si_ctx");
  m_sql_mode_saved= thd->variables.sql_mode;
  m_client_cs_saved= thd->variables.character_set_client;
  m_results_cs_saved= thd->variables.character_set_results;
  m_connection_cl_saved= thd->variables.collation_connection;
  m_tz_saved= thd->variables.time_zone;
  m_tmp_tables_saved= thd->temporary_tables;

  DBUG_VOID_RETURN;
}

///////////////////////////////////////////////////////////////////////////

/**
  Reset session state to the following:
    - sql_mode: 0
    - character_set_client: utf8
    - character_set_results: binary (to fetch results w/o conversion)
    - collation_connection: utf8

  Temporary tables should be ignored while looking for table structures.
  We want to deal with real tables, not temporary ones.
*/

void Si_session_context::reset_si_ctx(THD *thd)
{
  DBUG_ENTER("Si_session_context::reset_si_ctx");

  thd->variables.sql_mode= 0;

  thd->variables.character_set_client= system_charset_info;
  thd->variables.character_set_results= &my_charset_bin;
  thd->variables.collation_connection= system_charset_info;
  thd->update_charset();

  thd->temporary_tables= NULL;

  DBUG_VOID_RETURN;
}

///////////////////////////////////////////////////////////////////////////

/**
  Restore session state.
*/

void Si_session_context::restore_si_ctx(THD *thd)
{
  DBUG_ENTER("Si_session_context::restore_si_ctx");

  thd->variables.sql_mode= m_sql_mode_saved;
  thd->variables.time_zone= m_tz_saved;

  thd->variables.collation_connection= m_connection_cl_saved;
  thd->variables.character_set_results= m_results_cs_saved;
  thd->variables.character_set_client= m_client_cs_saved;
  thd->update_charset();

  thd->temporary_tables= m_tmp_tables_saved;

  DBUG_VOID_RETURN;
}

///////////////////////////////////////////////////////////////////////////
///////////////////////////////////////////////////////////////////////////

/**
  Execute one DML statement in a backup-specific context. Result set and
  warning information are stored in the output parameter. Some session
  attributes are preserved and reset to predefined values before query
  execution (@see Si_session_context).

  @param[in]  thd         Thread context.
  @param[in]  query       SQL query to be executed.
  @param[out] ed_result   A place to store result and warnings.

  @return Error status.
    @retval TRUE on error.
    @retval FALSE on success.
*/

bool
run_service_interface_sql(THD *thd, const LEX_STRING *query,
                          Ed_result *ed_result)
{
  Si_session_context session_context;

  DBUG_ENTER("run_service_interface_sql");
  DBUG_PRINT("run_service_interface_sql",
             ("query: %.*s",
              (int) query->length, (const char *) query->str));

  session_context.save_si_ctx(thd);
  session_context.reset_si_ctx(thd);

  bool rc= mysql_execute_direct(thd, *query, ed_result);

  session_context.restore_si_ctx(thd);

  DBUG_RETURN(rc);
}

///////////////////////////////////////////////////////////////////////////
///////////////////////////////////////////////////////////////////////////

/**
  Update THD with the warnings from the given list.

  @param[in]  thd   Thread context.
  @parampin]  src   Warning list.
*/

void copy_warnings(THD *thd, List<MYSQL_ERROR> *src)
{
  List_iterator_fast<MYSQL_ERROR> err_it(*src);
  MYSQL_ERROR *err;

  while ((err= err_it++))
    push_warning(thd, err->level, err->code, err->msg);
}

///////////////////////////////////////////////////////////////////////////
///////////////////////////////////////////////////////////////////////////

struct Table_name_key
{
<<<<<<< HEAD
public:
  static uchar *get_key(const uchar *record,
                        size_t *key_length,
                        my_bool not_used __attribute__((unused)));

  static void delete_key(void *data);

public:
  inline Table_name_key(const char *db_name_str,
                        uint db_name_length,
                        const char *table_name_str,
                        uint table_name_length)
  {
    db_name.copy(db_name_str, db_name_length, system_charset_info);
    table_name.copy(table_name_str, table_name_length, system_charset_info);
=======
  LEX_STRING db_name;
  LEX_STRING table_name;
  LEX_STRING key;
  void init_from_mdl_key(const char *key_arg, size_t key_length_arg,
                         char *key_buff_arg);
};
>>>>>>> 735a2924


void
Table_name_key::init_from_mdl_key(const char *key_arg, size_t key_length_arg,
                                  char *key_buff_arg)
{
  key.str= key_buff_arg;
  key.length= key_length_arg - 4; /* Skip MDL object type */
  memcpy(key.str, key_arg + 4, key.length);

  db_name.str= key.str;
  db_name.length= strlen(db_name.str);
  table_name.str= db_name.str + db_name.length + 1; /* Skip \0 */
  table_name.length= strlen(table_name.str);
}

///////////////////////////////////////////////////////////////////////////
extern "C" {

uchar *
get_table_name_key(const uchar *record,
                   size_t *key_length,
                   my_bool not_used __attribute__((unused)))
{
  Table_name_key *table_name_key= (Table_name_key *) record;
  *key_length= table_name_key->key.length;
  return (uchar *) table_name_key->key.str;
}

///////////////////////////////////////////////////////////////////////////

static void
free_table_name_key(void *data)
{
  Table_name_key *table_name_key= (Table_name_key *) data;
  my_free(table_name_key, MYF(0));
}

} // end of extern "C"

///////////////////////////////////////////////////////////////////////////
///////////////////////////////////////////////////////////////////////////

struct Int_value
{
  unsigned long m_value;

  Int_value(unsigned long value_arg)
    :m_value(value_arg)
  { }
};

///////////////////////////////////////////////////////////////////////////

struct C_str
{
  LEX_STRING lex_string;

  inline C_str(const char *str, size_t length)
  {
    lex_string.str= (char *) str;
    lex_string.length= length;
  }
};

///////////////////////////////////////////////////////////////////////////

class String_stream
{
public:
  inline String_stream()
    : m_buffer(&m_container)
  { }

  inline String_stream(String *dst)
    : m_buffer(dst)
  { }

public:
  inline String *str() { return m_buffer; }

  inline const LEX_STRING *lex_string()
  {
    m_lex_string= m_buffer->lex_string();
    return &m_lex_string;
  }

  inline void reset() { m_buffer->length(0); }

public:
  String_stream &operator <<(const Int_value &v);

  inline String_stream &operator <<(const C_str &v)
  {
    m_buffer->append(v.lex_string.str, v.lex_string.length);
    return *this;
  }

  inline String_stream &operator <<(const LEX_STRING *v)
  {
    m_buffer->append(v->str, v->length);
    return *this;
  }

  inline String_stream &operator <<(const String *v)
  {
    m_buffer->append(v->ptr(), v->length());
    return *this;
  }

  String_stream &operator <<(const char *v)
  {
    m_buffer->append(v);
    return *this;
  }

private:
  String m_container;
  String *m_buffer;
  LEX_STRING m_lex_string;
};

///////////////////////////////////////////////////////////////////////////

String_stream &String_stream::operator <<(const Int_value &int_value)
{
  char buffer[13];
  my_snprintf(buffer, sizeof (buffer), "%lu", int_value.m_value);

  m_buffer->append(buffer);
  return *this;
}

///////////////////////////////////////////////////////////////////////////
///////////////////////////////////////////////////////////////////////////

class Out_stream
{
public:
  inline Out_stream(String *image) :
    m_image(image)
  { }

public:
  Out_stream &operator <<(const LEX_STRING *query);

  inline Out_stream &operator <<(const char *query)
  {
    LEX_STRING str= { (char *) query, strlen(query) };
    return Out_stream::operator <<(&str);
  }

  inline Out_stream &operator <<(const String *query)
  {
    LEX_STRING str= { (char *) query->ptr(), query->length() };
    return Out_stream::operator <<(&str);
  }

  inline Out_stream &operator <<(String_stream &s_stream)
  {
    return Out_stream::operator <<(s_stream.str());
  }

private:
  String *m_image;
};

///////////////////////////////////////////////////////////////////////////

Out_stream &Out_stream::operator <<(const LEX_STRING *query)
{
  String_stream s_stream(m_image);

  s_stream <<
    Int_value(query->length) << " " << query << "\n";

  return *this;
}

///////////////////////////////////////////////////////////////////////////
///////////////////////////////////////////////////////////////////////////

class In_stream
{
public:
  inline In_stream(uint image_version, const String *image)
    : m_image_version(image_version),
      m_image(image),
      m_read_ptr(m_image->ptr()),
      m_end_ptr(m_image->ptr() + m_image->length())
  { }

public:
  bool next(LEX_STRING *chunk);

private:
  uint m_image_version;
  const String *m_image;
  const char *m_read_ptr;
  const char *m_end_ptr;
};

///////////////////////////////////////////////////////////////////////////

bool In_stream::next(LEX_STRING *chunk)
{
  if (m_read_ptr >= m_end_ptr)
    return TRUE;

  const char *delimiter_ptr=
    my_strchr(system_charset_info, m_read_ptr, m_end_ptr, ' ');

  if (!delimiter_ptr)
  {
    m_read_ptr= m_end_ptr;
    return TRUE;
  }

  char buffer[STRING_BUFFER_USUAL_SIZE];
  int n= delimiter_ptr - m_read_ptr;

  memcpy(buffer, m_read_ptr, n);
  buffer[n]= 0;

  chunk->str= (char *) delimiter_ptr + 1;
  chunk->length= atoi(buffer);

  m_read_ptr+= n    /* chunk length */
    + 1             /* delimiter (a space) */
    + chunk->length /* chunk */
    + 1;            /* chunk delimiter (\n) */

  return FALSE;
}

///////////////////////////////////////////////////////////////////////////

} // end of anonymous namespace

///////////////////////////////////////////////////////////////////////////
///////////////////////////////////////////////////////////////////////////

namespace obs {

///////////////////////////////////////////////////////////////////////////
///////////////////////////////////////////////////////////////////////////

/**
  @class Abstract_obj

  This class is a base class for all other Obj implementations.
*/

class Abstract_obj : public Obj
{
public:
  virtual inline const String *get_name() const    { return &m_id; }
  virtual inline const String *get_db_name() const { return NULL; }

public:
  /**
    Serialize an object to an image. The serialization image is opaque
    object for the client.

    @param[in]  thd     Thread context.
    @param[out] image   Serialization image.

    @return Error status.
  */
  virtual bool serialize(THD *thd, String *image);

  /**
    Create an object persistently in the database.

    @param[in]  thd     Thread context.

    @return Error status.
  */
  virtual bool create(THD *thd);

  /**
    Drop an object in the database.

    @param[in]  thd     Thread context.

    @return Error status.
  */
  virtual bool drop(THD *thd);

public:
  /**
    Read the object state from a given serialization image and restores
    object state to the point, where it can be created persistently in the
    database.

    @param[in] image_version The version of the serialization format.
    @param[in] image         Buffer contained serialized object.

    @return Error status.
      @retval FALSE on success.
      @retval TRUE on error.
  */
  virtual bool init_from_image(uint image_version, const String *image);

protected:
  /**
    A primitive implementing @c serialize() method.
  */
  virtual bool do_serialize(THD *thd, Out_stream &out_stream) = 0;

  /**
    A primitive implementing @c init_from_image() method.
  */
  virtual bool do_init_from_image(In_stream *is);

  virtual void build_drop_statement(String_stream &s_stream) const = 0;

protected:
  MEM_ROOT m_mem_root; /* This mem-root is for keeping stmt list. */
  List<LEX_STRING> m_stmt_list;

protected:
  /* These attributes are to be used only for serialization. */
  String m_id; //< identify object

protected:
  inline Abstract_obj(LEX_STRING id);

  virtual inline ~Abstract_obj();

private:
  Abstract_obj(const Abstract_obj &);
  Abstract_obj &operator =(const Abstract_obj &);
};

///////////////////////////////////////////////////////////////////////////

inline Abstract_obj::Abstract_obj(LEX_STRING id)
{
  init_sql_alloc(&m_mem_root, ALLOC_ROOT_MIN_BLOCK_SIZE, 0);

  if (id.str && id.length)
    m_id.copy(id.str, id.length, system_charset_info);
  else
    m_id.length(0);
}

///////////////////////////////////////////////////////////////////////////

inline Abstract_obj::~Abstract_obj()
{
  free_root(&m_mem_root, MYF(0));
}

///////////////////////////////////////////////////////////////////////////

/**
  Serialize object state into a buffer. The buffer actually should be a
  binary buffer. String class is used here just because we don't have
  convenient primitive for binary buffers.

  Serialization format is opaque to the client, i.e. the client should
  not make any assumptions about the format or the content of the
  returned buffer.

  Serialization format can be changed in the future versions. However,
  the server must be able to materialize objects coded in any previous
  formats.

  @param[in] thd              Server thread context.
  @param[in] image Buffer to serialize the object

  @return Error status.
    @retval FALSE on success.
    @retval TRUE on error.

  @note The real work is done inside @c do_serialize() primitive which should be
  defied in derived classes. This method prepares appropriate context and calls
  the primitive.
*/

bool Abstract_obj::serialize(THD *thd, String *image)
{
  ulong sql_mode_saved= thd->variables.sql_mode;
  thd->variables.sql_mode= 0;

  Out_stream out_stream(image);

  bool ret= do_serialize(thd, out_stream);

  thd->variables.sql_mode= sql_mode_saved;

  return ret;
}

///////////////////////////////////////////////////////////////////////////

/**
  Create the object in the database.

  @param[in] thd              Server thread context.

  @return Error status.
    @retval FALSE on success.
    @retval TRUE on error.
*/

bool Abstract_obj::create(THD *thd)
{
  bool rc= FALSE;
  List_iterator_fast<LEX_STRING> it(m_stmt_list);
  LEX_STRING *sql_text;
  Si_session_context session_context;

  DBUG_ENTER("Abstract_obj::create");

  /*
    Drop the object if it exists first of all.

    @note this semantics will be changed in the future.
    That's why drop() is a public separate operation of Obj.
  */
  drop(thd);

  /*
    Now, proceed with creating the object.
  */
  session_context.save_si_ctx(thd);
  session_context.reset_si_ctx(thd);

  /* Allow to execute DDL operations. */
  ::obs::ddl_blocker_exception_on(thd);

  /* Run queries from the serialization image. */
  while ((sql_text= it++))
  {
    Ed_result ed_result;

    rc= mysql_execute_direct(thd, *sql_text, &ed_result);

    /* Push warnings on the THD error stack. */
    copy_warnings(thd, &ed_result.get_warnings());

    if (rc)
      break;
  }

  /* Disable further DDL execution. */
  ::obs::ddl_blocker_exception_off(thd);

  session_context.restore_si_ctx(thd);

  DBUG_RETURN(rc);
}

///////////////////////////////////////////////////////////////////////////

/**
  Drop the object in the database.

  @param[in] thd              Server thread context.

  @return Error status.
    @retval FALSE on success.
    @retval TRUE on error.
*/

bool Abstract_obj::drop(THD *thd)
{
  String_stream s_stream;
  const LEX_STRING *sql_text;

  DBUG_ENTER("Abstract_obj::drop");

  build_drop_statement(s_stream);
  sql_text= s_stream.lex_string();

  if (!sql_text->str || !sql_text->length)
    DBUG_RETURN(FALSE);

  Si_session_context session_context;

  session_context.save_si_ctx(thd);
  session_context.reset_si_ctx(thd);

  /* Allow to execute DDL operations. */
  ::obs::ddl_blocker_exception_on(thd);

  Ed_result ed_result;

  /* Execute DDL operation. */
  bool rc= mysql_execute_direct(thd, *sql_text, &ed_result);

  /* Disable further DDL execution. */
  ::obs::ddl_blocker_exception_off(thd);

  session_context.restore_si_ctx(thd);

  DBUG_RETURN(rc);
}

///////////////////////////////////////////////////////////////////////////

bool Abstract_obj::init_from_image(uint image_version, const String *image)
{
  In_stream is(image_version, image);

  return do_init_from_image(&is);
}

///////////////////////////////////////////////////////////////////////////

bool Abstract_obj::do_init_from_image(In_stream *is)
{
  LEX_STRING sql_text;
  while (! is->next(&sql_text))
  {
    LEX_STRING *sql_text_root= (LEX_STRING *) alloc_root(&m_mem_root,
                                                         sizeof (LEX_STRING));

    if (!sql_text_root)
      return TRUE;

    sql_text_root->str= strmake_root(&m_mem_root,
                                     sql_text.str, sql_text.length);
    sql_text_root->length= sql_text.length;

    if (!sql_text_root->str || m_stmt_list.push_back(sql_text_root))
      return TRUE;
  }

  return FALSE;
}

///////////////////////////////////////////////////////////////////////////
///////////////////////////////////////////////////////////////////////////

/**
  @class Database_obj

  This class provides an abstraction to a database object for creation and
  capture of the creation data.
*/

class Database_obj : public Abstract_obj
{
public:
  inline Database_obj(const Ed_row &ed_row)
    : Abstract_obj(ed_row[0] /* database name */)
  { }

  inline Database_obj(LEX_STRING db_name)
    : Abstract_obj(db_name)
  { }

public:
  virtual inline const String *get_db_name() const { return get_name(); }

private:
  virtual bool do_serialize(THD *thd, Out_stream &out_stream);
  virtual void build_drop_statement(String_stream &s_stream) const;
};

///////////////////////////////////////////////////////////////////////////
///////////////////////////////////////////////////////////////////////////

/**
  @class Database_item_obj

  This class is a base class for all classes representing objects, which
  belong to a Database.
*/

class Database_item_obj : public Abstract_obj
{
public:
  inline Database_item_obj(LEX_STRING db_name, LEX_STRING object_name)
    : Abstract_obj(object_name)
  {
    if (db_name.str && db_name.length)
      m_db_name.copy(db_name.str, db_name.length, system_charset_info);
    else
      m_db_name.length(0);
  }

public:
  virtual inline const String *get_db_name() const { return &m_db_name; }

protected:
  virtual const LEX_STRING *get_type_name() const = 0;
  virtual void build_drop_statement(String_stream &s_stream) const;

protected:
  String m_db_name;
};

///////////////////////////////////////////////////////////////////////////

void Database_item_obj::build_drop_statement(String_stream &s_stream) const
{
  s_stream <<
    "DROP " << get_type_name() << " IF EXISTS `" << get_name() << "`";
}

///////////////////////////////////////////////////////////////////////////
///////////////////////////////////////////////////////////////////////////

/**
  @class Table_obj

  This class provides an abstraction to a table object for creation and
  capture of the creation data.
*/

class Table_obj : public Database_item_obj
{
private:
  static const LEX_STRING TYPE_NAME;

public:
  inline Table_obj(const Ed_row &ed_row)
    : Database_item_obj(ed_row[0], /* database name */
                        ed_row[1]) /* table name */
  { }

  inline Table_obj(LEX_STRING db_name, LEX_STRING table_name)
    : Database_item_obj(db_name, table_name)
  { }

private:
  virtual bool do_serialize(THD *thd, Out_stream &out_stream);

  virtual inline const LEX_STRING *get_type_name() const
  { return &Table_obj::TYPE_NAME; }
};

///////////////////////////////////////////////////////////////////////////

const LEX_STRING Table_obj::TYPE_NAME= LXS_INIT("TABLE");

///////////////////////////////////////////////////////////////////////////
///////////////////////////////////////////////////////////////////////////

/**
  @class View_obj

  This class provides an abstraction to a view object for creation and
  capture of the creation data.
*/

class View_obj : public Database_item_obj
{
private:
  static const LEX_STRING TYPE_NAME;

public:
  inline View_obj(const Ed_row &ed_row)
    : Database_item_obj(ed_row[0], /* schema name */
                        ed_row[1]) /* view name */
  { }

  inline View_obj(LEX_STRING db_name, LEX_STRING view_name)
    : Database_item_obj(db_name, view_name)
  { }

private:
  virtual bool do_serialize(THD *thd, Out_stream &out_stream);

  virtual inline const LEX_STRING *get_type_name() const
  { return &View_obj::TYPE_NAME; }
};

///////////////////////////////////////////////////////////////////////////

const LEX_STRING View_obj::TYPE_NAME= LXS_INIT("VIEW");

///////////////////////////////////////////////////////////////////////////
///////////////////////////////////////////////////////////////////////////

/**
  @class Stored_program_obj

  This is a base class for stored program objects: stored procedures,
  stored functions, triggers, events.
*/

class Stored_program_obj : public Database_item_obj
{
public:
  inline Stored_program_obj(LEX_STRING db_name, LEX_STRING sp_name)
    : Database_item_obj(db_name, sp_name)
  { }

protected:
  virtual const LEX_STRING *get_create_stmt(Ed_row *row) = 0;
  virtual void dump_header(Ed_row *row, Out_stream &out_stream) = 0;

private:
  virtual bool do_serialize(THD *thd, Out_stream &out_stream);
};

///////////////////////////////////////////////////////////////////////////
///////////////////////////////////////////////////////////////////////////

/**
  @class Stored_routine_obj

  This is a base class for stored routine objects: stored procedures,
  stored functions, triggers.
*/

class Stored_routine_obj : public Stored_program_obj
{
public:
  inline Stored_routine_obj(LEX_STRING db_name, LEX_STRING sr_name)
    : Stored_program_obj(db_name, sr_name)
  { }

protected:
  virtual const LEX_STRING *get_create_stmt(Ed_row *row);
  virtual void dump_header(Ed_row *row, Out_stream &out_stream);
};

///////////////////////////////////////////////////////////////////////////
///////////////////////////////////////////////////////////////////////////

/**
  @class Trigger_obj

  This class provides an abstraction to a trigger object for creation and
  capture of the creation data.
*/

class Trigger_obj : public Stored_routine_obj
{
private:
  static const LEX_STRING TYPE_NAME;

public:
  inline Trigger_obj(const Ed_row &ed_row)
    : Stored_routine_obj(ed_row[0], ed_row[1])
  { }

  inline Trigger_obj(LEX_STRING db_name, LEX_STRING trigger_name)
    : Stored_routine_obj(db_name, trigger_name)
  { }

private:
  virtual inline const LEX_STRING *get_type_name() const
  { return &Trigger_obj::TYPE_NAME; }
};

///////////////////////////////////////////////////////////////////////////

const LEX_STRING Trigger_obj::TYPE_NAME= LXS_INIT("TRIGGER");

///////////////////////////////////////////////////////////////////////////
///////////////////////////////////////////////////////////////////////////

/**
  @class Stored_proc_obj

  This class provides an abstraction to a stored procedure object for creation
  and capture of the creation data.
*/

class Stored_proc_obj : public Stored_routine_obj
{
private:
  static const LEX_STRING TYPE_NAME;

public:
  inline Stored_proc_obj(const Ed_row &ed_row)
    : Stored_routine_obj(ed_row[0], ed_row[1])
  { }

  inline Stored_proc_obj(LEX_STRING db_name, LEX_STRING sp_name)
    : Stored_routine_obj(db_name, sp_name)
  { }

private:
  virtual inline const LEX_STRING *get_type_name() const
  { return &Stored_proc_obj::TYPE_NAME; }
};

///////////////////////////////////////////////////////////////////////////

const LEX_STRING Stored_proc_obj::TYPE_NAME= LXS_INIT("PROCEDURE");

///////////////////////////////////////////////////////////////////////////
///////////////////////////////////////////////////////////////////////////

/**
  @class Stored_func_obj

  This class provides an abstraction to a stored function object for creation
  and capture of the creation data.
*/

class Stored_func_obj : public Stored_routine_obj
{
private:
  static const LEX_STRING TYPE_NAME;

public:
  inline Stored_func_obj(const Ed_row &ed_row)
    : Stored_routine_obj(ed_row[0], ed_row[1])
  { }

  inline Stored_func_obj(LEX_STRING db_name, LEX_STRING sf_name)
    : Stored_routine_obj(db_name, sf_name)
  { }

private:
  virtual inline const LEX_STRING *get_type_name() const
  { return &Stored_func_obj::TYPE_NAME; }
};

///////////////////////////////////////////////////////////////////////////

const LEX_STRING Stored_func_obj::TYPE_NAME= LXS_INIT("FUNCTION");

///////////////////////////////////////////////////////////////////////////
///////////////////////////////////////////////////////////////////////////

#ifdef HAVE_EVENT_SCHEDULER

/**
  @class Event_obj

  This class provides an abstraction to a event object for creation and capture
  of the creation data.
*/

class Event_obj : public Stored_program_obj
{
private:
  static const LEX_STRING TYPE_NAME;

public:
  inline Event_obj(const Ed_row &ed_row)
    : Stored_program_obj(ed_row[0], ed_row[1])
  { }

  inline Event_obj(LEX_STRING db_name, LEX_STRING event_name)
    : Stored_program_obj(db_name, event_name)
  { }

private:
  virtual inline const LEX_STRING *get_type_name() const
  { return &Event_obj::TYPE_NAME; }

  virtual inline const LEX_STRING *get_create_stmt(Ed_row *row)
  { return row->get_column(3); }

  virtual void dump_header(Ed_row *row, Out_stream &out_stream);
};

///////////////////////////////////////////////////////////////////////////

const LEX_STRING Event_obj::TYPE_NAME= LXS_INIT("EVENT");

#endif // HAVE_EVENT_SCHEDULER

///////////////////////////////////////////////////////////////////////////
///////////////////////////////////////////////////////////////////////////

/**
  @class Tablespace_obj

  This class provides an abstraction to a user object for creation and
  capture of the creation data.
*/

class Tablespace_obj : public Abstract_obj
{
public:
  Tablespace_obj(LEX_STRING ts_name,
                 LEX_STRING comment,
                 LEX_STRING data_file_name,
                 LEX_STRING engine_name);

  Tablespace_obj(LEX_STRING ts_name);

public:
  const String *get_description();

public:
  virtual bool init_from_image(uint image_version, const String *image);

private:
  virtual bool do_serialize(THD *thd, Out_stream &out_stream);
  virtual void build_drop_statement(String_stream &s_stream) const;

private:
  /* These attributes are to be used only for serialization. */
  String m_comment;
  String m_data_file_name;
  String m_engine;

private:
  String m_description;
};

///////////////////////////////////////////////////////////////////////////
///////////////////////////////////////////////////////////////////////////

/**
  @class Grant_obj

  This class provides an abstraction to grants. This class will permit the
  recording and replaying of these grants.
*/

class Grant_obj : public Abstract_obj
{
public:
  static void generate_unique_grant_id(const String *user_name, String *id);

public:
  Grant_obj(LEX_STRING grant_id);
  Grant_obj(const Ed_row &ed_row);

public:
  inline const String *get_user_name() const { return &m_user_name; }
  inline const String *get_grant_info() const { return &m_grant_info; }

private:
  virtual bool do_init_from_image(In_stream *is);
  inline virtual void build_drop_statement(String_stream &s_stream) const
  { }

private:
  /* These attributes are to be used only for serialization. */
  String m_user_name;
  String m_grant_info; //< contains privilege definition

private:
  virtual bool do_serialize(THD *thd, Out_stream &out_stream);
};

///////////////////////////////////////////////////////////////////////////
///////////////////////////////////////////////////////////////////////////

template <typename Iterator>
Iterator *create_row_set_iterator(THD *thd, const LEX_STRING *query)
{
  Ed_result *ed_result= new Ed_result();

  if (run_service_interface_sql(thd, query, ed_result) ||
      ed_result->get_warnings().elements > 0)
  {
    /* There should be no warnings. */
    delete ed_result;
    return NULL;
  }

  /* The result must contain only one result-set. */
  DBUG_ASSERT(ed_result->elements == 1);

  return new Iterator(ed_result);
}

///////////////////////////////////////////////////////////////////////////
///////////////////////////////////////////////////////////////////////////

/**
  @class Ed_result_set_iterator

  This is an implementation of Obj_iterator, which creates objects from a
  result set (represented by an instance of Ed_result).
*/

template <typename Obj_type>
class Ed_result_set_iterator : public Obj_iterator
{
public:
  inline Ed_result_set_iterator(Ed_result *ed_result);
  inline ~Ed_result_set_iterator();

public:
  virtual Obj *next();

private:
  Ed_result *m_ed_result;
  List_iterator_fast<Ed_row> m_row_it;
};

///////////////////////////////////////////////////////////////////////////

template <typename Obj_type>
inline
Ed_result_set_iterator<Obj_type>::
Ed_result_set_iterator(Ed_result *ed_result)
  : m_ed_result(ed_result),
    m_row_it(*ed_result->get_cur_result_set()->data())
{ }

///////////////////////////////////////////////////////////////////////////

template <typename Obj_type>
inline
Ed_result_set_iterator<Obj_type>::~Ed_result_set_iterator()
{
  delete m_ed_result;
}


template <typename Obj_type>
Obj *
Ed_result_set_iterator<Obj_type>::next()
{
  Ed_row *ed_row= m_row_it++;

  if (!ed_row)
    return NULL;

  return new Obj_type(*ed_row);
}

///////////////////////////////////////////////////////////////////////////

typedef Ed_result_set_iterator<Database_obj>    Database_iterator;
typedef Ed_result_set_iterator<Table_obj>       Db_tables_iterator;
typedef Ed_result_set_iterator<View_obj>        Db_views_iterator;
typedef Ed_result_set_iterator<Trigger_obj>     Db_trigger_iterator;
typedef Ed_result_set_iterator<Stored_proc_obj> Db_stored_proc_iterator;
typedef Ed_result_set_iterator<Stored_func_obj> Db_stored_func_iterator;
#ifdef HAVE_EVENT_SCHEDULER
typedef Ed_result_set_iterator<Event_obj>       Db_event_iterator;
#endif
typedef Ed_result_set_iterator<Grant_obj>       Grant_iterator;

///////////////////////////////////////////////////////////////////////////

#ifdef HAVE_EXPLICIT_TEMPLATE_INSTANTIATION
template class Ed_result_set_iterator<Database_obj>;
template class Ed_result_set_iterator<Table_obj>;
template class Ed_result_set_iterator<View_obj>;
template class Ed_result_set_iterator<Trigger_obj>;
template class Ed_result_set_iterator<Stored_proc_obj>;
template class Ed_result_set_iterator<Stored_func_obj>;
#ifdef HAVE_EVENT_SCHEDULER
template class Ed_result_set_iterator<Event_obj>;
#endif
template class Ed_result_set_iterator<Grant_obj>;

template
Database_iterator *
create_row_set_iterator<Database_iterator>(THD *thd, const LEX_STRING *query);

template
Db_tables_iterator *
create_row_set_iterator<Db_tables_iterator>(THD *thd, const LEX_STRING *query);

template
Db_views_iterator *
create_row_set_iterator<Db_views_iterator>(THD *thd, const LEX_STRING *query);

template
Db_trigger_iterator *
create_row_set_iterator<Db_trigger_iterator>(THD *thd, const LEX_STRING *query);

template
Db_stored_proc_iterator *
create_row_set_iterator<Db_stored_proc_iterator>(THD *thd,
                                                 const LEX_STRING *query);

template
Db_stored_func_iterator *
create_row_set_iterator<Db_stored_func_iterator>(THD *thd,
                                                 const LEX_STRING *query);

#ifdef HAVE_EVENT_SCHEDULER
template
Db_event_iterator *
create_row_set_iterator<Db_event_iterator>(THD *thd, const LEX_STRING *query);
#endif

template
Grant_iterator *
create_row_set_iterator<Grant_iterator>(THD *thd, const LEX_STRING *query);

#endif // HAVE_EXPLICIT_TEMPLATE_INSTANTIATION

///////////////////////////////////////////////////////////////////////////

/**
  @class View_base_iterator

  This is a base implementation of Obj_iterator for the
  view-dependency-object iterators.
*/

class View_base_obj_iterator : public Obj_iterator
{
public:
  inline View_base_obj_iterator();
  virtual inline ~View_base_obj_iterator();

public:
  virtual Obj *next();

  enum enum_base_obj_kind { BASE_TABLE= 0, VIEW };

  virtual enum_base_obj_kind get_base_obj_kind() const= 0;

protected:
  template <typename Iterator>
  static Iterator *create(THD *thd,
                          const String *db_name, const String *view_name);

protected:
  bool init(THD *thd, const String *db_name, const String *view_name);

  virtual Obj *create_obj(const LEX_STRING *db_name,
                          const LEX_STRING *obj_name)= 0;

private:
  HASH m_table_names;
  uint m_cur_idx;
};

///////////////////////////////////////////////////////////////////////////

template <typename Iterator>
Iterator *View_base_obj_iterator::create(THD *thd,
                                         const String *db_name,
                                         const String *view_name)
{
  Iterator *it= new Iterator();

  if (it->init(thd, db_name, view_name))
  {
    delete it;
    return NULL;
  }

  return it;
}

///////////////////////////////////////////////////////////////////////////

<<<<<<< HEAD
inline View_base_obj_iterator::View_base_obj_iterator()
  : m_table_names(NULL),
    m_cur_idx(0)
=======
View_base_obj_iterator::View_base_obj_iterator()
  :m_cur_idx(0)
>>>>>>> 735a2924
{
  hash_init(&m_table_names, system_charset_info, 16, 0, 0,
            get_table_name_key, free_table_name_key,
            MYF(0));

}

///////////////////////////////////////////////////////////////////////////

inline View_base_obj_iterator::~View_base_obj_iterator()
{
  hash_free(&m_table_names);
}


/**
  Find all base tables or views of a view.
*/

class Find_view_underlying_tables: public Server_runnable
{
public:
  Find_view_underlying_tables(const View_base_obj_iterator *base_obj_it,
                              HASH *table_names,
                              const String *db_name,
                              const String *view_name);

  bool execute_server_code(THD *thd);
private:
  /* Store the resulting unique here */
  const View_base_obj_iterator *m_base_obj_it;
  HASH *m_table_names;
  const String *m_db_name;
  const String *m_view_name;
};


Find_view_underlying_tables::
Find_view_underlying_tables(const View_base_obj_iterator *base_obj_it,
                            HASH *table_names,
                            const String *db_name,
                            const String *view_name)
  :m_base_obj_it(base_obj_it),
   m_table_names(table_names),
   m_db_name(db_name),
   m_view_name(view_name)
{
}


bool
Find_view_underlying_tables::execute_server_code(THD *thd)
{
  bool res= TRUE;
  uint counter_not_used; /* Passed to open_tables(). Not used. */

  TABLE_LIST *table_list;

  DBUG_ENTER("Find_view_underlying_tables::execute_server_code");

  table_list= sp_add_to_query_tables(thd, thd->lex,
                                     ((String *) m_db_name)->c_ptr_safe(),
                                     ((String *) m_view_name)->c_ptr_safe(),
                                     TL_READ);

  if (table_list == NULL)                      /* out of memory, reported */
    DBUG_RETURN(TRUE);

  if (open_tables(thd, &table_list, &counter_not_used,
                  MYSQL_OPEN_SKIP_TEMPORARY))
    goto end;

  if (table_list->view_tables)
  {
    TABLE_LIST *table;
    List_iterator_fast<TABLE_LIST> it(*table_list->view_tables);

    /*
      Iterate over immediate underlying tables.
      The list doesn't include views or tables referenced indirectly,
      through other views, or stored functions or triggers.
    */
    while ((table= it++))
    {
      Table_name_key *table_name_key;
      char *key_buff;

      /* If we expect a view, and it's a table, or vice versa, continue */
      if ((int) m_base_obj_it->get_base_obj_kind() != test(table->view))
        continue;

      if (! my_multi_malloc(MYF(MY_WME),
                            &table_name_key, sizeof(*table_name_key),
                            &key_buff, table->mdl_lock_data->key_length,
                            NullS))
        goto end;

      table_name_key->init_from_mdl_key(table->mdl_lock_data->key,
                                        table->mdl_lock_data->key_length,
                                        key_buff);

      if (my_hash_insert(m_table_names, (uchar*) table_name_key))
      {
        my_free(table_name_key, MYF(0));
        goto end;
      }
    }
  }
  res= FALSE;
  my_ok(thd);

end:
  close_thread_tables(thd);
  DBUG_RETURN(res);
}

///////////////////////////////////////////////////////////////////////////

bool View_base_obj_iterator::init(THD *thd,
                                  const String *db_name,
                                  const String *view_name)
{
  Find_view_underlying_tables find_tables(this, &m_table_names,
                                          db_name, view_name);
  Ed_result ed_result; /* Just to grab OK or ERROR */

  if (mysql_execute_direct(thd, &find_tables, &ed_result))
    return TRUE;

  /* The table list is filled with unique underlying table names. */

  return FALSE;
}

///////////////////////////////////////////////////////////////////////////

Obj *View_base_obj_iterator::next()
{
  if (m_cur_idx >= m_table_names.records)
    return NULL;

  Table_name_key *table_name_key=
    (Table_name_key *) hash_element(&m_table_names, m_cur_idx);

  ++m_cur_idx;

  return create_obj(&table_name_key->db_name, &table_name_key->table_name);
}

///////////////////////////////////////////////////////////////////////////
///////////////////////////////////////////////////////////////////////////

/**
  @class View_base_table_iterator

  This is an iterator over base tables for a view.
*/

class View_base_table_iterator : public View_base_obj_iterator
{
public:
  static inline View_base_obj_iterator *
  create(THD *thd, const String *db_name, const String *view_name)
  {
    return View_base_obj_iterator::create<View_base_table_iterator>
      (thd, db_name, view_name);
  }

protected:
<<<<<<< HEAD
  virtual inline bool is_obj_accepted(TABLE_LIST *obj)
  { return !obj->view; }

  virtual inline Obj *create_obj(const String *db_name, const String *obj_name)
  { return new Table_obj(db_name->lex_string(), obj_name->lex_string()); }
=======
  virtual enum_base_obj_kind get_base_obj_kind() const { return BASE_TABLE; }

  virtual Obj *create_obj(const LEX_STRING *db_name,
                          const LEX_STRING *obj_name)
  {
    return new Table_obj(*db_name, *obj_name);
  }
>>>>>>> 735a2924
};

///////////////////////////////////////////////////////////////////////////

template
View_base_table_iterator *
View_base_obj_iterator::
create<View_base_table_iterator>(THD *thd, const String *db_name,
                                 const String *view_name);

///////////////////////////////////////////////////////////////////////////
///////////////////////////////////////////////////////////////////////////

/**
  @class View_base_view_iterator

  This is an iterator over base views for a view.
*/

class View_base_view_iterator : public View_base_obj_iterator
{
public:
  static inline View_base_obj_iterator *
  create(THD *thd, const String *db_name, const String *view_name)
  {
    return View_base_obj_iterator::create<View_base_view_iterator>
      (thd, db_name, view_name);
  }

protected:
<<<<<<< HEAD
  virtual inline bool is_obj_accepted(TABLE_LIST *obj)
  { return obj->view; }

  virtual inline Obj *create_obj(const String *db_name, const String *obj_name)
  { return new View_obj(db_name->lex_string(), obj_name->lex_string()); }
=======
  virtual enum_base_obj_kind get_base_obj_kind() const { return VIEW; }

  virtual Obj *create_obj(const LEX_STRING *db_name,
                          const LEX_STRING *obj_name)
  {
    return new View_obj(*db_name, *obj_name);
  }
>>>>>>> 735a2924
};

///////////////////////////////////////////////////////////////////////////

template
View_base_view_iterator *
View_base_obj_iterator::
create<View_base_view_iterator>(THD *thd, const String *db_name,
                                const String *view_name);

///////////////////////////////////////////////////////////////////////////
///////////////////////////////////////////////////////////////////////////

/**
  Serialize the object.

  This method produces the data necessary for materializing the object
  on restore (creates object).

  @param[in]  thd         Thread context.
  @param[out] out_stream  Output stream.

  @note this method will return an error if the db_name is either
  mysql or information_schema as these are not objects that
  should be recreated using this interface.

  @returns Error status.
    @retval FALSE on success.
    @retval TRUE on error.
*/

bool Database_obj::do_serialize(THD *thd, Out_stream &out_stream)
{
  DBUG_ENTER("Database_obj::do_serialize");
  DBUG_PRINT("Database_obj::do_serialize",
             ("name: %.*s", STR(*get_name())));

  if (is_internal_db_name(get_name()))
  {
    DBUG_PRINT("backup",
               (" Skipping internal database %.*s", STR(*get_name())));

    DBUG_RETURN(TRUE);
  }

  /* Run 'SHOW CREATE' query. */

  Ed_result ed_result;

  {
    String_stream s_stream;
    s_stream <<
      "SHOW CREATE DATABASE `" << get_name() << "`";

    if (run_service_interface_sql(thd, s_stream.lex_string(), &ed_result) ||
        ed_result.get_warnings().elements > 0)
    {
      /*
        There should be no warnings. A warning means that serialization has
        failed.
      */
      DBUG_RETURN(TRUE);
    }
  }

  /* Check result. */

  /* The result must contain only one result-set... */
  DBUG_ASSERT(ed_result.elements == 1);

  Ed_result_set *ed_result_set= ed_result.get_cur_result_set();

  /* ... which is not NULL. */
  DBUG_ASSERT(ed_result_set);

  if (ed_result_set->data()->elements == 0)
    DBUG_RETURN(TRUE);

  /* There must be one row. */
  DBUG_ASSERT(ed_result_set->data()->elements == 1);

  List_iterator_fast<Ed_row> row_it(*ed_result_set->data());
  Ed_row *row= row_it++;

  /* There must be two columns: database name and create statement. */
  DBUG_ASSERT(row->get_metadata()->get_num_columns() == 2);

  /* Generate image. */

  out_stream << row->get_column(1);

  DBUG_RETURN(FALSE);
}

///////////////////////////////////////////////////////////////////////////

void Database_obj::build_drop_statement(String_stream &s_stream) const
{
  s_stream <<
    "DROP DATABASE IF EXISTS `" << get_name() << "`";
}

///////////////////////////////////////////////////////////////////////////
///////////////////////////////////////////////////////////////////////////

/**
  Serialize the object.

  This method produces the data necessary for materializing the object
  on restore (creates object).

  @param[in]  thd         Thread context.
  @param[out] out_stream  Output stream.

  @returns Error status.
    @retval FALSE on success.
    @retval TRUE on error.
*/

bool Table_obj::do_serialize(THD *thd, Out_stream &out_stream)
{
  DBUG_ENTER("Table_obj::do_serialize");
  DBUG_PRINT("Table_obj::do_serialize",
             ("name: %.*s.%.*s",
              STR(m_db_name), STR(m_id)));

  Ed_result ed_result;
  String_stream s_stream;

  s_stream <<
    "SHOW CREATE TABLE `" << &m_db_name << "`.`" << &m_id << "`";

  if (run_service_interface_sql(thd, s_stream.lex_string(), &ed_result) ||
      ed_result.get_warnings().elements > 0)
  {
    /*
      There should be no warnings. A warning means that serialization has
      failed.
    */
    DBUG_RETURN(TRUE);
  }

  /* Check result. */

  /* The result must contain only one result-set... */
  DBUG_ASSERT(ed_result.elements == 1);

  Ed_result_set *ed_result_set= ed_result.get_cur_result_set();

  /* ... which is not NULL. */
  DBUG_ASSERT(ed_result_set);

  if (ed_result_set->data()->elements == 0)
    DBUG_RETURN(TRUE);

  /* There must be one row. */
  DBUG_ASSERT(ed_result_set->data()->elements == 1);

  List_iterator_fast<Ed_row> row_it(*ed_result_set->data());
  Ed_row *row= row_it++;

  /* There must be two columns: database name and create statement. */
  DBUG_ASSERT(row->get_metadata()->get_num_columns() == 2);

  /* Generate serialization image. */

  {
    s_stream.reset();
    s_stream << "USE `" << &m_db_name << "`";
    out_stream << s_stream;
  }

  out_stream << row->get_column(1);

  DBUG_RETURN(FALSE);
}

///////////////////////////////////////////////////////////////////////////
///////////////////////////////////////////////////////////////////////////

static bool
get_view_create_stmt(THD *thd,
                     View_obj *view,
                     LEX_STRING *create_stmt,
                     LEX_STRING *client_cs_name,
                     LEX_STRING *connection_cl_name)
{
  /* Get a create statement for a view. */
  Ed_result ed_result;
  String_stream s_stream;

  s_stream <<
    "SHOW CREATE VIEW `" << view->get_db_name() << "`."
    "`" << view->get_name() << "`";

  if (run_service_interface_sql(thd, s_stream.lex_string(), &ed_result) ||
      ed_result.get_warnings().elements > 0)
  {
    /*
      There should be no warnings. A warning means that serialization has
      failed.
    */
    return TRUE;
  }

  /* The result must contain only one result-set... */
  DBUG_ASSERT(ed_result.elements == 1);

  Ed_result_set *ed_result_set= ed_result.get_cur_result_set();

  /* ... which is not NULL. */
  DBUG_ASSERT(ed_result_set);

  if (ed_result_set->data()->elements == 0)
    return TRUE;

  /* There must be one row. */
  DBUG_ASSERT(ed_result_set->data()->elements == 1);

  List_iterator_fast<Ed_row> row_it(*ed_result_set->data());
  Ed_row *row= row_it++;

  /* There must be four columns. */
  DBUG_ASSERT(row->get_metadata()->get_num_columns() == 4);

  const LEX_STRING *c1= row->get_column(1);
  const LEX_STRING *c2= row->get_column(2);
  const LEX_STRING *c3= row->get_column(3);

  create_stmt->str= thd->strmake(c1->str, c1->length);
  create_stmt->length= c1->length;

  client_cs_name->str= thd->strmake(c2->str, c2->length);
  client_cs_name->length= c2->length;

  connection_cl_name->str= thd->strmake(c3->str, c3->length);
  connection_cl_name->length= c3->length;

  return FALSE;
}

///////////////////////////////////////////////////////////////////////////

/**
  Serialize the object.

  This method produces the data necessary for materializing the object
  on restore (creates object).

  @param[in]  thd         Thread context.
  @param[out] out_stream  Output stream.

  @returns Error status.
    @retval FALSE on success.
    @retval TRUE on error.
*/
bool View_obj::do_serialize(THD *thd, Out_stream &out_stream)
{
  DBUG_ENTER("View_obj::do_serialize");
  DBUG_PRINT("View_obj::do_serialize",
             ("name: %.*s.%.*s",
              STR(m_db_name), STR(m_id)));

  String_stream s_stream;

  LEX_STRING create_stmt= null_lex_str;
  LEX_STRING client_cs_name= null_lex_str;
  LEX_STRING connection_cl_name= null_lex_str;

  if (get_view_create_stmt(thd, this, &create_stmt,
                           &client_cs_name, &connection_cl_name))
  {
    DBUG_RETURN(TRUE);
  }

  s_stream << "USE `" << &m_db_name << "`";
  out_stream << s_stream;

  s_stream.reset();
  s_stream << "SET character_set_client = " << &client_cs_name;
  out_stream << s_stream;

  s_stream.reset();
  s_stream << "SET collation_connection = " << &connection_cl_name;
  out_stream << s_stream;

  out_stream << &create_stmt;

  DBUG_RETURN(FALSE);
}

///////////////////////////////////////////////////////////////////////////
///////////////////////////////////////////////////////////////////////////

bool Stored_program_obj::do_serialize(THD *thd, Out_stream &out_stream)
{
  DBUG_ENTER("Stored_program_obj::do_serialize");
  DBUG_PRINT("Stored_program_obj::do_serialize",
             ("name: %.*s.%.*s",
              STR(m_db_name), STR(m_id)));

  DBUG_EXECUTE_IF("backup_fail_add_trigger", DBUG_RETURN(TRUE););

  String_stream s_stream;
  Ed_result ed_result;

  s_stream <<
    "SHOW CREATE " << get_type_name() <<
    " `" << &m_db_name << "`.`" << &m_id << "`";

  if (run_service_interface_sql(thd, s_stream.lex_string(), &ed_result) ||
      ed_result.get_warnings().elements > 0)
  {
    /*
      There should be no warnings. A warning means that serialization has
      failed.
    */
    DBUG_RETURN(TRUE);
  }

  /* The result must contain only one result-set... */
  DBUG_ASSERT(ed_result.elements == 1);

  Ed_result_set *ed_result_set= ed_result.get_cur_result_set();

  /* ... which is not NULL. */
  DBUG_ASSERT(ed_result_set);

  if (ed_result_set->data()->elements == 0)
    DBUG_RETURN(TRUE);

  /* There must be one row. */
  DBUG_ASSERT(ed_result_set->data()->elements == 1);

  List_iterator_fast<Ed_row> row_it(*ed_result_set->data());
  Ed_row *row= row_it++;

  s_stream.reset();
  s_stream << "USE `" << &m_db_name << "`";
  out_stream << s_stream;

  dump_header(row, out_stream);
  out_stream << get_create_stmt(row);

  DBUG_RETURN(FALSE);
}

///////////////////////////////////////////////////////////////////////////
///////////////////////////////////////////////////////////////////////////

const LEX_STRING *Stored_routine_obj::get_create_stmt(Ed_row *row)
{
  return row->get_column(2);
}

///////////////////////////////////////////////////////////////////////////

void Stored_routine_obj::dump_header(Ed_row *row, Out_stream &out_stream)
{
  String_stream s_stream;

  s_stream <<
    "SET character_set_client = " << row->get_column(3);
  out_stream << s_stream;

  s_stream.reset();
  s_stream <<
    "SET collation_connection = " << row->get_column(4);
  out_stream << s_stream;

  s_stream.reset();
  s_stream <<
    "SET collation_database = " << row->get_column(5);
  out_stream << s_stream;

  s_stream.reset();
  s_stream <<
    "SET sql_mode = '" << row->get_column(1) << "'";
  out_stream << s_stream;
}

///////////////////////////////////////////////////////////////////////////
/////////////////////////////////////////////////////////////////////////////

#ifdef HAVE_EVENT_SCHEDULER

void Event_obj::dump_header(Ed_row *row, Out_stream &out_stream)
{
  String_stream s_stream;

  s_stream <<
    "SET character_set_client = " << row->get_column(4);
  out_stream << s_stream;

  s_stream.reset();
  s_stream <<
    "SET collation_connection = " << row->get_column(5);
  out_stream << s_stream;

  s_stream.reset();
  s_stream <<
    "SET collation_database = " << row->get_column(6);
  out_stream << s_stream;

  s_stream.reset();
  s_stream <<
    "SET sql_mode = '" << row->get_column(1) << "'";
  out_stream << s_stream;

  s_stream.reset();
  s_stream <<
    "SET time_zone = '" << row->get_column(2) << "'";
  out_stream << s_stream;
}

#endif // HAVE_EVENT_SCHEDULER

///////////////////////////////////////////////////////////////////////////
/////////////////////////////////////////////////////////////////////////////

Tablespace_obj::
Tablespace_obj(LEX_STRING ts_name,
               LEX_STRING comment,
               LEX_STRING data_file_name,
               LEX_STRING engine)
  : Abstract_obj(ts_name)
{
  m_comment.copy(comment.str, comment.length, system_charset_info);
  m_data_file_name.copy(data_file_name.str, data_file_name.length,
                        system_charset_info);
  m_engine.copy(engine.str, engine.length, system_charset_info);

  m_description.length(0);
}


Tablespace_obj::Tablespace_obj(LEX_STRING ts_name)
  : Abstract_obj(ts_name)
{
  m_comment.length(0);
  m_data_file_name.length(0);
  m_engine.length(0);

  m_description.length(0);
}

///////////////////////////////////////////////////////////////////////////

/**
  Serialize the object.

  This method produces the data necessary for materializing the object
  on restore (creates object).

  @param[in]  thd Thread context.
  @param[out] out_stream  Output stream.

  @returns Error status.
    @retval FALSE on success.
    @retval TRUE on error.
*/

bool Tablespace_obj::do_serialize(THD *thd, Out_stream &out_stream)
{
  DBUG_ENTER("Tablespace_obj::do_serialize");

  out_stream << get_description();

  DBUG_RETURN(FALSE);
}

///////////////////////////////////////////////////////////////////////////

bool Tablespace_obj::init_from_image(uint image_version, const String *image)
{
  if (Abstract_obj::init_from_image(image_version, image))
    return TRUE;

  List_iterator_fast<LEX_STRING> it(m_stmt_list);
  LEX_STRING *desc= it++;

  /* Tablespace description must not be NULL. */
  DBUG_ASSERT(desc);

  m_description.copy(desc->str, desc->length, system_charset_info);

  return FALSE;
}

///////////////////////////////////////////////////////////////////////////

/**
  Get a description of the tablespace object.

  This method returns the description of the object which is currently
  the serialization image.

  @returns Serialization string.
*/

const String *Tablespace_obj::get_description()
{
  DBUG_ENTER("Tablespace_obj::get_description");

  /* Either description or id and data file name must be not empty. */
  DBUG_ASSERT(m_description.length() ||
              m_id.length() && m_data_file_name.length());

  if (m_description.length())
    DBUG_RETURN(&m_description);

  /* Construct the CREATE TABLESPACE command from the variables. */

  m_description.length(0);

  String_stream s_stream(&m_description);

  s_stream <<
    "CREATE TABLESPACE `" << &m_id << "` "
    "ADD DATAFILE '" << &m_data_file_name << "' ";

  if (m_comment.length())
    s_stream << "COMMENT = '" << &m_comment << "' ";

  s_stream << "ENGINE = " << &m_engine;

  DBUG_RETURN(&m_description);
}

///////////////////////////////////////////////////////////////////////////

void Tablespace_obj::build_drop_statement(String_stream &s_stream) const
{
  s_stream <<
    "DROP TABLESPACE `" << &m_id << "` ENGINE = " << &m_engine;
}

///////////////////////////////////////////////////////////////////////////
/////////////////////////////////////////////////////////////////////////////

void
Grant_obj::
generate_unique_grant_id(const String *user_name, String *id)
{
  static unsigned long id_counter= 0;

  id->length(0);

  String_stream s_stream(id);

  if (user_name->length())
    s_stream << "<empty>";
  else
    s_stream << user_name;

  s_stream << " " << Int_value(++id_counter);
}

/////////////////////////////////////////////////////////////////////////////

Grant_obj::Grant_obj(const Ed_row &row)
  : Abstract_obj(null_lex_str)
{
  const LEX_STRING *user_name= row.get_column(0);
  const LEX_STRING *privilege_type= row.get_column(1);
  const LEX_STRING *db_name= row.get_column(2);
  const LEX_STRING *tbl_name= row.get_column(3);
  const LEX_STRING *col_name= row.get_column(4);

  LEX_STRING table_name= { C_STRING_WITH_LEN("") };
  LEX_STRING column_name= { C_STRING_WITH_LEN("") };

  if (tbl_name)
    table_name= *tbl_name;

  if (col_name)
    column_name= *col_name;

  m_user_name.copy(user_name->str, user_name->length, system_charset_info);

  /* Grant info. */

  String_stream s_stream(&m_grant_info);
  s_stream << privilege_type;

  if (column_name.length)
    s_stream << "(" << &column_name << ")";

  s_stream << " ON " << db_name << ".";

  if (table_name.length)
    s_stream << &table_name;
  else
    s_stream << "*";

  /* Id. */

  generate_unique_grant_id(&m_user_name, &m_id);
}

/////////////////////////////////////////////////////////////////////////////

Grant_obj::Grant_obj(LEX_STRING name)
  : Abstract_obj(null_lex_str)
{
  m_user_name.length(0);
  m_grant_info.length(0);

  m_id.copy(name.str, name.length, system_charset_info);
}

/////////////////////////////////////////////////////////////////////////////

/**
  Serialize the object.

  This method produces the data necessary for materializing the object
  on restore (creates object).

  @param[in]  thd Thread context.
  @param[out] out_stream  Output stream.

  @note this method will return an error if the db_name is either
  mysql or information_schema as these are not objects that
  should be recreated using this interface.

  @returns Error status.
    @retval FALSE on success.
    @retval TRUE on error.
*/

bool Grant_obj::do_serialize(THD *thd, Out_stream &out_stream)
{
  DBUG_ENTER("Grant_obj::do_serialize");

  out_stream <<
    &m_user_name <<
    &m_grant_info <<
    "SET character_set_client= binary";

  String_stream s_stream;
  s_stream << "GRANT " << &m_grant_info << " TO " << &m_user_name;

  out_stream << s_stream;

  DBUG_RETURN(FALSE);
}

/////////////////////////////////////////////////////////////////////////////

bool Grant_obj::do_init_from_image(In_stream *is)
{
  LEX_STRING user_name;
  LEX_STRING grant_info;

  if (is->next(&user_name))
    return TRUE; /* Can not decode user name. */

  if (is->next(&grant_info))
    return TRUE; /* Can not decode grant info. */

  m_user_name.copy(user_name.str, user_name.length, system_charset_info);
  m_grant_info.copy(grant_info.str, grant_info.length, system_charset_info);

  return Abstract_obj::do_init_from_image(is);
}

///////////////////////////////////////////////////////////////////////////
/////////////////////////////////////////////////////////////////////////////

Obj *get_database_stub(const String *db_name)
{
  return new Database_obj(db_name->lex_string());
}

///////////////////////////////////////////////////////////////////////////

Obj_iterator *get_databases(THD *thd)
{
  LEX_STRING query=
  { C_STRING_WITH_LEN(
                      "SELECT schema_name "
                      "FROM INFORMATION_SCHEMA.SCHEMATA "
                      "WHERE LCASE(schema_name) != 'mysql' AND "
                      "LCASE(schema_name) != 'information_schema'") };

  return create_row_set_iterator<Database_iterator>(thd, &query);
}

///////////////////////////////////////////////////////////////////////////

Obj_iterator *get_db_tables(THD *thd, const String *db_name)
{
  String_stream s_stream;

  s_stream <<
    "SELECT '" << db_name << "', table_name "
    "FROM INFORMATION_SCHEMA.TABLES "
    "WHERE table_schema = '" << db_name << "' AND "
    "table_type = 'BASE TABLE'";

  return create_row_set_iterator<Db_tables_iterator>(thd, s_stream.lex_string());
}

///////////////////////////////////////////////////////////////////////////

Obj_iterator *get_db_views(THD *thd, const String *db_name)
{
  String_stream s_stream;
  s_stream <<
    "SELECT '" << db_name << "', table_name "
    "FROM INFORMATION_SCHEMA.TABLES "
    "WHERE table_schema = '" << db_name << "' AND table_type = 'VIEW'";

  return create_row_set_iterator<Db_views_iterator>(thd, s_stream.lex_string());
}

///////////////////////////////////////////////////////////////////////////

Obj_iterator *get_db_triggers(THD *thd, const String *db_name)
{
  String_stream s_stream;
  s_stream <<
    "SELECT '" << db_name << "', trigger_name "
    "FROM INFORMATION_SCHEMA.TRIGGERS "
    "WHERE trigger_schema = '" << db_name << "'";

  return create_row_set_iterator<Db_trigger_iterator>(thd, s_stream.lex_string());
}

///////////////////////////////////////////////////////////////////////////

Obj_iterator *get_db_stored_procedures(THD *thd, const String *db_name)
{
  String_stream s_stream;
  s_stream <<
    "SELECT '" << db_name << "', routine_name "
    "FROM INFORMATION_SCHEMA.ROUTINES "
    "WHERE routine_schema = '" << db_name << "' AND "
    "routine_type = 'PROCEDURE'";

  return create_row_set_iterator<Db_stored_proc_iterator>(thd, s_stream.lex_string());
}

///////////////////////////////////////////////////////////////////////////

Obj_iterator *get_db_stored_functions(THD *thd, const String *db_name)
{
  String_stream s_stream;
  s_stream <<
    "SELECT '" << db_name << "', routine_name "
    "FROM INFORMATION_SCHEMA.ROUTINES "
    "WHERE routine_schema = '" << db_name <<"' AND "
    "routine_type = 'FUNCTION'";

  return create_row_set_iterator<Db_stored_func_iterator>(thd, s_stream.lex_string());
}

///////////////////////////////////////////////////////////////////////////

Obj_iterator *get_db_events(THD *thd, const String *db_name)
{
#ifdef HAVE_EVENT_SCHEDULER
  String_stream s_stream;
  s_stream <<
    "SELECT '" << db_name << "', event_name "
    "FROM INFORMATION_SCHEMA.EVENTS "
    "WHERE event_schema = '" << db_name <<"'";

  return create_row_set_iterator<Db_event_iterator>(thd, s_stream.lex_string());
#else
  return NULL;
#endif
}

///////////////////////////////////////////////////////////////////////////

Obj_iterator *get_all_db_grants(THD *thd, const String *db_name)
{
  String_stream s_stream;
  s_stream <<
    "(SELECT grantee AS c1, "
    "privilege_type AS c2, "
    "table_schema AS c3, "
    "NULL AS c4, "
    "NULL AS c5 "
    "FROM INFORMATION_SCHEMA.SCHEMA_PRIVILEGES "
    "WHERE table_schema = '" << db_name << "') "
    "UNION "
    "(SELECT grantee, "
    "privilege_type, "
    "table_schema, "
    "table_name, "
    "NULL "
    "FROM INFORMATION_SCHEMA.TABLE_PRIVILEGES "
    "WHERE table_schema = '" << db_name << "') "
    "UNION "
    "(SELECT grantee, "
    "privilege_type, "
    "table_schema, "
    "table_name, "
    "column_name "
    "FROM INFORMATION_SCHEMA.COLUMN_PRIVILEGES "
    "WHERE table_schema = '" << db_name << "') "
    "ORDER BY c1 ASC, c2 ASC, c3 ASC, c4 ASC, c5 ASC";

  return create_row_set_iterator<Grant_iterator>(thd, s_stream.lex_string());
}

///////////////////////////////////////////////////////////////////////////
///////////////////////////////////////////////////////////////////////////

Obj_iterator* get_view_base_tables(THD *thd,
                                   const String *db_name,
                                   const String *view_name)
{
  return View_base_table_iterator::create(thd, db_name, view_name);
}

///////////////////////////////////////////////////////////////////////////

Obj_iterator* get_view_base_views(THD *thd,
                                  const String *db_name,
                                  const String *view_name)
{
  return View_base_view_iterator::create(thd, db_name, view_name);
}

///////////////////////////////////////////////////////////////////////////
///////////////////////////////////////////////////////////////////////////

Obj *get_database(const String *db_name,
                  uint image_version,
                  const String *image)
{
  Database_obj *obj= new Database_obj(db_name->lex_string());
  obj->init_from_image(image_version, image);

  return obj;
}

///////////////////////////////////////////////////////////////////////////

Obj *get_table(const String *db_name,
               const String *table_name,
               uint image_version,
               const String *image)
{
  Table_obj *obj= new Table_obj(db_name->lex_string(),
                                table_name->lex_string());
  obj->init_from_image(image_version, image);

  return obj;
}

///////////////////////////////////////////////////////////////////////////

Obj *get_view(const String *db_name,
              const String *view_name,
              uint image_version,
              const String *image)
{
  View_obj *obj= new View_obj(db_name->lex_string(), view_name->lex_string());
  obj->init_from_image(image_version, image);

  return obj;
}

///////////////////////////////////////////////////////////////////////////

Obj *get_trigger(const String *db_name,
                 const String *trigger_name,
                 uint image_version,
                 const String *image)
{
  Trigger_obj *obj= new Trigger_obj(db_name->lex_string(),
                                    trigger_name->lex_string());
  if (obj->init_from_image(image_version, image))
  {
    delete obj;
    obj= 0;
  }

  return obj;
}

///////////////////////////////////////////////////////////////////////////

Obj *get_stored_procedure(const String *db_name,
                          const String *sp_name,
                          uint image_version,
                          const String *image)
{
  Stored_proc_obj *obj= new Stored_proc_obj(db_name->lex_string(),
                                            sp_name->lex_string());
  if (obj->init_from_image(image_version, image))
  {
    delete obj;
    obj= 0;
  }

  return obj;
}

///////////////////////////////////////////////////////////////////////////

Obj *get_stored_function(const String *db_name,
                         const String *sf_name,
                         uint image_version,
                         const String *image)
{
  Stored_func_obj *obj= new Stored_func_obj(db_name->lex_string(),
                                            sf_name->lex_string());
  if (obj->init_from_image(image_version, image))
  {
    delete obj;
    obj= 0;
  }

  return obj;
}

///////////////////////////////////////////////////////////////////////////

#ifdef HAVE_EVENT_SCHEDULER

Obj *get_event(const String *db_name,
               const String *event_name,
               uint image_version,
               const String *image)
{
  Event_obj *obj= new Event_obj(db_name->lex_string(),
                                event_name->lex_string());
  if (obj->init_from_image(image_version, image))
  {
    delete obj;
    obj= 0;
  }

  return obj;
}

#endif

///////////////////////////////////////////////////////////////////////////

Obj *get_tablespace(const String *ts_name,
                    uint image_version,
                    const String *image)
{
  Tablespace_obj *obj= new Tablespace_obj(ts_name->lex_string());
  if (obj->init_from_image(image_version, image))
  {
    delete obj;
    obj= 0;
  }

  return obj;
}

///////////////////////////////////////////////////////////////////////////

Obj *get_db_grant(const String *db_name,
                  const String *name,
                  uint image_version,
                  const String *image)
{
  Grant_obj *obj= new Grant_obj(name->lex_string());
  if (obj->init_from_image(image_version, image))
  {
    delete obj;
    obj= 0;
  }

  return obj;
}

///////////////////////////////////////////////////////////////////////////
///////////////////////////////////////////////////////////////////////////

bool is_internal_db_name(const String *db_name)
{
  return
    my_strcasecmp(lower_case_table_names ? system_charset_info :
                  &my_charset_bin, ((String *) db_name)->c_ptr_safe(),
                  MYSQL_SCHEMA_NAME.str) == 0 ||
    my_strcasecmp(system_charset_info,
                  ((String *) db_name)->c_ptr_safe(),
                  "information_schema") == 0 ||
    my_strcasecmp(system_charset_info,
                  ((String *) db_name)->c_ptr_safe(),
                  "performance_schema") == 0;
}

///////////////////////////////////////////////////////////////////////////

bool check_db_existence(THD *thd, const String *db_name)
{
  String_stream s_stream;
  int rc;

  s_stream << "SHOW CREATE DATABASE `" << db_name << "`";

  Ed_result ed_result;
  rc= run_service_interface_sql(thd, s_stream.lex_string(), &ed_result);

  /* We're not interested in warnings/errors here. */

  return test(rc);
}

///////////////////////////////////////////////////////////////////////////

bool check_user_existence(THD *thd, const Obj *obj)
{
#ifdef EMBEDDED_LIBRARY
  return TRUE;
#else
  Grant_obj *grant_obj= (Grant_obj *) obj;
  Ed_result ed_result;
  String_stream s_stream;

  s_stream <<
    "SELECT 1 "
    "FROM INFORMATION_SCHEMA.USER_PRIVILEGES "
    "WHERE grantee = \"" << grant_obj->get_user_name() << "\"";


  if (run_service_interface_sql(thd, s_stream.lex_string(), &ed_result) ||
      ed_result.get_warnings().elements > 0)
  {
    /* Should be no warnings. */
    return FALSE;
  }

  Ed_result_set *ed_result_set= ed_result.get_cur_result_set();

  if (!ed_result_set)
    return FALSE;

  return ed_result_set->data()->elements > 0;
#endif
}

///////////////////////////////////////////////////////////////////////////

const String *grant_get_user_name(const Obj *obj)
{
  return ((Grant_obj *) obj)->get_user_name();
}

///////////////////////////////////////////////////////////////////////////

const String *grant_get_grant_info(const Obj *obj)
{
  return ((Grant_obj *) obj)->get_grant_info();
}

///////////////////////////////////////////////////////////////////////////

Obj *find_tablespace(THD *thd, const String *ts_name)
{
  Ed_result ed_result;
  String_stream s_stream;

  s_stream <<
    "SELECT t1.tablespace_comment, t2.file_name, t1.engine "
    "FROM INFORMATION_SCHEMA.TABLESPACES AS t1, "
    "INFORMATION_SCHEMA.FILES AS t2 "
    "WHERE t1.tablespace_name = t2.tablespace_name AND "
    "t1.tablespace_name = '" << ts_name << "'";


  if (run_service_interface_sql(thd, s_stream.lex_string(), &ed_result) ||
      ed_result.get_warnings().elements > 0)
  {
    /* Should be no warnings. */
    return NULL;
  }

  if (!ed_result.elements)
    return NULL;

  Ed_result_set *ed_result_set= ed_result.get_cur_result_set();

  /* The result must contain only one result-set. */
  DBUG_ASSERT(ed_result_set->data()->elements == 1);

  Ed_row *row= ed_result_set->get_cur_row();

  /* There must be 3 columns. */
  DBUG_ASSERT(row->get_metadata()->get_num_columns() == 3);

  const LEX_STRING *comment= row->get_column(0);
  const LEX_STRING *data_file_name= row->get_column(1);
  const LEX_STRING *engine= row->get_column(2);

  return new Tablespace_obj(ts_name->lex_string(),
                            *comment, *data_file_name, *engine);
}

///////////////////////////////////////////////////////////////////////////

/**
  Retrieve the tablespace for a table if it exists

  This method returns a @c Tablespace_obj object if the table has a tablespace.

  @param[in]  thd         Thread context.
  @param[in]  db_name     The database name for the table.
  @param[in]  table_name  The table name.

  @note Caller is responsible for destroying the object.

  @return Tablespace object.
    @retval Tablespace object if table uses a tablespace.
    @retval NULL if table does not use a tablespace.
*/

Obj *find_tablespace_for_table(THD *thd,
                               const String *db_name,
                               const String *table_name)
{
  Ed_result ed_result;
  String_stream s_stream;

  s_stream <<
    "SELECT t1.tablespace_name, t1.engine, t1.tablespace_comment, t2.file_name "
    "FROM INFORMATION_SCHEMA.TABLESPACES AS t1, "
    "INFORMATION_SCHEMA.FILES AS t2, "
    "INFORMATION_SCHEMA.TABLES AS t3 "
    "WHERE t1.tablespace_name = t2.tablespace_name AND "
    "t2.tablespace_name = t3.tablespace_name AND "
    "t3.table_schema = '" << db_name << "' AND "
    "t3.table_name = '" << table_name << "'";


  if (run_service_interface_sql(thd, s_stream.lex_string(), &ed_result) ||
      ed_result.get_warnings().elements > 0)
  {
    /* Should be no warnings. */
    return NULL;
  }

  if (!ed_result.elements)
    return NULL;

  Ed_result_set *ed_result_set= ed_result.get_cur_result_set();

  if (!ed_result_set->data()->elements)
    return NULL;

  /* The result must contain only one result-set. */
  DBUG_ASSERT(ed_result_set->data()->elements == 1);

  Ed_row *row= ed_result_set->get_cur_row();

  /* There must be 4 columns. */
  DBUG_ASSERT(row->get_metadata()->get_num_columns() == 4);

  const LEX_STRING *ts_name= row->get_column(0);
  const LEX_STRING *engine= row->get_column(1);
  const LEX_STRING *comment= row->get_column(2);
  const LEX_STRING *data_file_name= row->get_column(3);

  return new Tablespace_obj(*ts_name, *comment, *data_file_name, *engine);
}

///////////////////////////////////////////////////////////////////////////

bool compare_tablespace_attributes(Obj *ts1, Obj *ts2)
{
  DBUG_ENTER("obs::compare_tablespace_attributes");

  Tablespace_obj *o1= (Tablespace_obj *) ts1;
  Tablespace_obj *o2= (Tablespace_obj *) ts2;

  DBUG_RETURN(my_strcasecmp(system_charset_info,
                            o1->get_description()->ptr(),
                            o2->get_description()->ptr()) == 0);
}

///////////////////////////////////////////////////////////////////////////

//
// Implementation: DDL Blocker.
//

///////////////////////////////////////////////////////////////////////////

/*
  DDL Blocker methods
*/

/**
  Turn on the ddl blocker

  This method is used to start the ddl blocker blocking DDL commands.

  @param[in] thd  current thread

  @return Error status.
    @retval FALSE on success.
    @retval TRUE on error.
*/
bool ddl_blocker_enable(THD *thd)
{
  DBUG_ENTER("obs::ddl_blocker_enable");
  if (!DDL_blocker->block_DDL(thd))
    DBUG_RETURN(TRUE);
  DBUG_RETURN(FALSE);
}


/**
  Turn off the ddl blocker

  This method is used to stop the ddl blocker from blocking DDL commands.
*/
void ddl_blocker_disable()
{
  DBUG_ENTER("obs::ddl_blocker_disable");
  DDL_blocker->unblock_DDL();
  DBUG_VOID_RETURN;
}


/**
  Turn on the ddl blocker exception

  This method is used to allow the exception allowing a restore operation to
  perform DDL operations while the ddl blocker blocking DDL commands.

  @param[in] thd  current thread
*/
void ddl_blocker_exception_on(THD *thd)
{
  DBUG_ENTER("obs::ddl_blocker_exception_on");
  thd->DDL_exception= TRUE;
  DBUG_VOID_RETURN;
}


/**
  Turn off the ddl blocker exception

  This method is used to suspend the exception allowing a restore operation to
  perform DDL operations while the ddl blocker blocking DDL commands.

  @param[in] thd  current thread
*/
void ddl_blocker_exception_off(THD *thd)
{
  DBUG_ENTER("obs::ddl_blocker_exception_off");
  thd->DDL_exception= FALSE;
  DBUG_VOID_RETURN;
}


/**
  Build a table list from a list of tables as class Obj.

  This method creates a TABLE_LIST from a List<> of type Obj.

  param[IN]  tables    The list of tables
  param[IN]  lock      The desired lock type

  @returns TABLE_LIST *

  @note Caller must free memory.
*/
TABLE_LIST *Name_locker::build_table_list(List<Obj> *tables,
                                          thr_lock_type lock)
{
  TABLE_LIST *tl= NULL;
  Obj *tbl= NULL;
  DBUG_ENTER("Name_locker::build_table_list");

  List_iterator<Obj> it(*tables);
  while ((tbl= it++))
  {
    TABLE_LIST *ptr= (TABLE_LIST*)my_malloc(sizeof(TABLE_LIST), MYF(MY_WME));
    DBUG_ASSERT(ptr);  // FIXME: report error instead
    bzero(ptr, sizeof(TABLE_LIST));

    ptr->alias= ptr->table_name= const_cast<char*>(tbl->get_name()->ptr());
    ptr->db= const_cast<char*>(tbl->get_db_name()->ptr());
    ptr->lock_type= lock;

    // and add it to the list

    ptr->next_global= ptr->next_local=
      ptr->next_name_resolution_table= tl;
    tl= ptr;
    tl->table= ptr->table;
  }

  DBUG_RETURN(tl);
}


void Name_locker::free_table_list(TABLE_LIST *table_list)
{
  TABLE_LIST *ptr= table_list;

  while (ptr)
  {
    table_list= table_list->next_global;
    my_free(ptr, MYF(0));
    ptr= table_list;
  }
}

/**
  Gets name locks on table list.

  This method attempts to take an exclusive name lock on each table in the
  list. It does nothing if the table list is empty.

  @param[IN] tables  The list of tables to lock.
  @param[IN] lock    The type of lock to take.

  @returns 0 if success, 1 if error
*/
int Name_locker::get_name_locks(List<Obj> *tables, thr_lock_type lock)
{
  TABLE_LIST *ltable= 0;
  int ret= 0;
  DBUG_ENTER("Name_locker::get_name_locks");
  /*
    Convert List<Obj> to TABLE_LIST *
  */
  m_table_list= build_table_list(tables, lock);
  if (m_table_list)
  {
    if (lock_table_names(m_thd, m_table_list))
      ret= 1;
    pthread_mutex_lock(&LOCK_open);
    for (ltable= m_table_list; ltable; ltable= ltable->next_local)
      tdc_remove_table(m_thd, TDC_RT_REMOVE_ALL, ltable->db,
                       ltable->table_name);
  }
  DBUG_RETURN(ret);
}

/*
  Releases name locks on table list.

  This method releases the name locks on the table list. It does nothing if
  the table list is empty.

  @returns 0 if success, 1 if error
*/
int Name_locker::release_name_locks()
{
  DBUG_ENTER("Name_locker::release_name_locks");
  if (m_table_list)
  {
    pthread_mutex_unlock(&LOCK_open);
    unlock_table_names(m_thd);
  }
  DBUG_RETURN(0);
}

///////////////////////////////////////////////////////////////////////////

} // obs namespace<|MERGE_RESOLUTION|>--- conflicted
+++ resolved
@@ -216,31 +216,17 @@
 
 struct Table_name_key
 {
-<<<<<<< HEAD
-public:
-  static uchar *get_key(const uchar *record,
-                        size_t *key_length,
-                        my_bool not_used __attribute__((unused)));
-
-  static void delete_key(void *data);
-
-public:
-  inline Table_name_key(const char *db_name_str,
-                        uint db_name_length,
-                        const char *table_name_str,
-                        uint table_name_length)
-  {
-    db_name.copy(db_name_str, db_name_length, system_charset_info);
-    table_name.copy(table_name_str, table_name_length, system_charset_info);
-=======
+public:
   LEX_STRING db_name;
   LEX_STRING table_name;
   LEX_STRING key;
+
+public:
   void init_from_mdl_key(const char *key_arg, size_t key_length_arg,
                          char *key_buff_arg);
 };
->>>>>>> 735a2924
-
+
+///////////////////////////////////////////////////////////////////////////
 
 void
 Table_name_key::init_from_mdl_key(const char *key_arg, size_t key_length_arg,
@@ -257,9 +243,10 @@
 }
 
 ///////////////////////////////////////////////////////////////////////////
+
 extern "C" {
 
-uchar *
+static uchar *
 get_table_name_key(const uchar *record,
                    size_t *key_length,
                    my_bool not_used __attribute__((unused)))
@@ -1383,19 +1370,12 @@
 
 ///////////////////////////////////////////////////////////////////////////
 
-<<<<<<< HEAD
 inline View_base_obj_iterator::View_base_obj_iterator()
-  : m_table_names(NULL),
-    m_cur_idx(0)
-=======
-View_base_obj_iterator::View_base_obj_iterator()
   :m_cur_idx(0)
->>>>>>> 735a2924
 {
   hash_init(&m_table_names, system_charset_info, 16, 0, 0,
             get_table_name_key, free_table_name_key,
             MYF(0));
-
 }
 
 ///////////////////////////////////////////////////////////////////////////
@@ -1560,21 +1540,12 @@
   }
 
 protected:
-<<<<<<< HEAD
-  virtual inline bool is_obj_accepted(TABLE_LIST *obj)
-  { return !obj->view; }
-
-  virtual inline Obj *create_obj(const String *db_name, const String *obj_name)
-  { return new Table_obj(db_name->lex_string(), obj_name->lex_string()); }
-=======
-  virtual enum_base_obj_kind get_base_obj_kind() const { return BASE_TABLE; }
-
-  virtual Obj *create_obj(const LEX_STRING *db_name,
-                          const LEX_STRING *obj_name)
-  {
-    return new Table_obj(*db_name, *obj_name);
-  }
->>>>>>> 735a2924
+  virtual inline enum_base_obj_kind get_base_obj_kind() const
+  { return BASE_TABLE; }
+
+  virtual inline Obj *create_obj(const LEX_STRING *db_name,
+                                 const LEX_STRING *obj_name)
+  { return new Table_obj(*db_name, *obj_name); }
 };
 
 ///////////////////////////////////////////////////////////////////////////
@@ -1605,21 +1576,11 @@
   }
 
 protected:
-<<<<<<< HEAD
-  virtual inline bool is_obj_accepted(TABLE_LIST *obj)
-  { return obj->view; }
-
-  virtual inline Obj *create_obj(const String *db_name, const String *obj_name)
-  { return new View_obj(db_name->lex_string(), obj_name->lex_string()); }
-=======
-  virtual enum_base_obj_kind get_base_obj_kind() const { return VIEW; }
-
-  virtual Obj *create_obj(const LEX_STRING *db_name,
-                          const LEX_STRING *obj_name)
-  {
-    return new View_obj(*db_name, *obj_name);
-  }
->>>>>>> 735a2924
+  virtual inline enum_base_obj_kind get_base_obj_kind() const { return VIEW; }
+
+  virtual inline Obj *create_obj(const LEX_STRING *db_name,
+                                 const LEX_STRING *obj_name)
+  { return new View_obj(*db_name, *obj_name); }
 };
 
 ///////////////////////////////////////////////////////////////////////////
