/* Copyright (C) 2006,2004 MySQL AB & MySQL Finland AB & TCX DataKonsult AB

   This program is free software; you can redistribute it and/or modify
   it under the terms of the GNU General Public License as published by
   the Free Software Foundation; version 2 of the License.

   This program is distributed in the hope that it will be useful,
   but WITHOUT ANY WARRANTY; without even the implied warranty of
   MERCHANTABILITY or FITNESS FOR A PARTICULAR PURPOSE.  See the
   GNU General Public License for more details.

   You should have received a copy of the GNU General Public License
   along with this program; if not, write to the Free Software
   Foundation, Inc., 59 Temple Place, Suite 330, Boston, MA  02111-1307  USA */


#ifdef USE_PRAGMA_IMPLEMENTATION
#pragma implementation                          // gcc: Class implementation
#endif

#define MYSQL_SERVER 1
#include "mysql_priv.h"
#include <mysql/plugin.h>
#include <m_ctype.h>
#include <my_dir.h>
#include <myisampack.h>
#include <my_bit.h>
#include "ha_maria.h"
#include "trnman_public.h"

C_MODE_START
#include "maria_def.h"
#include "ma_rt_index.h"
#include "ma_blockrec.h"
#include "ma_checkpoint.h"
#include "ma_recovery.h"
C_MODE_END

/*
  Note that in future versions, only *transactional* Maria tables can
  rollback, so this flag should be up or down conditionally.
*/
#define MARIA_CANNOT_ROLLBACK HA_NO_TRANSACTIONS
#ifdef MARIA_CANNOT_ROLLBACK
#define trans_register_ha(A, B, C)  do { /* nothing */ } while(0)
#endif
#define THD_TRN (*(TRN **)thd_ha_data(thd, maria_hton))

ulong pagecache_division_limit, pagecache_age_threshold;
ulonglong pagecache_buffer_size;

/**
   As the auto-repair is initiated when opened from the SQL layer
   (open_unireg_entry(), check_and_repair()), it does not happen when Maria's
   Recovery internally opens the table to apply log records to it, which is
   good. It would happen only after Recovery, if the table is still
   corrupted.
*/
ulong maria_recover_options= HA_RECOVER_NONE;
handlerton *maria_hton;

/* bits in maria_recover_options */
const char *maria_recover_names[]=
{
  /*
    Compared to MyISAM, "default" was renamed to "normal" as it collided with
    SET var=default which sets to the var's default i.e. what happens when the
    var is not set i.e. HA_RECOVER_NONE.
    Another change is that OFF is used to disable, not ""; this is to have OFF
    display in SHOW VARIABLES which is better than "".
  */
  "OFF", "NORMAL", "BACKUP", "FORCE", "QUICK", NullS
};
TYPELIB maria_recover_typelib=
{
  array_elements(maria_recover_names) - 1, "",
  maria_recover_names, NULL
};

const char *maria_stats_method_names[]=
{
  "nulls_unequal", "nulls_equal",
  "nulls_ignored", NullS
};
TYPELIB maria_stats_method_typelib=
{
  array_elements(maria_stats_method_names) - 1, "",
  maria_stats_method_names, NULL
};

/* transactions log purge mode */
const char *maria_translog_purge_type_names[]=
{
  "immediate", "external", "at_flush", NullS
};
TYPELIB maria_translog_purge_type_typelib=
{
  array_elements(maria_translog_purge_type_names) - 1, "",
  maria_translog_purge_type_names, NULL
};
const char *maria_sync_log_dir_names[]=
{
  "NEVER", "NEWFILE", "ALWAYS", NullS
};

TYPELIB maria_sync_log_dir_typelib=
{
  array_elements(maria_sync_log_dir_names) - 1, "",
  maria_sync_log_dir_names, NULL
};

/** Interval between background checkpoints in seconds */
static ulong checkpoint_interval;
static void update_checkpoint_interval(MYSQL_THD thd,
                                       struct st_mysql_sys_var *var,
                                       void *var_ptr, const void *save);
/** After that many consecutive recovery failures, remove logs */
static ulong force_start_after_recovery_failures;
static void update_log_file_size(MYSQL_THD thd,
                                 struct st_mysql_sys_var *var,
                                 void *var_ptr, const void *save);

static MYSQL_SYSVAR_ULONG(block_size, maria_block_size,
       PLUGIN_VAR_RQCMDARG | PLUGIN_VAR_READONLY,
       "Block size to be used for MARIA index pages.", 0, 0,
       MARIA_KEY_BLOCK_LENGTH, MARIA_MIN_KEY_BLOCK_LENGTH,
       MARIA_MAX_KEY_BLOCK_LENGTH, MARIA_MIN_KEY_BLOCK_LENGTH);

static MYSQL_SYSVAR_ULONG(checkpoint_interval, checkpoint_interval,
       PLUGIN_VAR_RQCMDARG,
       "Interval between automatic checkpoints, in seconds; 0 means"
       " 'no automatic checkpoints' which makes sense only for testing.",
       NULL, update_checkpoint_interval, 30, 0, UINT_MAX, 1);

static MYSQL_SYSVAR_ULONG(force_start_after_recovery_failures,
       force_start_after_recovery_failures,
       /*
         Read-only because setting it on the fly has no useful effect,
         should be set on command-line.
       */
       PLUGIN_VAR_RQCMDARG | PLUGIN_VAR_READONLY,
       "Number of consecutive log recovery failures after which logs will be"
       " automatically deleted to cure the problem; 0 (the default) disables"
       " the feature.", NULL, NULL, 0, 0, UINT_MAX8, 1);

static MYSQL_SYSVAR_BOOL(page_checksum, maria_page_checksums, 0,
       "Maintain page checksums (can be overridden per table "
       "with PAGE_CHECKSUM clause in CREATE TABLE)", 0, 0, 1);

/* It is only command line argument */
static MYSQL_SYSVAR_STR(log_dir_path, maria_data_root,
       PLUGIN_VAR_NOSYSVAR | PLUGIN_VAR_RQCMDARG,
       "Path to the directory where to store transactional log",
       NULL, NULL, mysql_real_data_home);


static MYSQL_SYSVAR_ULONG(log_file_size, log_file_size,
       PLUGIN_VAR_RQCMDARG,
       "Limit for transaction log size",
       NULL, update_log_file_size, TRANSLOG_FILE_SIZE,
       TRANSLOG_MIN_FILE_SIZE, 0xffffffffL, TRANSLOG_PAGE_SIZE);

static MYSQL_SYSVAR_ENUM(log_purge_type, log_purge_type,
       PLUGIN_VAR_RQCMDARG,
       "Specifies how maria transactional log will be purged. "
       "Possible values of name are \"immediate\", \"external\" "
       "and \"at_flush\"",
       NULL, NULL, TRANSLOG_PURGE_IMMIDIATE,
       &maria_translog_purge_type_typelib);

static MYSQL_SYSVAR_ULONGLONG(max_sort_file_size,
       maria_max_temp_length, PLUGIN_VAR_RQCMDARG,
       "Don't use the fast sort index method to created index if the "
       "temporary file would get bigger than this.",
       0, 0, MAX_FILE_SIZE, 0, MAX_FILE_SIZE, 1024*1024);

static MYSQL_SYSVAR_ULONG(pagecache_age_threshold,
       pagecache_age_threshold, PLUGIN_VAR_RQCMDARG,
       "This characterizes the number of hits a hot block has to be untouched "
       "until it is considered aged enough to be downgraded to a warm block. "
       "This specifies the percentage ratio of that number of hits to the "
       "total number of blocks in the page cache.", 0, 0,
        300, 100, ~0L, 100);

static MYSQL_SYSVAR_ULONGLONG(pagecache_buffer_size, pagecache_buffer_size,
       PLUGIN_VAR_RQCMDARG | PLUGIN_VAR_READONLY,
       "The size of the buffer used for index blocks for Maria tables. "
       "Increase this to get better index handling (for all reads and "
       "multiple writes) to as much as you can afford.", 0, 0,
       KEY_CACHE_SIZE, MALLOC_OVERHEAD, ~(ulong) 0, IO_SIZE);

static MYSQL_SYSVAR_ULONG(pagecache_division_limit, pagecache_division_limit,
       PLUGIN_VAR_RQCMDARG,
       "The minimum percentage of warm blocks in key cache", 0, 0,
       100,  1, 100, 1);

static MYSQL_SYSVAR_ENUM(recover, maria_recover_options, PLUGIN_VAR_OPCMDARG,
       "Specifies how corrupted tables should be automatically repaired."
       " Possible values are \"NORMAL\" (the default), \"BACKUP\", \"FORCE\","
       " \"QUICK\", or \"OFF\" which is like not using the option.",
       NULL, NULL, HA_RECOVER_NONE, &maria_recover_typelib);

static MYSQL_THDVAR_ULONG(repair_threads, PLUGIN_VAR_RQCMDARG,
       "Number of threads to use when repairing maria tables. The value of 1 "
       "disables parallel repair.",
       0, 0, 1, 1, ~0L, 1);

static MYSQL_THDVAR_ULONG(sort_buffer_size, PLUGIN_VAR_RQCMDARG,
       "The buffer that is allocated when sorting the index when doing a "
       "REPAIR or when creating indexes with CREATE INDEX or ALTER TABLE.",
       0, 0, 8192*1024, 4, ~0L, 1);

static MYSQL_THDVAR_ENUM(stats_method, PLUGIN_VAR_RQCMDARG,
       "Specifies how maria index statistics collection code should treat "
       "NULLs. Possible values are \"nulls_unequal\", \"nulls_equal\", "
       "and \"nulls_ignored\".", 0, 0, 0, &maria_stats_method_typelib);

static MYSQL_SYSVAR_ENUM(sync_log_dir, sync_log_dir, PLUGIN_VAR_RQCMDARG,
       "Controls syncing directory after log file growth and new file "
       "creation. Possible values are \"never\", \"newfile\" and "
       "\"always\").", NULL, NULL, TRANSLOG_SYNC_DIR_NEWFILE,
       &maria_sync_log_dir_typelib);

/*****************************************************************************
** MARIA tables
*****************************************************************************/

static handler *maria_create_handler(handlerton *hton,
                                     TABLE_SHARE * table,
                                     MEM_ROOT *mem_root)
{
  return new (mem_root) ha_maria(hton, table);
}


// collect errors printed by maria_check routines

static void _ma_check_print_msg(HA_CHECK *param, const char *msg_type,
                                const char *fmt, va_list args)
{
  THD *thd= (THD *) param->thd;
  Protocol *protocol= thd->protocol;
  uint length, msg_length;
  char msgbuf[HA_MAX_MSG_BUF];
  char name[NAME_LEN * 2 + 2];

  msg_length= my_vsnprintf(msgbuf, sizeof(msgbuf), fmt, args);
  msgbuf[sizeof(msgbuf) - 1]= 0;                // healthy paranoia

  DBUG_PRINT(msg_type, ("message: %s", msgbuf));

  if (!thd->vio_ok())
  {
    sql_print_error(msgbuf);
    return;
  }

  if (param->testflag &
      (T_CREATE_MISSING_KEYS | T_SAFE_REPAIR | T_AUTO_REPAIR))
  {
    my_message(ER_NOT_KEYFILE, msgbuf, MYF(MY_WME));
    return;
  }
  length= (uint) (strxmov(name, param->db_name, ".", param->table_name,
                          NullS) - name);
  /*
    TODO: switch from protocol to push_warning here. The main reason we didn't
    it yet is parallel repair. Due to following trace:
    ma_check_print_msg/push_warning/sql_alloc/my_pthread_getspecific_ptr.

    Also we likely need to lock mutex here (in both cases with protocol and
    push_warning).
  */
  protocol->prepare_for_resend();
  protocol->store(name, length, system_charset_info);
  protocol->store(param->op_name, system_charset_info);
  protocol->store(msg_type, system_charset_info);
  protocol->store(msgbuf, msg_length, system_charset_info);
  if (protocol->write())
    sql_print_error("Failed on my_net_write, writing to stderr instead: %s\n",
                    msgbuf);
  return;
}


/*
  Convert TABLE object to Maria key and column definition

  SYNOPSIS
    table2maria()
      table_arg   in     TABLE object.
      keydef_out  out    Maria key definition.
      recinfo_out out    Maria column definition.
      records_out out    Number of fields.

  DESCRIPTION
    This function will allocate and initialize Maria key and column
    definition for further use in ma_create or for a check for underlying
    table conformance in merge engine.

    The caller needs to free *recinfo_out after use. Since *recinfo_out
    and *keydef_out are allocated with a my_multi_malloc, *keydef_out
    is freed automatically when *recinfo_out is freed.

  RETURN VALUE
    0  OK
    # error code
*/

static int table2maria(TABLE *table_arg, data_file_type row_type,
                       MARIA_KEYDEF **keydef_out,
                       MARIA_COLUMNDEF **recinfo_out, uint *records_out,
                       MARIA_CREATE_INFO *create_info)
{
  uint i, j, recpos, minpos, fieldpos, temp_length, length;
  enum ha_base_keytype type= HA_KEYTYPE_BINARY;
  uchar *record;
  KEY *pos;
  MARIA_KEYDEF *keydef;
  MARIA_COLUMNDEF *recinfo, *recinfo_pos;
  HA_KEYSEG *keyseg;
  TABLE_SHARE *share= table_arg->s;
  uint options= share->db_options_in_use;
  DBUG_ENTER("table2maria");

  if (row_type == BLOCK_RECORD)
    options|= HA_OPTION_PACK_RECORD;

  if (!(my_multi_malloc(MYF(MY_WME),
          recinfo_out, (share->fields * 2 + 2) * sizeof(MARIA_COLUMNDEF),
          keydef_out, share->keys * sizeof(MARIA_KEYDEF),
          &keyseg,
          (share->key_parts + share->keys) * sizeof(HA_KEYSEG),
          NullS)))
    DBUG_RETURN(HA_ERR_OUT_OF_MEM); /* purecov: inspected */
  keydef= *keydef_out;
  recinfo= *recinfo_out;
  pos= table_arg->key_info;
  for (i= 0; i < share->keys; i++, pos++)
  {
    keydef[i].flag= (uint16) (pos->flags & (HA_NOSAME | HA_FULLTEXT |
                                            HA_SPATIAL));
    keydef[i].key_alg= pos->algorithm == HA_KEY_ALG_UNDEF ?
      (pos->flags & HA_SPATIAL ? HA_KEY_ALG_RTREE : HA_KEY_ALG_BTREE) :
      pos->algorithm;
    keydef[i].block_length= pos->block_size;
    keydef[i].seg= keyseg;
    keydef[i].keysegs= pos->key_parts;
    for (j= 0; j < pos->key_parts; j++)
    {
      Field *field= pos->key_part[j].field;
      type= field->key_type();
      keydef[i].seg[j].flag= pos->key_part[j].key_part_flag;

      if (options & HA_OPTION_PACK_KEYS ||
          (pos->flags & (HA_PACK_KEY | HA_BINARY_PACK_KEY |
                         HA_SPACE_PACK_USED)))
      {
        if (pos->key_part[j].length > 8 &&
            (type == HA_KEYTYPE_TEXT ||
             type == HA_KEYTYPE_NUM ||
             (type == HA_KEYTYPE_BINARY && !field->zero_pack())))
        {
          /* No blobs here */
          if (j == 0)
            keydef[i].flag|= HA_PACK_KEY;
          if (!(field->flags & ZEROFILL_FLAG) &&
              (field->type() == MYSQL_TYPE_STRING ||
               field->type() == MYSQL_TYPE_VAR_STRING ||
               ((int) (pos->key_part[j].length - field->decimals())) >= 4))
            keydef[i].seg[j].flag|= HA_SPACE_PACK;
        }
        else if (j == 0 && (!(pos->flags & HA_NOSAME) || pos->key_length > 16))
          keydef[i].flag|= HA_BINARY_PACK_KEY;
      }
      keydef[i].seg[j].type= (int) type;
      keydef[i].seg[j].start= pos->key_part[j].offset;
      keydef[i].seg[j].length= pos->key_part[j].length;
      keydef[i].seg[j].bit_start= keydef[i].seg[j].bit_end=
        keydef[i].seg[j].bit_length= 0;
      keydef[i].seg[j].bit_pos= 0;
      keydef[i].seg[j].language= field->charset()->number;

      if (field->null_ptr)
      {
        keydef[i].seg[j].null_bit= field->null_bit;
        keydef[i].seg[j].null_pos= (uint) (field->null_ptr-
                                           (uchar*) table_arg->record[0]);
      }
      else
      {
        keydef[i].seg[j].null_bit= 0;
        keydef[i].seg[j].null_pos= 0;
      }
      if (field->type() == MYSQL_TYPE_BLOB ||
          field->type() == MYSQL_TYPE_GEOMETRY)
      {
        keydef[i].seg[j].flag|= HA_BLOB_PART;
        /* save number of bytes used to pack length */
        keydef[i].seg[j].bit_start= (uint) (field->pack_length() -
                                            share->blob_ptr_size);
      }
      else if (field->type() == MYSQL_TYPE_BIT)
      {
        keydef[i].seg[j].bit_length= ((Field_bit *) field)->bit_len;
        keydef[i].seg[j].bit_start= ((Field_bit *) field)->bit_ofs;
        keydef[i].seg[j].bit_pos= (uint) (((Field_bit *) field)->bit_ptr -
                                          (uchar*) table_arg->record[0]);
      }
    }
    keyseg+= pos->key_parts;
  }
  if (table_arg->found_next_number_field)
    keydef[share->next_number_index].flag|= HA_AUTO_KEY;
  record= table_arg->record[0];
  recpos= 0;
  recinfo_pos= recinfo;
  create_info->null_bytes= table_arg->s->null_bytes;

  while (recpos < (uint) share->reclength)
  {
    Field **field, *found= 0;
    minpos= share->reclength;
    length= 0;

    for (field= table_arg->field; *field; field++)
    {
      if ((fieldpos= (*field)->offset(record)) >= recpos &&
          fieldpos <= minpos)
      {
        /* skip null fields */
        if (!(temp_length= (*field)->pack_length_in_rec()))
          continue; /* Skip null-fields */
        if (! found || fieldpos < minpos ||
            (fieldpos == minpos && temp_length < length))
        {
          minpos= fieldpos;
          found= *field;
          length= temp_length;
        }
      }
    }
    DBUG_PRINT("loop", ("found: 0x%lx  recpos: %d  minpos: %d  length: %d",
                        (long) found, recpos, minpos, length));
    if (!found)
      break;

    if (found->flags & BLOB_FLAG)
      recinfo_pos->type= FIELD_BLOB;
    else if (found->type() == MYSQL_TYPE_VARCHAR)
      recinfo_pos->type= FIELD_VARCHAR;
    else if (!(options & HA_OPTION_PACK_RECORD) ||
             (found->zero_pack() && (found->flags & PRI_KEY_FLAG)))
      recinfo_pos->type= FIELD_NORMAL;
    else if (found->zero_pack())
      recinfo_pos->type= FIELD_SKIP_ZERO;
    else
      recinfo_pos->type= ((length <= 3 ||
                           (found->flags & ZEROFILL_FLAG)) ?
                          FIELD_NORMAL :
                          found->type() == MYSQL_TYPE_STRING ||
                          found->type() == MYSQL_TYPE_VAR_STRING ?
                          FIELD_SKIP_ENDSPACE :
                          FIELD_SKIP_PRESPACE);
    if (found->null_ptr)
    {
      recinfo_pos->null_bit= found->null_bit;
      recinfo_pos->null_pos= (uint) (found->null_ptr -
                                     (uchar*) table_arg->record[0]);
    }
    else
    {
      recinfo_pos->null_bit= 0;
      recinfo_pos->null_pos= 0;
    }
    (recinfo_pos++)->length= (uint16) length;
    recpos= minpos + length;
    DBUG_PRINT("loop", ("length: %d  type: %d",
                        recinfo_pos[-1].length,recinfo_pos[-1].type));
  }
  *records_out= (uint) (recinfo_pos - recinfo);
  DBUG_RETURN(0);
}


/*
  Check for underlying table conformance

  SYNOPSIS
    maria_check_definition()
      t1_keyinfo       in    First table key definition
      t1_recinfo       in    First table record definition
      t1_keys          in    Number of keys in first table
      t1_recs          in    Number of records in first table
      t2_keyinfo       in    Second table key definition
      t2_recinfo       in    Second table record definition
      t2_keys          in    Number of keys in second table
      t2_recs          in    Number of records in second table
      strict           in    Strict check switch

  DESCRIPTION
    This function compares two Maria definitions. By intention it was done
    to compare merge table definition against underlying table definition.
    It may also be used to compare dot-frm and MAI definitions of Maria
    table as well to compare different Maria table definitions.

    For merge table it is not required that number of keys in merge table
    must exactly match number of keys in underlying table. When calling this
    function for underlying table conformance check, 'strict' flag must be
    set to false, and converted merge definition must be passed as t1_*.

    Otherwise 'strict' flag must be set to 1 and it is not required to pass
    converted dot-frm definition as t1_*.

  RETURN VALUE
    0 - Equal definitions.
    1 - Different definitions.

  TODO
    - compare FULLTEXT keys;
    - compare SPATIAL keys;
    - compare FIELD_SKIP_ZERO which is converted to FIELD_NORMAL correctly
      (should be correctly detected in table2maria).
*/

int maria_check_definition(MARIA_KEYDEF *t1_keyinfo,
                           MARIA_COLUMNDEF *t1_recinfo,
                           uint t1_keys, uint t1_recs,
                           MARIA_KEYDEF *t2_keyinfo,
                           MARIA_COLUMNDEF *t2_recinfo,
                           uint t2_keys, uint t2_recs, bool strict)
{
  uint i, j;
  DBUG_ENTER("maria_check_definition");
  if ((strict ? t1_keys != t2_keys : t1_keys > t2_keys))
  {
    DBUG_PRINT("error", ("Number of keys differs: t1_keys=%u, t2_keys=%u",
                         t1_keys, t2_keys));
    DBUG_RETURN(1);
  }
  if (t1_recs != t2_recs)
  {
    DBUG_PRINT("error", ("Number of recs differs: t1_recs=%u, t2_recs=%u",
                         t1_recs, t2_recs));
    DBUG_RETURN(1);
  }
  for (i= 0; i < t1_keys; i++)
  {
    HA_KEYSEG *t1_keysegs= t1_keyinfo[i].seg;
    HA_KEYSEG *t2_keysegs= t2_keyinfo[i].seg;
    if (t1_keyinfo[i].flag & HA_FULLTEXT && t2_keyinfo[i].flag & HA_FULLTEXT)
      continue;
    else if (t1_keyinfo[i].flag & HA_FULLTEXT ||
             t2_keyinfo[i].flag & HA_FULLTEXT)
    {
       DBUG_PRINT("error", ("Key %d has different definition", i));
       DBUG_PRINT("error", ("t1_fulltext= %d, t2_fulltext=%d",
                            test(t1_keyinfo[i].flag & HA_FULLTEXT),
                            test(t2_keyinfo[i].flag & HA_FULLTEXT)));
       DBUG_RETURN(1);
    }
    if (t1_keyinfo[i].flag & HA_SPATIAL && t2_keyinfo[i].flag & HA_SPATIAL)
      continue;
    else if (t1_keyinfo[i].flag & HA_SPATIAL ||
             t2_keyinfo[i].flag & HA_SPATIAL)
    {
       DBUG_PRINT("error", ("Key %d has different definition", i));
       DBUG_PRINT("error", ("t1_spatial= %d, t2_spatial=%d",
                            test(t1_keyinfo[i].flag & HA_SPATIAL),
                            test(t2_keyinfo[i].flag & HA_SPATIAL)));
       DBUG_RETURN(1);
    }
    if (t1_keyinfo[i].keysegs != t2_keyinfo[i].keysegs ||
        t1_keyinfo[i].key_alg != t2_keyinfo[i].key_alg)
    {
      DBUG_PRINT("error", ("Key %d has different definition", i));
      DBUG_PRINT("error", ("t1_keysegs=%d, t1_key_alg=%d",
                           t1_keyinfo[i].keysegs, t1_keyinfo[i].key_alg));
      DBUG_PRINT("error", ("t2_keysegs=%d, t2_key_alg=%d",
                           t2_keyinfo[i].keysegs, t2_keyinfo[i].key_alg));
      DBUG_RETURN(1);
    }
    for (j=  t1_keyinfo[i].keysegs; j--;)
    {
      uint8 t1_keysegs_j__type= t1_keysegs[j].type;
      /*
        Table migration from 4.1 to 5.1. In 5.1 a *TEXT key part is
        always HA_KEYTYPE_VARTEXT2. In 4.1 we had only the equivalent of
        HA_KEYTYPE_VARTEXT1. Since we treat both the same on MyISAM
        level, we can ignore a mismatch between these types.
      */
      if ((t1_keysegs[j].flag & HA_BLOB_PART) &&
          (t2_keysegs[j].flag & HA_BLOB_PART))
      {
        if ((t1_keysegs_j__type == HA_KEYTYPE_VARTEXT2) &&
            (t2_keysegs[j].type == HA_KEYTYPE_VARTEXT1))
          t1_keysegs_j__type= HA_KEYTYPE_VARTEXT1; /* purecov: tested */
        else if ((t1_keysegs_j__type == HA_KEYTYPE_VARBINARY2) &&
                 (t2_keysegs[j].type == HA_KEYTYPE_VARBINARY1))
          t1_keysegs_j__type= HA_KEYTYPE_VARBINARY1; /* purecov: inspected */
      }

      if (t1_keysegs_j__type != t2_keysegs[j].type ||
          t1_keysegs[j].language != t2_keysegs[j].language ||
          t1_keysegs[j].null_bit != t2_keysegs[j].null_bit ||
          t1_keysegs[j].length != t2_keysegs[j].length)
      {
        DBUG_PRINT("error", ("Key segment %d (key %d) has different "
                             "definition", j, i));
        DBUG_PRINT("error", ("t1_type=%d, t1_language=%d, t1_null_bit=%d, "
                             "t1_length=%d",
                             t1_keysegs[j].type, t1_keysegs[j].language,
                             t1_keysegs[j].null_bit, t1_keysegs[j].length));
        DBUG_PRINT("error", ("t2_type=%d, t2_language=%d, t2_null_bit=%d, "
                             "t2_length=%d",
                             t2_keysegs[j].type, t2_keysegs[j].language,
                             t2_keysegs[j].null_bit, t2_keysegs[j].length));

        DBUG_RETURN(1);
      }
    }
  }

  for (i= 0; i < t1_recs; i++)
  {
    MARIA_COLUMNDEF *t1_rec= &t1_recinfo[i];
    MARIA_COLUMNDEF *t2_rec= &t2_recinfo[i];
    /*
      FIELD_SKIP_ZERO can be changed to FIELD_NORMAL in maria_create,
      see NOTE1 in ma_create.c
    */
    if ((t1_rec->type != t2_rec->type &&
         !(t1_rec->type == (int) FIELD_SKIP_ZERO &&
           t1_rec->length == 1 &&
           t2_rec->type == (int) FIELD_NORMAL)) ||
        t1_rec->length != t2_rec->length ||
        t1_rec->null_bit != t2_rec->null_bit)
    {
      DBUG_PRINT("error", ("Field %d has different definition", i));
      DBUG_PRINT("error", ("t1_type=%d, t1_length=%d, t1_null_bit=%d",
                           t1_rec->type, t1_rec->length, t1_rec->null_bit));
      DBUG_PRINT("error", ("t2_type=%d, t2_length=%d, t2_null_bit=%d",
                           t2_rec->type, t2_rec->length, t2_rec->null_bit));
      DBUG_RETURN(1);
    }
  }
  DBUG_RETURN(0);
}


extern "C" {

volatile int *_ma_killed_ptr(HA_CHECK *param)
{
  /* In theory Unsafe conversion, but should be ok for now */
  return (int*) &(((THD *) (param->thd))->killed);
}


void _ma_check_print_error(HA_CHECK *param, const char *fmt, ...)
{
  va_list args;
  DBUG_ENTER("_ma_check_print_error");
  param->error_printed |= 1;
  param->out_flag |= O_DATA_LOST;
  va_start(args, fmt);
  _ma_check_print_msg(param, "error", fmt, args);
  va_end(args);
  DBUG_VOID_RETURN;
}


void _ma_check_print_info(HA_CHECK *param, const char *fmt, ...)
{
  va_list args;
  DBUG_ENTER("_ma_check_print_info");
  va_start(args, fmt);
  _ma_check_print_msg(param, "info", fmt, args);
  va_end(args);
  DBUG_VOID_RETURN;
}


void _ma_check_print_warning(HA_CHECK *param, const char *fmt, ...)
{
  va_list args;
  DBUG_ENTER("_ma_check_print_warning");
  param->warning_printed= 1;
  param->out_flag |= O_DATA_LOST;
  va_start(args, fmt);
  _ma_check_print_msg(param, "warning", fmt, args);
  va_end(args);
  DBUG_VOID_RETURN;
}

}

/**
  Transactional table doing bulk insert with one single UNDO
  (UNDO_BULK_INSERT) and with repair.
*/
#define BULK_INSERT_SINGLE_UNDO_AND_REPAIR    1
/**
  Transactional table doing bulk insert with one single UNDO
  (UNDO_BULK_INSERT) and without repair.
*/
#define BULK_INSERT_SINGLE_UNDO_AND_NO_REPAIR 2
/**
  None of BULK_INSERT_SINGLE_UNDO_AND_REPAIR and
  BULK_INSERT_SINGLE_UNDO_AND_NO_REPAIR.
*/
#define BULK_INSERT_NONE      0

ha_maria::ha_maria(handlerton *hton, TABLE_SHARE *table_arg):
handler(hton, table_arg), file(0),
int_table_flags(HA_NULL_IN_KEY | HA_CAN_FULLTEXT | HA_CAN_SQL_HANDLER |
                HA_BINLOG_ROW_CAPABLE | HA_BINLOG_STMT_CAPABLE |
                HA_DUPLICATE_POS | HA_CAN_INDEX_BLOBS | HA_AUTO_PART_KEY |
                HA_FILE_BASED | HA_CAN_GEOMETRY | MARIA_CANNOT_ROLLBACK |
                HA_CAN_BIT_FIELD | HA_CAN_RTREEKEYS |
                HA_HAS_RECORDS | HA_STATS_RECORDS_IS_EXACT),
can_enable_indexes(1), bulk_insert_single_undo(BULK_INSERT_NONE)
{}


handler *ha_maria::clone(MEM_ROOT *mem_root)
{
  ha_maria *new_handler= static_cast <ha_maria *>(handler::clone(mem_root));
  if (new_handler)
    new_handler->file->state= file->state;
  return new_handler;
}


static const char *ha_maria_exts[]=
{
  MARIA_NAME_IEXT,
  MARIA_NAME_DEXT,
  NullS
};


const char **ha_maria::bas_ext() const
{
  return ha_maria_exts;
}


const char *ha_maria::index_type(uint key_number)
{
  return ((table->key_info[key_number].flags & HA_FULLTEXT) ?
          "FULLTEXT" :
          (table->key_info[key_number].flags & HA_SPATIAL) ?
          "SPATIAL" :
          (table->key_info[key_number].algorithm == HA_KEY_ALG_RTREE) ?
          "RTREE" : "BTREE");
}


double ha_maria::scan_time()
{
  if (file->s->data_file_type == BLOCK_RECORD)
    return ulonglong2double(stats.data_file_length - file->s->block_size) / max(file->s->block_size / 2, IO_SIZE) + 2;
  return handler::scan_time();
}

/*
  We need to be able to store at least two keys on an index page as the
  splitting algorithms depends on this. (With only one key on a page
  we also can't use any compression, which may make the index file much
  larger)
  We use HA_MAX_KEY_BUFF as this is a stack restriction imposed by the
  handler interface.

  We also need to reserve place for a record pointer (8) and 3 bytes
  per key segment to store the length of the segment + possible null bytes.
  These extra bytes are required here so that maria_create() will surely
  accept any keys created which the returned key data storage length.
*/

uint ha_maria::max_supported_key_length() const
{
  uint tmp= (maria_max_key_length() - 8 - HA_MAX_KEY_SEG*3);
  return min(HA_MAX_KEY_BUFF, tmp);
}


#ifdef HAVE_REPLICATION
int ha_maria::net_read_dump(NET * net)
{
  int data_fd= file->dfile.file;
  int error= 0;

  my_seek(data_fd, 0L, MY_SEEK_SET, MYF(MY_WME));
  for (;;)
  {
    ulong packet_len= my_net_read(net);
    if (!packet_len)
      break;                                    // end of file
    if (packet_len == packet_error)
    {
      sql_print_error("ha_maria::net_read_dump - read error ");
      error= -1;
      goto err;
    }
    if (my_write(data_fd, (uchar *) net->read_pos, (uint) packet_len,
                 MYF(MY_WME | MY_FNABP)))
    {
      error= errno;
      goto err;
    }
  }
err:
  return error;
}


int ha_maria::dump(THD * thd, int fd)
{
  MARIA_SHARE *share= file->s;
  NET *net= &thd->net;
  uint block_size= share->block_size;
  my_off_t bytes_to_read= share->state.state.data_file_length;
  int data_fd= file->dfile.file;
  uchar *buf= (uchar *) my_malloc(block_size, MYF(MY_WME));
  if (!buf)
    return ENOMEM;

  int error= 0;
  my_seek(data_fd, 0L, MY_SEEK_SET, MYF(MY_WME));
  for (; bytes_to_read > 0;)
  {
    size_t bytes= my_read(data_fd, buf, block_size, MYF(MY_WME));
    if (bytes == MY_FILE_ERROR)
    {
      error= errno;
      goto err;
    }

    if (fd >= 0)
    {
      if (my_write(fd, buf, bytes, MYF(MY_WME | MY_FNABP)))
      {
        error= errno ? errno : EPIPE;
        goto err;
      }
    }
    else
    {
      if (my_net_write(net, buf, bytes))
      {
        error= errno ? errno : EPIPE;
        goto err;
      }
    }
    bytes_to_read -= bytes;
  }

  if (fd < 0)
  {
    if (my_net_write(net, (uchar*) "", 0))
      error= errno ? errno : EPIPE;
    net_flush(net);
  }

err:
  my_free((uchar*) buf, MYF(0));
  return error;
}
#endif                                          /* HAVE_REPLICATION */

        /* Name is here without an extension */

int ha_maria::open(const char *name, int mode, uint test_if_locked)
{
  uint i;

#ifdef NOT_USED
  /*
    If the user wants to have memory mapped data files, add an
    open_flag. Do not memory map temporary tables because they are
    expected to be inserted and thus extended a lot. Memory mapping is
    efficient for files that keep their size, but very inefficient for
    growing files. Using an open_flag instead of calling ma_extra(...
    HA_EXTRA_MMAP ...) after maxs_open() has the advantage that the
    mapping is not repeated for every open, but just done on the initial
    open, when the MyISAM share is created. Every time the server
    requires to open a new instance of a table it calls this method. We
    will always supply HA_OPEN_MMAP for a permanent table. However, the
    Maria storage engine will ignore this flag if this is a secondary
    open of a table that is in use by other threads already (if the
    Maria share exists already).
  */
  if (!(test_if_locked & HA_OPEN_TMP_TABLE) && opt_maria_use_mmap)
    test_if_locked|= HA_OPEN_MMAP;
#endif

  if (unlikely(maria_recover_options != HA_RECOVER_NONE))
  {
    /* user asked to trigger a repair if table was not properly closed */
    test_if_locked|= HA_OPEN_ABORT_IF_CRASHED;
  }

  if (!(file= maria_open(name, mode, test_if_locked | HA_OPEN_FROM_SQL_LAYER)))
    return (my_errno ? my_errno : -1);

  if (test_if_locked & (HA_OPEN_IGNORE_IF_LOCKED | HA_OPEN_TMP_TABLE))
    (void)maria_extra(file, HA_EXTRA_NO_WAIT_LOCK, 0);

  info(HA_STATUS_NO_LOCK | HA_STATUS_VARIABLE | HA_STATUS_CONST);
  if (!(test_if_locked & HA_OPEN_WAIT_IF_LOCKED))
    (void)maria_extra(file, HA_EXTRA_WAIT_LOCK, 0);
  if ((data_file_type= file->s->data_file_type) != STATIC_RECORD)
    int_table_flags |= HA_REC_NOT_IN_SEQ;
  if (!file->s->base.born_transactional)
  {
    /*
      INSERT DELAYED cannot work with transactional tables (because it cannot
      stand up to "when client gets ok the data is safe on disk": the record
      may not even be inserted). In the future, we could enable it back (as a
      client doing INSERT DELAYED knows the specificities; but we then should
      make sure to regularly commit in the delayed_insert thread). 
    */
    int_table_flags|= HA_CAN_INSERT_DELAYED;
  }
  if (file->s->options & (HA_OPTION_CHECKSUM | HA_OPTION_COMPRESS_RECORD))
    int_table_flags |= HA_HAS_NEW_CHECKSUM;

  for (i= 0; i < table->s->keys; i++)
  {
    plugin_ref parser= table->key_info[i].parser;
    if (table->key_info[i].flags & HA_USES_PARSER)
      file->s->keyinfo[i].parser=
        (struct st_mysql_ftparser *)plugin_decl(parser)->info;
    table->key_info[i].block_size= file->s->keyinfo[i].block_length;
  }
  my_errno= 0;
  return my_errno;
}


int ha_maria::close(void)
{
  MARIA_HA *tmp= file;
  file= 0;
  return maria_close(tmp);
}


int ha_maria::write_row(uchar * buf)
{
  ha_statistic_increment(&SSV::ha_write_count);

  /* If we have a timestamp column, update it to the current time */
  if (table->timestamp_field_type & TIMESTAMP_AUTO_SET_ON_INSERT)
    table->timestamp_field->set_time();

  /*
     If we have an auto_increment column and we are writing a changed row
     or a new row, then update the auto_increment value in the record.
  */
  if (table->next_number_field && buf == table->record[0])
  {
    int error;
    if ((error= update_auto_increment()))
      return error;
  }
  return maria_write(file, buf);
}


int ha_maria::check(THD * thd, HA_CHECK_OPT * check_opt)
{
  if (!file)
    return HA_ADMIN_INTERNAL_ERROR;
  int error;
  HA_CHECK param;
  MARIA_SHARE *share= file->s;
  const char *old_proc_info= thd_proc_info(thd, "Checking table");

  maria_chk_init(&param);
  param.thd= thd;
  param.op_name= "check";
  param.db_name= table->s->db.str;
  param.table_name= table->alias;
  param.testflag= check_opt->flags | T_CHECK | T_SILENT;
  param.stats_method= (enum_handler_stats_method)THDVAR(thd,stats_method);

  if (!(table->db_stat & HA_READ_ONLY))
    param.testflag |= T_STATISTICS;
  param.using_global_keycache= 1;

  if (!maria_is_crashed(file) &&
      (((param.testflag & T_CHECK_ONLY_CHANGED) &&
        !(share->state.changed & (STATE_CHANGED | STATE_CRASHED |
                                  STATE_CRASHED_ON_REPAIR)) &&
        share->state.open_count == 0) ||
       ((param.testflag & T_FAST) && (share->state.open_count ==
                                      (uint) (share->global_changed ? 1 :
                                              0)))))
    return HA_ADMIN_ALREADY_DONE;

  maria_chk_init_for_check(&param, file);
  (void) maria_chk_status(&param, file);                // Not fatal
  error= maria_chk_size(&param, file);
  if (!error)
    error|= maria_chk_del(&param, file, param.testflag);
  if (!error)
    error= maria_chk_key(&param, file);
  if (!error)
  {
    if ((!(param.testflag & T_QUICK) &&
         ((share->options &
           (HA_OPTION_PACK_RECORD | HA_OPTION_COMPRESS_RECORD)) ||
          (param.testflag & (T_EXTEND | T_MEDIUM)))) || maria_is_crashed(file))
    {
      ulonglong old_testflag= param.testflag;
      param.testflag |= T_MEDIUM;
      if (!(error= init_io_cache(&param.read_cache, file->dfile.file,
                                 my_default_record_cache_size, READ_CACHE,
                                 share->pack.header_length, 1, MYF(MY_WME))))
      {
        error= maria_chk_data_link(&param, file,
                                   test(param.testflag & T_EXTEND));
        end_io_cache(&(param.read_cache));
      }
      param.testflag= old_testflag;
    }
  }
  if (!error)
  {
    if ((share->state.changed & (STATE_CHANGED |
                                 STATE_CRASHED_ON_REPAIR |
                                 STATE_CRASHED | STATE_NOT_ANALYZED)) ||
        (param.testflag & T_STATISTICS) || maria_is_crashed(file))
    {
      file->update |= HA_STATE_CHANGED | HA_STATE_ROW_CHANGED;
      pthread_mutex_lock(&share->intern_lock);
      share->state.changed &= ~(STATE_CHANGED | STATE_CRASHED |
                                STATE_CRASHED_ON_REPAIR);
      if (!(table->db_stat & HA_READ_ONLY))
        error= maria_update_state_info(&param, file,
                                       UPDATE_TIME | UPDATE_OPEN_COUNT |
                                       UPDATE_STAT);
      pthread_mutex_unlock(&share->intern_lock);
      info(HA_STATUS_NO_LOCK | HA_STATUS_TIME | HA_STATUS_VARIABLE |
           HA_STATUS_CONST);
    }
  }
  else if (!maria_is_crashed(file) && !thd->killed)
  {
    maria_mark_crashed(file);
    file->update |= HA_STATE_CHANGED | HA_STATE_ROW_CHANGED;
  }

  thd_proc_info(thd, old_proc_info);
  return error ? HA_ADMIN_CORRUPT : HA_ADMIN_OK;
}


/*
  Analyze the key distribution in the table
  As the table may be only locked for read, we have to take into account that
  two threads may do an analyze at the same time!
*/

int ha_maria::analyze(THD *thd, HA_CHECK_OPT * check_opt)
{
  int error= 0;
  HA_CHECK param;
  MARIA_SHARE *share= file->s;

  maria_chk_init(&param);
  param.thd= thd;
  param.op_name= "analyze";
  param.db_name= table->s->db.str;
  param.table_name= table->alias;
  param.testflag= (T_FAST | T_CHECK | T_SILENT | T_STATISTICS |
                   T_DONT_CHECK_CHECKSUM);
  param.using_global_keycache= 1;
  param.stats_method= (enum_handler_stats_method)THDVAR(thd,stats_method);

  if (!(share->state.changed & STATE_NOT_ANALYZED))
    return HA_ADMIN_ALREADY_DONE;

  error= maria_chk_key(&param, file);
  if (!error)
  {
    pthread_mutex_lock(&share->intern_lock);
    error= maria_update_state_info(&param, file, UPDATE_STAT);
    pthread_mutex_unlock(&share->intern_lock);
  }
  else if (!maria_is_crashed(file) && !thd->killed)
    maria_mark_crashed(file);
  return error ? HA_ADMIN_CORRUPT : HA_ADMIN_OK;
}


int ha_maria::repair(THD * thd, HA_CHECK_OPT *check_opt)
{
  int error;
  HA_CHECK param;
  ha_rows start_records;

  if (!file)
    return HA_ADMIN_INTERNAL_ERROR;

  maria_chk_init(&param);
  param.thd= thd;
  param.op_name= "repair";
  param.testflag= ((check_opt->flags & ~(T_EXTEND)) |
                   T_SILENT | T_FORCE_CREATE | T_CALC_CHECKSUM |
                   (check_opt->flags & T_EXTEND ? T_REP : T_REP_BY_SORT));
  param.sort_buffer_length= THDVAR(thd, sort_buffer_size);
  start_records= file->state->records;
  while ((error= repair(thd, &param, 0)) && param.retry_repair)
  {
    param.retry_repair= 0;
    if (test_all_bits(param.testflag,
                      (uint) (T_RETRY_WITHOUT_QUICK | T_QUICK)))
    {
      param.testflag&= ~(T_RETRY_WITHOUT_QUICK | T_QUICK);
      /* Ensure we don't loose any rows when retrying without quick */
      param.testflag|= T_SAFE_REPAIR;
      if (thd->vio_ok())
        _ma_check_print_info(&param, "Retrying repair without quick");
      else
        sql_print_information("Retrying repair of: '%s' without quick",
                              table->s->path.str);
      continue;
    }
    param.testflag &= ~T_QUICK;
    if ((param.testflag & T_REP_BY_SORT))
    {
      param.testflag= (param.testflag & ~T_REP_BY_SORT) | T_REP;
      sql_print_information("Retrying repair of: '%s' with keycache",
                            table->s->path.str);
      continue;
    }
    break;
  }
  if (!error && start_records != file->state->records &&
      !(check_opt->flags & T_VERY_SILENT))
  {
    char llbuff[22], llbuff2[22];
    sql_print_information("Found %s of %s rows when repairing '%s'",
                          llstr(file->state->records, llbuff),
                          llstr(start_records, llbuff2),
                          table->s->path.str);
  }
  return error;
}

int ha_maria::zerofill(THD * thd, HA_CHECK_OPT *check_opt)
{
  int error;
  HA_CHECK param;
  MARIA_SHARE *share= file->s;

  if (!file)
    return HA_ADMIN_INTERNAL_ERROR;

  maria_chk_init(&param);
  param.thd= thd;
  param.op_name= "zerofill";
  param.testflag= check_opt->flags | T_SILENT | T_ZEROFILL;
  param.sort_buffer_length= THDVAR(thd, sort_buffer_size);
  error=maria_zerofill(&param, file, share->open_file_name.str);

  if (!error)
  {
    pthread_mutex_lock(&share->intern_lock);
    maria_update_state_info(&param, file, UPDATE_TIME | UPDATE_OPEN_COUNT);
    pthread_mutex_unlock(&share->intern_lock);
  }
  return error;
}

int ha_maria::optimize(THD * thd, HA_CHECK_OPT *check_opt)
{
  int error;
  HA_CHECK param;
  if (!file)
    return HA_ADMIN_INTERNAL_ERROR;

  maria_chk_init(&param);
  param.thd= thd;
  param.op_name= "optimize";
  param.testflag= (check_opt->flags | T_SILENT | T_FORCE_CREATE |
                   T_REP_BY_SORT | T_STATISTICS | T_SORT_INDEX);
  param.sort_buffer_length= THDVAR(thd, sort_buffer_size);
  if ((error= repair(thd, &param, 1)) && param.retry_repair)
  {
    sql_print_warning("Warning: Optimize table got errno %d on %s.%s, retrying",
                      my_errno, param.db_name, param.table_name);
    param.testflag &= ~T_REP_BY_SORT;
    error= repair(thd, &param, 1);
  }
  return error;
}


int ha_maria::repair(THD *thd, HA_CHECK *param, bool do_optimize)
{
  int error= 0;
  ulonglong local_testflag= param->testflag;
  bool optimize_done= !do_optimize, statistics_done= 0;
  const char *old_proc_info= thd->proc_info;
  char fixed_name[FN_REFLEN];
  MARIA_SHARE *share= file->s;
  ha_rows rows= file->state->records;
  DBUG_ENTER("ha_maria::repair");

  /*
    Normally this method is entered with a properly opened table. If the
    repair fails, it can be repeated with more elaborate options. Under
    special circumstances it can happen that a repair fails so that it
    closed the data file and cannot re-open it. In this case file->dfile
    is set to -1. We must not try another repair without an open data
    file. (Bug #25289)
  */
  if (file->dfile.file == -1)
  {
    sql_print_information("Retrying repair of: '%s' failed. "
                          "Please try REPAIR EXTENDED or maria_chk",
                          table->s->path.str);
    DBUG_RETURN(HA_ADMIN_FAILED);
  }

  /*
    If transactions was not enabled for a transactional table then
    file->s->status is not up to date. This is needed for repair_by_sort
    to work
  */
  if (share->base.born_transactional && !share->now_transactional)
    _ma_copy_nontrans_state_information(file);

  param->db_name= table->s->db.str;
  param->table_name= table->alias;
  param->tmpfile_createflag= O_RDWR | O_TRUNC;
  param->using_global_keycache= 1;
  param->thd= thd;
  param->tmpdir= &mysql_tmpdir_list;
  param->out_flag= 0;
  strmov(fixed_name, share->open_file_name.str);

  // Don't lock tables if we have used LOCK TABLE
  if (!thd->locked_tables_mode &&
      maria_lock_database(file, table->s->tmp_table ? F_EXTRA_LCK : F_WRLCK))
  {
    _ma_check_print_error(param, ER(ER_CANT_LOCK), my_errno);
    DBUG_RETURN(HA_ADMIN_FAILED);
  }

  if (!do_optimize ||
      ((share->data_file_type == BLOCK_RECORD) ?
       (share->state.changed & STATE_NOT_OPTIMIZED_ROWS) :
       (file->state->del || share->state.split != file->state->records)) &&
      (!(param->testflag & T_QUICK) ||
       (share->state.changed & (STATE_NOT_OPTIMIZED_KEYS |
                                STATE_NOT_OPTIMIZED_ROWS))))
  {
    ulonglong key_map= ((local_testflag & T_CREATE_MISSING_KEYS) ?
                        maria_get_mask_all_keys_active(share->base.keys) :
                        share->state.key_map);
    ulonglong save_testflag= param->testflag;
    if (maria_test_if_sort_rep(file, file->state->records, key_map, 0) &&
        (local_testflag & T_REP_BY_SORT))
    {
      local_testflag |= T_STATISTICS;
      param->testflag |= T_STATISTICS;           // We get this for free
      statistics_done= 1;
      /* TODO: Remove BLOCK_RECORD test when parallel works with blocks */
      if (THDVAR(thd,repair_threads) > 1 &&
          share->data_file_type != BLOCK_RECORD)
      {
        char buf[40];
        /* TODO: respect maria_repair_threads variable */
        my_snprintf(buf, 40, "Repair with %d threads", my_count_bits(key_map));
        thd_proc_info(thd, buf);
        param->testflag|= T_REP_PARALLEL;
        error= maria_repair_parallel(param, file, fixed_name,
                                     test(param->testflag & T_QUICK));
        /* to reset proc_info, as it was pointing to local buffer */
        thd_proc_info(thd, "Repair done");
      }
      else
      {
        thd_proc_info(thd, "Repair by sorting");
        param->testflag|= T_REP_BY_SORT;
        error= maria_repair_by_sort(param, file, fixed_name,
                                    test(param->testflag & T_QUICK));
      }
    }
    else
    {
      thd_proc_info(thd, "Repair with keycache");
      param->testflag &= ~(T_REP_BY_SORT | T_REP_PARALLEL);
      error= maria_repair(param, file, fixed_name,
                          test(param->testflag & T_QUICK));
    }
    param->testflag= save_testflag | (param->testflag & T_RETRY_WITHOUT_QUICK);
    optimize_done= 1;
  }
  if (!error)
  {
    if ((local_testflag & T_SORT_INDEX) &&
        (share->state.changed & STATE_NOT_SORTED_PAGES))
    {
      optimize_done= 1;
      thd_proc_info(thd, "Sorting index");
      error= maria_sort_index(param, file, fixed_name);
    }
    if (!statistics_done && (local_testflag & T_STATISTICS))
    {
      if (share->state.changed & STATE_NOT_ANALYZED)
      {
        optimize_done= 1;
        thd_proc_info(thd, "Analyzing");
        error= maria_chk_key(param, file);
      }
      else
        local_testflag &= ~T_STATISTICS;        // Don't update statistics
    }
  }
  thd_proc_info(thd, "Saving state");
  pthread_mutex_lock(&share->intern_lock);
  if (!error)
  {
    if ((share->state.changed & STATE_CHANGED) || maria_is_crashed(file))
    {
      share->state.changed &= ~(STATE_CHANGED | STATE_CRASHED |
                                STATE_CRASHED_ON_REPAIR);
      file->update |= HA_STATE_CHANGED | HA_STATE_ROW_CHANGED;
    }
    /*
      repair updates share->state.state. Ensure that file->state is up to date
    */
    if (file->state != &share->state.state)
      *file->state= share->state.state;
    if (share->base.auto_key)
      _ma_update_auto_increment_key(param, file, 1);
    if (optimize_done)
      error= maria_update_state_info(param, file,
                                     UPDATE_TIME | UPDATE_OPEN_COUNT |
                                     (local_testflag &
                                      T_STATISTICS ? UPDATE_STAT : 0));
    info(HA_STATUS_NO_LOCK | HA_STATUS_TIME | HA_STATUS_VARIABLE |
         HA_STATUS_CONST, 0);
    if (rows != file->state->records && !(param->testflag & T_VERY_SILENT))
    {
      char llbuff[22], llbuff2[22];
      _ma_check_print_warning(param, "Number of rows changed from %s to %s",
                              llstr(rows, llbuff),
                              llstr(file->state->records, llbuff2));
      /* Abort if warning was converted to error */
      if (current_thd->is_error())
        error= 1;
    }
  }
  else
  {
    maria_mark_crashed_on_repair(file);
    file->update |= HA_STATE_CHANGED | HA_STATE_ROW_CHANGED;
    maria_update_state_info(param, file, 0);
  }
  pthread_mutex_unlock(&share->intern_lock);
  thd_proc_info(thd, old_proc_info);
  if (!thd->locked_tables_mode)
    maria_lock_database(file, F_UNLCK);
  error= error ? HA_ADMIN_FAILED :
    (optimize_done ?
     (write_log_record_for_repair(param, file) ? HA_ADMIN_FAILED :
      HA_ADMIN_OK) : HA_ADMIN_ALREADY_DONE);
  DBUG_RETURN(error);
}


/*
  Assign table indexes to a specific key cache.
*/

int ha_maria::assign_to_keycache(THD * thd, HA_CHECK_OPT *check_opt)
{
#if 0 && NOT_IMPLEMENTED
  PAGECACHE *new_pagecache= check_opt->pagecache;
  const char *errmsg= 0;
  int error= HA_ADMIN_OK;
  ulonglong map;
  TABLE_LIST *table_list= table->pos_in_table_list;
  DBUG_ENTER("ha_maria::assign_to_keycache");


  table->keys_in_use_for_query.clear_all();

  if (table_list->process_index_hints(table))
    DBUG_RETURN(HA_ADMIN_FAILED);
  map= ~(ulonglong) 0;
  if (!table->keys_in_use_for_query.is_clear_all())
    /* use all keys if there's no list specified by the user through hints */
    map= table->keys_in_use_for_query.to_ulonglong();

  if ((error= maria_assign_to_pagecache(file, map, new_pagecache)))
  {
    char buf[STRING_BUFFER_USUAL_SIZE];
    my_snprintf(buf, sizeof(buf),
                "Failed to flush to index file (errno: %d)", error);
    errmsg= buf;
    error= HA_ADMIN_CORRUPT;
  }

  if (error != HA_ADMIN_OK)
  {
    /* Send error to user */
    HA_CHECK param;
    maria_chk_init(&param);
    param.thd= thd;
    param.op_name= "assign_to_keycache";
    param.db_name= table->s->db.str;
    param.table_name= table->s->table_name.str;
    param.testflag= 0;
    _ma_check_print_error(&param, errmsg);
  }
  DBUG_RETURN(error);
#else
  return  HA_ADMIN_NOT_IMPLEMENTED;
#endif
}


/*
  Preload pages of the index file for a table into the key cache.
*/

int ha_maria::preload_keys(THD * thd, HA_CHECK_OPT *check_opt)
{
  ulonglong map;
  TABLE_LIST *table_list= table->pos_in_table_list;

  DBUG_ENTER("ha_maria::preload_keys");

  table->keys_in_use_for_query.clear_all();

  if (table_list->process_index_hints(table))
    DBUG_RETURN(HA_ADMIN_FAILED);

  map= ~(ulonglong) 0;
  /* Check validity of the index references */
  if (!table->keys_in_use_for_query.is_clear_all())
    /* use all keys if there's no list specified by the user through hints */
    map= table->keys_in_use_for_query.to_ulonglong();

  maria_extra(file, HA_EXTRA_PRELOAD_BUFFER_SIZE,
              (void*) &thd->variables.preload_buff_size);

  int error;

  if ((error= maria_preload(file, map, table_list->ignore_leaves)))
  {
<<<<<<< HEAD
    char buf[128];
=======
    char buf[MYSYS_ERRMSG_SIZE];
>>>>>>> ece65abb
    const char *errmsg;

    switch (error) {
    case HA_ERR_NON_UNIQUE_BLOCK_SIZE:
      errmsg= "Indexes use different block sizes";
      break;
    case HA_ERR_OUT_OF_MEM:
      errmsg= "Failed to allocate buffer";
      break;
    default:
      my_snprintf(buf, sizeof(buf),
                  "Failed to read from index file (errno: %d)", my_errno);
      errmsg= buf;
    }

    HA_CHECK param;
    maria_chk_init(&param);
    param.thd= thd;
    param.op_name= "preload_keys";
    param.db_name= table->s->db.str;
    param.table_name= table->s->table_name.str;
    param.testflag= 0;
    _ma_check_print_error(&param, errmsg);
    DBUG_RETURN(HA_ADMIN_FAILED);
  }
  DBUG_RETURN(HA_ADMIN_OK);
}


/*
  Disable indexes, making it persistent if requested.

  SYNOPSIS
    disable_indexes()
    mode        mode of operation:
                HA_KEY_SWITCH_NONUNIQ      disable all non-unique keys
                HA_KEY_SWITCH_ALL          disable all keys
                HA_KEY_SWITCH_NONUNIQ_SAVE dis. non-uni. and make persistent
                HA_KEY_SWITCH_ALL_SAVE     dis. all keys and make persistent

  IMPLEMENTATION
    HA_KEY_SWITCH_NONUNIQ       is not implemented.
    HA_KEY_SWITCH_ALL_SAVE      is not implemented.

  RETURN
    0  ok
    HA_ERR_WRONG_COMMAND  mode not implemented.
*/

int ha_maria::disable_indexes(uint mode)
{
  int error;

  if (mode == HA_KEY_SWITCH_ALL)
  {
    /* call a storage engine function to switch the key map */
    error= maria_disable_indexes(file);
  }
  else if (mode == HA_KEY_SWITCH_NONUNIQ_SAVE)
  {
    maria_extra(file, HA_EXTRA_NO_KEYS, 0);
    info(HA_STATUS_CONST);                      // Read new key info
    error= 0;
  }
  else
  {
    /* mode not implemented */
    error= HA_ERR_WRONG_COMMAND;
  }
  return error;
}


/*
  Enable indexes, making it persistent if requested.

  SYNOPSIS
    enable_indexes()
    mode        mode of operation:
                HA_KEY_SWITCH_NONUNIQ      enable all non-unique keys
                HA_KEY_SWITCH_ALL          enable all keys
                HA_KEY_SWITCH_NONUNIQ_SAVE en. non-uni. and make persistent
                HA_KEY_SWITCH_ALL_SAVE     en. all keys and make persistent

  DESCRIPTION
    Enable indexes, which might have been disabled by disable_index() before.
    The modes without _SAVE work only if both data and indexes are empty,
    since the MARIA repair would enable them persistently.
    To be sure in these cases, call handler::delete_all_rows() before.

  IMPLEMENTATION
    HA_KEY_SWITCH_NONUNIQ       is not implemented.
    HA_KEY_SWITCH_ALL_SAVE      is not implemented.

  RETURN
    0  ok
    !=0  Error, among others:
    HA_ERR_CRASHED  data or index is non-empty. Delete all rows and retry.
    HA_ERR_WRONG_COMMAND  mode not implemented.
*/

int ha_maria::enable_indexes(uint mode)
{
  int error;
  DBUG_PRINT("info", ("ha_maria::enable_indexes mode: %d", mode));
  if (maria_is_all_keys_active(file->s->state.key_map, file->s->base.keys))
  {
    /* All indexes are enabled already. */
    return 0;
  }

  if (mode == HA_KEY_SWITCH_ALL)
  {
    error= maria_enable_indexes(file);
    /*
       Do not try to repair on error,
       as this could make the enabled state persistent,
       but mode==HA_KEY_SWITCH_ALL forbids it.
    */
  }
  else if (mode == HA_KEY_SWITCH_NONUNIQ_SAVE)
  {
    THD *thd= current_thd;
    HA_CHECK param;
    const char *save_proc_info= thd_proc_info(thd, "Creating index");
    maria_chk_init(&param);
    param.op_name= "recreating_index";
    param.testflag= (T_SILENT | T_REP_BY_SORT | T_QUICK |
                     T_CREATE_MISSING_KEYS | T_SAFE_REPAIR);
    if (bulk_insert_single_undo == BULK_INSERT_SINGLE_UNDO_AND_NO_REPAIR)
    {
      bulk_insert_single_undo= BULK_INSERT_SINGLE_UNDO_AND_REPAIR;
      /*
        Don't bump create_rename_lsn, because UNDO_BULK_INSERT
        should not be skipped in case of crash during repair.
      */
      param.testflag|= T_NO_CREATE_RENAME_LSN;
    }
    param.myf_rw &= ~MY_WAIT_IF_FULL;
    param.sort_buffer_length= THDVAR(thd,sort_buffer_size);
    param.stats_method= (enum_handler_stats_method)THDVAR(thd,stats_method);
    param.tmpdir= &mysql_tmpdir_list;
    if ((error= (repair(thd, &param, 0) != HA_ADMIN_OK)) && param.retry_repair)
    {
      sql_print_warning("Warning: Enabling keys got errno %d on %s.%s, "
                        "retrying",
                        my_errno, param.db_name, param.table_name);
      /* This should never fail normally */
      DBUG_ASSERT(0);
      /* Repairing by sort failed. Now try standard repair method. */
      param.testflag &= ~T_REP_BY_SORT;
      error= (repair(thd, &param, 0) != HA_ADMIN_OK);
      /*
        If the standard repair succeeded, clear all error messages which
        might have been set by the first repair. They can still be seen
        with SHOW WARNINGS then.
      */
      if (!error)
        thd->clear_error();
    }
    info(HA_STATUS_CONST);
    thd_proc_info(thd, save_proc_info);
  }
  else
  {
    /* mode not implemented */
    error= HA_ERR_WRONG_COMMAND;
  }
  DBUG_EXECUTE_IF("maria_flush_whole_log",
                  {
                    DBUG_PRINT("maria_flush_whole_log", ("now"));
                    translog_flush(translog_get_horizon());
                  });
  DBUG_EXECUTE_IF("maria_crash_enable_index",
                  {
                    DBUG_PRINT("maria_crash_enable_index", ("now"));
                    DBUG_ABORT();
                  });
  return error;
}


/*
  Test if indexes are disabled.


  SYNOPSIS
    indexes_are_disabled()
      no parameters


  RETURN
    0  indexes are not disabled
    1  all indexes are disabled
   [2  non-unique indexes are disabled - NOT YET IMPLEMENTED]
*/

int ha_maria::indexes_are_disabled(void)
{
  return maria_indexes_are_disabled(file);
}


/*
  prepare for a many-rows insert operation
  e.g. - disable indexes (if they can be recreated fast) or
  activate special bulk-insert optimizations

  SYNOPSIS
    start_bulk_insert(rows)
    rows        Rows to be inserted
                0 if we don't know

  NOTICE
    Do not forget to call end_bulk_insert() later!
*/

void ha_maria::start_bulk_insert(ha_rows rows)
{
  DBUG_ENTER("ha_maria::start_bulk_insert");
  THD *thd= current_thd;
  ulong size= min(thd->variables.read_buff_size,
                  (ulong) (table->s->avg_row_length * rows));
  MARIA_SHARE *share= file->s;
  DBUG_PRINT("info", ("start_bulk_insert: rows %lu size %lu",
                      (ulong) rows, size));

  /* don't enable row cache if too few rows */
  if (!rows || (rows > MARIA_MIN_ROWS_TO_USE_WRITE_CACHE))
    maria_extra(file, HA_EXTRA_WRITE_CACHE, (void*) &size);

  can_enable_indexes= (maria_is_all_keys_active(share->state.key_map,
                                                share->base.keys));
  bulk_insert_single_undo= BULK_INSERT_NONE;

  if (!(specialflag & SPECIAL_SAFE_MODE))
  {
    /*
       Only disable old index if the table was empty and we are inserting
       a lot of rows.
       We should not do this for only a few rows as this is slower and
       we don't want to update the key statistics based of only a few rows.
       Index file rebuild requires an exclusive lock, so if versioning is on
       don't do it (see how ha_maria::store_lock() tries to predict repair).
       We can repair index only if we have an exclusive (TL_WRITE) lock. To
       see if table is empty, we shouldn't rely on the old records' count from
       our transaction's start (if that old count is 0 but now there are
       records in the table, we would wrongly destroy them).
       So we need to look at share->state.state.records.
       As a safety net for now, we don't remove the test of
       file->state->records, because there is uncertainty on what will happen
       during repair if the two states disagree.
    */
    if ((file->state->records == 0) &&
        (share->state.state.records == 0) && can_enable_indexes &&
        (!rows || rows >= MARIA_MIN_ROWS_TO_DISABLE_INDEXES) &&
        (file->lock.type == TL_WRITE))
    {
      /**
         @todo for a single-row INSERT SELECT, we will go into repair, which
         is more costly (flushes, syncs) than a row write.
      */
      maria_disable_non_unique_index(file, rows);
      if (share->now_transactional)
      {
        bulk_insert_single_undo= BULK_INSERT_SINGLE_UNDO_AND_NO_REPAIR;
        write_log_record_for_bulk_insert(file);
        _ma_tmp_disable_logging_for_table(file, TRUE);
        /*
          Pages currently in the page cache have type PAGECACHE_LSN_PAGE, we
          are not allowed to overwrite them with PAGECACHE_PLAIN_PAGE, so
          throw them away. It is not losing data, because we just wrote and
          forced an UNDO which will for sure empty the table if we crash. The
          upcoming unique-key insertions however need a proper index, so we
          cannot leave the corrupted on-disk index file, thus we truncate it.
        */
        maria_delete_all_rows(file);
      }
    }
    else if (!file->bulk_insert &&
             (!rows || rows >= MARIA_MIN_ROWS_TO_USE_BULK_INSERT))
    {
      maria_init_bulk_insert(file, thd->variables.bulk_insert_buff_size, rows);
    }
  }
  DBUG_VOID_RETURN;
}


/*
  end special bulk-insert optimizations,
  which have been activated by start_bulk_insert().

  SYNOPSIS
    end_bulk_insert()
    no arguments

  RETURN
    0     OK
    != 0  Error
*/

int ha_maria::end_bulk_insert(bool table_will_be_deleted)
{
  int err;
  DBUG_ENTER("ha_maria::end_bulk_insert");
  maria_end_bulk_insert(file, table_will_be_deleted);
  if ((err= maria_extra(file, HA_EXTRA_NO_CACHE, 0)))
    goto end;
  if (can_enable_indexes && !table_will_be_deleted)
    err= enable_indexes(HA_KEY_SWITCH_NONUNIQ_SAVE);
end:
  if (bulk_insert_single_undo != BULK_INSERT_NONE)
  {
    DBUG_ASSERT(can_enable_indexes);
    /*
      Table was transactional just before start_bulk_insert().
      No need to flush pages if we did a repair (which already flushed).
    */
    err|=
      _ma_reenable_logging_for_table(file,
                                     bulk_insert_single_undo ==
                                     BULK_INSERT_SINGLE_UNDO_AND_NO_REPAIR);
  }
  DBUG_RETURN(err);
}


bool ha_maria::check_and_repair(THD *thd)
{
  int error, crashed;
  char *old_query;
  uint old_query_length;
  HA_CHECK_OPT check_opt;
  DBUG_ENTER("ha_maria::check_and_repair");

  check_opt.init();

  if (file->s->state.changed & STATE_MOVED)
  {
    sql_print_information("Zerofilling table:   '%s'", table->s->path.str);
    if (!(error= zerofill(thd, &check_opt)))
      DBUG_RETURN(0);
  }
  else
    error= 1;

  /*
    if we got this far - the table is crashed.
    but don't auto-repair if maria_recover_options is not set
  */
  if (!maria_recover_options)
    DBUG_RETURN(error);

  error= 0;
  check_opt.flags= T_MEDIUM | T_AUTO_REPAIR;
  // Don't use quick if deleted rows
  if (!file->state->del && (maria_recover_options & HA_RECOVER_QUICK))
    check_opt.flags |= T_QUICK;

  old_query= thd->query;
  old_query_length= thd->query_length;
  pthread_mutex_lock(&LOCK_thread_count);
  thd->query= table->s->table_name.str;
  thd->query_length= table->s->table_name.length;
  pthread_mutex_unlock(&LOCK_thread_count);

  if (!(crashed= maria_is_crashed(file)))
  {
    sql_print_warning("Checking table:   '%s'", table->s->path.str);
    crashed= check(thd, &check_opt);
  }

  if (crashed)
  {
    sql_print_warning("Recovering table: '%s'", table->s->path.str);
    check_opt.flags=
      ((maria_recover_options & HA_RECOVER_BACKUP ? T_BACKUP_DATA : 0) |
       (maria_recover_options & HA_RECOVER_FORCE ? 0 : T_SAFE_REPAIR) |
       T_AUTO_REPAIR);
    if (repair(thd, &check_opt))
      error= 1;
  }
  pthread_mutex_lock(&LOCK_thread_count);
  thd->query= old_query;
  thd->query_length= old_query_length;
  pthread_mutex_unlock(&LOCK_thread_count);
  DBUG_RETURN(error);
}


bool ha_maria::is_crashed() const
{
  return (file->s->state.changed & (STATE_CRASHED | STATE_MOVED) ||
          (my_disable_locking && file->s->state.open_count));
}

#define CHECK_UNTIL_WE_FULLY_IMPLEMENTED_VERSIONING(msg) \
  do { \
    if (file->lock.type == TL_WRITE_CONCURRENT_INSERT) \
    { \
      my_error(ER_CHECK_NOT_IMPLEMENTED, MYF(0), msg); \
      return 1; \
    } \
  } while(0)

int ha_maria::update_row(const uchar * old_data, uchar * new_data)
{
  CHECK_UNTIL_WE_FULLY_IMPLEMENTED_VERSIONING("UPDATE in WRITE CONCURRENT");
  ha_statistic_increment(&SSV::ha_update_count);
  if (table->timestamp_field_type & TIMESTAMP_AUTO_SET_ON_UPDATE)
    table->timestamp_field->set_time();
  return maria_update(file, old_data, new_data);
}


int ha_maria::delete_row(const uchar * buf)
{
  CHECK_UNTIL_WE_FULLY_IMPLEMENTED_VERSIONING("DELETE in WRITE CONCURRENT");
  ha_statistic_increment(&SSV::ha_delete_count);
  return maria_delete(file, buf);
}

C_MODE_START

my_bool index_cond_func_maria(void *arg)
{
  ha_maria *h= (ha_maria*)arg;
  /*if (h->in_range_read)*/
  if (h->end_range)
  {
    if (h->compare_key2(h->end_range) > 0)
      return 2; /* caller should return HA_ERR_END_OF_FILE already */
  }
  return (my_bool)h->pushed_idx_cond->val_int();
}

C_MODE_END

int ha_maria::index_read_map(uchar * buf, const uchar * key,
			     key_part_map keypart_map,
			     enum ha_rkey_function find_flag)
{
  DBUG_ASSERT(inited == INDEX);
  ha_statistic_increment(&SSV::ha_read_key_count);
  int error= maria_rkey(file, buf, active_index, key, keypart_map, find_flag);
  table->status= error ? STATUS_NOT_FOUND : 0;
  return error;
}


int ha_maria::index_read_idx_map(uchar * buf, uint index, const uchar * key,
				 key_part_map keypart_map,
				 enum ha_rkey_function find_flag)
{
  ha_statistic_increment(&SSV::ha_read_key_count);
  int error= maria_rkey(file, buf, index, key, keypart_map, find_flag);
  table->status= error ? STATUS_NOT_FOUND : 0;
  return error;
}


int ha_maria::index_read_last_map(uchar * buf, const uchar * key,
				  key_part_map keypart_map)
{
  DBUG_ENTER("ha_maria::index_read_last_map");
  DBUG_ASSERT(inited == INDEX);
  ha_statistic_increment(&SSV::ha_read_key_count);
  int error= maria_rkey(file, buf, active_index, key, keypart_map,
                        HA_READ_PREFIX_LAST);
  table->status= error ? STATUS_NOT_FOUND : 0;
  DBUG_RETURN(error);
}


int ha_maria::index_next(uchar * buf)
{
  DBUG_ASSERT(inited == INDEX);
  ha_statistic_increment(&SSV::ha_read_next_count);
  int error= maria_rnext(file, buf, active_index);
  table->status= error ? STATUS_NOT_FOUND : 0;
  return error;
}


int ha_maria::index_prev(uchar * buf)
{
  DBUG_ASSERT(inited == INDEX);
  ha_statistic_increment(&SSV::ha_read_prev_count);
  int error= maria_rprev(file, buf, active_index);
  table->status= error ? STATUS_NOT_FOUND : 0;
  return error;
}


int ha_maria::index_first(uchar * buf)
{
  DBUG_ASSERT(inited == INDEX);
  ha_statistic_increment(&SSV::ha_read_first_count);
  int error= maria_rfirst(file, buf, active_index);
  table->status= error ? STATUS_NOT_FOUND : 0;
  return error;
}


int ha_maria::index_last(uchar * buf)
{
  DBUG_ASSERT(inited == INDEX);
  ha_statistic_increment(&SSV::ha_read_last_count);
  int error= maria_rlast(file, buf, active_index);
  table->status= error ? STATUS_NOT_FOUND : 0;
  return error;
}


int ha_maria::index_next_same(uchar * buf,
                              const uchar *key __attribute__ ((unused)),
                              uint length __attribute__ ((unused)))
{
  int error;
  DBUG_ASSERT(inited == INDEX);
  ha_statistic_increment(&SSV::ha_read_next_count);
  /*
    TODO: Delete this loop in Maria 1.5 as versioning will ensure this never
    happens
  */
  do
  {
    error= maria_rnext_same(file,buf);
  } while (error == HA_ERR_RECORD_DELETED);
  table->status= error ? STATUS_NOT_FOUND : 0;
  return error;
}


int ha_maria::index_init(uint idx, bool sorted)
{ 
  active_index=idx;
  if (pushed_idx_cond_keyno == idx)
    ma_set_index_cond_func(file, index_cond_func_maria, this);
  return 0; 
}


int ha_maria::index_end()
{
  active_index=MAX_KEY;
  ma_set_index_cond_func(file, NULL, 0);
  in_range_check_pushed_down= FALSE;
  ds_mrr.dsmrr_close();
  return 0; 
}


int ha_maria::rnd_init(bool scan)
{
  if (scan)
    return maria_scan_init(file);
  return maria_reset(file);                        // Free buffers
}


int ha_maria::rnd_end()
{
  /* Safe to call even if we don't have started a scan */
  maria_scan_end(file);
  return 0;
}


int ha_maria::rnd_next(uchar *buf)
{
  ha_statistic_increment(&SSV::ha_read_rnd_next_count);
  int error= maria_scan(file, buf);
  table->status= error ? STATUS_NOT_FOUND : 0;
  return error;
}


int ha_maria::remember_rnd_pos()
{
  return (*file->s->scan_remember_pos)(file, &remember_pos);
}


int ha_maria::restart_rnd_next(uchar *buf)
{
  (*file->s->scan_restore_pos)(file, remember_pos);
  return rnd_next(buf);
}


int ha_maria::rnd_pos(uchar *buf, uchar *pos)
{
  ha_statistic_increment(&SSV::ha_read_rnd_count);
  int error= maria_rrnd(file, buf, my_get_ptr(pos, ref_length));
  table->status= error ? STATUS_NOT_FOUND : 0;
  return error;
}


void ha_maria::position(const uchar *record)
{
  my_off_t row_position= maria_position(file);
  my_store_ptr(ref, ref_length, row_position);
}


int ha_maria::info(uint flag)
{
  return info(flag, table->s->tmp_table == NO_TMP_TABLE);
}

int ha_maria::info(uint flag, my_bool lock_table_share)
{
  MARIA_INFO maria_info;
  char name_buff[FN_REFLEN];

  (void) maria_status(file, &maria_info, flag);
  if (flag & HA_STATUS_VARIABLE)
  {
    stats.records=           maria_info.records;
    stats.deleted=           maria_info.deleted;
    stats.data_file_length=  maria_info.data_file_length;
    stats.index_file_length= maria_info.index_file_length;
    stats.delete_length=     maria_info.delete_length;
    stats.check_time=        maria_info.check_time;
    stats.mean_rec_length=   maria_info.mean_reclength;
  }
  if (flag & HA_STATUS_CONST)
  {
    TABLE_SHARE *share= table->s;
    stats.max_data_file_length=  maria_info.max_data_file_length;
    stats.max_index_file_length= maria_info.max_index_file_length;
    stats.create_time= maria_info.create_time;
    ref_length= maria_info.reflength;
    share->db_options_in_use= maria_info.options;
    stats.block_size= maria_block_size;
    stats.mrr_length_per_rec= maria_info.reflength + 8; // 8 = max(sizeof(void *))

    /* Update share */
    if (lock_table_share)
      pthread_mutex_lock(&share->LOCK_ha_data);
    share->keys_in_use.set_prefix(share->keys);
    share->keys_in_use.intersect_extended(maria_info.key_map);
    share->keys_for_keyread.intersect(share->keys_in_use);
    share->db_record_offset= maria_info.record_offset;
    if (share->key_parts)
    {
      ulong *to= table->key_info[0].rec_per_key, *end;
      double *from= maria_info.rec_per_key;
      for (end= to+ share->key_parts ; to < end ; to++, from++)
        *to= (ulong) (*from + 0.5);
    }
    if (lock_table_share)
      pthread_mutex_unlock(&share->LOCK_ha_data);

    /*
       Set data_file_name and index_file_name to point at the symlink value
       if table is symlinked (Ie;  Real name is not same as generated name)
    */
    data_file_name= index_file_name= 0;
    fn_format(name_buff, file->s->open_file_name.str, "", MARIA_NAME_DEXT,
              MY_APPEND_EXT | MY_UNPACK_FILENAME);
    if (strcmp(name_buff, maria_info.data_file_name))
      data_file_name =maria_info.data_file_name;
    fn_format(name_buff, file->s->open_file_name.str, "", MARIA_NAME_IEXT,
              MY_APPEND_EXT | MY_UNPACK_FILENAME);
    if (strcmp(name_buff, maria_info.index_file_name))
      index_file_name=maria_info.index_file_name;
  }
  if (flag & HA_STATUS_ERRKEY)
  {
    errkey= maria_info.errkey;
    my_store_ptr(dup_ref, ref_length, maria_info.dup_key_pos);
  }
  /* Faster to always update, than to do it based on flag */
  stats.update_time= maria_info.update_time;
  stats.auto_increment_value= maria_info.auto_increment;

  return 0;
}


int ha_maria::extra(enum ha_extra_function operation)
{
  if ((specialflag & SPECIAL_SAFE_MODE) && operation == HA_EXTRA_KEYREAD)
    return 0;

  /*
    We have to set file->trn here because in some cases we call
    extern_lock(F_UNLOCK) (which resets file->trn) followed by maria_close()
    without calling commit/rollback in between.  If file->trn is not set
    we can't remove file->share from the transaction list in the extra() call.
  */

  if (!file->trn &&
      (operation == HA_EXTRA_PREPARE_FOR_DROP ||
       operation == HA_EXTRA_PREPARE_FOR_RENAME))
  {
    THD *thd= table->in_use;
    TRN *trn= THD_TRN;
    _ma_set_trn_for_table(file, trn);
  }
  return maria_extra(file, operation, 0);
}

int ha_maria::reset(void)
{
  pushed_idx_cond= NULL;
  pushed_idx_cond_keyno= MAX_KEY;
  ma_set_index_cond_func(file, NULL, 0);
  ds_mrr.dsmrr_close();
  return maria_reset(file);
}

/* To be used with WRITE_CACHE and EXTRA_CACHE */

int ha_maria::extra_opt(enum ha_extra_function operation, ulong cache_size)
{
  if ((specialflag & SPECIAL_SAFE_MODE) && operation == HA_EXTRA_WRITE_CACHE)
    return 0;
  return maria_extra(file, operation, (void*) &cache_size);
}


int ha_maria::delete_all_rows()
{
  if (file->s->now_transactional &&
      ((table->in_use->options & (OPTION_NOT_AUTOCOMMIT | OPTION_BEGIN)) ||
       table->in_use->locked_tables_mode))
  {
    /*
      We are not in autocommit mode or user have done LOCK TABLES.
      We must do the delete row by row to be able to rollback the command
    */
    return HA_ERR_WRONG_COMMAND;
  }
  return maria_delete_all_rows(file);
}


int ha_maria::delete_table(const char *name)
{
  return maria_delete_table(name);
}

int ha_maria::external_lock(THD *thd, int lock_type)
{
  TRN *trn= THD_TRN;
  DBUG_ENTER("ha_maria::external_lock");
  /*
    We don't test now_transactional because it may vary between lock/unlock
    and thus confuse our reference counting.
    It is critical to skip non-transactional tables: user-visible temporary
    tables get an external_lock() when read/written for the first time, but no
    corresponding unlock (they just stay locked and are later dropped while
    locked); if a tmp table was transactional, "SELECT FROM non_tmp, tmp"
    would never commit as its "locked_tables" count would stay 1.
    When Maria has has_transactions()==TRUE, open_temporary_table()
    (sql_base.cc) will use TRANSACTIONAL_TMP_TABLE and thus the
    external_lock(F_UNLCK) will happen and we can then allow the user to
    create transactional temporary tables.
  */
  if (file->s->base.born_transactional)
  {
    /* Transactional table */
    if (lock_type != F_UNLCK)
    {
      /* Start of new statement */
      if (!trn)  /* no transaction yet - open it now */
      {
        trn= trnman_new_trn(& thd->transaction.wt);
        if (unlikely(!trn))
          DBUG_RETURN(HA_ERR_OUT_OF_MEM);
        THD_TRN= trn;
        if (thd->options & (OPTION_NOT_AUTOCOMMIT | OPTION_BEGIN))
          trans_register_ha(thd, TRUE, maria_hton);
      }
      _ma_set_trn_for_table(file, trn);
      if (!trnman_increment_locked_tables(trn))
      {
        trans_register_ha(thd, FALSE, maria_hton);
        trnman_new_statement(trn);
      }

      /* If handler uses versioning */
      if (file->s->lock_key_trees)
      {
        if (_ma_setup_live_state(file))
          DBUG_RETURN(HA_ERR_OUT_OF_MEM);
      }
      else
      {
        /*
          We come here in the following cases:
           - The table is a temporary table
           - It's a table which is crash safe but not yet versioned, for
             example a table with fulltext or rtree keys

          Set the current state to point to save_state so that the
          block_format code don't count the same record twice.
          Copy also the current state. This may have been wrong if the
          same file was used several times in the last statement
        */
        file->state=  file->state_start;
        *file->state= file->s->state.state;
      }

      if (!thd->transaction.on)
      {
        /*
          No need to log REDOs/UNDOs. If this is an internal temporary table
          which will be renamed to a permanent table (like in ALTER TABLE),
          the rename happens after unlocking so will be durable (and the table
          will get its create_rename_lsn).
          Note: if we wanted to enable users to have an old backup and apply
          tons of archived logs to roll-forward, we could then not disable
          REDOs/UNDOs in this case.
        */
        DBUG_PRINT("info", ("Disabling logging for table"));
        _ma_tmp_disable_logging_for_table(file, TRUE);
      }
    }
    else
    {
      /* End of transaction */

      /*
        We always re-enable, don't rely on thd->transaction.on as it is
        sometimes reset to true after unlocking (see mysql_truncate() for a
        partitioned table based on Maria).
        Note that we can come here without having an exclusive lock on the
        table, for example in this case:
        external_lock(F_(WR|RD)LCK); thr_lock() which fails due to lock
        abortion; external_lock(F_UNLCK).
      */
      if (_ma_reenable_logging_for_table(file, TRUE))
        DBUG_RETURN(1);
      /** @todo zero file->trn also in commit and rollback */
      _ma_set_trn_for_table(file, NULL);        // Safety
      /*
        Ensure that file->state points to the current number of rows. This
        is needed if someone calls maria_info() without first doing an
        external lock of the table
      */
      file->state= &file->s->state.state;
      if (trn && trnman_has_locked_tables(trn))
      {
        if (!trnman_decrement_locked_tables(trn))
        {
          /*
            OK should not have been sent to client yet (ACID),
            exception: connection is closed by client.
            This is a bit excessive, ACID requires this only if there are some
            changes to commit (rollback shouldn't be tested).
          */
          DBUG_ASSERT(!thd->stmt_da->is_sent ||
                      thd->killed == THD::KILL_CONNECTION);
          /* autocommit ? rollback a transaction */
#ifdef MARIA_CANNOT_ROLLBACK
          if (ma_commit(trn))
            DBUG_RETURN(1);
          THD_TRN= 0;
#else
          if (!(thd->options & (OPTION_NOT_AUTOCOMMIT | OPTION_BEGIN)))
          {
            trnman_rollback_trn(trn);
            DBUG_PRINT("info", ("THD_TRN set to 0x0"));
            THD_TRN= 0;
          }
#endif
        }
      }
    }
  } /* if transactional table */
  DBUG_RETURN(maria_lock_database(file, !table->s->tmp_table ?
                                  lock_type : ((lock_type == F_UNLCK) ?
                                               F_UNLCK : F_EXTRA_LCK)));
}

int ha_maria::start_stmt(THD *thd, thr_lock_type lock_type)
{
  TRN *trn;
  if (file->s->base.born_transactional)
  {
    trn= THD_TRN;
    DBUG_ASSERT(trn); // this may be called only after external_lock()
    DBUG_ASSERT(trnman_has_locked_tables(trn));
    DBUG_ASSERT(lock_type != TL_UNLOCK);
    DBUG_ASSERT(file->trn == trn);

    /*
      If there was an implicit commit under this LOCK TABLES by a previous
      statement (like a DDL), at least if that previous statement was about a
      different ha_maria than 'this' then this->file->trn is a stale
      pointer. We fix it:
    */
    _ma_set_trn_for_table(file, trn);
    /*
      As external_lock() was already called, don't increment locked_tables.
      Note that we call the function below possibly several times when
      statement starts (once per table). This is ok as long as that function
      does cheap operations. Otherwise, we will need to do it only on first
      call to start_stmt().
    */
    trnman_new_statement(trn);
  }
  return 0;
}


/**
  Performs an implicit commit of the Maria transaction and creates a new
  one.

  This can be considered a hack. When Maria loses HA_NO_TRANSACTIONS it will
  be participant in the connection's transaction and so the implicit commits
  (ha_commit_trans()) (like in trans_commit_implicit()) will do the implicit
  commit without need to call this function which can then be removed.

  @param  thd              THD object
  @param  new_trn          if a new transaction should be created; a new
                           transaction is not needed when we know that the
                           tables will be unlocked very soon.
*/

int ha_maria::implicit_commit(THD *thd, bool new_trn)
{
#ifndef MARIA_CANNOT_ROLLBACK
#error this method should be removed
#endif
  TRN *trn;
  int error= 0;
  TABLE *table;
  DBUG_ENTER("ha_maria::implicit_commit");
  if (!new_trn)
  {
    /*
      "we are under LOCK TABLES" <=> "we shouldn't commit".
      Note that we come here only at the end of the top statement
      (dispatch_command()), we are never committing inside a sub-statement./
    */
    enum enum_locked_tables_mode locked_tables_mode= thd->locked_tables_mode;
    if ((locked_tables_mode == LTM_LOCK_TABLES) ||
        (locked_tables_mode == LTM_PRELOCKED_UNDER_LOCK_TABLES))
    {
      DBUG_PRINT("info", ("locked_tables, skipping"));
      DBUG_RETURN(0);
    }
  }
  if ((trn= THD_TRN) != NULL)
  {
    uint locked_tables= trnman_has_locked_tables(trn);
    if (unlikely(ma_commit(trn)))
      error= 1;
    if (!new_trn)
    {
      THD_TRN= NULL;
      goto end;
    }
    /*
      We need to create a new transaction and put it in THD_TRN. Indeed,
      tables may be under LOCK TABLES, and so they will start the next
      statement assuming they have a trn (see ha_maria::start_stmt()).
    */
    trn= trnman_new_trn(& thd->transaction.wt);
    /* This is just a commit, tables stay locked if they were: */
    trnman_reset_locked_tables(trn, locked_tables);
    THD_TRN= trn;
    if (unlikely(trn == NULL))
      error= HA_ERR_OUT_OF_MEM;

    /*
      Move all locked tables to the new transaction
      We must do it here as otherwise file->thd and file->state may be
      stale pointers. We can't do this in start_stmt() as we don't know
      when we should call _ma_setup_live_state() and in some cases, like
      in check table, we use the table without calling start_stmt().
     */
    for (table=thd->open_tables; table ; table=table->next)
    {
      if (table->db_stat && table->file->ht == maria_hton)
      {
        MARIA_HA *handler= ((ha_maria*) table->file)->file;
        if (handler->s->base.born_transactional)
        {
          _ma_set_trn_for_table(handler, trn);
          /* If handler uses versioning */
          if (handler->s->lock_key_trees)
          {
            if (_ma_setup_live_state(handler))
              error= HA_ERR_OUT_OF_MEM;
          }
        }
      }
    }
  }
end:
  DBUG_RETURN(error);
}


THR_LOCK_DATA **ha_maria::store_lock(THD *thd,
                                     THR_LOCK_DATA **to,
                                     enum thr_lock_type lock_type)
{
  /* Test if we can fix test below */
  DBUG_ASSERT(lock_type != TL_UNLOCK &&
              (lock_type == TL_IGNORE || file->lock.type == TL_UNLOCK));
  if (lock_type != TL_IGNORE && file->lock.type == TL_UNLOCK)
  {
    const enum enum_sql_command sql_command= thd->lex->sql_command;
    /*
      We have to disable concurrent inserts for INSERT ... SELECT or
      INSERT/UPDATE/DELETE with sub queries if we are using statement based
      logging.  We take the safe route here and disable this for all commands
      that only does reading that are not SELECT.
    */
    if (lock_type <= TL_READ_HIGH_PRIORITY &&
        !thd->current_stmt_binlog_row_based &&
        (sql_command != SQLCOM_SELECT &&
         sql_command != SQLCOM_LOCK_TABLES) &&
        (thd->options & OPTION_BIN_LOG) &&
        mysql_bin_log.is_open())
      lock_type= TL_READ_NO_INSERT;
    else if (lock_type == TL_WRITE_CONCURRENT_INSERT)
    {
      const enum enum_duplicates duplicates= thd->lex->duplicates;
      /*
        Explanation for the 3 conditions below, in order:

        - Bulk insert may use repair, which will cause problems if other
        threads try to read/insert to the table: disable versioning.
        Note that our read of file->state->records is incorrect, as such
        variable may have changed when we come to start_bulk_insert() (worse
        case: we see != 0 so allow versioning, start_bulk_insert() sees 0 and
        uses repair). This is prevented because start_bulk_insert() will not
        try repair if we enabled versioning.
        - INSERT SELECT ON DUPLICATE KEY UPDATE comes here with
        TL_WRITE_CONCURRENT_INSERT but shouldn't because it can do
        update/delete of a row and versioning doesn't support that
        - same for LOAD DATA CONCURRENT REPLACE.
      */
      if ((file->state->records == 0) ||
          (sql_command == SQLCOM_INSERT_SELECT && duplicates == DUP_UPDATE) ||
          (sql_command == SQLCOM_LOAD && duplicates == DUP_REPLACE))
        lock_type= TL_WRITE;
    }
    file->lock.type= lock_type;
  }
  *to++= &file->lock;
  return to;
}


void ha_maria::update_create_info(HA_CREATE_INFO *create_info)
{
  ha_maria::info(HA_STATUS_AUTO | HA_STATUS_CONST);
  if (!(create_info->used_fields & HA_CREATE_USED_AUTO))
  {
    create_info->auto_increment_value= stats.auto_increment_value;
  }
  create_info->data_file_name= data_file_name;
  create_info->index_file_name= index_file_name;
  /* We need to restore the row type as Maria can change it */
  if (create_info->row_type != ROW_TYPE_DEFAULT &&
      !(create_info->used_fields & HA_CREATE_USED_ROW_FORMAT))
    create_info->row_type= get_row_type();
  /*
    Show always page checksums, as this can be forced with
    maria_page_checksums variable
  */
  if (create_info->page_checksum == HA_CHOICE_UNDEF)
    create_info->page_checksum=
      (file->s->options & HA_OPTION_PAGE_CHECKSUM) ? HA_CHOICE_YES :
      HA_CHOICE_NO;
}


enum row_type ha_maria::get_row_type() const
{
  switch (file->s->data_file_type) {
  case STATIC_RECORD:     return ROW_TYPE_FIXED;
  case DYNAMIC_RECORD:    return ROW_TYPE_DYNAMIC;
  case BLOCK_RECORD:      return ROW_TYPE_PAGE;
  case COMPRESSED_RECORD: return ROW_TYPE_COMPRESSED;
  default:                return ROW_TYPE_NOT_USED;
  }
}


static enum data_file_type maria_row_type(HA_CREATE_INFO *info)
{
  if (info->transactional == HA_CHOICE_YES)
    return BLOCK_RECORD;
  switch (info->row_type) {
  case ROW_TYPE_FIXED:   return STATIC_RECORD;
  case ROW_TYPE_DYNAMIC: return DYNAMIC_RECORD;
  default:               return BLOCK_RECORD;
  }
}


int ha_maria::create(const char *name, register TABLE *table_arg,
                     HA_CREATE_INFO *ha_create_info)
{
  int error;
  uint create_flags= 0, record_count, i;
  char buff[FN_REFLEN];
  MARIA_KEYDEF *keydef;
  MARIA_COLUMNDEF *recinfo;
  MARIA_CREATE_INFO create_info;
  TABLE_SHARE *share= table_arg->s;
  uint options= share->db_options_in_use;
  enum data_file_type row_type;
  DBUG_ENTER("ha_maria::create");

  for (i= 0; i < share->keys; i++)
  {
    if (table_arg->key_info[i].flags & HA_USES_PARSER)
    {
      create_flags|= HA_CREATE_RELIES_ON_SQL_LAYER;
      break;
    }
  }
  /* Note: BLOCK_RECORD is used if table is transactional */
  row_type= maria_row_type(ha_create_info);
  if (ha_create_info->transactional == HA_CHOICE_YES &&
      ha_create_info->row_type != ROW_TYPE_PAGE &&
      ha_create_info->row_type != ROW_TYPE_NOT_USED &&
      ha_create_info->row_type != ROW_TYPE_DEFAULT)
    push_warning(current_thd, MYSQL_ERROR::WARN_LEVEL_NOTE,
                 ER_ILLEGAL_HA_CREATE_OPTION,
                 "Row format set to PAGE because of TRANSACTIONAL=1 option");

  bzero((char*) &create_info, sizeof(create_info));
  if ((error= table2maria(table_arg, row_type, &keydef, &recinfo,
                          &record_count, &create_info)))
    DBUG_RETURN(error); /* purecov: inspected */
  create_info.max_rows= share->max_rows;
  create_info.reloc_rows= share->min_rows;
  create_info.with_auto_increment= share->next_number_key_offset == 0;
  create_info.auto_increment= (ha_create_info->auto_increment_value ?
                               ha_create_info->auto_increment_value -1 :
                               (ulonglong) 0);
  create_info.data_file_length= ((ulonglong) share->max_rows *
                                 share->avg_row_length);
  create_info.data_file_name= ha_create_info->data_file_name;
  create_info.index_file_name= ha_create_info->index_file_name;
  create_info.language= share->table_charset->number;

  /*
    Table is transactional:
    - If the user specify that table is transactional (in this case
      row type is forced to BLOCK_RECORD)
    - If they specify BLOCK_RECORD without specifying transactional behaviour

    Shouldn't this test be pushed down to maria_create()? Because currently,
    ma_test1 -T crashes: it creates a table with DYNAMIC_RECORD but has
    born_transactional==1, which confuses some recovery-related code.
  */
  create_info.transactional= (row_type == BLOCK_RECORD &&
                              ha_create_info->transactional != HA_CHOICE_NO);

  if (ha_create_info->options & HA_LEX_CREATE_TMP_TABLE)
    create_flags|= HA_CREATE_TMP_TABLE;
  if (ha_create_info->options & HA_CREATE_KEEP_FILES)
    create_flags|= HA_CREATE_KEEP_FILES;
  if (options & HA_OPTION_PACK_RECORD)
    create_flags|= HA_PACK_RECORD;
  if (options & HA_OPTION_CHECKSUM)
    create_flags|= HA_CREATE_CHECKSUM;
  if (options & HA_OPTION_DELAY_KEY_WRITE)
    create_flags|= HA_CREATE_DELAY_KEY_WRITE;
  if ((ha_create_info->page_checksum == HA_CHOICE_UNDEF &&
       maria_page_checksums) ||
       ha_create_info->page_checksum ==  HA_CHOICE_YES)
    create_flags|= HA_CREATE_PAGE_CHECKSUM;

  /* TODO: Check that the following fn_format is really needed */
  error=
    maria_create(fn_format(buff, name, "", "",
                           MY_UNPACK_FILENAME | MY_APPEND_EXT),
                 row_type, share->keys, keydef,
                 record_count,  recinfo,
                 0, (MARIA_UNIQUEDEF *) 0,
                 &create_info, create_flags);

  my_free((uchar*) recinfo, MYF(0));
  DBUG_RETURN(error);
}


int ha_maria::rename_table(const char *from, const char *to)
{
  return maria_rename(from, to);
}


void ha_maria::get_auto_increment(ulonglong offset, ulonglong increment,
                                  ulonglong nb_desired_values,
                                  ulonglong *first_value,
                                  ulonglong *nb_reserved_values)
{
  ulonglong nr;
  int error;
  uchar key[HA_MAX_KEY_LENGTH];

  if (!table->s->next_number_key_offset)
  {                                             // Autoincrement at key-start
    ha_maria::info(HA_STATUS_AUTO);
    *first_value= stats.auto_increment_value;
    /* Maria has only table-level lock for now, so reserves to +inf */
    *nb_reserved_values= ULONGLONG_MAX;
    return;
  }

  /* it's safe to call the following if bulk_insert isn't on */
  maria_flush_bulk_insert(file, table->s->next_number_index);

  (void) extra(HA_EXTRA_KEYREAD);
  key_copy(key, table->record[0],
           table->key_info + table->s->next_number_index,
           table->s->next_number_key_offset);
  error= maria_rkey(file, table->record[1], (int) table->s->next_number_index,
                    key, make_prev_keypart_map(table->s->next_number_keypart),
                    HA_READ_PREFIX_LAST);
  if (error)
    nr= 1;
  else
  {
    /* Get data from record[1] */
    nr= ((ulonglong) table->next_number_field->
         val_int_offset(table->s->rec_buff_length) + 1);
  }
  extra(HA_EXTRA_NO_KEYREAD);
  *first_value= nr;
  /*
    MySQL needs to call us for next row: assume we are inserting ("a",null)
    here, we return 3, and next this statement will want to insert ("b",null):
    there is no reason why ("b",3+1) would be the good row to insert: maybe it
    already exists, maybe 3+1 is too large...
  */
  *nb_reserved_values= 1;
}


/*
  Find out how many rows there is in the given range

  SYNOPSIS
    records_in_range()
    inx                 Index to use
    min_key             Start of range.  Null pointer if from first key
    max_key             End of range. Null pointer if to last key

  NOTES
    min_key.flag can have one of the following values:
      HA_READ_KEY_EXACT         Include the key in the range
      HA_READ_AFTER_KEY         Don't include key in range

    max_key.flag can have one of the following values:
      HA_READ_BEFORE_KEY        Don't include key in range
      HA_READ_AFTER_KEY         Include all 'end_key' values in the range

  RETURN
   HA_POS_ERROR         Something is wrong with the index tree.
   0                    There is no matching keys in the given range
   number > 0           There is approximately 'number' matching rows in
                        the range.
*/

ha_rows ha_maria::records_in_range(uint inx, key_range *min_key,
                                   key_range *max_key)
{
  return (ha_rows) maria_records_in_range(file, (int) inx, min_key, max_key);
}


int ha_maria::ft_read(uchar * buf)
{
  int error;

  if (!ft_handler)
    return -1;

  thread_safe_increment(table->in_use->status_var.ha_read_next_count,
                        &LOCK_status);  // why ?

  error= ft_handler->please->read_next(ft_handler, (char*) buf);

  table->status= error ? STATUS_NOT_FOUND : 0;
  return error;
}


uint ha_maria::checksum() const
{
  return (uint) file->state->checksum;
}


bool ha_maria::check_if_incompatible_data(HA_CREATE_INFO *create_info,
                                          uint table_changes)
{
  uint options= table->s->db_options_in_use;

  if (create_info->auto_increment_value != stats.auto_increment_value ||
      create_info->data_file_name != data_file_name ||
      create_info->index_file_name != index_file_name ||
      (maria_row_type(create_info) != data_file_type &&
       create_info->row_type != ROW_TYPE_DEFAULT) ||
      table_changes == IS_EQUAL_NO ||
      table_changes & IS_EQUAL_PACK_LENGTH) // Not implemented yet
    return COMPATIBLE_DATA_NO;

  if ((options & (HA_OPTION_CHECKSUM |
                  HA_OPTION_DELAY_KEY_WRITE)) !=
      (create_info->table_options & (HA_OPTION_CHECKSUM |
                              HA_OPTION_DELAY_KEY_WRITE)))
    return COMPATIBLE_DATA_NO;
  return COMPATIBLE_DATA_YES;
}


static int maria_hton_panic(handlerton *hton, ha_panic_function flag)
{
  /* If no background checkpoints, we need to do one now */
  return ((checkpoint_interval == 0) ?
          ma_checkpoint_execute(CHECKPOINT_FULL, FALSE) : 0) | maria_panic(flag);
}


static int maria_commit(handlerton *hton __attribute__ ((unused)),
                        THD *thd, bool all)
{
  TRN *trn= THD_TRN;
  DBUG_ENTER("maria_commit");
  trnman_reset_locked_tables(trn, 0);
  /* statement or transaction ? */
  if ((thd->options & (OPTION_NOT_AUTOCOMMIT | OPTION_BEGIN)) && !all)
    DBUG_RETURN(0); // end of statement
  DBUG_PRINT("info", ("THD_TRN set to 0x0"));
  THD_TRN= 0;
  DBUG_RETURN(ma_commit(trn)); // end of transaction
}


static int maria_rollback(handlerton *hton __attribute__ ((unused)),
                          THD *thd, bool all)
{
  TRN *trn= THD_TRN;
  DBUG_ENTER("maria_rollback");
  trnman_reset_locked_tables(trn, 0);
  /* statement or transaction ? */
  if ((thd->options & (OPTION_NOT_AUTOCOMMIT | OPTION_BEGIN)) && !all)
  {
    trnman_rollback_statement(trn);
    DBUG_RETURN(0); // end of statement
  }
  DBUG_PRINT("info", ("THD_TRN set to 0x0"));
  THD_TRN= 0;
  DBUG_RETURN(trnman_rollback_trn(trn) ?
              HA_ERR_OUT_OF_MEM : 0); // end of transaction
}



/**
  @brief flush log handler

  @param hton            maria handlerton (unused)

  @retval FALSE OK
  @retval TRUE  Error
*/

bool maria_flush_logs(handlerton *hton)
{
  return test(translog_purge_at_flush());
}


#define SHOW_MSG_LEN (FN_REFLEN + 20)
/**
  @brief show status handler

  @param hton            maria handlerton
  @param thd             thread handler
  @param print           print function
  @param stat            type of status
*/

bool maria_show_status(handlerton *hton,
                       THD *thd,
                       stat_print_fn *print,
                       enum ha_stat_type stat)
{
  const LEX_STRING *engine_name= hton_name(hton);
  switch (stat) {
  case HA_ENGINE_LOGS:
  {
    TRANSLOG_ADDRESS horizon= translog_get_horizon();
    uint32 last_file= LSN_FILE_NO(horizon);
    uint32 first_needed= translog_get_first_needed_file();
    uint32 first_file= translog_get_first_file(horizon);
    uint32 i;
    const char unknown[]= "unknown";
    const char needed[]= "in use";
    const char unneeded[]= "free";
    char path[FN_REFLEN];

    if (first_file == 0)
    {
      const char error[]= "error";
      print(thd, engine_name->str, engine_name->length,
            STRING_WITH_LEN(""), error, sizeof(error) - 1);
      break;
    }

    for (i= first_file; i <= last_file; i++)
    {
      char *file;
      const char *status;
      uint length, status_len;
      MY_STAT stat_buff, *stat;
      const char error[]= "can't stat";
      char object[SHOW_MSG_LEN];
      file= translog_filename_by_fileno(i, path);
      if (!(stat= my_stat(file, &stat_buff, MYF(0))))
      {
        status= error;
        status_len= sizeof(error) - 1;
        length= my_snprintf(object, SHOW_MSG_LEN, "Size unknown ; %s", file);
      }
      else
      {
        if (first_needed == 0)
        {
          status= unknown;
          status_len= sizeof(unknown) - 1;
        }
        else if (i < first_needed)
        {
          status= unneeded;
          status_len= sizeof(unneeded) - 1;
        }
        else
        {
          status= needed;
          status_len= sizeof(needed) - 1;
        }
        length= my_snprintf(object, SHOW_MSG_LEN, "Size %12lu ; %s",
                            (ulong) stat->st_size, file);
      }

      print(thd, engine_name->str, engine_name->length,
            object, length, status, status_len);
    }
    break;
  }
  case HA_ENGINE_STATUS:
  case HA_ENGINE_MUTEX:
  default:
    break;
  }
  return 0;
}


/**
  Callback to delete all logs in directory. This is lower-level than other
  functions in ma_loghandler.c which delete logs, as it does not rely on
  translog_init() having been called first.

  @param  directory        directory where file is
  @param  filename         base name of the file to delete
*/

static my_bool translog_callback_delete_all(const char *directory,
                                            const char *filename)
{
  char complete_name[FN_REFLEN];
  fn_format(complete_name, filename, directory, "", MYF(MY_UNPACK_FILENAME));
  return my_delete(complete_name, MYF(MY_WME));
}


/**
  Helper function for option maria-force-start-after-recovery-failures.
  Deletes logs if too many failures. Otherwise, increments the counter of
  failures in the control file.
  Notice how this has to be called _before_ translog_init() (if log is
  corrupted, translog_init() might crash the server, so we need to remove logs
  before).

  @param  log_dir          directory where logs to be deleted are
*/

static int mark_recovery_start(const char* log_dir)
{
  int res;
  DBUG_ENTER("mark_recovery_start");
  if (unlikely(maria_recover_options == HA_RECOVER_NONE))
    ma_message_no_user(ME_JUST_WARNING, "Please consider using option"
                       " --maria-recover[=...] to automatically check and"
                       " repair tables when logs are removed by option"
                       " --maria-force-start-after-recovery-failures=#");
  if (recovery_failures >= force_start_after_recovery_failures)
  {
    /*
      Remove logs which cause the problem; keep control file which has
      critical info like uuid, max_trid (removing control file may make
      correct tables look corrupted!).
    */
    char msg[100];
    res= translog_walk_filenames(log_dir, &translog_callback_delete_all);
    my_snprintf(msg, sizeof(msg),
                "%s logs after %u consecutive failures of"
                " recovery from logs",
                (res ? "failed to remove some" : "removed all"),
                recovery_failures);
    ma_message_no_user((res ? 0 : ME_JUST_WARNING), msg);
  }
  else
    res= ma_control_file_write_and_force(last_checkpoint_lsn, last_logno,
                                         max_trid_in_control_file,
                                         recovery_failures + 1);
  DBUG_RETURN(res);
}


/**
  Helper function for option maria-force-start-after-recovery-failures.
  Records in the control file that recovery was a success, so that it's not
  counted for maria-force-start-after-recovery-failures.
*/

static int mark_recovery_success(void)
{
  /* success of recovery, reset recovery_failures: */
  int res;
  DBUG_ENTER("mark_recovery_success");
  res= ma_control_file_write_and_force(last_checkpoint_lsn, last_logno,
                                       max_trid_in_control_file, 0);
  DBUG_RETURN(res);
}


/*
  Return 1 if table has changed during the current transaction
*/

bool ha_maria::is_changed() const
{
  return file->state->changed;
}


static int ha_maria_init(void *p)
{
  int res;
  const char *log_dir= maria_data_root;
  maria_hton= (handlerton *)p;
  maria_hton->state= SHOW_OPTION_YES;
  maria_hton->db_type= DB_TYPE_UNKNOWN;
  maria_hton->create= maria_create_handler;
  maria_hton->panic= maria_hton_panic;
  maria_hton->commit= maria_commit;
  maria_hton->rollback= maria_rollback;
  maria_hton->flush_logs= maria_flush_logs;
  maria_hton->show_status= maria_show_status;
  /* TODO: decide if we support Maria being used for log tables */
  maria_hton->flags= HTON_CAN_RECREATE | HTON_SUPPORT_LOG_TABLES;
  bzero(maria_log_pagecache, sizeof(*maria_log_pagecache));
  maria_tmpdir= &mysql_tmpdir_list;             /* For REDO */
  res= maria_init() || ma_control_file_open(TRUE, TRUE) ||
    ((force_start_after_recovery_failures != 0) &&
     mark_recovery_start(log_dir)) ||
    !init_pagecache(maria_pagecache,
                    (size_t) pagecache_buffer_size, pagecache_division_limit,
                    pagecache_age_threshold, maria_block_size, 0) ||
    !init_pagecache(maria_log_pagecache,
                    TRANSLOG_PAGECACHE_SIZE, 0, 0,
                    TRANSLOG_PAGE_SIZE, 0) ||
    translog_init(maria_data_root, log_file_size,
                  MYSQL_VERSION_ID, server_id, maria_log_pagecache,
                  TRANSLOG_DEFAULT_FLAGS, 0) ||
    maria_recovery_from_log() ||
    ((force_start_after_recovery_failures != 0) && mark_recovery_success()) ||
    ma_checkpoint_init(checkpoint_interval);
  maria_multi_threaded= maria_in_ha_maria= TRUE;

#if defined(HAVE_REALPATH) && !defined(HAVE_purify) && !defined(HAVE_BROKEN_REALPATH)
  /*  We can only test for sub paths if my_symlink.c is using realpath */
  maria_test_invalid_symlink= test_if_data_home_dir;
#endif
  return res ? HA_ERR_INITIALIZATION : 0;
}


#ifdef HAVE_QUERY_CACHE
/**
  @brief Register a named table with a call back function to the query cache.

  @param thd The thread handle
  @param table_key A pointer to the table name in the table cache
  @param key_length The length of the table name
  @param[out] engine_callback The pointer to the storage engine call back
    function, currently 0
  @param[out] engine_data Engine data will be set to 0.

  @note Despite the name of this function, it is used to check each statement
    before it is cached and not to register a table or callback function.

  @see handler::register_query_cache_table

  @return The error code. The engine_data and engine_callback will be set to 0.
    @retval TRUE Success
    @retval FALSE An error occurred
*/

my_bool ha_maria::register_query_cache_table(THD *thd, char *table_name,
					     uint table_name_len,
					     qc_engine_callback
					     *engine_callback,
					     ulonglong *engine_data)
{
  ulonglong actual_data_file_length;
  ulonglong current_data_file_length;
  DBUG_ENTER("ha_maria::register_query_cache_table");

  /*
    No call back function is needed to determine if a cached statement
    is valid or not.
  */
  *engine_callback= 0;

  /*
    No engine data is needed.
  */
  *engine_data= 0;

  /*
    If a concurrent INSERT has happened just before the currently processed
    SELECT statement, the total size of the table is unknown.

    To determine if the table size is known, the current thread's snap shot of
    the table size with the actual table size are compared.

    If the table size is unknown the SELECT statement can't be cached.
  */

  /*
    POSIX visibility rules specify that "2. Whatever memory values a
    thread can see when it unlocks a mutex <...> can also be seen by any
    thread that later locks the same mutex". In this particular case,
    concurrent insert thread had modified the data_file_length in
    MYISAM_SHARE before it has unlocked (or even locked)
    structure_guard_mutex. So, here we're guaranteed to see at least that
    value after we've locked the same mutex. We can see a later value
    (modified by some other thread) though, but it's ok, as we only want
    to know if the variable was changed, the actual new value doesn't matter
  */
  actual_data_file_length= file->s->state.state.data_file_length;
  current_data_file_length= file->state->data_file_length;

  /* Return whether is ok to try to cache current statement. */
  DBUG_RETURN(!(file->s->non_transactional_concurrent_insert &&
                current_data_file_length != actual_data_file_length));
}
#endif

static struct st_mysql_sys_var* system_variables[]= {
  MYSQL_SYSVAR(block_size),
  MYSQL_SYSVAR(checkpoint_interval),
  MYSQL_SYSVAR(force_start_after_recovery_failures),
  MYSQL_SYSVAR(page_checksum),
  MYSQL_SYSVAR(log_dir_path),
  MYSQL_SYSVAR(log_file_size),
  MYSQL_SYSVAR(log_purge_type),
  MYSQL_SYSVAR(max_sort_file_size),
  MYSQL_SYSVAR(pagecache_age_threshold),
  MYSQL_SYSVAR(pagecache_buffer_size),
  MYSQL_SYSVAR(pagecache_division_limit),
  MYSQL_SYSVAR(recover),
  MYSQL_SYSVAR(repair_threads),
  MYSQL_SYSVAR(sort_buffer_size),
  MYSQL_SYSVAR(stats_method),
  MYSQL_SYSVAR(sync_log_dir),
  NULL
};


/**
   @brief Updates the checkpoint interval and restarts the background thread.
*/

static void update_checkpoint_interval(MYSQL_THD thd,
                                        struct st_mysql_sys_var *var,
                                        void *var_ptr, const void *save)
{
  ma_checkpoint_end();
  ma_checkpoint_init(*(ulong *)var_ptr= (ulong)(*(long *)save));
}

/**
   @brief Updates the transaction log file limit.
*/

static void update_log_file_size(MYSQL_THD thd,
                                 struct st_mysql_sys_var *var,
                                 void *var_ptr, const void *save)
{
  uint32 size= (uint32)((ulong)(*(long *)save));
  translog_set_file_size(size);
  *(ulong *)var_ptr= size;
}


static SHOW_VAR status_variables[]= {
  {"Maria_pagecache_blocks_not_flushed", (char*) &maria_pagecache_var.global_blocks_changed, SHOW_LONG_NOFLUSH},
  {"Maria_pagecache_blocks_unused",      (char*) &maria_pagecache_var.blocks_unused, SHOW_LONG_NOFLUSH},
  {"Maria_pagecache_blocks_used",        (char*) &maria_pagecache_var.blocks_used, SHOW_LONG_NOFLUSH},
  {"Maria_pagecache_read_requests",      (char*) &maria_pagecache_var.global_cache_r_requests, SHOW_LONGLONG},
  {"Maria_pagecache_reads",              (char*) &maria_pagecache_var.global_cache_read, SHOW_LONGLONG},
  {"Maria_pagecache_write_requests",     (char*) &maria_pagecache_var.global_cache_w_requests, SHOW_LONGLONG},
  {"Maria_pagecache_writes",             (char*) &maria_pagecache_var.global_cache_write, SHOW_LONGLONG},
  {NullS, NullS, SHOW_LONG}
};

/****************************************************************************
 * Maria MRR implementation: use DS-MRR
 ***************************************************************************/

int ha_maria::multi_range_read_init(RANGE_SEQ_IF *seq, void *seq_init_param,
                                     uint n_ranges, uint mode, 
                                     HANDLER_BUFFER *buf)
{
  return ds_mrr.dsmrr_init(this, seq, seq_init_param, n_ranges, mode, buf);
}

int ha_maria::multi_range_read_next(char **range_info)
{
  return ds_mrr.dsmrr_next(range_info);
}

ha_rows ha_maria::multi_range_read_info_const(uint keyno, RANGE_SEQ_IF *seq,
                                               void *seq_init_param, 
                                               uint n_ranges, uint *bufsz,
                                               uint *flags, COST_VECT *cost)
{
  /*
    This call is here because there is no location where this->table would
    already be known.
    TODO: consider moving it into some per-query initialization call.
  */
  ds_mrr.init(this, table);
  return ds_mrr.dsmrr_info_const(keyno, seq, seq_init_param, n_ranges, bufsz,
                                 flags, cost);
}

ha_rows ha_maria::multi_range_read_info(uint keyno, uint n_ranges, uint keys,
                                        uint *bufsz, uint *flags, 
                                        COST_VECT *cost)
{
  ds_mrr.init(this, table);
  return ds_mrr.dsmrr_info(keyno, n_ranges, keys, bufsz, flags, cost);
}

/* MyISAM MRR implementation ends */


/* Index condition pushdown implementation*/


Item *ha_maria::idx_cond_push(uint keyno_arg, Item* idx_cond_arg)
{
  pushed_idx_cond_keyno= keyno_arg;
  pushed_idx_cond= idx_cond_arg;
  in_range_check_pushed_down= TRUE;
  if (active_index == pushed_idx_cond_keyno)
    ma_set_index_cond_func(file, index_cond_func_maria, this);
  return NULL;
}




struct st_mysql_storage_engine maria_storage_engine=
{ MYSQL_HANDLERTON_INTERFACE_VERSION };

mysql_declare_plugin(maria)
{
  MYSQL_STORAGE_ENGINE_PLUGIN,
  &maria_storage_engine,
  "MARIA",
  "MySQL AB",
  "Crash-safe tables with MyISAM heritage",
  PLUGIN_LICENSE_GPL,
  ha_maria_init,              /* Plugin Init                     */
  NULL,                       /* Plugin Deinit                   */
  0x0100,                     /* 1.0                             */
  status_variables,           /* status variables                */
  system_variables,           /* system variables                */
  NULL
}
mysql_declare_plugin_end;<|MERGE_RESOLUTION|>--- conflicted
+++ resolved
@@ -1457,11 +1457,7 @@
 
   if ((error= maria_preload(file, map, table_list->ignore_leaves)))
   {
-<<<<<<< HEAD
-    char buf[128];
-=======
     char buf[MYSYS_ERRMSG_SIZE];
->>>>>>> ece65abb
     const char *errmsg;
 
     switch (error) {
