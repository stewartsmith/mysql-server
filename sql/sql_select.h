--- conflicted
+++ resolved
@@ -284,11 +284,7 @@
   /* Buffer to save index tuple to be able to skip duplicates */
   uchar *insideout_buf;
   
-<<<<<<< HEAD
-  /* How many key components to store in the above */
-=======
   /* Length of key tuple (depends on #keyparts used) to store in the above */
->>>>>>> 765cd384
   uint insideout_key_len;
 
   /* Used by LooseScan. TRUE<=> there has been a matching record combination */
@@ -366,7 +362,6 @@
 
   /* If ref-based access is used: bitmap of tables this table depends on  */
   table_map ref_depend_map;
-<<<<<<< HEAD
   bool use_join_buffer; 
   
   
@@ -395,16 +390,11 @@
 
 /* LooseScan strategy members */
   /*
-=======
-  
-  /* 
->>>>>>> 765cd384
     keyno  - This is an insideout scan on this key. If keyuse is NULL then
               this is a full index scan, otherwise this is a ref + insideout
               scan (and keyno matches the KEUSE's)
     MAX_KEY - This is not an InsideOut scan
   */
-<<<<<<< HEAD
   uint loosescan_key;  // final (one for strategy instance )
   uint loosescan_parts; /* Number of keyparts to be kept distinct */
   
@@ -437,11 +427,6 @@
     Used at plan refinement stage.
   */
   uint n_sj_tables;
-=======
-  uint insideout_key;
-  /* Number of key parts to be used by insideout */
-  uint insideout_parts;
->>>>>>> 765cd384
 } POSITION;
 
 
