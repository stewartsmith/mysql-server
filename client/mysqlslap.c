/* Copyright (C) 2005 MySQL AB

   This program is free software; you can redistribute it and/or modify
   it under the terms of the GNU General Public License as published by
   the Free Software Foundation; version 2 of the License.

   This program is distributed in the hope that it will be useful,
   but WITHOUT ANY WARRANTY; without even the implied warranty of
   MERCHANTABILITY or FITNESS FOR A PARTICULAR PURPOSE.  See the
   GNU General Public License for more details.

   You should have received a copy of the GNU General Public License
   along with this program; if not, write to the Free Software
   Foundation, Inc., 59 Temple Place, Suite 330, Boston, MA  02111-1307  USA

   original idea: Brian Aker via playing with ab for too many years
   coded by: Patrick Galbraith
*/


/*
  MySQL Slap

  A simple program designed to work as if multiple clients querying the database,
  then reporting the timing of each stage.

  MySQL slap runs three stages:
  1) Create schema,table, and optionally any SP or data you want to beign
     the test with. (single client)
  2) Load test (many clients)
  3) Cleanup (disconnection, drop table if specified, single client)

  Examples:

  Supply your own create and query SQL statements, with 50 clients 
  querying (200 selects for each):

    mysqlslap --delimiter=";" \
              --create="CREATE TABLE A (a int);INSERT INTO A VALUES (23)" \
              --query="SELECT * FROM A" --concurrency=50 --iterations=200

  Let the program build the query SQL statement with a table of two int
  columns, three varchar columns, five clients querying (20 times each),
  don't create the table or insert the data (using the previous test's
  schema and data):

    mysqlslap --concurrency=5 --iterations=20 \
              --number-int-cols=2 --number-char-cols=3 \
              --auto-generate-sql

  Tell the program to load the create, insert and query SQL statements from
  the specified files, where the create.sql file has multiple table creation
  statements delimited by ';' and multiple insert statements delimited by ';'.
  The --query file will have multiple queries delimited by ';', run all the 
  load statements, and then run all the queries in the query file
  with five clients (five times each):

    mysqlslap --concurrency=5 \
              --iterations=5 --query=query.sql --create=create.sql \
              --delimiter=";"

TODO:
  Add language for better tests
  String length for files and those put on the command line are not
    setup to handle binary data.
  More stats
  Break up tests and run them on multiple hosts at once.
  Allow output to be fed into a database directly.

*/

#define SLAP_VERSION "1.5"

#define HUGE_STRING_LENGTH 8196
#define RAND_STRING_SIZE 126
#define DEFAULT_BLOB_SIZE 1024

#include "client_priv.h"
#include <mysqld_error.h>
#include <my_dir.h>
#include <signal.h>
#include <stdarg.h>
#include <sslopt-vars.h>
#include <sys/types.h>
#ifndef __WIN__
#include <sys/wait.h>
#endif
#include <ctype.h>

#ifdef __WIN__
#define srandom  srand
#define random   rand
#define snprintf _snprintf
#endif

#ifdef HAVE_SMEM 
static char *shared_memory_base_name=0;
#endif

/* Global Thread counter */
uint thread_counter;
pthread_mutex_t counter_mutex;
pthread_cond_t count_threshhold;
uint master_wakeup;
pthread_mutex_t sleeper_mutex;
pthread_cond_t sleep_threshhold;

/* Global Thread timer */
static my_bool timer_alarm= FALSE;
pthread_mutex_t timer_alarm_mutex;
pthread_cond_t timer_alarm_threshold;

static char **defaults_argv;

char **primary_keys;
unsigned long long primary_keys_number_of;

static char *host= NULL, *opt_password= NULL, *user= NULL,
            *user_supplied_query= NULL,
            *user_supplied_pre_statements= NULL,
            *user_supplied_post_statements= NULL,
            *default_engine= NULL,
            *pre_system= NULL,
            *post_system= NULL,
            *opt_mysql_unix_port= NULL;

const char *delimiter= "\n";

const char *create_schema_string= "mysqlslap";

static my_bool opt_preserve= 0, debug_info_flag= 0, debug_check_flag= 0;
static my_bool opt_only_print= FALSE;
static my_bool opt_burnin= FALSE;
static my_bool opt_ignore_sql_errors= FALSE;
static my_bool opt_compress= FALSE, tty_password= FALSE,
               opt_silent= FALSE,
               auto_generate_sql_autoincrement= FALSE,
               auto_generate_sql_guid_primary= FALSE,
               auto_generate_sql= FALSE;
const char *opt_auto_generate_sql_type= "mixed";

static unsigned int random_seed= 0;
static unsigned long connect_flags= CLIENT_MULTI_RESULTS;

static int verbose, delimiter_length;
static uint commit_rate;
static uint detach_rate;
static uint opt_timer_length;
static uint opt_delayed_start;
const char *num_int_cols_opt;
const char *num_char_cols_opt;
const char *num_blob_cols_opt;
const char *opt_label;
static unsigned int opt_set_random_seed;

const char *auto_generate_selected_columns_opt;

/* Yes, we do set defaults here */
static unsigned int num_int_cols= 1;
static unsigned int num_char_cols= 1;
static unsigned int num_blob_cols= 0;
static unsigned int num_blob_cols_size;
static unsigned int num_blob_cols_size_min;
static unsigned int num_int_cols_index= 0; 
static unsigned int num_char_cols_index= 0;
static unsigned int iterations;
static uint my_end_arg= 0;
static char *default_charset= (char*) MYSQL_DEFAULT_CHARSET_NAME;
static ulonglong actual_queries= 0;
static ulonglong auto_actual_queries;
static ulonglong auto_generate_sql_unique_write_number;
static ulonglong auto_generate_sql_unique_query_number;
static unsigned int auto_generate_sql_secondary_indexes;
static ulonglong num_of_query;
static ulonglong auto_generate_sql_number;
const char *concurrency_str= NULL;
static char *create_string;
uint *concurrency;

const char *default_dbug_option="d:t:o,/tmp/mysqlslap.trace";
const char *opt_csv_str;
File csv_file;

static uint opt_protocol= 0;

static int get_options(int *argc,char ***argv);
static uint opt_mysql_port= 0;

static const char *load_default_groups[]= { "mysqlslap","client",0 };

/* Types */
typedef enum {
  SELECT_TYPE= 0,
  UPDATE_TYPE= 1,
  INSERT_TYPE= 2,
  UPDATE_TYPE_REQUIRES_PREFIX= 3,
  CREATE_TABLE_TYPE= 4,
  SELECT_TYPE_REQUIRES_PREFIX= 5,
  DELETE_TYPE_REQUIRES_PREFIX= 6,
} slap_query_type;

typedef struct statement statement;

struct statement {
  char *string;
  size_t length;
  slap_query_type type;
  char *option;
  size_t option_length;
  statement *next;
};

typedef struct option_string option_string;

struct option_string {
  char *string;
  size_t length;
  char *option;
  size_t option_length;
  option_string *next;
};

typedef struct stats stats;

struct stats {
  long int timing;
  uint users;
  uint real_users;
  unsigned long long rows;
  long int create_timing;
  unsigned long long create_count;
};

typedef struct thread_context thread_context;

struct thread_context {
  statement *stmt;
  ulonglong limit;
};

typedef struct conclusions conclusions;

struct conclusions {
  char *engine;
  long int avg_timing;
  long int max_timing;
  long int min_timing;
  uint users;
  uint real_users;
  unsigned long long avg_rows;
  long int sum_of_time;
  long int std_dev;
  /* These are just for create time stats */
  long int create_avg_timing;
  long int create_max_timing;
  long int create_min_timing;
  unsigned long long create_count;
  /* The following are not used yet */
  unsigned long long max_rows;
  unsigned long long min_rows;
};

static option_string *engine_options= NULL;
static option_string *query_options= NULL; 
static statement *pre_statements= NULL; 
static statement *post_statements= NULL; 
static statement *create_statements= NULL;

static statement **query_statements= NULL;
static unsigned int query_statements_count;


/* Prototypes */
void print_conclusions(conclusions *con);
void print_conclusions_csv(conclusions *con);
void generate_stats(conclusions *con, option_string *eng, stats *sptr);
uint parse_comma(const char *string, uint **range);
uint parse_delimiter(const char *script, statement **stmt, char delm);
uint parse_option(const char *origin, option_string **stmt, char delm);
static int drop_schema(MYSQL *mysql, const char *db);
uint get_random_string(char *buf, size_t size);
static statement *build_table_string(void);
static statement *build_insert_string(void);
static statement *build_update_string(void);
static statement * build_select_string(my_bool key);
static int generate_primary_key_list(MYSQL *mysql, option_string *engine_stmt);
static int drop_primary_key_list(void);
static int create_schema(MYSQL *mysql, const char *db, statement *stmt, 
                         option_string *engine_stmt, stats *sptr);
static int run_scheduler(stats *sptr, statement **stmts, uint concur, 
                         ulonglong limit);
pthread_handler_t run_task(void *p);
pthread_handler_t timer_thread(void *p);
void statement_cleanup(statement *stmt);
void option_cleanup(option_string *stmt);
void concurrency_loop(MYSQL *mysql, uint current, option_string *eptr);
static int run_statements(MYSQL *mysql, statement *stmt);
void slap_connect(MYSQL *mysql, my_bool connect_to_schema);
void slap_close(MYSQL *mysql);
static int run_query(MYSQL *mysql, const char *query, int len);
void standard_deviation (conclusions *con, stats *sptr);

static const char ALPHANUMERICS[]=
  "0123456789ABCDEFGHIJKLMNOPQRSTWXYZabcdefghijklmnopqrstuvwxyz";

#define ALPHANUMERICS_SIZE (sizeof(ALPHANUMERICS)-1)


static long int timedif(struct timeval a, struct timeval b)
{
    register int us, s;
 
    us = a.tv_usec - b.tv_usec;
    us /= 1000;
    s = a.tv_sec - b.tv_sec;
    s *= 1000;
    return s + us;
}

#ifdef __WIN__
static int gettimeofday(struct timeval *tp, void *tzp)
{
  unsigned int ticks;
  ticks= GetTickCount();
  tp->tv_usec= ticks*1000;
  tp->tv_sec= ticks/1000;

  return 0;
}
#endif

int main(int argc, char **argv)
{
  MYSQL mysql;
  option_string *eptr;
  unsigned int x;

  my_init();

  MY_INIT(argv[0]);

  if (!(mysql_thread_safe()))
      fprintf(stderr, "This application was compiled incorrectly. Please recompile with thread support.\n");

  load_defaults("my",load_default_groups,&argc,&argv);
  defaults_argv=argv;
  if (get_options(&argc,&argv))
  {
    free_defaults(defaults_argv);
    my_end(0);
    exit(1);
  }

  /* Seed the random number generator if we will be using it. */
  if (auto_generate_sql)
  {
<<<<<<< HEAD
    if (opt_set_random_seed == 0)
      opt_set_random_seed= (unsigned int)time(NULL);
    srandom(opt_set_random_seed);
=======
    if (random_seed == 0)
       random_seed= (uint) time(NULL);
    srandom(random_seed);
>>>>>>> a20de2f7
  }

  /* globals? Yes, so we only have to run strlen once */
  delimiter_length= strlen(delimiter);

  if (argc > 2)
  {
    fprintf(stderr,"%s: Too many arguments\n",my_progname);
    free_defaults(defaults_argv);
    my_end(0);
    exit(1);
  }

  slap_connect(&mysql, FALSE);

  VOID(pthread_mutex_init(&counter_mutex, NULL));
  VOID(pthread_cond_init(&count_threshhold, NULL));
  VOID(pthread_mutex_init(&sleeper_mutex, NULL));
  VOID(pthread_cond_init(&sleep_threshhold, NULL));
  VOID(pthread_mutex_init(&timer_alarm_mutex, NULL));
  VOID(pthread_cond_init(&timer_alarm_threshold, NULL));


  /* Main iterations loop */
burnin:
  eptr= engine_options;
  do
  {
    /* For the final stage we run whatever queries we were asked to run */
    uint *current;

    if (verbose >= 2)
      printf("Starting Concurrency Test\n");

    if (*concurrency)
    {
      for (current= concurrency; current && *current; current++)
        concurrency_loop(&mysql, *current, eptr);
    }
    else
    {
      uint infinite= 1;
      do {
        concurrency_loop(&mysql, infinite, eptr);
      }
      while (infinite++);
    }

    if (!opt_preserve)
      drop_schema(&mysql, create_schema_string);

  } while (eptr ? (eptr= eptr->next) : 0);
  
  if (opt_burnin)
    goto burnin;

  VOID(pthread_mutex_destroy(&counter_mutex));
  VOID(pthread_cond_destroy(&count_threshhold));
  VOID(pthread_mutex_destroy(&sleeper_mutex));
  VOID(pthread_cond_destroy(&sleep_threshhold));
  VOID(pthread_mutex_destroy(&timer_alarm_mutex));
  VOID(pthread_cond_destroy(&timer_alarm_threshold));

  slap_close(&mysql);

  /* now free all the strings we created */
  if (opt_password)
    my_free(opt_password, MYF(0));

  my_free(concurrency, MYF(0));

  statement_cleanup(create_statements);
  for (x= 0; x < query_statements_count; x++)
    statement_cleanup(query_statements[x]);
  my_free(query_statements, MYF(0));
  statement_cleanup(pre_statements);
  statement_cleanup(post_statements);
  option_cleanup(engine_options);
  option_cleanup(query_options);

#ifdef HAVE_SMEM
  if (shared_memory_base_name)
    my_free(shared_memory_base_name, MYF(MY_ALLOW_ZERO_PTR));
#endif
  free_defaults(defaults_argv);
  my_end(my_end_arg);

  return 0;
}

void concurrency_loop(MYSQL *mysql, uint current, option_string *eptr)
{
  unsigned int x;
  stats *head_sptr;
  stats *sptr;
  conclusions conclusion;
  unsigned long long client_limit;

  head_sptr= (stats *)my_malloc(sizeof(stats) * iterations, 
                                MYF(MY_ZEROFILL|MY_FAE|MY_WME));

  bzero(&conclusion, sizeof(conclusions));

  if (auto_actual_queries)
    client_limit= auto_actual_queries;
  else if (num_of_query)
    client_limit=  num_of_query / current;
  else
    client_limit= actual_queries;

  for (x= 0, sptr= head_sptr; x < iterations; x++, sptr++)
  {
    /*
      We might not want to load any data, such as when we are calling
      a stored_procedure that doesn't use data, or we know we already have
      data in the table.
    */
    if (opt_preserve == FALSE)
      drop_schema(mysql, create_schema_string);

    /* First we create */
    if (create_statements)
      create_schema(mysql, create_schema_string, create_statements, eptr, sptr);

    /*
      If we generated GUID we need to build a list of them from creation that
      we can later use.
    */
    if (verbose >= 2)
      printf("Generating primary key list\n");
    if (auto_generate_sql_autoincrement || auto_generate_sql_guid_primary)
      generate_primary_key_list(mysql, eptr);

    if (commit_rate)
      run_query(mysql, "SET AUTOCOMMIT=0", strlen("SET AUTOCOMMIT=0"));

    if (pre_system)
      system(pre_system);

    /* 
      Pre statements are always run after all other logic so they can 
      correct/adjust any item that they want. 
    */
    if (pre_statements)
      run_statements(mysql, pre_statements);

    run_scheduler(sptr, query_statements, current, client_limit); 
    
    if (post_statements)
      run_statements(mysql, post_statements);

    if (post_system)
      system(post_system);

    /* We are finished with this run */
    if (auto_generate_sql_autoincrement || auto_generate_sql_guid_primary)
      drop_primary_key_list();
  }

  if (verbose >= 2)
    printf("Generating stats\n");

  generate_stats(&conclusion, eptr, head_sptr);

  if (!opt_silent)
    print_conclusions(&conclusion);
  if (opt_csv_str)
    print_conclusions_csv(&conclusion);

  my_free(head_sptr, MYF(0));

}


static struct my_option my_long_options[] =
{
  {"help", '?', "Display this help and exit.", 0, 0, 0, GET_NO_ARG, NO_ARG,
    0, 0, 0, 0, 0, 0},
  {"auto-generate-sql-select-columns", OPT_SLAP_AUTO_GENERATE_SELECT_COLUMNS,
    "Provide a string to use for the select fields used in auto tests.",
    (uchar**) &auto_generate_selected_columns_opt, 
    (uchar**) &auto_generate_selected_columns_opt,
    0, GET_STR, REQUIRED_ARG, 0, 0, 0, 0, 0, 0},
  {"auto-generate-sql", 'a',
    "Generate SQL where not supplied by file or command line.",
    (uchar**) &auto_generate_sql, (uchar**) &auto_generate_sql,
    0, GET_BOOL, NO_ARG, 0, 0, 0, 0, 0, 0},
  {"auto-generate-sql-add-autoincrement", OPT_SLAP_AUTO_GENERATE_ADD_AUTO,
    "Add autoincrement to auto-generated tables.",
    (uchar**) &auto_generate_sql_autoincrement, 
    (uchar**) &auto_generate_sql_autoincrement,
    0, GET_BOOL, NO_ARG, 0, 0, 0, 0, 0, 0},
  {"auto-generate-sql-execute-number", OPT_SLAP_AUTO_GENERATE_EXECUTE_QUERIES,
    "Set this number to generate a set number of queries to run.\n",
    (uchar**) &auto_actual_queries, (uchar**) &auto_actual_queries,
    0, GET_ULL, REQUIRED_ARG, 0, 0, 0, 0, 0, 0},
  {"auto-generate-sql-guid-primary", OPT_SLAP_AUTO_GENERATE_GUID_PRIMARY,
    "Add GUID based primary keys to auto-generated tables.",
    (uchar**) &auto_generate_sql_guid_primary, 
    (uchar**) &auto_generate_sql_guid_primary,
    0, GET_BOOL, NO_ARG, 0, 0, 0, 0, 0, 0},
  {"auto-generate-sql-load-type", OPT_SLAP_AUTO_GENERATE_SQL_LOAD_TYPE,
    "Load types are mixed, update, write, key, or read. Default is mixed\n",
    (uchar**) &opt_auto_generate_sql_type, (uchar**) &opt_auto_generate_sql_type,
    0, GET_STR, REQUIRED_ARG, 0, 0, 0, 0, 0, 0},
  {"auto-generate-sql-secondary-indexes", 
    OPT_SLAP_AUTO_GENERATE_SECONDARY_INDEXES, 
    "Number of secondary indexes to add auto-generated tables.",
    (uchar**) &auto_generate_sql_secondary_indexes, 
    (uchar**) &auto_generate_sql_secondary_indexes, 0,
    GET_UINT, REQUIRED_ARG, 0, 0, 0, 0, 0, 0},
  {"auto-generate-sql-unique-query-number", 
    OPT_SLAP_AUTO_GENERATE_UNIQUE_QUERY_NUM,
    "Number of unique queries auto tests",
    (uchar**) &auto_generate_sql_unique_query_number, 
    (uchar**) &auto_generate_sql_unique_query_number,
    0, GET_ULL, REQUIRED_ARG, 10, 0, 0, 0, 0, 0},
  {"auto-generate-sql-unique-write-number", 
    OPT_SLAP_AUTO_GENERATE_UNIQUE_WRITE_NUM,
    "Number of unique queries for auto-generate-sql-write-number",
    (uchar**) &auto_generate_sql_unique_write_number, 
    (uchar**) &auto_generate_sql_unique_write_number,
    0, GET_ULL, REQUIRED_ARG, 10, 0, 0, 0, 0, 0},
  {"auto-generate-sql-write-number", OPT_SLAP_AUTO_GENERATE_WRITE_NUM,
    "Number of rows to insert to used in read and write loads (default is 100).",
    (uchar**) &auto_generate_sql_number, (uchar**) &auto_generate_sql_number,
    0, GET_ULL, REQUIRED_ARG, 100, 0, 0, 0, 0, 0},
  {"burnin", OPT_SLAP_BURNIN, "Run full test case in infinite loop.",
    (uchar**) &opt_burnin, (uchar**) &opt_burnin, 0, GET_BOOL, NO_ARG, 0, 0, 0,
    0, 0, 0},
  {"ignore-sql-errors", OPT_SLAP_IGNORE_SQL_ERRORS, 
    "Ignore SQL erros in query run.",
    (uchar**) &opt_ignore_sql_errors, 
    (uchar**) &opt_ignore_sql_errors, 
    0, GET_BOOL, NO_ARG, 0, 0, 0,
    0, 0, 0},
  {"commit", OPT_SLAP_COMMIT, "Commit records after X number of statements.",
    (uchar**) &commit_rate, (uchar**) &commit_rate, 0, GET_UINT, REQUIRED_ARG,
    0, 0, 0, 0, 0, 0},
  {"compress", 'C', "Use compression in server/client protocol.",
    (uchar**) &opt_compress, (uchar**) &opt_compress, 0, GET_BOOL, NO_ARG, 0, 0, 0,
    0, 0, 0},
  {"concurrency", 'c', "Number of clients to simulate for query to run.",
    (uchar**) &concurrency_str, (uchar**) &concurrency_str, 0, GET_STR,
    REQUIRED_ARG, 0, 0, 0, 0, 0, 0},
  {"create", OPT_SLAP_CREATE_STRING, "File or string to use create tables.",
    (uchar**) &create_string, (uchar**) &create_string, 0, GET_STR, REQUIRED_ARG,
    0, 0, 0, 0, 0, 0},
  {"create-schema", OPT_CREATE_SLAP_SCHEMA, "Schema to run tests in.",
    (uchar**) &create_schema_string, (uchar**) &create_schema_string, 0, GET_STR, 
    REQUIRED_ARG, 0, 0, 0, 0, 0, 0},
  {"csv", OPT_SLAP_CSV,
	"Generate CSV output to named file or to stdout if no file is named.",
    (uchar**) &opt_csv_str, (uchar**) &opt_csv_str, 0, GET_STR, 
    OPT_ARG, 0, 0, 0, 0, 0, 0},
  {"debug", '#', "Output debug log. Often this is 'd:t:o,filename'.",
    (uchar**) &default_dbug_option, (uchar**) &default_dbug_option, 0, GET_STR,
    OPT_ARG, 0, 0, 0, 0, 0, 0},
  {"debug-check", OPT_DEBUG_CHECK, "Check memory and open file usage at exit .",
   (uchar**) &debug_check_flag, (uchar**) &debug_check_flag, 0,
   GET_BOOL, NO_ARG, 0, 0, 0, 0, 0, 0},
  {"debug-info", 'T', "Print some debug info at exit.", (uchar**) &debug_info_flag,
   (uchar**) &debug_info_flag, 0, GET_BOOL, NO_ARG, 0, 0, 0, 0, 0, 0},
  {"delayed-start", OPT_SLAP_DELAYED_START, 
    "Delay the startup of threads by a random number of microsends (the maximum of the delay)",
    (uchar**) &opt_delayed_start, (uchar**) &opt_delayed_start, 0, GET_UINT, 
    REQUIRED_ARG, 0, 0, 0, 0, 0, 0},
  {"delimiter", 'F',
    "Delimiter to use in SQL statements supplied in file or command line.",
    (uchar**) &delimiter, (uchar**) &delimiter, 0, GET_STR, REQUIRED_ARG,
    0, 0, 0, 0, 0, 0},
  {"detach", OPT_SLAP_DETACH, "Detach connections after X number of requests.",
    (uchar**) &detach_rate, (uchar**) &detach_rate, 0, GET_UINT, REQUIRED_ARG, 
    0, 0, 0, 0, 0, 0},
  {"engine", 'e', "Storage engine to use for creating the table.",
    (uchar**) &default_engine, (uchar**) &default_engine, 0,
    GET_STR, REQUIRED_ARG, 0, 0, 0, 0, 0, 0},
  {"host", 'h', "Connect to host.", (uchar**) &host, (uchar**) &host, 0, GET_STR,
    REQUIRED_ARG, 0, 0, 0, 0, 0, 0},
  {"iterations", 'i', "Number of times to run the tests.", (uchar**) &iterations,
    (uchar**) &iterations, 0, GET_UINT, REQUIRED_ARG, 1, 0, 0, 0, 0, 0},
  {"label", OPT_SLAP_LABEL, "Label to use for print and csv output.",
    (uchar**) &opt_label, (uchar**) &opt_label, 0,
    GET_STR, REQUIRED_ARG, 0, 0, 0, 0, 0, 0},
  {"number-blob-cols", OPT_SLAP_BLOB_COL, 
    "Number of BLOB columns to create table with if specifying --auto-generate-sql. Example --number-blob-cols=3:1024/2048 would give you 3 blobs with a random size between 1024 and 2048. ",
    (uchar**) &num_blob_cols_opt, (uchar**) &num_blob_cols_opt, 0, GET_STR, REQUIRED_ARG,
    0, 0, 0, 0, 0, 0},
  {"number-char-cols", 'x', 
    "Number of VARCHAR columns to create table with if specifying --auto-generate-sql ",
    (uchar**) &num_char_cols_opt, (uchar**) &num_char_cols_opt, 0, GET_STR, REQUIRED_ARG,
    0, 0, 0, 0, 0, 0},
  {"number-int-cols", 'y', 
    "Number of INT columns to create table with if specifying --auto-generate-sql.",
    (uchar**) &num_int_cols_opt, (uchar**) &num_int_cols_opt, 0, GET_STR, REQUIRED_ARG, 
    0, 0, 0, 0, 0, 0},
  {"number-of-queries", OPT_MYSQL_NUMBER_OF_QUERY, 
    "Limit each client to this number of queries (this is not exact).",
    (uchar**) &num_of_query, (uchar**) &num_of_query, 0,
    GET_ULL, REQUIRED_ARG, 0, 0, 0, 0, 0, 0},
  {"only-print", OPT_MYSQL_ONLY_PRINT,
    "This causes mysqlslap to not connect to the databases, but instead print "
      "out what it would have done instead.",
    (uchar**) &opt_only_print, (uchar**) &opt_only_print, 0, GET_BOOL,  NO_ARG,
    0, 0, 0, 0, 0, 0},
  {"password", 'p',
    "Password to use when connecting to server. If password is not given it's "
      "asked from the tty.", 0, 0, 0, GET_STR, OPT_ARG, 0, 0, 0, 0, 0, 0},
#ifdef __WIN__
  {"pipe", 'W', "Use named pipes to connect to server.", 0, 0, 0, GET_NO_ARG,
    NO_ARG, 0, 0, 0, 0, 0, 0},
#endif
  {"port", 'P', "Port number to use for connection.", (uchar**) &opt_mysql_port,
    (uchar**) &opt_mysql_port, 0, GET_UINT, REQUIRED_ARG, MYSQL_PORT, 0, 0, 0, 0,
    0},
  {"post-query", OPT_SLAP_POST_QUERY,
    "Query to run or file containing query to run after executing.",
    (uchar**) &user_supplied_post_statements, 
    (uchar**) &user_supplied_post_statements,
    0, GET_STR, REQUIRED_ARG, 0, 0, 0, 0, 0, 0},
  {"post-system", OPT_SLAP_POST_SYSTEM,
    "System() string to run after the load has completed.",
    (uchar**) &post_system, 
    (uchar**) &post_system,
    0, GET_STR, REQUIRED_ARG, 0, 0, 0, 0, 0, 0},
  {"pre-query", OPT_SLAP_PRE_QUERY, 
    "Query to run or file containing query to run before executing.",
    (uchar**) &user_supplied_pre_statements, 
    (uchar**) &user_supplied_pre_statements,
    0, GET_STR, REQUIRED_ARG, 0, 0, 0, 0, 0, 0},
  {"pre-system", OPT_SLAP_PRE_SYSTEM, 
    "System() string to before load has completed.",
    (uchar**) &pre_system, 
    (uchar**) &pre_system,
    0, GET_STR, REQUIRED_ARG, 0, 0, 0, 0, 0, 0},
  {"preserve-schema", OPT_MYSQL_PRESERVE_SCHEMA,
    "Preserve the schema from the mysqlslap run, this happens unless "
      "--auto-generate-sql or --create are used.",
    (uchar**) &opt_preserve, (uchar**) &opt_preserve, 0, GET_BOOL,
    NO_ARG, TRUE, 0, 0, 0, 0, 0},
  {"protocol", OPT_MYSQL_PROTOCOL,
    "The protocol of connection (tcp,socket,pipe,memory).",
    0, 0, 0, GET_STR,  REQUIRED_ARG, 0, 0, 0, 0, 0, 0},
  {"query", 'q', "Query to run or file containing query to run.",
    (uchar**) &user_supplied_query, (uchar**) &user_supplied_query,
    0, GET_STR, REQUIRED_ARG, 0, 0, 0, 0, 0, 0},
<<<<<<< HEAD
  {"set-random-seed", OPT_SLAP_SET_RANDOM_SEED, 
    "Seed for random number generator (srandom(3))",
    (uchar**)&opt_set_random_seed,
    (uchar**)&opt_set_random_seed,0,
    GET_UINT, REQUIRED_ARG, 0, 0, 0, 0, 0, 0},
=======
  {"set-random-seed", 'r',
    "Seed random number generator.  Zero (default) uses time.",
    (uchar**)&random_seed, (uchar**)&random_seed,
    0, GET_UINT, REQUIRED_ARG, 0, 0, 0, 0, 0, 0},
>>>>>>> a20de2f7
#ifdef HAVE_SMEM
  {"shared-memory-base-name", OPT_SHARED_MEMORY_BASE_NAME,
    "Base name of shared memory.", (uchar**) &shared_memory_base_name,
    (uchar**) &shared_memory_base_name, 0, GET_STR_ALLOC, REQUIRED_ARG,
    0, 0, 0, 0, 0, 0},
#endif
  {"silent", 's', "Run program in silent mode - no output.",
    (uchar**) &opt_silent, (uchar**) &opt_silent, 0, GET_BOOL,  NO_ARG,
    0, 0, 0, 0, 0, 0},
  {"socket", 'S', "Socket file to use for connection.",
    (uchar**) &opt_mysql_unix_port, (uchar**) &opt_mysql_unix_port, 0, GET_STR,
    REQUIRED_ARG, 0, 0, 0, 0, 0, 0},
  {"timer-length", OPT_SLAP_TIMER_LENGTH, 
    "Require mysqlslap to run each specific test a certain amount of time in seconds.", 
    (uchar**) &opt_timer_length, (uchar**) &opt_timer_length, 0, GET_UINT, 
    REQUIRED_ARG, 0, 0, 0, 0, 0, 0},
#include <sslopt-longopts.h>
#ifndef DONT_ALLOW_USER_CHANGE
  {"user", 'u', "User for login if not current user.", (uchar**) &user,
    (uchar**) &user, 0, GET_STR, REQUIRED_ARG, 0, 0, 0, 0, 0, 0},
#endif
  {"verbose", 'v',
    "More verbose output; You can use this multiple times to get even more "
      "verbose output.", (uchar**) &verbose, (uchar**) &verbose, 0, 
      GET_NO_ARG, NO_ARG, 0, 0, 0, 0, 0, 0},
  {"version", 'V', "Output version information and exit.", 0, 0, 0, GET_NO_ARG,
    NO_ARG, 0, 0, 0, 0, 0, 0},
  {0, 0, 0, 0, 0, 0, GET_NO_ARG, NO_ARG, 0, 0, 0, 0, 0, 0}
};


#include <help_start.h>

static void print_version(void)
{
  printf("%s  Ver %s Distrib %s, for %s (%s)\n",my_progname, SLAP_VERSION,
         MYSQL_SERVER_VERSION,SYSTEM_TYPE,MACHINE_TYPE);
}


static void usage(void)
{
  print_version();
  puts("Copyright (C) 2005 MySQL AB");
  puts("This software comes with ABSOLUTELY NO WARRANTY. This is free software,\
       \nand you are welcome to modify and redistribute it under the GPL \
       license\n");
  puts("Run a query multiple times against the server\n");
  printf("Usage: %s [OPTIONS]\n",my_progname);
  print_defaults("my",load_default_groups);
  my_print_help(my_long_options);
}

#include <help_end.h>

static my_bool
get_one_option(int optid, const struct my_option *opt __attribute__((unused)),
               char *argument)
{
  DBUG_ENTER("get_one_option");
  switch(optid) {
#ifdef __NETWARE__
  case OPT_AUTO_CLOSE:
    setscreenmode(SCR_AUTOCLOSE_ON_EXIT);
    break;
#endif
  case 'v':
    verbose++;
    break;
  case 'p':
    if (argument)
    {
      char *start= argument;
      my_free(opt_password, MYF(MY_ALLOW_ZERO_PTR));
      opt_password= my_strdup(argument,MYF(MY_FAE));
      while (*argument) *argument++= 'x';		/* Destroy argument */
      if (*start)
        start[1]= 0;				/* Cut length of argument */
      tty_password= 0;
    }
    else
      tty_password= 1;
    break;
  case 'W':
#ifdef __WIN__
    opt_protocol= MYSQL_PROTOCOL_PIPE;
#endif
    break;
  case OPT_MYSQL_PROTOCOL:
    opt_protocol= find_type_or_exit(argument, &sql_protocol_typelib,
                                    opt->name);
    break;
  case '#':
    DBUG_PUSH(argument ? argument : default_dbug_option);
    debug_check_flag= 1;
    break;
#include <sslopt-case.h>
  case 'V':
    print_version();
    exit(0);
    break;
  case '?':
  case 'I':					/* Info */
    usage();
    exit(0);
  }
  DBUG_RETURN(0);
}


uint
get_random_string(char *buf, size_t size)
{
  char *buf_ptr= buf;
  size_t x;
  DBUG_ENTER("get_random_string");
  for (x= size; x > 0; x--)
    *buf_ptr++= ALPHANUMERICS[random() % ALPHANUMERICS_SIZE];
  DBUG_RETURN(buf_ptr - buf);
}


/*
  build_table_string

  This function builds a create table query if the user opts to not supply
  a file or string containing a create table statement
*/
static statement *
build_table_string(void)
{
  char       buf[HUGE_STRING_LENGTH];
  unsigned int        col_count;
  statement *ptr;
  DYNAMIC_STRING table_string;
  DBUG_ENTER("build_table_string");

  DBUG_PRINT("info", ("num int cols %u num char cols %u",
                      num_int_cols, num_char_cols));

  init_dynamic_string(&table_string, "", HUGE_STRING_LENGTH, HUGE_STRING_LENGTH);

  dynstr_append(&table_string, "CREATE TABLE `t1` (");

  if (auto_generate_sql_autoincrement)
  {
    dynstr_append(&table_string, "id serial");

    if (num_int_cols || num_char_cols)
      dynstr_append(&table_string, ",");
  }

  if (auto_generate_sql_guid_primary)
  {
    dynstr_append(&table_string, "id varchar(32) primary key");

    if (num_int_cols || num_char_cols || auto_generate_sql_guid_primary)
      dynstr_append(&table_string, ",");
  }

  if (auto_generate_sql_secondary_indexes)
  {
    unsigned int count;

    for (count= 0; count < auto_generate_sql_secondary_indexes; count++)
    {
      if (count) /* Except for the first pass we add a comma */
        dynstr_append(&table_string, ",");

      if (snprintf(buf, HUGE_STRING_LENGTH, "id%d varchar(32) unique key", count) 
          > HUGE_STRING_LENGTH)
      {
        fprintf(stderr, "Memory Allocation error in create table\n");
        exit(1);
      }
      dynstr_append(&table_string, buf);
    }

    if (num_int_cols || num_char_cols)
      dynstr_append(&table_string, ",");
  }

  if (num_int_cols)
    for (col_count= 1; col_count <= num_int_cols; col_count++)
    {
      if (num_int_cols_index)
      {
        if (snprintf(buf, HUGE_STRING_LENGTH, "intcol%d INT(32), INDEX(intcol%d)", 
                     col_count, col_count) > HUGE_STRING_LENGTH)
        {
          fprintf(stderr, "Memory Allocation error in create table\n");
          exit(1);
        }
      }
      else
      {
        if (snprintf(buf, HUGE_STRING_LENGTH, "intcol%d INT(32) ", col_count) 
            > HUGE_STRING_LENGTH)
        {
          fprintf(stderr, "Memory Allocation error in create table\n");
          exit(1);
        }
      }
      dynstr_append(&table_string, buf);

      if (col_count < num_int_cols || num_char_cols > 0)
        dynstr_append(&table_string, ",");
    }

  if (num_char_cols)
    for (col_count= 1; col_count <= num_char_cols; col_count++)
    {
      if (num_char_cols_index)
      {
        if (snprintf(buf, HUGE_STRING_LENGTH, 
                     "charcol%d VARCHAR(128), INDEX(charcol%d) ", 
                     col_count, col_count) > HUGE_STRING_LENGTH)
        {
          fprintf(stderr, "Memory Allocation error in creating table\n");
          exit(1);
        }
      }
      else
      {
        if (snprintf(buf, HUGE_STRING_LENGTH, "charcol%d VARCHAR(128)", 
                     col_count) > HUGE_STRING_LENGTH)
        {
          fprintf(stderr, "Memory Allocation error in creating table\n");
          exit(1);
        }
      }
      dynstr_append(&table_string, buf);

      if (col_count < num_char_cols || num_blob_cols > 0)
        dynstr_append(&table_string, ",");
    }

  if (num_blob_cols)
    for (col_count= 1; col_count <= num_blob_cols; col_count++)
    {
      if (snprintf(buf, HUGE_STRING_LENGTH, "blobcol%d blob", 
                   col_count) > HUGE_STRING_LENGTH)
      {
        fprintf(stderr, "Memory Allocation error in creating table\n");
        exit(1);
      }
      dynstr_append(&table_string, buf);

      if (col_count < num_blob_cols)
        dynstr_append(&table_string, ",");
    }

  dynstr_append(&table_string, ")");
  ptr= (statement *)my_malloc(sizeof(statement), 
                              MYF(MY_ZEROFILL|MY_FAE|MY_WME));
  ptr->string = (char *)my_malloc(table_string.length+1,
                                  MYF(MY_ZEROFILL|MY_FAE|MY_WME));
  ptr->length= table_string.length+1;
  ptr->type= CREATE_TABLE_TYPE;
  strmov(ptr->string, table_string.str);
  dynstr_free(&table_string);
  DBUG_RETURN(ptr);
}

/*
  build_update_string()

  This function builds insert statements when the user opts to not supply
  an insert file or string containing insert data
*/
static statement *
build_update_string(void)
{
  char       buf[HUGE_STRING_LENGTH];
  unsigned int        col_count;
  statement *ptr;
  DYNAMIC_STRING update_string;
  DBUG_ENTER("build_update_string");

  init_dynamic_string(&update_string, "", HUGE_STRING_LENGTH, HUGE_STRING_LENGTH);

  dynstr_append(&update_string, "UPDATE t1 SET ");

  if (num_int_cols)
    for (col_count= 1; col_count <= num_int_cols; col_count++)
    {
      if (snprintf(buf, HUGE_STRING_LENGTH, "intcol%d = %ld", col_count, 
                   random()) > HUGE_STRING_LENGTH)
      {
        fprintf(stderr, "Memory Allocation error in creating update\n");
        exit(1);
      }
      dynstr_append(&update_string, buf);

      if (col_count < num_int_cols || num_char_cols > 0)
        dynstr_append_mem(&update_string, ",", 1);
    }

  if (num_char_cols)
    for (col_count= 1; col_count <= num_char_cols; col_count++)
    {
      char rand_buffer[RAND_STRING_SIZE];
      int buf_len= get_random_string(rand_buffer, RAND_STRING_SIZE);

      if (snprintf(buf, HUGE_STRING_LENGTH, "charcol%d = '%.*s'", col_count, 
                   buf_len, rand_buffer) 
          > HUGE_STRING_LENGTH)
      {
        fprintf(stderr, "Memory Allocation error in creating update\n");
        exit(1);
      }
      dynstr_append(&update_string, buf);

      if (col_count < num_char_cols)
        dynstr_append_mem(&update_string, ",", 1);
    }

  if (auto_generate_sql_autoincrement || auto_generate_sql_guid_primary)
    dynstr_append(&update_string, " WHERE id = ");


  ptr= (statement *)my_malloc(sizeof(statement), 
                              MYF(MY_ZEROFILL|MY_FAE|MY_WME));

  ptr->string= (char *)my_malloc(update_string.length + 1,
                                  MYF(MY_ZEROFILL|MY_FAE|MY_WME));
  ptr->length= update_string.length+1;
  if (auto_generate_sql_autoincrement || auto_generate_sql_guid_primary)
    ptr->type= UPDATE_TYPE_REQUIRES_PREFIX ;
  else
    ptr->type= UPDATE_TYPE;
  strmov(ptr->string, update_string.str);
  dynstr_free(&update_string);
  DBUG_RETURN(ptr);
}


/*
  build_insert_string()

  This function builds insert statements when the user opts to not supply
  an insert file or string containing insert data
*/
static statement *
build_insert_string(void)
{
  char       buf[HUGE_STRING_LENGTH];
  unsigned int        col_count;
  statement *ptr;
  DYNAMIC_STRING insert_string;
  DBUG_ENTER("build_insert_string");

  init_dynamic_string(&insert_string, "", HUGE_STRING_LENGTH, HUGE_STRING_LENGTH);

  dynstr_append(&insert_string, "INSERT INTO t1 VALUES (");

  if (auto_generate_sql_autoincrement)
  {
    dynstr_append(&insert_string, "NULL");

    if (num_int_cols || num_char_cols)
      dynstr_append(&insert_string, ",");
  }

  if (auto_generate_sql_guid_primary)
  {
    dynstr_append(&insert_string, "uuid()");

    if (num_int_cols || num_char_cols)
      dynstr_append(&insert_string, ",");
  }

  if (auto_generate_sql_secondary_indexes)
  {
    unsigned int count;

    for (count= 0; count < auto_generate_sql_secondary_indexes; count++)
    {
      if (count) /* Except for the first pass we add a comma */
        dynstr_append(&insert_string, ",");

      dynstr_append(&insert_string, "uuid()");
    }

    if (num_int_cols || num_char_cols)
      dynstr_append(&insert_string, ",");
  }

  if (num_int_cols)
    for (col_count= 1; col_count <= num_int_cols; col_count++)
    {
      if (snprintf(buf, HUGE_STRING_LENGTH, "%ld", random()) > HUGE_STRING_LENGTH)
      {
        fprintf(stderr, "Memory Allocation error in creating insert\n");
        exit(1);
      }
      dynstr_append(&insert_string, buf);

      if (col_count < num_int_cols || num_char_cols > 0)
        dynstr_append_mem(&insert_string, ",", 1);
    }

  if (num_char_cols)
    for (col_count= 1; col_count <= num_char_cols; col_count++)
    {
      int buf_len= get_random_string(buf, RAND_STRING_SIZE);
      dynstr_append_mem(&insert_string, "'", 1);
      dynstr_append_mem(&insert_string, buf, buf_len);
      dynstr_append_mem(&insert_string, "'", 1);

      if (col_count < num_char_cols || num_blob_cols > 0)
        dynstr_append_mem(&insert_string, ",", 1);
    }

  if (num_blob_cols)
  {
    char *blob_ptr;

    if (num_blob_cols_size > HUGE_STRING_LENGTH)
    {
      blob_ptr= (char *)my_malloc(sizeof(char)*num_blob_cols_size,
                             MYF(MY_ZEROFILL|MY_FAE|MY_WME));
      if (!blob_ptr)
      {
        fprintf(stderr, "Memory Allocation error in creating select\n");
        exit(1);
      }
    }
    else
    {
      blob_ptr= buf;
    }

    for (col_count= 1; col_count <= num_blob_cols; col_count++)
    {
      unsigned int buf_len;
      unsigned int size;
      unsigned int difference= num_blob_cols_size - num_blob_cols_size_min;

      size= difference ? (num_blob_cols_size_min + (random() % difference)) : 
                          num_blob_cols_size;

      buf_len= get_random_string(blob_ptr, size);

      dynstr_append_mem(&insert_string, "'", 1);
      dynstr_append_mem(&insert_string, blob_ptr, buf_len);
      dynstr_append_mem(&insert_string, "'", 1);

      if (col_count < num_blob_cols)
        dynstr_append_mem(&insert_string, ",", 1);
    }

    if (num_blob_cols_size > HUGE_STRING_LENGTH)
      my_free(blob_ptr, MYF(0));
  }

  dynstr_append_mem(&insert_string, ")", 1);

  if (!(ptr= (statement *)my_malloc(sizeof(statement), MYF(MY_ZEROFILL|MY_FAE|MY_WME))))
  {
    fprintf(stderr, "Memory Allocation error in creating select\n");
    exit(1);
  }
  if (!(ptr->string= (char *)my_malloc(insert_string.length + 1, MYF(MY_ZEROFILL|MY_FAE|MY_WME))))
  {
    fprintf(stderr, "Memory Allocation error in creating select\n");
    exit(1);
  }
  ptr->length= insert_string.length+1;
  ptr->type= INSERT_TYPE;
  strmov(ptr->string, insert_string.str);
  dynstr_free(&insert_string);

  DBUG_RETURN(ptr);
}


/*
  build_select_string()

  This function builds a query if the user opts to not supply a query
  statement or file containing a query statement
*/
static statement *
build_select_string(my_bool key)
{
  char       buf[HUGE_STRING_LENGTH];
  unsigned int        col_count;
  statement *ptr;
  static DYNAMIC_STRING query_string;
  DBUG_ENTER("build_select_string");

  init_dynamic_string(&query_string, "", HUGE_STRING_LENGTH, HUGE_STRING_LENGTH);

  dynstr_append_mem(&query_string, "SELECT ", 7);
  if (auto_generate_selected_columns_opt)
  {
    dynstr_append(&query_string, auto_generate_selected_columns_opt);
  }
  else
  {
    for (col_count= 1; col_count <= num_int_cols; col_count++)
    {
      if (snprintf(buf, HUGE_STRING_LENGTH, "intcol%d", col_count) 
          > HUGE_STRING_LENGTH)
      {
        fprintf(stderr, "Memory Allocation error in creating select\n");
        exit(1);
      }
      dynstr_append(&query_string, buf);

      if (col_count < num_int_cols || num_char_cols > 0)
        dynstr_append_mem(&query_string, ",", 1);

    }
    for (col_count= 1; col_count <= num_char_cols; col_count++)
    {
      if (snprintf(buf, HUGE_STRING_LENGTH, "charcol%d", col_count)
          > HUGE_STRING_LENGTH)
      {
        fprintf(stderr, "Memory Allocation error in creating select\n");
        exit(1);
      }
      dynstr_append(&query_string, buf);

      if (col_count < num_char_cols || num_blob_cols > 0)
        dynstr_append_mem(&query_string, ",", 1);

    }
    for (col_count= 1; col_count <= num_blob_cols; col_count++)
    {
      if (snprintf(buf, HUGE_STRING_LENGTH, "blobcol%d", col_count)
          > HUGE_STRING_LENGTH)
      {
        fprintf(stderr, "Memory Allocation error in creating select\n");
        exit(1);
      }
      dynstr_append(&query_string, buf);

      if (col_count < num_blob_cols)
        dynstr_append_mem(&query_string, ",", 1);
    }
  }
  dynstr_append(&query_string, " FROM t1");

  if ((key) && 
      (auto_generate_sql_autoincrement || auto_generate_sql_guid_primary))
    dynstr_append(&query_string, " WHERE id = ");

  ptr= (statement *)my_malloc(sizeof(statement),
                              MYF(MY_ZEROFILL|MY_FAE|MY_WME));
  ptr->string= (char *)my_malloc(query_string.length + 1,
                              MYF(MY_ZEROFILL|MY_FAE|MY_WME));
  ptr->length= query_string.length+1;
  if ((key) && 
      (auto_generate_sql_autoincrement || auto_generate_sql_guid_primary))
    ptr->type= SELECT_TYPE_REQUIRES_PREFIX;
  else
    ptr->type= SELECT_TYPE;
  strmov(ptr->string, query_string.str);
  dynstr_free(&query_string);
  DBUG_RETURN(ptr);
}

static int
get_options(int *argc,char ***argv)
{
  int ho_error;
  char *tmp_string;
  MY_STAT sbuf;  /* Stat information for the data file */
  option_string *sql_type;
  unsigned int sql_type_count= 0;

  DBUG_ENTER("get_options");
  if ((ho_error= handle_options(argc, argv, my_long_options, get_one_option)))
    exit(ho_error);
  if (debug_info_flag)
    my_end_arg= MY_CHECK_ERROR | MY_GIVE_INFO;
  if (debug_check_flag)
    my_end_arg= MY_CHECK_ERROR;

  if (!user)
    user= (char *)"root";

  if (create_string || auto_generate_sql)
  {
    if (verbose >= 1)
      fprintf(stderr, "Turning off preserve-schema!\n");
    opt_preserve= FALSE;
  }

  if (auto_generate_sql && (create_string || user_supplied_query))
  {
      fprintf(stderr,
              "%s: Can't use --auto-generate-sql when create and query strings are specified!\n",
              my_progname);
      exit(1);
  }

  if (auto_generate_sql && auto_generate_sql_guid_primary && 
      auto_generate_sql_autoincrement)
  {
      fprintf(stderr,
              "%s: Either auto-generate-sql-guid-primary or auto-generate-sql-add-autoincrement can be used!\n",
              my_progname);
      exit(1);
  }

  if (auto_generate_sql && num_of_query && auto_actual_queries)
  {
      fprintf(stderr,
              "%s: Either auto-generate-sql-execute-number or number-of-queries can be used!\n",
              my_progname);
      exit(1);
  }

  parse_comma(concurrency_str ? concurrency_str : "1", &concurrency);

  if (opt_csv_str)
  {
    opt_silent= TRUE;
    
    if (opt_csv_str[0] == '-')
    {
      csv_file= fileno(stdout);
    }
    else
    {
      if ((csv_file= my_open(opt_csv_str, O_CREAT|O_WRONLY|O_APPEND, MYF(0)))
          == -1)
      {
        fprintf(stderr,"%s: Could not open csv file: %sn\n",
                my_progname, opt_csv_str);
        exit(1);
      }
    }
  }

  if (opt_only_print)
    opt_silent= TRUE;

  if (num_int_cols_opt)
  {
    option_string *str;
    parse_option(num_int_cols_opt, &str, ',');
    num_int_cols= atoi(str->string);
    if (str->option)
      num_int_cols_index= atoi(str->option);
    option_cleanup(str);
  }

  if (num_char_cols_opt)
  {
    option_string *str;
    parse_option(num_char_cols_opt, &str, ',');
    num_char_cols= atoi(str->string);
    if (str->option)
      num_char_cols_index= atoi(str->option);
    else
      num_char_cols_index= 0;
    option_cleanup(str);
  }

  if (num_blob_cols_opt)
  {
    option_string *str;
    parse_option(num_blob_cols_opt, &str, ',');
    num_blob_cols= atoi(str->string);
    if (str->option)
    {
      char *sep_ptr;

      if ((sep_ptr= strchr(str->option, '/')))
      {
        num_blob_cols_size_min= atoi(str->option);
        num_blob_cols_size= atoi(sep_ptr+1);
      }
      else
      {
        num_blob_cols_size_min= num_blob_cols_size= atoi(str->option);
      }
    }
    else
    {
      num_blob_cols_size= DEFAULT_BLOB_SIZE;
      num_blob_cols_size_min= DEFAULT_BLOB_SIZE;
    }
    option_cleanup(str);
  }


  if (auto_generate_sql)
  {
    unsigned long long x= 0;
    statement *ptr_statement;

    if (verbose >= 2)
      printf("Building Create Statements for Auto\n");

    create_statements= build_table_string();
    /* 
      Pre-populate table 
    */
    for (ptr_statement= create_statements, x= 0; 
         x < auto_generate_sql_unique_write_number; 
         x++, ptr_statement= ptr_statement->next)
    {
      ptr_statement->next= build_insert_string();
    }

    if (verbose >= 2)
      printf("Building Query Statements for Auto\n");

    if (!opt_auto_generate_sql_type)
      opt_auto_generate_sql_type= "mixed";

    query_statements_count= 
      parse_option(opt_auto_generate_sql_type, &query_options, ',');

    query_statements= (statement **)my_malloc(sizeof(statement *) * query_statements_count,
                                              MYF(MY_ZEROFILL|MY_FAE|MY_WME));

    sql_type= query_options;
    do
    {
      if (sql_type->string[0] == 'r')
      {
        if (verbose >= 2)
          printf("Generating SELECT Statements for Auto\n");

        query_statements[sql_type_count]= build_select_string(FALSE);
        for (ptr_statement= query_statements[sql_type_count], x= 0; 
             x < auto_generate_sql_unique_query_number; 
             x++, ptr_statement= ptr_statement->next)
        {
          ptr_statement->next= build_select_string(FALSE);
        }
      }
      else if (sql_type->string[0] == 'k')
      {
        if (verbose >= 2)
          printf("Generating SELECT for keys Statements for Auto\n");

        if ( auto_generate_sql_autoincrement == FALSE &&
             auto_generate_sql_guid_primary == FALSE)
        {
          fprintf(stderr,
                  "%s: Can't perform key test without a primary key!\n",
                  my_progname);
          exit(1);
        }

        query_statements[sql_type_count]= build_select_string(TRUE);
        for (ptr_statement= query_statements[sql_type_count], x= 0; 
             x < auto_generate_sql_unique_query_number; 
             x++, ptr_statement= ptr_statement->next)
        {
          ptr_statement->next= build_select_string(TRUE);
        }
      }
      else if (sql_type->string[0] == 'w')
      {
        /*
          We generate a number of strings in case the engine is 
          Archive (since strings which were identical one after another
          would be too easily optimized).
        */
        if (verbose >= 2)
          printf("Generating INSERT Statements for Auto\n");
        query_statements[sql_type_count]= build_insert_string();
        for (ptr_statement= query_statements[sql_type_count], x= 0; 
             x < auto_generate_sql_unique_query_number; 
             x++, ptr_statement= ptr_statement->next)
        {
          ptr_statement->next= build_insert_string();
        }
      }
      else if (sql_type->string[0] == 'u')
      {
        if ( auto_generate_sql_autoincrement == FALSE &&
             auto_generate_sql_guid_primary == FALSE)
        {
          fprintf(stderr,
                  "%s: Can't perform update test without a primary key!\n",
                  my_progname);
          exit(1);
        }

        query_statements[sql_type_count]= build_update_string();
        for (ptr_statement= query_statements[sql_type_count], x= 0; 
             x < auto_generate_sql_unique_query_number; 
             x++, ptr_statement= ptr_statement->next)
        {
          ptr_statement->next= build_update_string();
        }
      }
      else /* Mixed mode is default */
      {
        int coin= 0;

        query_statements[sql_type_count]= build_insert_string();
        /* 
          This logic should be extended to do a more mixed load,
          at the moment it results in "every other".
        */
        for (ptr_statement= query_statements[sql_type_count], x= 0; 
             x < auto_generate_sql_unique_query_number; 
             x++, ptr_statement= ptr_statement->next)
        {
          if (coin)
          {
            ptr_statement->next= build_insert_string();
            coin= 0;
          }
          else
          {
            ptr_statement->next= build_select_string(TRUE);
            coin= 1;
          }
        }
      }
      sql_type_count++;
    } while (sql_type ? (sql_type= sql_type->next) : 0);
  }
  else
  {
    if (create_string && my_stat(create_string, &sbuf, MYF(0)))
    {
      File data_file;
      if (!MY_S_ISREG(sbuf.st_mode))
      {
        fprintf(stderr,"%s: Create file was not a regular file\n",
                my_progname);
        exit(1);
      }
      if ((data_file= my_open(create_string, O_RDWR, MYF(0))) == -1)
      {
        fprintf(stderr,"%s: Could not open create file\n", my_progname);
        exit(1);
      }
      tmp_string= (char *)my_malloc(sbuf.st_size + 1,
                              MYF(MY_ZEROFILL|MY_FAE|MY_WME));
      my_read(data_file, (uchar*) tmp_string, sbuf.st_size, MYF(0));
      tmp_string[sbuf.st_size]= '\0';
      my_close(data_file,MYF(0));
      parse_delimiter(tmp_string, &create_statements, delimiter[0]);
      my_free(tmp_string, MYF(0));
    }
    else if (create_string)
    {
        parse_delimiter(create_string, &create_statements, delimiter[0]);
    }

    /* Set this up till we fully support options on user generated queries */
    if (user_supplied_query)
    {
      query_statements_count= 
        parse_option("default", &query_options, ',');

      query_statements= (statement **)my_malloc(sizeof(statement *),
                                                MYF(MY_ZEROFILL|MY_FAE|MY_WME));
    }

    if (user_supplied_query && my_stat(user_supplied_query, &sbuf, MYF(0)))
    {
      File data_file;
      if (!MY_S_ISREG(sbuf.st_mode))
      {
        fprintf(stderr,"%s: User query supplied file was not a regular file\n",
                my_progname);
        exit(1);
      }
      if ((data_file= my_open(user_supplied_query, O_RDWR, MYF(0))) == -1)
      {
        fprintf(stderr,"%s: Could not open query supplied file\n", my_progname);
        exit(1);
      }
      tmp_string= (char *)my_malloc(sbuf.st_size + 1,
                                    MYF(MY_ZEROFILL|MY_FAE|MY_WME));
      my_read(data_file, (uchar*) tmp_string, sbuf.st_size, MYF(0));
      tmp_string[sbuf.st_size]= '\0';
      my_close(data_file,MYF(0));
      if (user_supplied_query)
        actual_queries= parse_delimiter(tmp_string, &query_statements[0],
                                        delimiter[0]);
      my_free(tmp_string, MYF(0));
    } 
    else if (user_supplied_query)
    {
      actual_queries= parse_delimiter(user_supplied_query, &query_statements[0],
                                      delimiter[0]);
    }
  }

  if (user_supplied_pre_statements && my_stat(user_supplied_pre_statements, &sbuf, MYF(0)))
  {
    File data_file;
    if (!MY_S_ISREG(sbuf.st_mode))
    {
      fprintf(stderr,"%s: User query supplied file was not a regular file\n",
              my_progname);
      exit(1);
    }
    if ((data_file= my_open(user_supplied_pre_statements, O_RDWR, MYF(0))) == -1)
    {
      fprintf(stderr,"%s: Could not open query supplied file\n", my_progname);
      exit(1);
    }
    tmp_string= (char *)my_malloc(sbuf.st_size + 1,
                                  MYF(MY_ZEROFILL|MY_FAE|MY_WME));
    my_read(data_file, (uchar*) tmp_string, sbuf.st_size, MYF(0));
    tmp_string[sbuf.st_size]= '\0';
    my_close(data_file,MYF(0));
    if (user_supplied_pre_statements)
      (void)parse_delimiter(tmp_string, &pre_statements,
                            delimiter[0]);
    my_free(tmp_string, MYF(0));
  } 
  else if (user_supplied_pre_statements)
  {
    (void)parse_delimiter(user_supplied_pre_statements,
                          &pre_statements,
                          delimiter[0]);
  }

  if (user_supplied_post_statements && my_stat(user_supplied_post_statements, &sbuf, MYF(0)))
  {
    File data_file;
    if (!MY_S_ISREG(sbuf.st_mode))
    {
      fprintf(stderr,"%s: User query supplied file was not a regular file\n",
              my_progname);
      exit(1);
    }
    if ((data_file= my_open(user_supplied_post_statements, O_RDWR, MYF(0))) == -1)
    {
      fprintf(stderr,"%s: Could not open query supplied file\n", my_progname);
      exit(1);
    }
    tmp_string= (char *)my_malloc(sbuf.st_size + 1,
                                  MYF(MY_ZEROFILL|MY_FAE|MY_WME));
    my_read(data_file, (uchar*) tmp_string, sbuf.st_size, MYF(0));
    tmp_string[sbuf.st_size]= '\0';
    my_close(data_file,MYF(0));
    if (user_supplied_post_statements)
      (void)parse_delimiter(tmp_string, &post_statements,
                            delimiter[0]);
    my_free(tmp_string, MYF(0));
  } 
  else if (user_supplied_post_statements)
  {
    (void)parse_delimiter(user_supplied_post_statements, &post_statements,
                          delimiter[0]);
  }

  if (verbose >= 2)
    printf("Parsing engines to use.\n");

  if (default_engine)
    parse_option(default_engine, &engine_options, ',');

  if (tty_password)
    opt_password= get_tty_password(NullS);
  DBUG_RETURN(0);
}


static int run_query(MYSQL *mysql, const char *query, int len)
{
  if (opt_only_print)
  {
    printf("%.*s;\n", len, query);
    return 0;
  }

  if (verbose >= 3)
    printf("%.*s;\n", len, query);
  return mysql_real_query(mysql, query, len);
}


static int
generate_primary_key_list(MYSQL *mysql, option_string *engine_stmt)
{
  MYSQL_RES *result;
  MYSQL_ROW row;
  unsigned long long counter;
  DBUG_ENTER("generate_primary_key_list");

  /* 
    Blackhole is a special case, this allows us to test the upper end 
    of the server during load runs.
  */
  if (opt_only_print || (engine_stmt && 
                         strstr(engine_stmt->string, "blackhole")))
  {
    primary_keys_number_of= 1;
    primary_keys= (char **)my_malloc((uint)(sizeof(char *) * 
                                            primary_keys_number_of), 
                                    MYF(MY_ZEROFILL|MY_FAE|MY_WME));
    /* Yes, we strdup a const string to simplify the interface */
    primary_keys[0]= my_strdup("796c4422-1d94-102a-9d6d-00e0812d", MYF(0)); 
  }
  else
  {
    if (run_query(mysql, "SELECT id from t1", strlen("SELECT id from t1")))
    {
      fprintf(stderr,"%s: Cannot select GUID primary keys. (%s)\n", my_progname,
              mysql_error(mysql));
      exit(1);
    }

    result= mysql_store_result(mysql);
    primary_keys_number_of= mysql_num_rows(result);

    /* So why check this? Blackhole :) */
    if (primary_keys_number_of)
    {
      /*
        We create the structure and loop and create the items.
      */
      primary_keys= (char **)my_malloc((uint)(sizeof(char *) * 
                                              primary_keys_number_of), 
                                       MYF(MY_ZEROFILL|MY_FAE|MY_WME));
      row= mysql_fetch_row(result);
      for (counter= 0; counter < primary_keys_number_of; 
           counter++, row= mysql_fetch_row(result))
        primary_keys[counter]= my_strdup(row[0], MYF(0));
    }

    mysql_free_result(result);
  }

  DBUG_RETURN(0);
}

static int
drop_primary_key_list(void)
{
  unsigned long long counter;

  if (primary_keys_number_of)
  {
    for (counter= 0; counter < primary_keys_number_of; counter++)
      my_free(primary_keys[counter], MYF(0));

    my_free(primary_keys, MYF(0));
  }

  return 0;
}

static int
create_schema(MYSQL *mysql, const char *db, statement *stmt, 
              option_string *engine_stmt, stats *sptr)
{
  char query[HUGE_STRING_LENGTH];
  statement *ptr;
  statement *after_create;
  int len;
  ulonglong count;
  struct timeval start_time, end_time;
  DBUG_ENTER("create_schema");

  gettimeofday(&start_time, NULL);

  len= snprintf(query, HUGE_STRING_LENGTH, "CREATE SCHEMA `%s`", db);

  if (verbose >= 2)
    printf("Loading Pre-data\n");

  if (run_query(mysql, query, len))
  {
    fprintf(stderr,"%s: Cannot create schema %s : %s\n", my_progname, db,
            mysql_error(mysql));
    exit(1);
  }
  else
  {
    sptr->create_count++;
  }

  if (opt_only_print)
  {
    printf("use %s;\n", db);
  }
  else
  {
    if (verbose >= 3)
      printf("%s;\n", query);

    if (mysql_select_db(mysql,  db))
    {
      fprintf(stderr,"%s: Cannot select schema '%s': %s\n",my_progname, db,
              mysql_error(mysql));
      exit(1);
    }
    sptr->create_count++;
  }

  if (engine_stmt)
  {
    len= snprintf(query, HUGE_STRING_LENGTH, "set storage_engine=`%s`",
                  engine_stmt->string);
    if (run_query(mysql, query, len))
    {
      fprintf(stderr,"%s: Cannot set default engine: %s\n", my_progname,
              mysql_error(mysql));
      exit(1);
    }
    sptr->create_count++;
  }

  count= 0;
  after_create= stmt;

limit_not_met:
  for (ptr= after_create; ptr && ptr->length; ptr= ptr->next, count++)
  {
    if (auto_generate_sql && ( auto_generate_sql_number == count))
      break;

    if (engine_stmt && engine_stmt->option && ptr->type == CREATE_TABLE_TYPE)
    {
      char buffer[HUGE_STRING_LENGTH];

      snprintf(buffer, HUGE_STRING_LENGTH, "%s %s", ptr->string, 
               engine_stmt->option);
      if (run_query(mysql, buffer, strlen(buffer)))
      {
        fprintf(stderr,"%s: Cannot run query %.*s ERROR : %s\n",
                my_progname, (uint)ptr->length, ptr->string, mysql_error(mysql));
        if (!opt_ignore_sql_errors)
          exit(1);
      }
      sptr->create_count++;
    }
    else
    {
      if (run_query(mysql, ptr->string, ptr->length))
      {
        fprintf(stderr,"%s: Cannot run query %.*s ERROR : %s\n",
                my_progname, (uint)ptr->length, ptr->string, mysql_error(mysql));
        if (!opt_ignore_sql_errors)
          exit(1);
      }
      sptr->create_count++;
    }
  }

  if (auto_generate_sql && (auto_generate_sql_number > count ))
  {
    /* Special case for auto create, we don't want to create tables twice */
    after_create= stmt->next;
    goto limit_not_met;
  }

  gettimeofday(&end_time, NULL);

  sptr->create_timing= timedif(end_time, start_time);

  DBUG_RETURN(0);
}

static int
drop_schema(MYSQL *mysql, const char *db)
{
  char query[HUGE_STRING_LENGTH];
  int len;
  DBUG_ENTER("drop_schema");
  len= snprintf(query, HUGE_STRING_LENGTH, "DROP SCHEMA IF EXISTS `%s`", db);

  if (run_query(mysql, query, len))
  {
    fprintf(stderr,"%s: Cannot drop database '%s' ERROR : %s\n",
            my_progname, db, mysql_error(mysql));
    exit(1);
  }



  DBUG_RETURN(0);
}

static int
run_statements(MYSQL *mysql, statement *stmt) 
{
  statement *ptr;
  MYSQL_RES *result;
  DBUG_ENTER("run_statements");

  for (ptr= stmt; ptr && ptr->length; ptr= ptr->next)
  {
    if (run_query(mysql, ptr->string, ptr->length))
    {
      fprintf(stderr,"%s: Cannot run query %.*s ERROR : %s\n",
              my_progname, (uint)ptr->length, ptr->string, mysql_error(mysql));
      exit(1);
    }
    if (!opt_only_print)
    {
      if (mysql_field_count(mysql))
      {
        result= mysql_store_result(mysql);
        mysql_free_result(result);
      }
    }
  }

  DBUG_RETURN(0);
}

static int
run_scheduler(stats *sptr, statement **stmts, uint concur, ulonglong limit)
{
  uint x;
  uint y;
  unsigned int real_concurrency;
  struct timeval start_time, end_time;
  option_string *sql_type;
  thread_context *con;
  pthread_t mainthread;            /* Thread descriptor */
  pthread_attr_t attr;          /* Thread attributes */
  DBUG_ENTER("run_scheduler");

  pthread_attr_init(&attr);
  pthread_attr_setdetachstate(&attr,
		  PTHREAD_CREATE_DETACHED);

  pthread_mutex_lock(&counter_mutex);
  thread_counter= 0;

  pthread_mutex_lock(&sleeper_mutex);
  master_wakeup= 1;
  pthread_mutex_unlock(&sleeper_mutex);

  real_concurrency= 0;

  for (y= 0, sql_type= query_options; 
       y < query_statements_count; 
       y++, sql_type= sql_type->next)
  {
    unsigned int options_loop= 1;

    if (sql_type->option)
    {
      options_loop= strtol(sql_type->option, 
                           (char **)NULL, 10);
      options_loop= options_loop ? options_loop : 1;
    }

    while (options_loop--)
      for (x= 0; x < concur; x++)
      {
        con= (thread_context *)my_malloc(sizeof(thread_context), MYF(0));
        con->stmt= stmts[y];
        con->limit= limit;

        real_concurrency++;
        /* now you create the thread */
        if (pthread_create(&mainthread, &attr, run_task, 
                           (void *)con) != 0)
        {
          fprintf(stderr,"%s: Could not create thread\n", my_progname);
          exit(1);
        }
        thread_counter++;
      }
  }

  /* 
    The timer_thread belongs to all threads so it too obeys the wakeup 
    call that run tasks obey.
  */
  if (opt_timer_length)
  {
    pthread_mutex_lock(&timer_alarm_mutex);
    timer_alarm= TRUE;
    pthread_mutex_unlock(&timer_alarm_mutex);

    if (pthread_create(&mainthread, &attr, timer_thread, 
                       (void *)&opt_timer_length) != 0)
    {
      fprintf(stderr,"%s: Could not create timer thread\n", my_progname);
      exit(1);
    }
  }

  pthread_mutex_unlock(&counter_mutex);
  pthread_attr_destroy(&attr);

  pthread_mutex_lock(&sleeper_mutex);
  master_wakeup= 0;
  pthread_mutex_unlock(&sleeper_mutex);
  pthread_cond_broadcast(&sleep_threshhold);

  gettimeofday(&start_time, NULL);

  /*
    We loop until we know that all children have cleaned up.
  */
  pthread_mutex_lock(&counter_mutex);
  while (thread_counter)
  {
    struct timespec abstime;

    set_timespec(abstime, 3);
    pthread_cond_timedwait(&count_threshhold, &counter_mutex, &abstime);
  }
  pthread_mutex_unlock(&counter_mutex);

  gettimeofday(&end_time, NULL);


  sptr->timing= timedif(end_time, start_time);
  sptr->users= concur;
  sptr->real_users= real_concurrency;
  sptr->rows= limit;

  DBUG_RETURN(0);
}


pthread_handler_t timer_thread(void *p)
{
  uint *timer_length= (uint *)p;
  struct timespec abstime;

  DBUG_ENTER("timer_thread");

  if (mysql_thread_init())
  {
    fprintf(stderr,"%s: mysql_thread_init() failed.\n",
            my_progname);
    exit(1);
  }

  /* 
    We lock around the initial call in case were we in a loop. This 
    also keeps the value properly syncronized across call threads.
  */
  pthread_mutex_lock(&sleeper_mutex);
  while (master_wakeup)
  {
    pthread_cond_wait(&sleep_threshhold, &sleeper_mutex);
  }
  pthread_mutex_unlock(&sleeper_mutex);

  set_timespec(abstime, *timer_length);

  pthread_mutex_lock(&timer_alarm_mutex);
  pthread_cond_timedwait(&timer_alarm_threshold, &timer_alarm_mutex, &abstime);
  pthread_mutex_unlock(&timer_alarm_mutex);

  pthread_mutex_lock(&timer_alarm_mutex);
  timer_alarm= FALSE;
  pthread_mutex_unlock(&timer_alarm_mutex);

  mysql_thread_end();
  DBUG_RETURN(0);
}

pthread_handler_t run_task(void *p)
{
  ulonglong counter= 0, queries;
  ulonglong trans_counter;
  MYSQL mysql;
  MYSQL_RES *result;
  MYSQL_ROW row;
  statement *ptr;
  thread_context *con= (thread_context *)p;

  DBUG_ENTER("run_task");

  if (mysql_thread_init())
  {
    fprintf(stderr,"%s: mysql_thread_init() failed.\n",
            my_progname);
    exit(1);
  }

  DBUG_PRINT("info", ("task script \"%s\"", con->stmt ? con->stmt->string : ""));

  pthread_mutex_lock(&sleeper_mutex);
  while (master_wakeup)
  {
    pthread_cond_wait(&sleep_threshhold, &sleeper_mutex);
  }
  pthread_mutex_unlock(&sleeper_mutex);

  DBUG_PRINT("info", ("trying to connect to host %s as user %s", host, user));

  slap_connect(&mysql, TRUE);

  DBUG_PRINT("info", ("connected."));
  if (verbose >= 3)
    printf("connected!\n");
  queries= 0;

limit_not_met:
    for (ptr= con->stmt, trans_counter= 0; 
         ptr && ptr->length; 
         ptr= ptr->next, trans_counter++)
    {
      if (!opt_only_print && detach_rate && !(trans_counter % detach_rate))
      {
        slap_close(&mysql);
        slap_connect(&mysql, TRUE);
      }

      /* 
        We have to execute differently based on query type. This should become a function.
      */
      if ((ptr->type == UPDATE_TYPE_REQUIRES_PREFIX) ||
          (ptr->type == SELECT_TYPE_REQUIRES_PREFIX))
      {
        int length;
        unsigned int key_val;
        char *key;
        char buffer[HUGE_STRING_LENGTH];

        /* 
          This should only happen if some sort of new engine was
          implemented that didn't properly handle UPDATEs.

          Just in case someone runs this under an experimental engine we don't
          want a crash so the if() is placed here.
        */
        DBUG_ASSERT(primary_keys_number_of);
        if (primary_keys_number_of)
        {
          key_val= (unsigned int)(random() % primary_keys_number_of);
          key= primary_keys[key_val];

          DBUG_ASSERT(key);

          length= snprintf(buffer, HUGE_STRING_LENGTH, "%.*s '%s'", 
                           (int)ptr->length, ptr->string, key);

          if (run_query(&mysql, buffer, length))
          {
            fprintf(stderr,"%s: Cannot run query %.*s ERROR : %s\n",
                    my_progname, (uint)length, buffer, mysql_error(&mysql));
            exit(1);
          }
        }
      }
      else
      {
        if (run_query(&mysql, ptr->string, ptr->length))
        {
          fprintf(stderr,"%s: Cannot run query %.*s ERROR : %s\n",
                  my_progname, (uint)ptr->length, ptr->string, mysql_error(&mysql));
          exit(1);
        }
      }

      if (!opt_only_print)
      {
        if (mysql_field_count(&mysql))
        {
          result= mysql_store_result(&mysql);
          while ((row = mysql_fetch_row(result)))
            counter++;
          mysql_free_result(result);
        }
      }
      queries++;

      if (commit_rate && commit_rate <= trans_counter)
        run_query(&mysql, "COMMIT", strlen("COMMIT"));

      /* If the timer is set, and the alarm is not active then end */
      if (opt_timer_length && timer_alarm == FALSE)
        goto end;

      /* If limit has been reached, and we are not in a timer_alarm just end */
      if (con->limit && queries == con->limit && timer_alarm == FALSE)
        goto end;
    }

    if (opt_timer_length && timer_alarm == TRUE)
      goto limit_not_met;

    if (con->limit && queries < con->limit)
      goto limit_not_met;


end:
  if (commit_rate)
    run_query(&mysql, "COMMIT", strlen("COMMIT"));

  slap_close(&mysql);

  pthread_mutex_lock(&counter_mutex);
  thread_counter--;
  pthread_cond_signal(&count_threshhold);
  pthread_mutex_unlock(&counter_mutex);

  my_free(con, MYF(0));

  mysql_thread_end();
  DBUG_RETURN(0);
}

/*
  Parse records from comma seperated string. : is a reserved character and is used for options
  on variables.
*/
uint
parse_option(const char *origin, option_string **stmt, char delm)
{
  char *string;
  char *begin_ptr;
  char *end_ptr;
  option_string **sptr= stmt;
  option_string *tmp;
  uint length= strlen(origin);
  uint count= 0; /* We know that there is always one */

  end_ptr= (char *)origin + length;

  tmp= *sptr= (option_string *)my_malloc(sizeof(option_string),
                                         MYF(MY_ZEROFILL|MY_FAE|MY_WME));

  for (begin_ptr= (char *)origin;
       begin_ptr != end_ptr;
       tmp= tmp->next)
  {
    char buffer[HUGE_STRING_LENGTH];
    char *buffer_ptr;

    bzero(buffer, HUGE_STRING_LENGTH);

    string= strchr(begin_ptr, delm); 

    if (string)
    {
      memcpy(buffer, begin_ptr, string - begin_ptr);
      begin_ptr= string+1;
    }
    else
    {
      size_t length= strlen(begin_ptr);
      memcpy(buffer, begin_ptr, length);
      begin_ptr= end_ptr;
    }

    if ((buffer_ptr= strchr(buffer, ':')))
    {
      /* Set a null so that we can get strlen() correct later on */
      buffer_ptr[0]= 0;
      buffer_ptr++;

      /* Move past the : and the first string */
      tmp->option_length= strlen(buffer_ptr);
      tmp->option= my_strndup(buffer_ptr, (uint)tmp->option_length,
                              MYF(MY_FAE));
    }

    tmp->string= my_strndup(buffer, strlen(buffer), MYF(MY_FAE));
    tmp->length= strlen(buffer);

    if (isspace(*begin_ptr))
      begin_ptr++;

    count++;

    if (begin_ptr != end_ptr)
      tmp->next= (option_string *)my_malloc(sizeof(option_string),
                                            MYF(MY_ZEROFILL|MY_FAE|MY_WME));
  }

  return count;
}


/*
  Raw parsing interface. If you want the slap specific parser look at
  parse_option.
*/
uint
parse_delimiter(const char *script, statement **stmt, char delm)
{
  char *retstr;
  char *ptr= (char *)script;
  statement **sptr= stmt;
  statement *tmp;
  uint length= strlen(script);
  uint count= 0; /* We know that there is always one */

  for (tmp= *sptr= (statement *)my_malloc(sizeof(statement),
                                          MYF(MY_ZEROFILL|MY_FAE|MY_WME));
       (retstr= strchr(ptr, delm)); 
       tmp->next=  (statement *)my_malloc(sizeof(statement),
                                          MYF(MY_ZEROFILL|MY_FAE|MY_WME)),
       tmp= tmp->next)
  {
    count++;
    tmp->string= my_strndup(ptr, (uint)(retstr - ptr), MYF(MY_FAE));
    tmp->length= (size_t)(retstr - ptr);
    ptr+= retstr - ptr + 1;
    if (isspace(*ptr))
      ptr++;
  }

  if (ptr != script+length)
  {
    tmp->string= my_strndup(ptr, (uint)((script + length) - ptr), 
                                       MYF(MY_FAE));
    tmp->length= (size_t)((script + length) - ptr);
    count++;
  }

  return count;
}


/*
  Parse comma is different from parse_delimeter in that it parses
  number ranges from a comma seperated string.
  In restrospect, this is a lousy name from this function.
*/
uint
parse_comma(const char *string, uint **range)
{
  uint count= 1,x; /* We know that there is always one */
  char *retstr;
  char *ptr= (char *)string;
  uint *nptr;

  for (;*ptr; ptr++)
    if (*ptr == ',') count++;
  
  /* One extra spot for the NULL */
  nptr= *range= (uint *)my_malloc(sizeof(uint) * (count + 1), 
                                  MYF(MY_ZEROFILL|MY_FAE|MY_WME));

  ptr= (char *)string;
  x= 0;
  while ((retstr= strchr(ptr,',')))
  {
    nptr[x++]= atoi(ptr);
    ptr+= retstr - ptr + 1;
  }
  nptr[x++]= atoi(ptr);

  return count;
}

void
print_conclusions(conclusions *con)
{
  printf("Benchmark\n");
  if (con->engine)
<<<<<<< HEAD
      printf("\tRunning for engine %s\n", con->engine);
  if (opt_label || opt_auto_generate_sql_type)
  {
    const char *ptr= opt_auto_generate_sql_type ? opt_auto_generate_sql_type : "query";
    printf("\tLoad: %s\n", opt_label ? opt_label : ptr);
  }
  printf("\tAverage Time took to generate schema and initial data: %ld.%03ld seconds\n",
         con->create_avg_timing / 1000, con->create_avg_timing % 1000);
=======
    printf("\tRunning for engine %s\n", con->engine);
  printf("\tRand Seed:%lu\n", random_seed);
>>>>>>> a20de2f7
  printf("\tAverage number of seconds to run all queries: %ld.%03ld seconds\n",
         con->avg_timing / 1000, con->avg_timing % 1000);
  printf("\tMinimum number of seconds to run all queries: %ld.%03ld seconds\n",
         con->min_timing / 1000, con->min_timing % 1000);
  printf("\tMaximum number of seconds to run all queries: %ld.%03ld seconds\n",
         con->max_timing / 1000, con->max_timing % 1000);
  printf("\tTotal time for tests: %ld.%03ld seconds\n", 
         con->sum_of_time / 1000, con->sum_of_time % 1000);
  printf("\tStandard Deviation: %ld.%03ld\n", con->std_dev / 1000, con->std_dev % 1000);
  printf("\tNumber of queries in create queries: %llu\n", con->create_count);
  printf("\tNumber of clients running queries: %u/%u\n", 
         con->users, con->real_users);
  printf("\tNumber of times test was run: %u\n", iterations);
  printf("\tAverage number of queries per client: %llu\n", con->avg_rows); 
  printf("\n");
}

void
print_conclusions_csv(conclusions *con)
{
  unsigned int x;
  char buffer[HUGE_STRING_LENGTH];
  char label_buffer[HUGE_STRING_LENGTH];
  size_t string_len;

  bzero(label_buffer, HUGE_STRING_LENGTH);

  if (opt_label)
  {
    string_len= strlen(opt_label);

    for (x= 0; x < string_len; x++)
    {
      if (opt_label[x] == ',')
        label_buffer[x]= '-';
      else
        label_buffer[x]= opt_label[x] ;
    }
  } 
  else if (opt_auto_generate_sql_type)
  {
    string_len= strlen(opt_auto_generate_sql_type);

    for (x= 0; x < string_len; x++)
    {
      if (opt_auto_generate_sql_type[x] == ',')
        label_buffer[x]= '-';
      else
        label_buffer[x]= opt_auto_generate_sql_type[x] ;
    }
  }
  else
    snprintf(label_buffer, HUGE_STRING_LENGTH, "query");

  snprintf(buffer, HUGE_STRING_LENGTH, 
           "%s,%s,%ld.%03ld,%ld.%03ld,%ld.%03ld,%ld.%03ld,%ld.%03ld,%u,%u,%u,%llu\n",
           con->engine ? con->engine : "", /* Storage engine we ran against */
           label_buffer, /* Load type */
           con->avg_timing / 1000, con->avg_timing % 1000, /* Time to load */
           con->min_timing / 1000, con->min_timing % 1000, /* Min time */
           con->max_timing / 1000, con->max_timing % 1000, /* Max time */
           con->sum_of_time / 1000, con->sum_of_time % 1000, /* Total time */
           con->std_dev / 1000, con->std_dev % 1000, /* Standard Deviation */
           iterations, /* Iterations */
           con->users, /* Children used max_timing */
           con->real_users, /* Children used max_timing */
           con->avg_rows  /* Queries run */
          );
  my_write(csv_file, (uchar*) buffer, (uint)strlen(buffer), MYF(0));
}

void
generate_stats(conclusions *con, option_string *eng, stats *sptr)
{
  stats *ptr;
  unsigned int x;

  con->min_timing= sptr->timing; 
  con->max_timing= sptr->timing;
  con->min_rows= sptr->rows;
  con->max_rows= sptr->rows;
  
  /* At the moment we assume uniform */
  con->users= sptr->users;
  con->real_users= sptr->real_users;
  con->avg_rows= sptr->rows;
  
  /* With no next, we know it is the last element that was malloced */
  for (ptr= sptr, x= 0; x < iterations; ptr++, x++)
  {
    con->avg_timing+= ptr->timing;

    if (ptr->timing > con->max_timing)
      con->max_timing= ptr->timing;
    if (ptr->timing < con->min_timing)
      con->min_timing= ptr->timing;
  }
  con->sum_of_time= con->avg_timing;
  con->avg_timing= con->avg_timing/iterations;

  if (eng && eng->string)
    con->engine= eng->string;
  else
    con->engine= NULL;

  standard_deviation(con, sptr);

  /* Now we do the create time operations */
  con->create_min_timing= sptr->create_timing; 
  con->create_max_timing= sptr->create_timing;
  
  /* At the moment we assume uniform */
  con->create_count= sptr->create_count;
  
  /* With no next, we know it is the last element that was malloced */
  for (ptr= sptr, x= 0; x < iterations; ptr++, x++)
  {
    con->create_avg_timing+= ptr->create_timing;

    if (ptr->create_timing > con->create_max_timing)
      con->create_max_timing= ptr->create_timing;
    if (ptr->create_timing < con->create_min_timing)
      con->create_min_timing= ptr->create_timing;
  }
  con->create_avg_timing= con->create_avg_timing/iterations;
}

void
option_cleanup(option_string *stmt)
{
  option_string *ptr, *nptr;
  if (!stmt)
    return;

  for (ptr= stmt; ptr; ptr= nptr)
  {
    nptr= ptr->next;
    if (ptr->string)
      my_free(ptr->string, MYF(0)); 
    if (ptr->option)
      my_free(ptr->option, MYF(0)); 
    my_free(ptr, MYF(0));
  }
}

void
statement_cleanup(statement *stmt)
{
  statement *ptr, *nptr;
  if (!stmt)
    return;

  for (ptr= stmt; ptr; ptr= nptr)
  {
    nptr= ptr->next;
    if (ptr->string)
      my_free(ptr->string, MYF(0)); 
    my_free(ptr, MYF(0));
  }
}

void 
slap_close(MYSQL *mysql)
{
  if (opt_only_print) 
    return;

  mysql_close(mysql);
}

void 
slap_connect(MYSQL *mysql, my_bool connect_to_schema)
{
  /* Connect to server */
  static ulong connection_retry_sleep= 100000; /* Microseconds */
  int x, connect_error= 1;

  if (opt_only_print) 
    return;

  if (opt_delayed_start)
    my_sleep(random()%opt_delayed_start);

  mysql_init(mysql);

  if (opt_compress)
    mysql_options(mysql,MYSQL_OPT_COMPRESS,NullS);
#ifdef HAVE_OPENSSL
  if (opt_use_ssl)
    mysql_ssl_set(mysql, opt_ssl_key, opt_ssl_cert, opt_ssl_ca,
                  opt_ssl_capath, opt_ssl_cipher);
#endif
  if (opt_protocol)
    mysql_options(mysql,MYSQL_OPT_PROTOCOL,(char*)&opt_protocol);
#ifdef HAVE_SMEM
  if (shared_memory_base_name)
    mysql_options(mysql,MYSQL_SHARED_MEMORY_BASE_NAME,shared_memory_base_name);
#endif
  mysql_options(mysql, MYSQL_SET_CHARSET_NAME, default_charset);

  for (x= 0; x < 10; x++)
  {


    if (mysql_real_connect(mysql, host, user, opt_password,
                           connect_to_schema ? create_schema_string : NULL,
                           opt_mysql_port,
                           opt_mysql_unix_port,
                           connect_flags))
    {
      /* Connect suceeded */
      connect_error= 0;
      break;
    }
    my_sleep(connection_retry_sleep);
  }
  if (connect_error)
  {
    fprintf(stderr,"%s: Error when connecting to server: %d %s\n",
            my_progname, mysql_errno(mysql), mysql_error(mysql));
    exit(1);
  }

  return;
}

void 
standard_deviation (conclusions *con, stats *sptr)
{
  unsigned int x;
  long int sum_of_squares;
  double catch;
  stats *ptr;

  if (iterations == 1 || iterations == 0)
  {
    con->std_dev= 0;
    return;
  }

  for (ptr= sptr, x= 0, sum_of_squares= 0; x < iterations; ptr++, x++)
  {
    long int deviation;

    deviation= ptr->timing - con->avg_timing;
    sum_of_squares+= deviation*deviation;
  }

  catch= sqrt((double)(sum_of_squares/(iterations -1)));
  con->std_dev= (long int)catch;
}<|MERGE_RESOLUTION|>--- conflicted
+++ resolved
@@ -354,15 +354,9 @@
   /* Seed the random number generator if we will be using it. */
   if (auto_generate_sql)
   {
-<<<<<<< HEAD
     if (opt_set_random_seed == 0)
       opt_set_random_seed= (unsigned int)time(NULL);
     srandom(opt_set_random_seed);
-=======
-    if (random_seed == 0)
-       random_seed= (uint) time(NULL);
-    srandom(random_seed);
->>>>>>> a20de2f7
   }
 
   /* globals? Yes, so we only have to run strlen once */
@@ -709,18 +703,11 @@
   {"query", 'q', "Query to run or file containing query to run.",
     (uchar**) &user_supplied_query, (uchar**) &user_supplied_query,
     0, GET_STR, REQUIRED_ARG, 0, 0, 0, 0, 0, 0},
-<<<<<<< HEAD
   {"set-random-seed", OPT_SLAP_SET_RANDOM_SEED, 
     "Seed for random number generator (srandom(3))",
     (uchar**)&opt_set_random_seed,
     (uchar**)&opt_set_random_seed,0,
     GET_UINT, REQUIRED_ARG, 0, 0, 0, 0, 0, 0},
-=======
-  {"set-random-seed", 'r',
-    "Seed random number generator.  Zero (default) uses time.",
-    (uchar**)&random_seed, (uchar**)&random_seed,
-    0, GET_UINT, REQUIRED_ARG, 0, 0, 0, 0, 0, 0},
->>>>>>> a20de2f7
 #ifdef HAVE_SMEM
   {"shared-memory-base-name", OPT_SHARED_MEMORY_BASE_NAME,
     "Base name of shared memory.", (uchar**) &shared_memory_base_name,
@@ -2376,7 +2363,6 @@
 {
   printf("Benchmark\n");
   if (con->engine)
-<<<<<<< HEAD
       printf("\tRunning for engine %s\n", con->engine);
   if (opt_label || opt_auto_generate_sql_type)
   {
@@ -2385,10 +2371,6 @@
   }
   printf("\tAverage Time took to generate schema and initial data: %ld.%03ld seconds\n",
          con->create_avg_timing / 1000, con->create_avg_timing % 1000);
-=======
-    printf("\tRunning for engine %s\n", con->engine);
-  printf("\tRand Seed:%lu\n", random_seed);
->>>>>>> a20de2f7
   printf("\tAverage number of seconds to run all queries: %ld.%03ld seconds\n",
          con->avg_timing / 1000, con->avg_timing % 1000);
   printf("\tMinimum number of seconds to run all queries: %ld.%03ld seconds\n",
