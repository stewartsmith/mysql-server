/* Copyright (C) 2006 MySQL AB

   This program is free software; you can redistribute it and/or modify
   it under the terms of the GNU General Public License as published by
   the Free Software Foundation; version 2 of the License.

   This program is distributed in the hope that it will be useful,
   but WITHOUT ANY WARRANTY; without even the implied warranty of
   MERCHANTABILITY or FITNESS FOR A PARTICULAR PURPOSE.  See the
   GNU General Public License for more details.

   You should have received a copy of the GNU General Public License
   along with this program; if not, write to the Free Software
   Foundation, Inc., 59 Temple Place, Suite 330, Boston, MA  02111-1307  USA */

// DateTime.cpp: implementation of the DateTime class.
//
//////////////////////////////////////////////////////////////////////

/*
 * copyright (c) 1999 - 2003 by James A. Starkey
 */


#include <time.h>
#include <memory.h>
#include <string.h>
#include <stdlib.h>
#include <stdio.h>
#include "Engine.h"
#include "DateTime.h"
#include "SQLError.h"
#include "Log.h"

#ifdef ENGINE
#include "Thread.h"
#endif

#define MILLISECONDS(seconds)	((int64) seconds * 1000)
#define TODAY					"today"
#define TOMORROW				"tomorrow"
#define YESTERDAY				"yesterday"
#define NOW						"now"
#define THIS_MONTH				"thismonth"
#define THIS_DAY				"thisday"
#define THIS_YEAR				"thisyear"
#define SECONDS_PER_DAY			(60 * 60 * 24)
#define	HASH_SIZE				101

#define BASE_DATE				719469			// for Jan 1, 1970
#define WEEKDAY					4

const char *months [] = {
    "January",
	"February",
	"March",
	"April",
	"May",
	"June",
	"July",
	"August",
	"September",
	"October",
	"November",
	"December",
	0
	};

const char *weekDays [] = {
    "Sunday",
	"Monday",
	"Tuesday",
	"Wednesday",
	"Thursday",
	"Friday",
	"Saturday",
	0
	};

const char *meridians [] = {
	"am",
	"pm",
	0
	};

struct ZoneRule {
	short		month;
	short		day;
	short		dayOfWeek;
	int			time;
	};

struct TimeZoneRule {
	int			year;
	ZoneRule	startRule;
	ZoneRule	endRule;
	};

struct TimeZone {
    const char	*abbr;
    const char	*name;
	int			offset;
	TimeZoneRule *timeZoneRule;
	int			dst;
	TimeZone	*collision;
	};


static TimeZoneRule noDST[]			= { 0,    0,0,0,0,0,0,0,0 };
static TimeZoneRule USDST[]			= { 2007, 2,8,-1,7200000,	10,1,-1,7200000,
									    0,    3,1,-1,7200000,	9,-1,1,7200000 };
									    
static TimeZoneRule ParisDST[]		= { 0,    2,-1,1,7200000,	9,-1,1,7200000 };
static TimeZoneRule LondonDST[]		= { 0,    2,-1,1,3600000,	9,-1,1,3600000 };
static TimeZoneRule WarsawDST[]		= { 0,    2,-1,1,3600000,	9,-1,1,7200000 };

static TimeZoneRule BrazilDST[]		= { 0,    9,1,-1,0,			1,11,-1,0 };
static TimeZoneRule AzoresDST[]		= { 0,    2,-1,1,0,			9,-1,1,0 };
static TimeZoneRule InstanbulDST[]	= { 0,    2,-1,1,10800000,	9,-1,1,10800000 };
static TimeZoneRule AustralianDST[]	= { 0,    9,-1,1,7200000,	2,-1,1,10800000 };
static TimeZoneRule CairoDST[]		= { 0,    3,-1,6,0,			8,-1,6,0 };
static TimeZoneRule AucklandDST[]	= { 0,    9,1,-1,7200000,	2,15,-1,10800000 };
static TimeZoneRule RussianDST[]	= { 0,    2,-1,1,7200000,	9,-1,1,10800000 };
static TimeZoneRule RarotongaDST[]	= { 0,    9,-1,1,0,			2,1,-1,0 };
static TimeZoneRule TehranDST[]		= { 0,    2,4,0,0,			8,4,0,0 };
static TimeZoneRule ChileDST[]		= { 0,    9,9,-1,0,			2,9,-1,0 };
static TimeZoneRule CubaDST[]		= { 0,    3,1,-1,0,			9,8,-1,3600000 };
static TimeZoneRule HaitiDST[]		= { 0,    3,1,-1,3600000,	9,-1,1,7200000 };
static TimeZoneRule GrandTurkDST[]	= { 0,    3,1,-1,0,			9,-1,1,0 };
static TimeZoneRule GodthabDST[]	= { 0,    2,-1,1,-7200000,	9,-1,1,-7200000 };
static TimeZoneRule TripoliDST[]	= { 0,    2,-1,5,7200000,	9,1,-5,10800000  };
static TimeZoneRule AmmanDST[]		= { 0,    3,1,-6,0,			8,15,-6,3600000 };
static TimeZoneRule RigaDST[]		= { 0,    2,-1,1,7200000,	8,-1,1,10800000 };
static TimeZoneRule BeruitDST[]		= { 0,    2,-1,1,0,			8,-1,1,0 };
static TimeZoneRule WindhoekDST[]	= { 0,    8,1,-1,7200000,	3,1,-1,7200000 };
static TimeZoneRule DamascusDST[]	= { 0,    3,1,0,0,			9,1,0,0 };
static TimeZoneRule JerusalamDST[]	= { 0,    2,15,-6,0,		8,15,-1,0 };
static TimeZoneRule BagdadDST[]		= { 0,    3,1,0,10800000,	9,1,0,14400000 };
static TimeZoneRule BakuDST[]		= { 0,    2,-1,1,18000000,	9,-1,1,18000000 };
static TimeZoneRule BishkekDST[]	= { 0,    3,7,-1,0,			8,-1,1,0 };
static TimeZoneRule HobartDST[]		= { 0,    9,1,-1,7200000,	2,-1,1,10800000 };
static TimeZoneRule NoumeaDST[]		= { 0,    10,-1,1,7200000,	2,1,-1,10800000 };
static TimeZoneRule ChathamDST[]	= { 0,    9,1,-1,9900000,	2,15,-1,13500000 };
static TimeZoneRule StandleyDST[]	= { 0,    8,8,-1,0,			3,16,-1,0 };
static TimeZoneRule AsuncionDST[]	= { 0,    9,1,0,0,			2,1,0,0 };
//static TimeZoneRule DST		= {  };

#define TIMEZONE(abbr,name,offset,timeZoneRule,dst)\
	abbr,name,offset/1000,timeZoneRule,dst/1000,NULL,
	
	//abbr,name,offset/1000,startMonth,startDay,startDayOfWeek,StartTime/1000,endMonth,endDay,endDayOfWeek,endTime/1000,dst/1000,NULL,

static TimeZone timeZoneData [] = {
	TIMEZONE ("MIT","Pacific/Apia",-39600000,noDST,3600000)
	TIMEZONE ("HST","Pacific/Honolulu",-36000000,noDST,3600000)
	TIMEZONE ("AST","America/Anchorage",-32400000,USDST,3600000)
	TIMEZONE ("PST","America/Los_Angeles",-28800000,USDST,3600000)
	TIMEZONE ("MST","America/Phoenix",-25200000,noDST,3600000)
	TIMEZONE ("MST","America/Denver",-25200000,USDST,3600000)
	TIMEZONE ("CST","America/Chicago",-21600000,USDST,3600000)
	TIMEZONE ("IET","America/Indianapolis",-18000000,noDST,3600000)
	TIMEZONE ("EST","America/New_York",-18000000,USDST,3600000)
	TIMEZONE ("PRT","America/Caracas",-14400000,noDST,3600000)
	TIMEZONE ("AST","America/Halifax",-14400000,USDST,3600000)
	TIMEZONE ("CNT","America/St_Johns",-12600000,USDST,3600000)
	TIMEZONE ("AGT","America/Buenos_Aires",-10800000,noDST,3600000)
	TIMEZONE ("BET","America/Sao_Paulo",-10800000,BrazilDST,3600000)
	TIMEZONE ("CAT","Atlantic/Cape_Verde",-3600000,noDST,3600000)
	TIMEZONE ("CAT","Atlantic/Azores",-3600000,AzoresDST,3600000)
	TIMEZONE ("GMT","Africa/Casablanca",0,noDST,3600000)
	TIMEZONE ("ECT","Europe/Paris",3600000,ParisDST,3600000)
	TIMEZONE ("EET","Europe/Istanbul",7200000,InstanbulDST,3600000)
	TIMEZONE ("ART","Africa/Cairo",7200000,CairoDST,3600000)
	TIMEZONE ("EAT","Asia/Riyadh",10800000,noDST,3600000)
	TIMEZONE ("MET","Asia/Tehran",12600000,TehranDST,3600000)
	TIMEZONE ("NET","Asia/Yerevan",14400000,noDST,3600000)
	TIMEZONE ("PLT","Asia/Karachi",18000000,noDST,3600000)
	TIMEZONE ("IST","Asia/Calcutta",19800000,noDST,3600000)
	TIMEZONE ("BST","Asia/Dacca",21600000,noDST,3600000)
	TIMEZONE ("VST","Asia/Bangkok",25200000,noDST,3600000)
	TIMEZONE ("CTT","Asia/Shanghai",28800000,noDST,3600000)
	TIMEZONE ("JST","Asia/Tokyo",32400000,noDST,3600000)
	TIMEZONE ("ACT","Australia/Darwin",34200000,noDST,3600000)
	TIMEZONE ("AS", "Australia/Adelaide",34200000,AustralianDST,3600000)
	TIMEZONE ("AET","Australia/Sydney",36000000,AustralianDST,3600000)
	TIMEZONE ("SST","Pacific/Guadalcanal",39600000,noDST,3600000)
	TIMEZONE ("NST","Pacific/Fiji",43200000,noDST,3600000)
	TIMEZONE ("NZT","Pacific/Auckland",43200000,AucklandDST,3600000)
	TIMEZONE ("xxx","America/Adak",-36000000,USDST,3600000)
	TIMEZONE ("xxx","Pacific/Rarotonga",-36000000,RarotongaDST,1800000)
	TIMEZONE ("xxx","Pacific/Marquesas",-34200000,noDST,0)
	TIMEZONE ("xxx","Pacific/Gambier",-32400000,noDST,0)
	TIMEZONE ("xxx","Pacific/Pitcairn",-30600000,noDST,0)
	TIMEZONE ("xxx","America/Costa_Rica",-21600000,noDST,0)
	TIMEZONE ("xxx","Pacific/Easter",-21600000,ChileDST,3600000)
	TIMEZONE ("xxx","America/Havana",-18000000,CubaDST,3600000)
	TIMEZONE ("xxx","America/Port-au-Prince",-18000000,HaitiDST,3600000)
	TIMEZONE ("xxx","America/Grand_Turk",-18000000,GrandTurkDST,3600000)
	TIMEZONE ("xxx","America/Cuiaba",-14400000,BrazilDST,3600000)
	TIMEZONE ("xxx","America/Halifax",-14400000,USDST,3600000)
	TIMEZONE ("xxx","America/Santiago",-14400000,ChileDST,3600000)
	TIMEZONE ("xxx","Atlantic/Stanley",-14400000,StandleyDST,3600000)
	TIMEZONE ("xxx","America/Asuncion",-14400000,AsuncionDST,3600000)
	TIMEZONE ("xxx","America/Miquelon",-10800000,USDST,3600000)
	TIMEZONE ("xxx","America/Godthab",-10800000,GodthabDST,3600000)
	TIMEZONE ("xxx","Atlantic/South_Georgia",-7200000,noDST,0)
	TIMEZONE ("GMT","Europe/London",0,LondonDST,3600000)
	TIMEZONE ("xxx","Africa/Lagos",3600000,noDST,0)
	TIMEZONE ("xxx","Africa/Tripoli",3600000,TripoliDST,3600000)
	TIMEZONE ("xxx","Europe/Warsaw",3600000,WarsawDST,3600000)
	TIMEZONE ("xxx","Africa/Johannesburg",7200000,noDST,0)
	TIMEZONE ("xxx","Europe/Bucharest",7200000,AzoresDST,3600000)
	TIMEZONE ("xxx","Asia/Amman",7200000,AmmanDST,3600000)
	TIMEZONE ("xxx","Europe/Riga",7200000,RigaDST,3600000)
	TIMEZONE ("xxx","Asia/Beirut",7200000,BeruitDST,3600000)
	TIMEZONE ("xxx","Africa/Windhoek",7200000,WindhoekDST,3600000)
	TIMEZONE ("xxx","Europe/Minsk",7200000,RussianDST,3600000)
	TIMEZONE ("xxx","Asia/Damascus",7200000,DamascusDST,3600000)
	TIMEZONE ("xxx","Asia/Jerusalem",7200000,JerusalamDST,3600000)
	TIMEZONE ("xxx","Europe/Simferopol",10800000,InstanbulDST,3600000)
	TIMEZONE ("xxx","Asia/Baghdad",10800000,BagdadDST,3600000)
	TIMEZONE ("xxx","Europe/Moscow",10800000,RussianDST,3600000)
	TIMEZONE ("xxx","Asia/Aqtau",14400000,AzoresDST,3600000)
	TIMEZONE ("xxx","Asia/Baku",14400000,BakuDST,3600000)
	TIMEZONE ("xxx","Europe/Samara",14400000,RussianDST,3600000)
	TIMEZONE ("xxx","Asia/Kabul",16200000,noDST,0)
	TIMEZONE ("xxx","Asia/Aqtobe",18000000,AzoresDST,3600000)
	TIMEZONE ("xxx","Asia/Bishkek",18000000,BishkekDST,3600000)
	TIMEZONE ("xxx","Asia/Yekaterinburg",18000000,RussianDST,3600000)
	TIMEZONE ("xxx","Asia/Katmandu",20700000,noDST,0)
	TIMEZONE ("xxx","Asia/Alma-Ata",21600000,AzoresDST,3600000)
	TIMEZONE ("xxx","Asia/Novosibirsk",21600000,RussianDST,3600000)
	TIMEZONE ("xxx","Asia/Rangoon",23400000,noDST,0)
	TIMEZONE ("xxx","Asia/Krasnoyarsk",25200000,RussianDST,3600000)
	TIMEZONE ("xxx","Asia/Ulan_Bator",28800000,BeruitDST,3600000)
	TIMEZONE ("xxx","Asia/Irkutsk",28800000,RussianDST,3600000)
	TIMEZONE ("xxx","Asia/Yakutsk",32400000,RussianDST,3600000)
	TIMEZONE ("xxx","Australia/Brisbane",36000000,noDST,0)
	TIMEZONE ("xxx","Australia/Hobart",36000000,HobartDST,3600000)
	TIMEZONE ("xxx","Asia/Vladivostok",36000000,RussianDST,3600000)
	TIMEZONE ("xxx","Australia/Lord_Howe",37800000,AustralianDST,1800000)
	TIMEZONE ("xxx","Pacific/Noumea",39600000,NoumeaDST,3600000)
	TIMEZONE ("xxx","Asia/Magadan",39600000,RussianDST,3600000)
	TIMEZONE ("xxx","Pacific/Norfolk",41400000,noDST,0)
	TIMEZONE ("xxx","Asia/Kamchatka",43200000,RussianDST,3600000)
	TIMEZONE ("xxx","Pacific/Chatham",45900000,ChathamDST,3600000)
	TIMEZONE ("xxx","Pacific/Tongatapu",46800000,noDST,0)
	TIMEZONE ("xxx","Asia/Anadyr",46800000,RussianDST,3600000)
	TIMEZONE ("xxx","Pacific/Kiritimati",50400000,noDST,0)
	NULL,NULL,0,noDST,0,NULL
	};

struct Alias {
	const char		*alias;
	const char		*name;
	Alias			*collision;
	const TimeZone	*timeZone;
	};

#define ALIAS(alias,name)	alias,name,NULL,NULL,

static Alias aliasData [] = {
	ALIAS ("ACT","Australia/Darwin")
	ALIAS ("AET","Australia/Sydney")
	ALIAS ("AGT","America/Buenos_Aires")
	ALIAS ("ART","Africa/Cairo")
	ALIAS ("AS", "Australia/Adelaide")
	//ALIAS ("AST","America/Anchorage")
	ALIAS ("AST","America/Halifax")
	ALIAS ("BET","America/Sao_Paulo")
	ALIAS ("BST","Asia/Dacca")
	//ALIAS ("CAT","Atlantic/Cape_Verde")
	ALIAS ("CAT","Atlantic/Azores")
	ALIAS ("CTT","Asia/Shanghai")
	ALIAS ("CNT","America/St_Johns")
	ALIAS ("CST","America/Chicago")
	ALIAS ("EAT","Asia/Riyadh")
	ALIAS ("ECT","Europe/Paris")
	ALIAS ("CET","Europe/Paris")
	ALIAS ("EET","Europe/Istanbul")
	ALIAS ("EST","America/New_York")
	ALIAS ("GMT","Africa/Casablanca")
	ALIAS ("HST","Pacific/Honolulu")
	ALIAS ("IET","America/Indianapolis")
	ALIAS ("IST","Asia/Calcutta")
	ALIAS ("JST","Asia/Tokyo")
	ALIAS ("MET","Asia/Tehran")
	ALIAS ("MIT","Pacific/Apia")
	//ALIAS ("MST","America/Phoenix")
	ALIAS ("MST","America/Denver")
	ALIAS ("PRT","America/Caracas")
	ALIAS ("PST","America/Los_Angeles")
	ALIAS ("NET","Asia/Yerevan")
	ALIAS ("NST","Pacific/Fiji")
	ALIAS ("NZT","Pacific/Auckland")
	ALIAS ("PLT","Asia/Karachi")
	ALIAS ("VST","Asia/Bangkok")
	ALIAS ("SST","Pacific/Guadalcanal")
	ALIAS ("Greenwich Mean Time",			"Africa/Casablanca")
	ALIAS ("Greenwich Standard Time",		"Africa/Casablanca")
    ALIAS ("GMT Standard Time",				"Europe/London")
    ALIAS ("Romance Standard Time",			"Europe/Paris")
    ALIAS ("W. Europe Standard Time",		"Europe/Paris")
    ALIAS ("Central Europe Standard Time",	"Europe/Paris")
    ALIAS ("Egypt Standard Time",			"Africa/Cairo")
    ALIAS ("Saudi Arabia Standard Time",	"Asia/Riyadh")
    ALIAS ("Iran Standard Time",			"Asia/Tehran")
    ALIAS ("Arabian Standard Time",			"Asia/Yerevan")
    ALIAS ("West Asia Standard Time",		"Asia/Karachi")
    ALIAS ("India Standard Time",			"Asia/Calcutta")
    ALIAS ("Central Asia Standard Time",	"Asia/Dacca")
    ALIAS ("Bangkok Standard Time",			"Asia/Bangkok")
    ALIAS ("China Standard Time",			"Asia/Shanghai")
    ALIAS ("Tokyo Standard Time",			"Asia/Tokyo")
    ALIAS ("Cen. Australia Standard Time",	"Australia/Darwin")
    ALIAS ("Sydney Standard Time",			"Australia/Sydney")
    ALIAS ("Central Pacific Standard Time",	"Pacific/Guadalcanal")
    ALIAS ("New Zealand Standard Time",		"Pacific/Fiji")
    ALIAS ("Samoa Standard Time",			"Pacific/Apia")
    ALIAS ("Hawaiian Standard Time",		"Pacific/Honolulu")
    ALIAS ("Alaskan Standard Time",			"America/Anchorage")
    ALIAS ("Pacific Standard Time",			"America/Los_Angeles")
    ALIAS ("US Mountain Standard Time",		"America/Denver")
    ALIAS ("Central Standard Time",			"America/Chicago")
    ALIAS ("Eastern Standard Time",			"America/New_York")
    ALIAS ("Atlantic Standard Time",		"America/Caracas")
    ALIAS ("Newfoundland Standard Time",	"America/St_Johns")
    ALIAS ("SA Eastern Standard Time",		"America/Buenos_Aires")
    ALIAS ("E. South America Standard Time","America/Sao_Paulo")
    ALIAS ("Azores Standard Time",			"Atlantic/Cape_Verde")
	NULL, NULL, NULL, NULL };

static const short	monthLengths [] = {31,28,31,30,31,30,31,31,30,31,30,31};
static int			init();
static TimeZone		*timeZones [HASH_SIZE];
static Alias		*aliases [HASH_SIZE];
static int			isTzset = init();
static const TimeZone		*defaultTimeZone;

#ifdef _DEBUG
#undef THIS_FILE
static const char THIS_FILE[]=__FILE__;
#endif

int init()
{
	for (TimeZone *timeZone = timeZoneData; timeZone->abbr; ++timeZone)
		{
		int slot = JString::hash (timeZone->name, HASH_SIZE);
		timeZone->collision = timeZones [slot];
		timeZones [slot] = timeZone;
		}

	for (Alias *alias = aliasData; alias->alias; ++alias)
		{
		alias->timeZone = DateTime::findTimeZone (alias->name);
#ifdef ENGINE
		ASSERT (alias->timeZone);
#endif
		int slot = JString::hash (alias->alias, HASH_SIZE);
		alias->collision = aliases [slot];
		aliases [slot] = alias;
		}

	tzset();
	DateTime::getDefaultTimeZone();

	return 0;
}

//////////////////////////////////////////////////////////////////////
// Construction/Destruction
//////////////////////////////////////////////////////////////////////


DateTime DateTime::convert(const char *dateString, int length)
{
	DateTime date;
	const char *end = dateString + length;
	char	string [100], *q = string;
	bool	numeric = true;
	int		year = -1;
	int		month = 0;
	int		day = 0;
	int		hour = 0;
	int		second = 0;
	int		minute = 0;
	int		timezone = 0;
	int		n;
	int		state = 0;			// 1 = hour, 2 = minute, 3 = second
	bool	relativeDate = false;
	bool	euroDate = false;
	bool	hardMonth = false;
	tm		today;
	const char *p = dateString;
	const TimeZone	*zone = NULL;

	if (match (NOW, dateString))
		{
		date.setNow();
		return date;
		}

	if (match (TODAY, dateString))
		return relativeDay (0);

	if (match (TOMORROW, dateString))
		return relativeDay (1);

	if (match (YESTERDAY, dateString))
		return relativeDay (-1);

	for (char c = 1; c;)
		{
		if (p < end)
			c = *p++;
		else
			c = 0;
		switch (c)
			{
			case '-':
			case '+':
				if (q > string)
					--p;
			case ' ':
			case ',':
			case '/':
			case ':':
			case ')':
			case '.':
			case 0:
				if (c == '.')
					euroDate = true;
				if (q > string)
					{
					*q = 0;
					if (numeric)
						{
						n = atoi (string);
						
						if (n > 100 && year < 0)
							year = n;
						else if (month == 0)
							month = n;
						else if (day == 0)
							day = n;
						else if (year < 0)
							year = n;
						else
							switch (state++)
								{
								case 0:
									hour = n;
									break;

								case 1:
									minute = n;
									break;

								case 2:
									second = n;
									break;

								case 3:
									timezone = n / 100 * 60 + n % 100;
									break;

								default:
									return conversionError();
								}
						}
					else if ((n = lookup (string, months)) >= 0)
						{
						if (month && !day)
							day = month;
							
						month = n + 1;
						hardMonth = true;
						}
					else if ((n = lookup (string, weekDays)) >= 0)
						{
						}
					else if ( (zone = findTimeZone (string)) )
						timezone = zone->offset;
					else if ((n = lookup (string, meridians)) >= 0)
						{
						if (hour > 23)
							throw SQLEXCEPTION (CONVERSION_ERROR, 
								"error converting time from %s", dateString);
								
						if (n && hour < 12)
							hour += 12;
						}
					else if (match (THIS_MONTH, string))
						{
						if (month && !day)
							day = month;
							
						if (!relativeDate)
							{
							getNow (&today);
							relativeDate = true;
							}
							
						month = today.tm_mon + 1 + getDelta (&p);
						hardMonth = true;
						}
					else if (match (THIS_DAY, string))
						{
						if (!relativeDate)
							{
							getNow (&today);
							relativeDate = true;
							}
							
						day = today.tm_mday + getDelta (&p);
						}
					else if (match (THIS_YEAR, string))
						{
						if (!relativeDate)
							{
							getNow (&today);
							relativeDate = true;
							}
							
						year = today.tm_year + 1900 + getDelta (&p);
						}
					else
						{
						//n = lookup (string, timezones);
						//return conversionError();
						}
					}
				q = string;
				numeric = true;
				break;

			case '(':
				break;

			case '0':
			case '1':
			case '2':
			case '3':
			case '4':
			case '5':
			case '6':
			case '7':
			case '8':
			case '9':
				*q++ = c;
				break;

			default:
				*q++ = c;
				if (p < end && *p == '.')
					*q++ = *p++;
				numeric = false;			
			}
		}

	// Assume dates with embedded periods are European style

	if (!hardMonth && euroDate)
		{
		n = month;
		month = day;
		day = n;
		}

	// Tweak the time if given in military style (1730)

	if (hour > 100)
		{
		minute = hour % 100;
		hour = hour / 100;
		}

	if (year < 0)
		{
		struct tm time;
		getNow (&time);
		year = time.tm_year + 1900;
		}
	else if (year < 100)
		{
		if (year > 70)
			year += 1900;
		else
			year += 2000;
		}

	tm	time;
	memset (&time, 0, sizeof (time));
	time.tm_sec = second;
	time.tm_min = minute;
	time.tm_hour = hour;
	time.tm_mday = day;
	time.tm_mon = month - 1;
	time.tm_year = year - 1900;
	time.tm_isdst = -1;
    date.date = MILLISECONDS (getSeconds (&time));
	tm time2;
	getLocalTime (date.date, &time2);

	if (!relativeDate &&
	    (date.date == -1 || time2.tm_mon != month - 1 || time2.tm_mday != day))
		{
		getLocalTime (date.date, &time2);
		throw SQLEXCEPTION (CONVERSION_ERROR, 
								"error converting to date from %s", dateString);
		}

	return date;
}

int DateTime::lookup(const char *string, const char **table)
{
	char temp [128], *q = temp, c;

	for (const char *p = string; (c = *p++);)
		if (c != '.')
			*q++ = c;

	*q = 0;

	for (const char **tbl = table; *tbl; ++tbl)
		if (match (temp, *tbl))
			return tbl - table;

	return -1;
}

bool DateTime::match(const char * str1, const char * str2)
{
	for (; *str1 && *str2; ++str1, ++str2)
		if (UPPER (*str1) != UPPER (*str2))
			{
			
			return false;
			}

	return *str1 == 0;
}

DateTime DateTime::conversionError()
{
	DateTime date;
	date.date = 01;

	return date;
}

int DateTime::getString(int length, char * buffer)
{
	tm time;
	getLocalTime (&time);
	snprintf (buffer, length, "%d-%.2d-%.2d",
			  time.tm_year + 1900, 
			  time.tm_mon + 1, 
			  time.tm_mday);

	return strlen (buffer);
}


time_t DateTime::getNow()
{
	time_t t;
	time (&t);

	return t;
}

double DateTime::getDouble()
{
	return (double) date;
}	

Time Time::convert(const char *timeString, int length)
{
	const char	*p = timeString;
	const char	*end = p + length;
	char		string [100], *q = string;
	char		*endString = string + sizeof (string) - 1;
	bool		numeric = true;
	int			state = 0;
	int			n;
	int			values [3];
	values [0] = values [1] = values [2] = 0;

	if (match (NOW, timeString))
		{
		tm	time;
		getNow (&time);
		time.tm_mday = 1;
		time.tm_mon = 0;
		time.tm_year = 1970 - 1900;
		time.tm_isdst = -1;
		Time date;
		date.date = MILLISECONDS (getSeconds (&time));
		
		return date;
		}

	for (char c = 1; c;)
		{
		if (q >= endString)
			throw SQLEXCEPTION (CONVERSION_ERROR, 
				"error converting time from %*s", length, timeString);

		if (p < end)
			c = *p++;
		else
			c = 0;
			
		switch (c)
			{
			case '-':
			case '+':
				if (q > string)
					--p;
			case ' ':
			case ',':
			case '/':
			case ':':
			case ')':
			case '.':
			case 0:
				if (q > string)
					{
					*q = 0;
					if (numeric)
						{
						n = atoi (string);
						
						if (state >= 3)
							throw SQLEXCEPTION (CONVERSION_ERROR, 
								"error converting time from %*s", length, timeString);
								
						values [state++] = n;
						}
					else
						{
						if ((n = lookup (string, meridians)) >= 0)
							{
							if (values [0] > 23)
								throw SQLEXCEPTION (CONVERSION_ERROR, 
									"error converting time from %s", timeString);
									
							if (n && values [0] < 12)
								values [0] += 12;
							}
						else
							throw SQLEXCEPTION (CONVERSION_ERROR, 
								"error converting time from %*s", length, timeString);
						}
					}
				q = string;
				numeric = true;
				break;

			case '(':
				break;

			case '0':
			case '1':
			case '2':
			case '3':
			case '4':
			case '5':
			case '6':
			case '7':
			case '8':
			case '9':
				*q++ = c;
				break;

			default:
				if (q > string && numeric)
					{
					*q = 0;
					n = atoi (string);
					
					if (state >= 3)
						throw SQLEXCEPTION (CONVERSION_ERROR, 
							"error converting time from %*s", length, timeString);
							
					values [state++] = n;
					q = string;
					}
				*q++ = c;
				
				if (p < end && *p == '.')
					*q++ = *p++;
					
				numeric = false;
				break;
			}
		}

	// Tweak the time if given in military style (1730)

	if (values [0] > 100)
		{
		values [1] = values [0] % 100;
		values [0] /= 100;
		}

	Time date;
	tm	time;
	memset (&time, 0, sizeof (time));
	time.tm_sec = values [2];
	time.tm_min = values [1];
	time.tm_hour = values [0];
	time.tm_mday = 1;
	time.tm_mon = 0;
	time.tm_year = 1970 - 1900;
	time.tm_isdst = -1;
    date.date = MILLISECONDS (getSeconds (&time));

	return date;
}


DateTime DateTime::relativeDay(int deltaDay)
{
	struct tm	time;
	getToday (&time);
	time.tm_mday += deltaDay;
	DateTime date;
	date.date = MILLISECONDS (getSeconds (&time));

	return date;
}

int64 DateTime::getDate(short year, short month, short day)
{
	month += 1;

	if (month > 2)
		month -= 3;
	else
		{
		month += 9;
		year -= 1;
		}

	int32 century = year / 100;
	int32 ya = year - 100 * century;

	return (int32) (((int64) 146097 * century) / 4 + 
		(1461 * ya) / 4 + 
		(153 * month + 2) / 5 + 
		day - BASE_DATE);
}

void DateTime::getYMD(int64 secs, tm *time)
{
	int64 date = secs / SECONDS_PER_DAY;
	int32 seconds = (int32) (secs % SECONDS_PER_DAY);

	if (seconds < 0)
		{
		seconds += SECONDS_PER_DAY;
		--date;
		}

	int64 nday = date  + BASE_DATE;
	int32 century = (int32) ((4 * nday - 1) / 146097);
	nday = 4 * nday - 1 - 146097 * century;
	int64 day = (nday / 4);

	nday = (4 * day + 3) / 1461;
	day =  4 * day + 3 - 1461 * nday;
	day = (day + 4) / 4;

	int32 month = (int32) ((5 * day - 3) / 153);
	day = 5 * day - 3 - 153 * month;
	day = (day + 5) / 5;

	int32 year = 100 * century + (int32) nday;

	if (month < 10)
		month += 3;
	else
		{
		month -= 9;
		year += 1;
		}

	time->tm_mday = (short) day;
	time->tm_mon = month - 1;
	time->tm_year = (short) year - 1900;
	time->tm_sec = (int) (seconds % 60);
	time->tm_min = (int) ((seconds / 60) % 60);
	time->tm_hour = (int) ((seconds / (60 * 60)) % 24);
	time->tm_wday = (int) (secs / SECONDS_PER_DAY + WEEKDAY) % 7;

	if (time->tm_wday < 0)
		time->tm_wday += 7;
}

int64 DateTime::getSeconds(tm *time)
{
	const TimeZone *timeZone = getDefaultTimeZone();

	return getSeconds (time, timeZone);
}


int64 DateTime::getSeconds(tm *time, const TimeZone *timeZone)
{
	int64 day = getDate (time->tm_year + 1900, time->tm_mon, time->tm_mday);
	int64 seconds = day * SECONDS_PER_DAY;
	seconds += time->tm_sec + 60 * (time->tm_min + 60 * time->tm_hour);
	seconds -= timeZone->offset;

	if (checkDayLightSavings (time, timeZone))
		seconds -= 60 * 60;

	return seconds;
}

bool DateTime::isDayLightSavings(tm *time)
{
	if (!time->tm_isdst)
<<<<<<< HEAD
	// This does not work on Mac OS X and FreeBSD.
	//if (!daylight)
=======
>>>>>>> 39b91965
		return false;

	// Jan to March and November and December are definitely no

	if (time->tm_mon < 3 || time->tm_mon > 9)
		return false;

	// May through September are definitely yes

	if (time->tm_mon > 3 && time->tm_mon < 9)
		return true;

	int64 first = getDate (time->tm_year + 1900, time->tm_mon, 1);
	int64 weekday = (first + WEEKDAY) % 7;
	int64 sunday = (weekday) ? 8 - weekday : 1;
	bool before = false;

	if (time->tm_mon == 9)
		{
		before = true;

		while (sunday + 7 <= 31)
			sunday += 7;
		}

	if (time->tm_mday < sunday)
		return before;

	if (time->tm_mday > sunday)
		return !before;

	if (time->tm_hour < 2)
		return before;

	return !before;
}

void DateTime::getLocalTime(tm *time)
{
	getLocalTime (date, time);
}

void DateTime::getLocalTime(int64 milliseconds, tm *time)
{
	const TimeZone *timeZone = getDefaultTimeZone();
	int64 seconds = (milliseconds / 1000 + timeZone->offset);
	getYMD (seconds, time);

	if (checkDayLightSavings (time, timeZone))
		{
		seconds += timeZone->dst;
		getYMD (seconds, time);
		}

	int t = (int) (milliseconds/1000);
	if (t >= 0 && milliseconds >= 0)
		checkConversion (t, time, timeZone);
}

int64 DateTime::getSeconds()
{
	return date / 1000;
}

int64 DateTime::getMilliseconds()
{
	return date;
}

void DateTime::setSeconds(int64 seconds)
{
	date = MILLISECONDS (seconds);
}

void DateTime::setMilliseconds(int64 milliseconds)
{
	date = milliseconds;
}

/***
void Time::setTime(int32 time)
{

}
***/

void DateTime::setNow()
{
	//time (&date);
	setSeconds (time (NULL));
}

bool DateTime::before(DateTime when)
{
	return date < when.date;
}

bool DateTime::after(DateTime when)
{
	return date > when.date;
}

bool DateTime::equals(DateTime when)
{
	return date == when.date;
}

void DateTime::setNull()
{
	date = 0;
}

bool DateTime::isNull()
{
	return date == 0;
}

int DateTime::compare(DateTime when)
{
	if (date > when.date)
		return 1;
		
	if (date < when.date)
		return -1;

	return 0;
	//return date - when.date;
}

DateTime DateTime::convert(const char *string)
{
	return convert (string, strlen (string));
}

const char* DateTime::getTimeZone()
{
	/***
	//printf ("%s;%s\n", tzname [0], (tzname[1]) ? tzname[1] : "");
	if (!defaultTimeZone)
		return getDefaultTimeZone()->abbr;

	return defaultTimeZone->abbr;
	***/
	return getDefaultTimeZone()->abbr;
}

void DateTime::getNow(tm *tm)
{
	time_t t = time (NULL);
	const TimeZone *timeZone = getDefaultTimeZone();
	time_t local = t + timeZone->offset;
	getYMD (local, tm);

	if (checkDayLightSavings (tm, timeZone))
		getYMD (local + timeZone->dst, tm);

	tm->tm_isdst = -1;
	checkConversion (t, tm, timeZone);
}


void DateTime::getToday(tm *time)
{
	getNow (time);
	time->tm_sec = 0;
	time->tm_min = 0;
	time->tm_hour = 0;
	time->tm_isdst = -1;
}

int DateTime::getDelta(const char **ptr)
{
	const char *p = *ptr;

	// skip over whitespace

	while (*p == ' ')
		++p;

	char c = *p++;

	// if we're not a plus minus, bad the entire exercise

	if (c != '-' && c != '+')
		return 0;

	// skip more whitespace

	while (*p == ' ')
		++p;

	// gobble a number

	int n = 0;

	while (*p >= '0' && *p <= '9')
		n = n * 10 + *p++ - '0';

	*ptr = p;

	return (c == '+') ? n : -n;
}

void DateTime::add(int64 seconds)
{
	date += MILLISECONDS (seconds);
}

int Time::getString(int length, char *buffer)
{
	tm time;
	getLocalTime (&time);
	//snprintf (buffer, length, "%d-%.2d-%.2d",
	snprintf (buffer, length, "%.2d:%.2d:%.2d",
			  time.tm_hour, 
			  time.tm_min, 
			  time.tm_sec);

	return strlen (buffer);
}

const TimeZone* DateTime::findTimeZone(const char *string)
{
	int slot = JString::hash (string, HASH_SIZE);

	for (TimeZone *timeZone = timeZones [slot]; timeZone; timeZone = timeZone->collision)
		if (strcasecmp (string, timeZone->name) == 0)
			return timeZone;

	for (Alias *alias = aliases [slot]; alias; alias = alias->collision)
		if (strcasecmp (string, alias->alias) == 0)
			return alias->timeZone;

	return NULL;
}

const TimeZone* DateTime::getDefaultTimeZone()
{
#ifdef ENGINE
	Thread *thread = Thread::findThread();

	if (thread)
		{
		const TimeZone *timeZone = thread->defaultTimeZone;
		
		if (timeZone)
			return timeZone;
		}
#endif

	if (defaultTimeZone)
		return defaultTimeZone;

	if ( (defaultTimeZone = DateTime::findTimeZone (tzname [0])) )
		return defaultTimeZone;

	defaultTimeZone = DateTime::findTimeZone ("PST");

	return defaultTimeZone;
}

bool DateTime::isDayLightSavings(tm *time, const TimeZone *timeZone)
{
	if (!timeZone->dst)
		return false;

	TimeZoneRule *timeZoneRule = timeZone->timeZoneRule;
	int year = time->tm_year + 1900;
	
	while (year < timeZoneRule->year)
		++timeZoneRule;
		
	// Jan to March (now Feb.) and (formerly November and) December are definitely no

	if (time->tm_mon < timeZoneRule->startRule.month || time->tm_mon > timeZoneRule->endRule.month)
		return false;

	// May through September are definitely yes

	if (time->tm_mon > timeZoneRule->startRule.month && time->tm_mon < timeZoneRule->endRule.month)
		return true;

	int64 first = getDate(year + 1900, time->tm_mon, 1);

	if (time->tm_mon == timeZoneRule->startRule.month)
		{
		int ret = timeRule(time, first, &timeZoneRule->startRule);
		
		if (ret < 0)
			return false;
			
		if (ret > 0)
			return true;
		}
	else
		{
		int ret = timeRule(time, first, &timeZoneRule->endRule);
		
		if (ret > 0)
			return false;
			
		if (ret < 0)
			return true;
		}

	return true;
}

// Returns -1 if day before rule day, +1 if after, 0 if exactly equal

int DateTime::timeRule(tm *time, int64 first, const ZoneRule *rule)
{
	int weekday = (int) (first + WEEKDAY) % 7;
	int day = ABS(rule->day);
	int dayOfWeek = ABS(rule->dayOfWeek) - 1;
	int changeDay = 1 + dayOfWeek - weekday;

	// Positive day means first weekday in month
	// Negative day means last weekday in month

	if (rule->day > 0)
		{
		while (changeDay < day)
			changeDay += 7;
		}
	else if (rule->day < 0)
		{
		int max = monthLengths[time->tm_mon];
		
		while (changeDay + 7 < max)
			changeDay += 7;
		}

	++changeDay;

	if (time->tm_mday < changeDay)
		return -1;
		
	if (time->tm_mday > changeDay)
		return 1;

	int seconds = time->tm_hour * 60 * 60 + time->tm_min * 60 + time->tm_sec;

	if (seconds < rule->time)
		return -1;
		
	if (seconds > rule->time)
		return 1;

	return 0;	
}

void DateTime::checkConversion(time_t t, tm *tm, const TimeZone *timeZone)
{
	/***
	struct tm tm2 = *localtime (&t);

	if (tm2.tm_mday != tm->tm_mday ||
	    tm2.tm_hour != tm->tm_hour)
		{
		struct tm tm3;
		getYMD (t, &tm3);
		printf ("bad conversion from %d %s(%d): %d:%d %d/%d/%d <> %d:%d %d/%d/%d \n", 
				t, timeZone->abbr, timeZone->offset,
				tm->tm_hour, tm->tm_min, tm->tm_mon, tm->tm_mday, tm->tm_year,
				tm2.tm_hour, tm2.tm_min, tm2.tm_mon, tm2.tm_mday, tm2.tm_year);
		}
	***/
}

bool DateTime::checkDayLightSavings(tm *time, const TimeZone *timeZone)
{
	bool ret = isDayLightSavings (time, timeZone);

	if (ret != isDayLightSavings (time))
		{
		isDayLightSavings (time);
		isDayLightSavings (time, timeZone);
		}

	return ret;
}<|MERGE_RESOLUTION|>--- conflicted
+++ resolved
@@ -925,11 +925,6 @@
 bool DateTime::isDayLightSavings(tm *time)
 {
 	if (!time->tm_isdst)
-<<<<<<< HEAD
-	// This does not work on Mac OS X and FreeBSD.
-	//if (!daylight)
-=======
->>>>>>> 39b91965
 		return false;
 
 	// Jan to March and November and December are definitely no
